/*
 * Copyright (C) 2014 The Android Open Source Project
 *
 * Licensed under the Apache License, Version 2.0 (the "License");
 * you may not use this file except in compliance with the License.
 * You may obtain a copy of the License at
 *
 *      http://www.apache.org/licenses/LICENSE-2.0
 *
 * Unless required by applicable law or agreed to in writing, software
 * distributed under the License is distributed on an "AS IS" BASIS,
 * WITHOUT WARRANTIES OR CONDITIONS OF ANY KIND, either express or implied.
 * See the License for the specific language governing permissions and
 * limitations under the License.
 */

package com.android.services.telephony;

import android.annotation.NonNull;
import android.annotation.Nullable;
import android.content.Context;
import android.graphics.drawable.Icon;
import android.net.Uri;
import android.os.AsyncResult;
import android.os.Bundle;
import android.os.Handler;
import android.os.Looper;
import android.os.Message;
import android.os.PersistableBundle;
import android.widget.Toast;
import android.telecom.CallAudioState;
import android.telecom.Conference;
import android.telecom.Connection;
import android.telecom.ConnectionService;
import android.telecom.PhoneAccount;
import android.telecom.PhoneAccountHandle;
import android.telecom.StatusHints;
import android.telecom.TelecomManager;
import android.telecom.VideoProfile;
import android.telephony.Annotation.RilRadioTechnology;
import android.telephony.CarrierConfigManager;
import android.telephony.DisconnectCause;
import android.telephony.PhoneNumberUtils;
<<<<<<< HEAD
import android.telephony.SubscriptionInfo;
import android.telephony.SubscriptionManager;
=======
import android.telephony.Rlog;
>>>>>>> 13ffb2b0
import android.telephony.ServiceState;
import android.telephony.TelephonyManager;
import android.telephony.ims.ImsCallProfile;
import android.text.TextUtils;
import android.util.Pair;
import android.widget.Toast;

import com.android.ims.ImsCall;
import com.android.ims.internal.ConferenceParticipant;
import com.android.internal.os.SomeArgs;
import com.android.internal.telephony.Call;
import com.android.internal.telephony.CallFailCause;
import com.android.internal.telephony.CallStateException;
import com.android.internal.telephony.Connection.Capability;
import com.android.internal.telephony.Connection.PostDialListener;
import com.android.internal.telephony.Phone;
import com.android.internal.telephony.PhoneConstants;
import com.android.internal.telephony.gsm.SuppServiceNotification;
import com.android.internal.telephony.imsphone.ImsPhone;
import com.android.internal.telephony.imsphone.ImsPhoneCallTracker;
import com.android.internal.telephony.imsphone.ImsPhoneConnection;
import com.android.phone.ImsUtil;
import com.android.phone.PhoneGlobals;
import com.android.phone.PhoneUtils;
import com.android.phone.R;

import org.codeaurora.ims.utils.QtiImsExtUtils;

import java.util.ArrayList;
import java.util.Arrays;
import java.util.Collections;
import java.util.HashMap;
import java.util.List;
import java.util.Map;
import java.util.Objects;
import java.util.Set;
import java.util.concurrent.ConcurrentHashMap;

/**
 * Base class for CDMA and GSM connections.
 */
<<<<<<< HEAD
abstract class TelephonyConnection extends Connection implements Holdable,
          TelephonyConnectionService.ConnectionRemovedListener {
=======
abstract class TelephonyConnection extends Connection implements Holdable {
    private static final String LOG_TAG = "TelephonyConnection";

>>>>>>> 13ffb2b0
    private static final int MSG_PRECISE_CALL_STATE_CHANGED = 1;
    private static final int MSG_RINGBACK_TONE = 2;
    private static final int MSG_HANDOVER_STATE_CHANGED = 3;
    private static final int MSG_DISCONNECT = 4;
    private static final int MSG_MULTIPARTY_STATE_CHANGED = 5;
    private static final int MSG_CONFERENCE_MERGE_FAILED = 6;
    private static final int MSG_SUPP_SERVICE_NOTIFY = 7;

    /**
     * Mappings from {@link com.android.internal.telephony.Connection} extras keys to their
     * equivalents defined in {@link android.telecom.Connection}.
     */
    private static final Map<String, String> sExtrasMap = createExtrasMap();

    private static final int MSG_SET_VIDEO_STATE = 8;
    private static final int MSG_SET_VIDEO_PROVIDER = 9;
    private static final int MSG_SET_AUDIO_QUALITY = 10;
    private static final int MSG_SET_CONFERENCE_PARTICIPANTS = 11;
    private static final int MSG_CONNECTION_EXTRAS_CHANGED = 12;
    private static final int MSG_SET_ORIGNAL_CONNECTION_CAPABILITIES = 13;
    private static final int MSG_ON_HOLD_TONE = 14;
    private static final int MSG_CDMA_VOICE_PRIVACY_ON = 15;
    private static final int MSG_CDMA_VOICE_PRIVACY_OFF = 16;
    private static final int MSG_HANGUP = 17;
    private static final int MSG_SET_CALL_RADIO_TECH = 18;
    private static final int MSG_ON_CONNECTION_EVENT = 19;
    private static final int MSG_REDIAL_CONNECTION_CHANGED = 20;
    private static final int MSG_CONNECTION_REMOVED = 21;

    private boolean mIsEmergencyNumber = false;
    /**
     * Extra indicating the conference support from lower layers
     * <p>
     * Type: boolean (true if conference is supported else false)
     */
    static final String CONF_SUPPORT_IND_EXTRA_KEY = "ConfSupportInd";

    private SuppServiceNotification mSsNotification = null;

    private final Handler mHandler = new Handler(Looper.getMainLooper()) {
        @Override
        public void handleMessage(Message msg) {
            switch (msg.what) {
                case MSG_PRECISE_CALL_STATE_CHANGED:
                    Log.v(TelephonyConnection.this, "MSG_PRECISE_CALL_STATE_CHANGED");
                    updateState();
                    break;
                case MSG_HANDOVER_STATE_CHANGED:
                case MSG_REDIAL_CONNECTION_CHANGED:
                    String what = (msg.what == MSG_HANDOVER_STATE_CHANGED)
                            ? "MSG_HANDOVER_STATE_CHANGED" : "MSG_REDIAL_CONNECTION_CHANGED";
                    Log.v(TelephonyConnection.this, what);
                    AsyncResult ar = (AsyncResult) msg.obj;
                    com.android.internal.telephony.Connection connection =
                         (com.android.internal.telephony.Connection) ar.result;
                    if (connection == null) {
                        setDisconnected(DisconnectCauseUtil
                                .toTelecomDisconnectCause(DisconnectCause.OUT_OF_NETWORK,
                                        "handover failure, no connection"));
                        close();
                        break;
                    }
                    if (mOriginalConnection != null) {
                        if (connection != null &&
                            ((connection.getAddress() != null &&
                            mOriginalConnection.getAddress() != null &&
                            mOriginalConnection.getAddress().contains(connection.getAddress())) ||
                            connection.getState() == mOriginalConnection.getStateBeforeHandover())) {
                            Log.d(TelephonyConnection.this,
                                    "SettingOriginalConnection " + mOriginalConnection.toString()
                                            + " with " + connection.toString());
                            boolean isShowToast = false;
                            Phone phone = getPhone();
                            if (phone != null) {
                                CarrierConfigManager cfgManager = (CarrierConfigManager) phone
                                        .getContext().getSystemService(Context
                                        .CARRIER_CONFIG_SERVICE);
                                if (cfgManager != null) {
                                    isShowToast = cfgManager.getConfigForSubId(phone.getSubId())
                                            .getBoolean("config_show_srvcc_toast");
                                }
                            }
                            if (isShowToast && !shouldTreatAsEmergencyCall()) {
                                int srvccMessageRes = VideoProfile.isVideo(
                                        mOriginalConnection.getVideoState()) ?
                                        R.string.srvcc_video_message : R.string.srvcc_message;
                                Toast.makeText(phone.getContext(),
                                        srvccMessageRes, Toast.LENGTH_LONG).show();
                            }
                            setOriginalConnection(connection);
                            mWasImsConnection = false;
                        }
                    } else {
                        Log.w(TelephonyConnection.this,
                                what + ": mOriginalConnection==null - invalid state (not cleaned up)");
                    }
                    break;
                case MSG_RINGBACK_TONE:
                    Log.v(TelephonyConnection.this, "MSG_RINGBACK_TONE");
                    // TODO: This code assumes that there is only one connection in the foreground
                    // call, in other words, it punts on network-mediated conference calling.
                    if (getOriginalConnection() != getForegroundConnection()) {
                        Log.v(TelephonyConnection.this, "handleMessage, original connection is " +
                                "not foreground connection, skipping");
                        return;
                    }
                    setRingbackRequested((Boolean) ((AsyncResult) msg.obj).result);
                    break;
                case MSG_DISCONNECT:
                    updateState();
                    break;
                case MSG_MULTIPARTY_STATE_CHANGED:
                    boolean isMultiParty = (Boolean) msg.obj;
                    Log.i(this, "Update multiparty state to %s", isMultiParty ? "Y" : "N");
                    mIsMultiParty = isMultiParty;
                    if (isMultiParty) {
                        notifyConferenceStarted();
                    }
                    break;
                case MSG_CONFERENCE_MERGE_FAILED:
                    notifyConferenceMergeFailed();
                    break;
                case MSG_SUPP_SERVICE_NOTIFY:
                    Phone phone = getPhone();
                    Log.v(TelephonyConnection.this, "MSG_SUPP_SERVICE_NOTIFY on phoneId : "
                            + (phone != null ? Integer.toString(phone.getPhoneId())
                            : "null"));
                    if (phone == null) {
                        break;
                    }
                    if (msg.obj != null && ((AsyncResult) msg.obj).result != null) {
                        if (mOriginalConnection != null && ((SuppServiceNotification)((AsyncResult)
                                msg.obj).result).history != null && !(mConnectionState ==
                                Call.State.DIALING || mConnectionState == Call.State.ALERTING)) {
                           return;
                        }
                        mSsNotification =
                                (SuppServiceNotification)((AsyncResult) msg.obj).result;
                        if (mOriginalConnection != null) {
                            handleSuppServiceNotification(mSsNotification);
                        }
                    }
                    break;

                case MSG_SET_VIDEO_STATE:
                    int videoState = (int) msg.obj;
                    setTelephonyVideoState(videoState);

                    // A change to the video state of the call can influence whether or not it
                    // can be part of a conference, whether another call can be added, and
                    // whether the call should have the HD audio property set.
                    refreshConferenceSupported();
                    refreshDisableAddCall();
                    refreshHoldSupported();
                    updateConnectionProperties();
                    break;

                case MSG_SET_VIDEO_PROVIDER:
                    VideoProvider videoProvider = (VideoProvider) msg.obj;
                    setTelephonyVideoProvider(videoProvider);
                    break;

                case MSG_SET_AUDIO_QUALITY:
                    int audioQuality = (int) msg.obj;
                    setAudioQuality(audioQuality);
                    break;

                case MSG_SET_CONFERENCE_PARTICIPANTS:
                    List<ConferenceParticipant> participants = (List<ConferenceParticipant>) msg.obj;
                    updateConferenceParticipants(participants);
                    break;

                case MSG_CONNECTION_EXTRAS_CHANGED:
                    final Bundle extras = (Bundle) msg.obj;
                    updateExtras(extras);
                    break;

                case MSG_SET_ORIGNAL_CONNECTION_CAPABILITIES:
                    setOriginalConnectionCapabilities(msg.arg1);
                    break;

                case MSG_ON_HOLD_TONE:
                    AsyncResult asyncResult = (AsyncResult) msg.obj;
                    Pair<com.android.internal.telephony.Connection, Boolean> heldInfo =
                            (Pair<com.android.internal.telephony.Connection, Boolean>)
                                    asyncResult.result;

                    // Determines if the hold tone is starting or stopping.
                    boolean playTone = ((Boolean) (heldInfo.second)).booleanValue();

                    // Determine which connection the hold tone is stopping or starting for
                    com.android.internal.telephony.Connection heldConnection = heldInfo.first;

                    // Only start or stop the hold tone if this is the connection which is starting
                    // or stopping the hold tone.
                    if (heldConnection == mOriginalConnection) {
                        // If starting the hold tone, send a connection event to Telecom which will
                        // cause it to play the on hold tone.
                        if (playTone) {
                            sendTelephonyConnectionEvent(EVENT_ON_HOLD_TONE_START, null);
                        } else {
                            sendTelephonyConnectionEvent(EVENT_ON_HOLD_TONE_END, null);
                        }
                    }
                    break;

                case MSG_CDMA_VOICE_PRIVACY_ON:
                    Log.d(this, "MSG_CDMA_VOICE_PRIVACY_ON received");
                    setCdmaVoicePrivacy(true);
                    break;
                case MSG_CDMA_VOICE_PRIVACY_OFF:
                    Log.d(this, "MSG_CDMA_VOICE_PRIVACY_OFF received");
                    setCdmaVoicePrivacy(false);
                    break;
                case MSG_HANGUP:
                    int cause = (int) msg.obj;
                    hangup(cause);
                    break;
                case MSG_CONNECTION_REMOVED:
                    Log.d(this, "MSG_CONNECTION_REMOVED");
                    // Some connection has disconnected. Re fresh disable add call property.
                    refreshDisableAddCall();
                    break;

                case MSG_SET_CALL_RADIO_TECH:
                    int vrat = (int) msg.obj;
                    // Check whether Wi-Fi call tech is changed, it means call radio tech is:
                    //  a) changed from IWLAN to other value, or
                    //  b) changed from other value to IWLAN.
                    //
                    // In other word, below conditions are all met:
                    // 1) {@link #getCallRadioTech} is different from new vrat
                    // 2) Current call radio technology indicates Wi-Fi call, i.e. {@link #isWifi}
                    //    is true, or new vrat indicates Wi-Fi call.
                    boolean isWifiTechChange = getCallRadioTech() != vrat
                            && (isWifi() || vrat == ServiceState.RIL_RADIO_TECHNOLOGY_IWLAN);

                    // Step 1) Updates call radio tech firstly, so that afterwards Wi-Fi related
                    // update actions are taken correctly.
                    setCallRadioTech(vrat);

                    // Step 2) Handles Wi-Fi call tech change.
                    if (isWifiTechChange) {
                        updateConnectionProperties();
                        updateStatusHints();
                        refreshDisableAddCall();
                    }
                    break;
                case MSG_ON_CONNECTION_EVENT:
                    SomeArgs args = (SomeArgs) msg.obj;
                    try {
                        sendTelephonyConnectionEvent((String) args.arg1, (Bundle) args.arg2);

                    } finally {
                        args.recycle();
                    }
                    break;
            }
        }
    };

    /**
     * Handles {@link SuppServiceNotification}s pertinent to Telephony.
     * @param ssn the notification.
     */
    private void handleSuppServiceNotification(SuppServiceNotification ssn) {
        Log.i(this, "handleSuppServiceNotification: type=%d, code=%d", ssn.notificationType,
                ssn.code);
        if (ssn.notificationType == SuppServiceNotification.NOTIFICATION_TYPE_CODE_1
                && ssn.code == SuppServiceNotification.CODE_1_CALL_FORWARDED) {
            sendTelephonyConnectionEvent(TelephonyManager.EVENT_CALL_FORWARDED, null);
        }
        sendSuppServiceNotificationEvent(ssn.notificationType, ssn.code);
    }

    /**
     * Sends a supplementary service notification connection event.
     * This connection event includes the type and code, as well as a human readable message which
     * is suitable for display to the user if the UI chooses to do so.
     * @param type the {@link SuppServiceNotification#type}.
     * @param code the {@link SuppServiceNotification#code}.
     */
    private void sendSuppServiceNotificationEvent(int type, int code) {
       CharSequence notificationMessage = getSuppServiceMessage(type, code);
       if (notificationMessage == null || notificationMessage.length() == 0) {
           return;
       }

       if (TelephonyManager.getDefault().getPhoneCount() > 1) {
           SubscriptionInfo sub = SubscriptionManager.from(getPhone().getContext())
                   .getActiveSubscriptionInfoForSimSlotIndex(getPhone().getPhoneId());
           if (sub != null && !TextUtils.isEmpty(sub.getDisplayName().toString())) {
               notificationMessage = sub.getDisplayName().toString() + ":" + notificationMessage;
           }
        }

        Bundle extras = new Bundle();
        extras.putInt(TelephonyManager.EXTRA_NOTIFICATION_TYPE, type);
        extras.putInt(TelephonyManager.EXTRA_NOTIFICATION_CODE, code);
<<<<<<< HEAD
        extras.putCharSequence(TelephonyManager.EXTRA_NOTIFICATION_MESSAGE, notificationMessage);
        sendConnectionEvent(TelephonyManager.EVENT_SUPPLEMENTARY_SERVICE_NOTIFICATION, extras);
=======
        extras.putCharSequence(TelephonyManager.EXTRA_NOTIFICATION_MESSAGE,
                getSuppServiceMessage(type, code));
        sendTelephonyConnectionEvent(TelephonyManager.EVENT_SUPPLEMENTARY_SERVICE_NOTIFICATION,
                extras);
>>>>>>> 13ffb2b0
    }

    /**
     * Retrieves a human-readable message for a supplementary service notification.
     * This message is suitable for display to the user.
     * @param type the code group.
     * @param code the code.
     * @return A {@link CharSequence} containing the message, or {@code null} if none defined.
     */
    private CharSequence getSuppServiceMessage(int type, int code) {
        int messageId = -1;
        if (type == SuppServiceNotification.NOTIFICATION_TYPE_CODE_1) {
            switch (code) {
                case SuppServiceNotification.CODE_1_CALL_DEFLECTED:
                    messageId = R.string.supp_service_notification_call_deflected;
                    break;
                case SuppServiceNotification.CODE_1_CALL_FORWARDED:
                    messageId = R.string.supp_service_notification_call_forwarded;
                    break;
                case SuppServiceNotification.CODE_1_CALL_IS_WAITING:
                    messageId = R.string.supp_service_notification_call_waiting;
                    break;
                case SuppServiceNotification.CODE_1_CLIR_SUPPRESSION_REJECTED:
                    messageId = R.string.supp_service_clir_suppression_rejected;
                    break;
                case SuppServiceNotification.CODE_1_CUG_CALL:
                    messageId = R.string.supp_service_closed_user_group_call;
                    break;
                case SuppServiceNotification.CODE_1_INCOMING_CALLS_BARRED:
                    messageId = R.string.supp_service_incoming_calls_barred;
                    break;
                case SuppServiceNotification.CODE_1_OUTGOING_CALLS_BARRED:
                    messageId = R.string.supp_service_outgoing_calls_barred;
                    break;
                case SuppServiceNotification.CODE_1_SOME_CF_ACTIVE:
                    // Intentional fall through.
                case SuppServiceNotification.CODE_1_UNCONDITIONAL_CF_ACTIVE:
                    messageId = R.string.supp_service_call_forwarding_active;
                    break;
            }
        } else if (type == SuppServiceNotification.NOTIFICATION_TYPE_CODE_2) {
            switch (code) {
                case SuppServiceNotification.CODE_2_ADDITIONAL_CALL_FORWARDED:
                    messageId = R.string.supp_service_additional_call_forwarded;
                    break;
                case SuppServiceNotification.CODE_2_CALL_CONNECTED_ECT:
                    messageId = R.string.supp_service_additional_ect_connected;
                    break;
                case SuppServiceNotification.CODE_2_CALL_CONNECTING_ECT:
                    messageId = R.string.supp_service_additional_ect_connecting;
                    break;
                case SuppServiceNotification.CODE_2_CALL_ON_HOLD:
                    messageId = R.string.supp_service_call_on_hold;
                    break;
                case SuppServiceNotification.CODE_2_CALL_RETRIEVED:
                    messageId = R.string.supp_service_call_resumed;
                    break;
                case SuppServiceNotification.CODE_2_CUG_CALL:
                    messageId = R.string.supp_service_closed_user_group_call;
                    break;
                case SuppServiceNotification.CODE_2_DEFLECTED_CALL:
                    messageId = R.string.supp_service_deflected_call;
                    break;
                case SuppServiceNotification.CODE_2_FORWARDED_CALL:
                    messageId = R.string.supp_service_forwarded_call;
                    break;
                case SuppServiceNotification.CODE_2_MULTI_PARTY_CALL:
                    messageId = R.string.supp_service_conference_call;
                    break;
                case SuppServiceNotification.CODE_2_ON_HOLD_CALL_RELEASED:
                    messageId = R.string.supp_service_held_call_released;
                    break;
            }
        }
        if (messageId != -1 && getPhone() != null && getPhone().getContext() != null) {
            return getPhone().getContext().getText(messageId);
        } else {
            return null;
        }
    }

    /**
     * @return {@code true} if carrier video conferencing is supported, {@code false} otherwise.
     */
    public boolean isCarrierVideoConferencingSupported() {
        return mIsCarrierVideoConferencingSupported;
    }

    /**
     * A listener/callback mechanism that is specific communication from TelephonyConnections
     * to TelephonyConnectionService (for now). It is more specific that Connection.Listener
     * because it is only exposed in Telephony.
     */
    public abstract static class TelephonyConnectionListener {
        public void onOriginalConnectionConfigured(TelephonyConnection c) {}
        public void onOriginalConnectionRetry(TelephonyConnection c, boolean isPermanentFailure) {}
        public void onConferenceParticipantsChanged(Connection c,
                List<ConferenceParticipant> participants) {}
        public void onConferenceStarted() {}
        public void onConferenceSupportedChanged(Connection c, boolean isConferenceSupported) {}

        public void onConnectionCapabilitiesChanged(Connection c, int connectionCapabilities) {}
        public void onConnectionEvent(Connection c, String event, Bundle extras) {}
        public void onConnectionPropertiesChanged(Connection c, int connectionProperties) {}
        public void onExtrasChanged(Connection c, Bundle extras) {}
        public void onExtrasRemoved(Connection c, List<String> keys) {}
        public void onStateChanged(android.telecom.Connection c, int state) {}
        public void onStatusHintsChanged(Connection c, StatusHints statusHints) {}
        public void onDestroyed(Connection c) {}
        public void onDisconnected(android.telecom.Connection c,
                android.telecom.DisconnectCause disconnectCause) {}
        public void onVideoProviderChanged(android.telecom.Connection c,
                Connection.VideoProvider videoProvider) {}
        public void onVideoStateChanged(android.telecom.Connection c, int videoState) {}
    }

    private final PostDialListener mPostDialListener = new PostDialListener() {
        @Override
        public void onPostDialWait() {
            Log.v(TelephonyConnection.this, "onPostDialWait");
            if (mOriginalConnection != null) {
                setPostDialWait(mOriginalConnection.getRemainingPostDialString());
            }
        }

        @Override
        public void onPostDialChar(char c) {
            Log.v(TelephonyConnection.this, "onPostDialChar: %s", c);
            if (mOriginalConnection != null) {
                setNextPostDialChar(c);
            }
        }
    };

    /**
     * Listener for listening to events in the {@link com.android.internal.telephony.Connection}.
     */
    private final com.android.internal.telephony.Connection.Listener mOriginalConnectionListener =
            new com.android.internal.telephony.Connection.ListenerBase() {
        @Override
        public void onVideoStateChanged(int videoState) {
            mHandler.obtainMessage(MSG_SET_VIDEO_STATE, videoState).sendToTarget();
        }

        /*
         * The {@link com.android.internal.telephony.Connection} has reported a change in
         * connection capability.
         * @param capabilities bit mask containing voice or video or both capabilities.
         */
        @Override
        public void onConnectionCapabilitiesChanged(int capabilities) {
            mHandler.obtainMessage(MSG_SET_ORIGNAL_CONNECTION_CAPABILITIES,
                    capabilities, 0).sendToTarget();
        }

        /**
         * The {@link com.android.internal.telephony.Connection} has reported a change in the
         * video call provider.
         *
         * @param videoProvider The video call provider.
         */
        @Override
        public void onVideoProviderChanged(VideoProvider videoProvider) {
            mHandler.obtainMessage(MSG_SET_VIDEO_PROVIDER, videoProvider).sendToTarget();
        }

        /**
         * Used by {@link com.android.internal.telephony.Connection} to report a change for
         * the call radio technology.
         *
         * @param vrat the RIL Voice Radio Technology used for current connection.
         */
        @Override
        public void onCallRadioTechChanged(@RilRadioTechnology int vrat) {
            mHandler.obtainMessage(MSG_SET_CALL_RADIO_TECH, vrat).sendToTarget();
        }

        /**
         * Used by the {@link com.android.internal.telephony.Connection} to report a change in the
         * audio quality for the current call.
         *
         * @param audioQuality The audio quality.
         */
        @Override
        public void onAudioQualityChanged(int audioQuality) {
            mHandler.obtainMessage(MSG_SET_AUDIO_QUALITY, audioQuality).sendToTarget();
        }
        /**
         * Handles a change in the state of conference participant(s), as reported by the
         * {@link com.android.internal.telephony.Connection}.
         *
         * @param participants The participant(s) which changed.
         */
        @Override
        public void onConferenceParticipantsChanged(List<ConferenceParticipant> participants) {
            mHandler.obtainMessage(MSG_SET_CONFERENCE_PARTICIPANTS, participants).sendToTarget();
        }

        /*
         * Handles a change to the multiparty state for this connection.
         *
         * @param isMultiParty {@code true} if the call became multiparty, {@code false}
         *      otherwise.
         */
        @Override
        public void onMultipartyStateChanged(boolean isMultiParty) {
            handleMultipartyStateChange(isMultiParty);
        }

        /**
         * Handles the event that the request to merge calls failed.
         */
        @Override
        public void onConferenceMergedFailed() {
            handleConferenceMergeFailed();
        }

        @Override
        public void onExtrasChanged(Bundle extras) {
            mHandler.obtainMessage(MSG_CONNECTION_EXTRAS_CHANGED, extras).sendToTarget();
        }

        /**
         * Handles the phone exiting ECM mode by updating the connection capabilities.  During an
         * ongoing call, if ECM mode is exited, we will re-enable mute for CDMA calls.
         */
        @Override
        public void onExitedEcmMode() {
            handleExitedEcmMode();
        }

        /**
         * Called from {@link ImsPhoneCallTracker} when a request to pull an external call has
         * failed.
         * @param externalConnection
         */
        @Override
        public void onCallPullFailed(com.android.internal.telephony.Connection externalConnection) {
            if (externalConnection == null) {
                return;
            }

            Log.i(this, "onCallPullFailed - pull failed; swapping back to call: %s",
                    externalConnection);

            // Inform the InCallService of the fact that the call pull failed (it may choose to
            // display a message informing the user of the pull failure).
            sendTelephonyConnectionEvent(Connection.EVENT_CALL_PULL_FAILED, null);

            // Swap the ImsPhoneConnection we used to do the pull for the ImsExternalConnection
            // which originally represented the call.
            setOriginalConnection(externalConnection);

            // Set our state to active again since we're no longer pulling.
            setActiveInternal();
        }

        /**
         * Called from {@link ImsPhoneCallTracker} when a handover to WIFI has failed.
         */
        @Override
        public void onHandoverToWifiFailed() {
            sendTelephonyConnectionEvent(TelephonyManager.EVENT_HANDOVER_TO_WIFI_FAILED, null);
        }

        /**
         * Informs the {@link android.telecom.ConnectionService} of a connection event raised by the
         * original connection.
         * @param event The connection event.
         * @param extras The extras.
         */
        @Override
        public void onConnectionEvent(String event, Bundle extras) {
            SomeArgs args = SomeArgs.obtain();
            args.arg1 = event;
            args.arg2 = extras;
            mHandler.obtainMessage(MSG_ON_CONNECTION_EVENT, args).sendToTarget();
        }

        @Override
        public void onRttModifyRequestReceived() {
            sendRemoteRttRequest();
        }

        @Override
        public void onRttModifyResponseReceived(int status) {
            updateConnectionProperties();
            refreshConferenceSupported();
            if (status == RttModifyStatus.SESSION_MODIFY_REQUEST_SUCCESS) {
                sendRttInitiationSuccess();
            } else {
                sendRttInitiationFailure(status);
            }
        }

        @Override
        public void onDisconnect(int cause) {
            Log.i(this, "onDisconnect: callId=%s, cause=%s", getTelecomCallId(),
                    DisconnectCause.toString(cause));
            mHandler.obtainMessage(MSG_DISCONNECT).sendToTarget();
        }

        @Override
        public void onRttInitiated() {
            if (mOriginalConnection != null) {
                // if mOriginalConnection is null, the properties will get set when
                // mOriginalConnection gets set.
                updateConnectionProperties();
                refreshConferenceSupported();
            }
            sendRttInitiationSuccess();
        }

        @Override
        public void onRttTerminated() {
            updateConnectionProperties();
            refreshConferenceSupported();
            sendRttSessionRemotelyTerminated();
        }

        @Override
        public void onOriginalConnectionReplaced(
                com.android.internal.telephony.Connection newConnection) {
            setOriginalConnection(newConnection);
        }

        @Override
        public void onIsNetworkEmergencyCallChanged(boolean isEmergencyCall) {
            setIsNetworkIdentifiedEmergencyCall(isEmergencyCall);
        }
    };

    private TelephonyConnectionService mTelephonyConnectionService;
    protected com.android.internal.telephony.Connection mOriginalConnection;
    private Call.State mConnectionState = Call.State.IDLE;
    private Bundle mOriginalConnectionExtras = new Bundle();
    private boolean mIsStateOverridden = false;
    private Call.State mOriginalConnectionState = Call.State.IDLE;
    private Call.State mConnectionOverriddenState = Call.State.IDLE;
    private RttTextStream mRttTextStream = null;

    private boolean mWasImsConnection;

    /**
     * Tracks the multiparty state of the ImsCall so that changes in the bit state can be detected.
     */
    private boolean mIsMultiParty = false;

    /**
     * The {@link com.android.internal.telephony.Connection} capabilities associated with the
     * current {@link #mOriginalConnection}.
     */
    private int mOriginalConnectionCapabilities;

    /**
     * Determines the audio quality is high for the {@link TelephonyConnection}.
     * This is used when {@link TelephonyConnection#updateConnectionProperties}} is called to
     * indicate whether a call has the {@link Connection#PROPERTY_HIGH_DEF_AUDIO} property.
     */
    private boolean mHasHighDefAudio;

    /**
     * Indicates that the connection should be treated as an emergency call because the
     * number dialed matches an internal list of emergency numbers. Does not guarantee whether
     * the network will treat the call as an emergency call.
     */
    private boolean mTreatAsEmergencyCall;

    /**
     * Indicates whether the network has identified this call as an emergency call.  Where
     * {@link #mTreatAsEmergencyCall} is based on comparing dialed numbers to a list of known
     * emergency numbers, this property is based on whether the network itself has identified the
     * call as an emergency call (which can be the case for an incoming call from emergency
     * services).
     */
    private boolean mIsNetworkIdentifiedEmergencyCall;

    /**
     * For video calls, indicates whether the outgoing video for the call can be paused using
     * the {@link android.telecom.VideoProfile#STATE_PAUSED} VideoState.
     */
    private boolean mIsVideoPauseSupported;

    /**
     * Indicates whether this connection supports being a part of a conference..
     */
    private boolean mIsConferenceSupported;

    /**
     * Indicates whether managing conference call is supported after this connection being
     * a part of a IMS conference.
     */
    private boolean mIsManageImsConferenceCallSupported;

    /**
     * Indicates whether the carrier supports video conferencing; captures the current state of the
     * carrier config
     * {@link android.telephony.CarrierConfigManager#KEY_SUPPORT_VIDEO_CONFERENCE_CALL_BOOL}.
     */
    private boolean mIsCarrierVideoConferencingSupported;

    /**
     * Indicates whether or not this connection has CDMA Enhanced Voice Privacy enabled.
     */
    private boolean mIsCdmaVoicePrivacyEnabled;

    /**
     * Indicates whether this call is an outgoing call.
     */
    protected final boolean mIsOutgoing;

    /**
     * Indicates whether the connection can be held. This filed combined with the state of the
     * connection can determine whether {@link Connection#CAPABILITY_HOLD} should be added to the
     * connection.
     */
    private boolean mIsHoldable;

    /**
     * Indicates whether TTY is enabled; used to determine whether a call is VT capable.
     */
    private boolean mIsTtyEnabled;

    /**
     * Indicates whether this call is using assisted dialing.
     */
    private boolean mIsUsingAssistedDialing;

    /**
     * Indicates whether this connection supports showing preciese call failed cause.
     */
    private boolean mShowPreciseFailedCause;

    /**
     * Listeners to our TelephonyConnection specific callbacks
     */
    private final Set<TelephonyConnectionListener> mTelephonyListeners = Collections.newSetFromMap(
            new ConcurrentHashMap<TelephonyConnectionListener, Boolean>(8, 0.9f, 1));

    protected TelephonyConnection(com.android.internal.telephony.Connection originalConnection,
            String callId, boolean isOutgoingCall) {
        mIsOutgoing = isOutgoingCall;
        setTelecomCallId(callId);
        if (originalConnection != null) {
            setOriginalConnection(originalConnection);
        }
    }

    /**
     * Creates a clone of the current {@link TelephonyConnection}.
     *
     * @return The clone.
     */
    public abstract TelephonyConnection cloneConnection();

    @Override
    public void onCallAudioStateChanged(CallAudioState audioState) {
        // TODO: update TTY mode.
        if (getPhone() != null) {
            getPhone().setEchoSuppressionEnabled();
        }
    }

    @Override
    public void onStateChanged(int state) {
        Log.v(this, "onStateChanged, state: " + Connection.stateToString(state));
        updateStatusHints();
    }

    @Override
    public void onDisconnect() {
        Log.v(this, "onDisconnect");
        mHandler.obtainMessage(MSG_HANGUP, android.telephony.DisconnectCause.LOCAL).sendToTarget();
        PhoneNumberUtils.resetCountryDetectorInfo();
    }

    /**
     * Notifies this Connection of a request to disconnect a participant of the conference managed
     * by the connection.
     *
     * @param endpoint the {@link Uri} of the participant to disconnect.
     */
    @Override
    public void onDisconnectConferenceParticipant(Uri endpoint) {
        Log.v(this, "onDisconnectConferenceParticipant %s", endpoint);

        if (mOriginalConnection == null) {
            return;
        }

        mOriginalConnection.onDisconnectConferenceParticipant(endpoint);
    }

    @Override
    public void onSeparate() {
        Log.v(this, "onSeparate");
        if (mOriginalConnection != null) {
            try {
                mOriginalConnection.separate();
            } catch (CallStateException e) {
                Log.e(this, e, "Call to Connection.separate failed with exception");
            }
        }
    }

    @Override
    public void onAbort() {
        Log.v(this, "onAbort");
        mHandler.obtainMessage(MSG_HANGUP, android.telephony.DisconnectCause.LOCAL).sendToTarget();
    }

    @Override
    public void onHold() {
        performHold();
    }

    @Override
    public void onUnhold() {
        performUnhold();
    }

    @Override
    public void onAnswer(int videoState) {
        Log.v(this, "onAnswer");
        if (isValidRingingCall() && getPhone() != null) {
            try {
                getPhone().acceptCall(videoState);
            } catch (CallStateException e) {
                Log.e(this, e, "Failed to accept call.");
            }
        }
    }

    @Override
    public void onDeflect(Uri address) {
        Log.v(this, "onDeflect");
        if (mOriginalConnection != null && isValidRingingCall()) {
            if (address == null) {
                Log.w(this, "call deflect address uri is null");
                return;
            }
            String scheme = address.getScheme();
            String deflectNumber = "";
            String uriString = address.getSchemeSpecificPart();
            if (!PhoneAccount.SCHEME_VOICEMAIL.equals(scheme)) {
                if (!PhoneAccount.SCHEME_TEL.equals(scheme)) {
                    Log.w(this, "onDeflect, address scheme is not of type tel instead: " +
                            scheme);
                    return;
                }
                if (PhoneNumberUtils.isUriNumber(uriString)) {
                    Log.w(this, "Invalid deflect address. Not a legal PSTN number.");
                    return;
                }
                deflectNumber = PhoneNumberUtils.convertAndStrip(uriString);
                if (TextUtils.isEmpty(deflectNumber)) {
                    Log.w(this, "Empty deflect number obtained from address uri");
                    return;
                }
            } else {
                Log.w(this, "Cannot deflect to voicemail uri");
                return;
            }

            try {
                mOriginalConnection.deflect(deflectNumber);
            } catch (CallStateException e) {
                Log.e(this, e, "Failed to deflect call.");
            }
        }
    }

    @Override
    public void onReject() {
        Log.v(this, "onReject");
        if (isValidRingingCall()) {
            mHandler.obtainMessage(MSG_HANGUP, android.telephony.DisconnectCause.INCOMING_REJECTED)
                    .sendToTarget();
        }
        super.onReject();
    }

    @Override
    public void onPostDialContinue(boolean proceed) {
        Log.v(this, "onPostDialContinue, proceed: " + proceed);
        if (mOriginalConnection != null) {
            if (proceed) {
                mOriginalConnection.proceedAfterWaitChar();
            } else {
                mOriginalConnection.cancelPostDial();
            }
        }
    }

    /**
     * Handles requests to pull an external call.
     */
    @Override
    public void onPullExternalCall() {
        if ((getConnectionProperties() & Connection.PROPERTY_IS_EXTERNAL_CALL) !=
                Connection.PROPERTY_IS_EXTERNAL_CALL) {
            Log.w(this, "onPullExternalCall - cannot pull non-external call");
            return;
        }

        if (mOriginalConnection != null) {
            mOriginalConnection.pullExternalCall();
        }
    }

    @Override
    public void onStartRtt(RttTextStream textStream) {
        if (isImsConnection()) {
            ImsPhoneConnection originalConnection = (ImsPhoneConnection) mOriginalConnection;
            if (originalConnection.isRttEnabledForCall()) {
                originalConnection.setCurrentRttTextStream(textStream);
            } else {
                originalConnection.startRtt(textStream);
            }
        } else {
            Log.w(this, "onStartRtt - not in IMS, so RTT cannot be enabled.");
        }
    }

    @Override
    public void onStopRtt() {
        if (isImsConnection()) {
            ImsPhoneConnection originalConnection = (ImsPhoneConnection) mOriginalConnection;
            if (originalConnection.isRttEnabledForCall()) {
                originalConnection.stopRtt();
            } else {
                Log.w(this, "onStopRtt - not in RTT call, ignoring");
            }
        } else {
            Log.w(this, "onStopRtt - not in IMS, ignoring");
        }
    }

    @Override
    public void handleRttUpgradeResponse(RttTextStream textStream) {
        if (!isImsConnection()) {
            Log.w(this, "handleRttUpgradeResponse - not in IMS, so RTT cannot be enabled.");
            return;
        }
        ImsPhoneConnection originalConnection = (ImsPhoneConnection) mOriginalConnection;
        originalConnection.sendRttModifyResponse(textStream);
    }

    @Override
    public void onConnectionRemoved(TelephonyConnection conn) {
        if (conn != this) {
            mHandler.obtainMessage(MSG_CONNECTION_REMOVED).sendToTarget();
        }
    }

    public void performHold() {
        Log.v(this, "performHold");
        // TODO: Can dialing calls be put on hold as well since they take up the
        // foreground call slot?
        if (Call.State.ACTIVE == mConnectionState) {
            Log.v(this, "Holding active call");
            try {
                Phone phone = mOriginalConnection.getCall().getPhone();

                Call ringingCall = phone.getRingingCall();

                // Although the method says switchHoldingAndActive, it eventually calls a RIL method
                // called switchWaitingOrHoldingAndActive. What this means is that if we try to put
                // a call on hold while a call-waiting call exists, it'll end up accepting the
                // call-waiting call, which is bad if that was not the user's intention. We are
                // cheating here and simply skipping it because we know any attempt to hold a call
                // while a call-waiting call is happening is likely a request from Telecom prior to
                // accepting the call-waiting call.
                // TODO: Investigate a better solution. It would be great here if we
                // could "fake" hold by silencing the audio and microphone streams for this call
                // instead of actually putting it on hold.
                if (ringingCall.getState() != Call.State.WAITING) {
                    // New behavior for IMS -- don't use the clunky switchHoldingAndActive logic.
                    if (phone.getPhoneType() == PhoneConstants.PHONE_TYPE_IMS) {
                        ImsPhone imsPhone = (ImsPhone) phone;
                        imsPhone.holdActiveCall();
                        return;
                    }
                    phone.switchHoldingAndActive();
                }

                // TODO: Cdma calls are slightly different.
            } catch (CallStateException e) {
                Log.e(this, e, "Exception occurred while trying to put call on hold.");
            }
        } else {
            Log.w(this, "Cannot put a call that is not currently active on hold.");
        }
    }

    public void performUnhold() {
        Log.v(this, "performUnhold");
        if (Call.State.HOLDING == mConnectionState) {
            try {
                Phone phone = mOriginalConnection.getCall().getPhone();
                // New behavior for IMS -- don't use the clunky switchHoldingAndActive logic.
                if (phone.getPhoneType() == PhoneConstants.PHONE_TYPE_IMS) {
                    ImsPhone imsPhone = (ImsPhone) phone;
                    imsPhone.unholdHeldCall();
                    return;
                }
                // Here's the deal--Telephony hold/unhold is weird because whenever there exists
                // more than one call, one of them must always be active. In other words, if you
                // have an active call and holding call, and you put the active call on hold, it
                // will automatically activate the holding call. This is weird with how Telecom
                // sends its commands. When a user opts to "unhold" a background call, telecom
                // issues hold commands to all active calls, and then the unhold command to the
                // background call. This means that we get two commands...each of which reduces to
                // switchHoldingAndActive(). The result is that they simply cancel each other out.
                // To fix this so that it works well with telecom we add a minor hack. If we
                // have one telephony call, everything works as normally expected. But if we have
                // two or more calls, we will ignore all requests to "unhold" knowing that the hold
                // requests already do what we want. If you've read up to this point, I'm very sorry
                // that we are doing this. I didn't think of a better solution that wouldn't also
                // make the Telecom APIs very ugly.

                if (!hasMultipleTopLevelCalls()) {
                    mOriginalConnection.getCall().getPhone().switchHoldingAndActive();
                } else {
                    Log.i(this, "Skipping unhold command for %s", this);
                }
            } catch (CallStateException e) {
                Log.e(this, e, "Exception occurred while trying to release call from hold.");
            }
        } else {
            Log.w(this, "Cannot release a call that is not already on hold from hold.");
        }
    }

    public void performConference(Connection otherConnection) {
        Log.d(this, "performConference - %s", this);
        if (getPhone() != null) {
            try {
                // We dont use the "other" connection because there is no concept of that in the
                // implementation of calls inside telephony. Basically, you can "conference" and it
                // will conference with the background call.  We know that otherConnection is the
                // background call because it would never have called setConferenceableConnections()
                // otherwise.
                getPhone().conference();
            } catch (CallStateException e) {
                Log.e(this, e, "Failed to conference call.");
            }
        }
    }

    public void performAddParticipant(String participant) {
        Log.d(this, "performAddParticipant - %s", participant);
        if (getPhone() != null) {
            try {
                // We should send AddParticipant request using connection.
                // Basically, you can make call to conference with AddParticipant
                // request on single normal call.
                getPhone().addParticipant(participant);
            } catch (CallStateException e) {
                Log.e(this, e, "Failed to performAddParticipant.");
            }
        }
    }

    /**
     * Builds connection capabilities common to all TelephonyConnections. Namely, apply IMS-based
     * capabilities.
     */
    protected int buildConnectionCapabilities() {
        int callCapabilities = 0;
        if (mOriginalConnection != null && mOriginalConnection.isIncoming()) {
            callCapabilities |= CAPABILITY_SPEED_UP_MT_AUDIO;
        }
        if (!shouldTreatAsEmergencyCall() && isImsConnection() && canHoldImsCalls()) {
            callCapabilities |= CAPABILITY_SUPPORT_HOLD;
            if (mIsHoldable && (getState() == STATE_ACTIVE || getState() == STATE_HOLDING)) {
                callCapabilities |= CAPABILITY_HOLD;
            }
        }

        Log.d(this, "buildConnectionCapabilities: isHoldable = "
                + mIsHoldable + " State = " + getState() + " capabilities = " + callCapabilities);

        return callCapabilities;
    }

    protected final void updateConnectionCapabilities() {
        int newCapabilities = buildConnectionCapabilities();

        newCapabilities = applyOriginalConnectionCapabilities(newCapabilities);
        newCapabilities = changeBitmask(newCapabilities, CAPABILITY_CAN_PAUSE_VIDEO,
                mIsVideoPauseSupported && isVideoCapable());
        newCapabilities = changeBitmask(newCapabilities, CAPABILITY_CAN_PULL_CALL,
                isExternalConnection() && isPullable());
        newCapabilities = applyConferenceTerminationCapabilities(newCapabilities);
        newCapabilities = changeBitmask(newCapabilities, CAPABILITY_SUPPORT_DEFLECT,
                isImsConnection() && canDeflectImsCalls());
        newCapabilities = applyAddParticipantCapabilities(newCapabilities);

        if (getConnectionCapabilities() != newCapabilities) {
            setConnectionCapabilities(newCapabilities);
            notifyConnectionCapabilitiesChanged(newCapabilities);
        }
    }

    protected int buildConnectionProperties() {
        int connectionProperties = 0;

        // If the phone is in ECM mode, mark the call to indicate that the callback number should be
        // shown.
        Phone phone = getPhone();
        if (phone != null && phone.isInEcm()) {
            connectionProperties |= PROPERTY_EMERGENCY_CALLBACK_MODE;
        }

        return connectionProperties;
    }

    /**
     * Updates the properties of the connection.
     */
    protected final void updateConnectionProperties() {
        int newProperties = buildConnectionProperties();

        newProperties = changeBitmask(newProperties, PROPERTY_HIGH_DEF_AUDIO,
                hasHighDefAudioProperty());
        newProperties = changeBitmask(newProperties, PROPERTY_WIFI, isWifi());
        newProperties = changeBitmask(newProperties, PROPERTY_IS_EXTERNAL_CALL,
                isExternalConnection());
        newProperties = changeBitmask(newProperties, PROPERTY_HAS_CDMA_VOICE_PRIVACY,
                mIsCdmaVoicePrivacyEnabled);
        newProperties = changeBitmask(newProperties, PROPERTY_ASSISTED_DIALING_USED,
                mIsUsingAssistedDialing);
        newProperties = changeBitmask(newProperties, PROPERTY_IS_RTT, isRtt());
        newProperties = changeBitmask(newProperties, PROPERTY_NETWORK_IDENTIFIED_EMERGENCY_CALL,
                isNetworkIdentifiedEmergencyCall());

        if (getConnectionProperties() != newProperties) {
            setTelephonyConnectionProperties(newProperties);
        }
    }

    public void setTelephonyConnectionProperties(int newProperties) {
        setConnectionProperties(newProperties);
        notifyConnectionPropertiesChanged(newProperties);
    }

    protected final void updateAddress() {
        updateConnectionCapabilities();
        updateConnectionProperties();
        if (mOriginalConnection != null) {
            Uri address;
            if (isShowingOriginalDialString()
                    && mOriginalConnection.getOrigDialString() != null) {
                address = getAddressFromNumber(mOriginalConnection.getOrigDialString());
            } else {
                address = getAddressFromNumber(mOriginalConnection.getAddress());
            }
            int presentation = mOriginalConnection.getNumberPresentation();
            if (!Objects.equals(address, getAddress()) ||
                    presentation != getAddressPresentation()) {
                Log.v(this, "updateAddress, address changed");
                if ((getConnectionProperties() & PROPERTY_IS_DOWNGRADED_CONFERENCE) != 0) {
                    address = null;
                }
                setAddress(address, presentation);
            }

            String name = filterCnapName(mOriginalConnection.getCnapName());
            int namePresentation = mOriginalConnection.getCnapNamePresentation();
            if (!Objects.equals(name, getCallerDisplayName()) ||
                    namePresentation != getCallerDisplayNamePresentation()) {
                Log.v(this, "updateAddress, caller display name changed");
                setCallerDisplayName(name, namePresentation);
            }

            if (PhoneNumberUtils.isEmergencyNumber(mOriginalConnection.getAddress())) {
                mTreatAsEmergencyCall = true;
            }

            // Changing the address of the connection can change whether it is an emergency call or
            // not, which can impact whether it can be part of a conference.
            refreshConferenceSupported();
        }
    }

    void onRemovedFromCallService() {
        // Subclass can override this to do cleanup.
    }

    void setOriginalConnection(com.android.internal.telephony.Connection originalConnection) {
        Log.v(this, "new TelephonyConnection, originalConnection: " + originalConnection);
        if (mOriginalConnection != null && originalConnection != null
               && !originalConnection.isIncoming()
               && originalConnection.getOrigDialString() == null
               && isShowingOriginalDialString()) {
            Log.i(this, "new original dial string is null, convert to: "
                   +  mOriginalConnection.getOrigDialString());
            originalConnection.restoreDialedNumberAfterConversion(
                    mOriginalConnection.getOrigDialString());
        }

        clearOriginalConnection();
        mOriginalConnectionExtras.clear();
        mOriginalConnection = originalConnection;
        mOriginalConnection.setTelecomCallId(getTelecomCallId());
        if (getPhone() != null) {
            getPhone().registerForPreciseCallStateChanged(
                    mHandler, MSG_PRECISE_CALL_STATE_CHANGED, null);
            getPhone().registerForHandoverStateChanged(
                    mHandler, MSG_HANDOVER_STATE_CHANGED, null);
            getPhone().registerForRedialConnectionChanged(
                    mHandler, MSG_REDIAL_CONNECTION_CHANGED, null);
            getPhone().registerForRingbackTone(mHandler, MSG_RINGBACK_TONE, null);
            getPhone().registerForSuppServiceNotification(mHandler, MSG_SUPP_SERVICE_NOTIFY, null);
            getPhone().registerForOnHoldTone(mHandler, MSG_ON_HOLD_TONE, null);
            getPhone().registerForInCallVoicePrivacyOn(mHandler, MSG_CDMA_VOICE_PRIVACY_ON, null);
            getPhone().registerForInCallVoicePrivacyOff(mHandler, MSG_CDMA_VOICE_PRIVACY_OFF, null);
        }
        mOriginalConnection.addPostDialListener(mPostDialListener);
        mOriginalConnection.addListener(mOriginalConnectionListener);

        if (mOriginalConnection != null && mOriginalConnection.getAddress() != null) {
            mIsEmergencyNumber = PhoneNumberUtils.isEmergencyNumber(mOriginalConnection.
                    getAddress());
        }

        updateAddress();

        // Set video state and capabilities
        setTelephonyVideoState(mOriginalConnection.getVideoState());
        setOriginalConnectionCapabilities(mOriginalConnection.getConnectionCapabilities());
        setIsNetworkIdentifiedEmergencyCall(mOriginalConnection.isNetworkIdentifiedEmergencyCall());
        setAudioModeIsVoip(mOriginalConnection.getAudioModeIsVoip());
        setTelephonyVideoProvider(mOriginalConnection.getVideoProvider());
        setAudioQuality(mOriginalConnection.getAudioQuality());
        setTechnologyTypeExtra();

        setCallRadioTech(mOriginalConnection.getCallRadioTech());

        // Post update of extras to the handler; extras are updated via the handler to ensure thread
        // safety. The Extras Bundle is cloned in case the original extras are modified while they
        // are being added to mOriginalConnectionExtras in updateExtras.
        Bundle connExtras = mOriginalConnection.getConnectionExtras();
            mHandler.obtainMessage(MSG_CONNECTION_EXTRAS_CHANGED, connExtras == null ? null :
                    new Bundle(connExtras)).sendToTarget();

        if (PhoneNumberUtils.isEmergencyNumber(mOriginalConnection.getAddress())) {
            mTreatAsEmergencyCall = true;
        }

        Bundle extrasToPut = new Bundle();
        List<String> extrasToRemove = new ArrayList<>();

        if (isImsConnection()) {
            mWasImsConnection = true;
        } else {
            extrasToRemove.add(QtiImsExtUtils.QTI_IMS_PHONE_ID_EXTRA_KEY);
        }

        mIsMultiParty = mOriginalConnection.isMultiparty();

        if (mOriginalConnection.isActiveCallDisconnectedOnAnswer()) {
            extrasToPut.putBoolean(Connection.EXTRA_ANSWERING_DROPS_FG_CALL, true);
        } else {
            extrasToRemove.add(Connection.EXTRA_ANSWERING_DROPS_FG_CALL);
        }

        if (shouldSetDisableAddCallExtra()) {
            extrasToPut.putBoolean(Connection.EXTRA_DISABLE_ADD_CALL, true);
        } else {
            extrasToRemove.add(Connection.EXTRA_DISABLE_ADD_CALL);
        }
        putTelephonyExtras(extrasToPut);
        removeTelephonyExtras(extrasToRemove);

        // updateState can set mOriginalConnection to null if its state is DISCONNECTED, so this
        // should be executed *after* the above setters have run.
        updateState();
        if (mOriginalConnection == null) {
            Log.w(this, "original Connection was nulled out as part of setOriginalConnection. " +
                    originalConnection);
        }

        fireOnOriginalConnectionConfigured();
    }

    /**
     * Filters the CNAP name to not include a list of names that are unhelpful to the user for
     * Caller ID purposes.
     */
    private String filterCnapName(final String cnapName) {
        if (cnapName == null) {
            return null;
        }
        PersistableBundle carrierConfig = getCarrierConfig();
        String[] filteredCnapNames = null;
        if (carrierConfig != null) {
            filteredCnapNames = carrierConfig.getStringArray(
                    CarrierConfigManager.KEY_FILTERED_CNAP_NAMES_STRING_ARRAY);
        }
        if (filteredCnapNames != null) {
            long cnapNameMatches = Arrays.asList(filteredCnapNames)
                    .stream()
                    .filter(filteredCnapName -> filteredCnapName.equals(cnapName.toUpperCase()))
                    .count();
            if (cnapNameMatches > 0) {
                Log.i(this, "filterCnapName: Filtered CNAP Name: " + cnapName);
                return "";
            }
        }
        return cnapName;
    }

    /**
     * Sets the EXTRA_CALL_TECHNOLOGY_TYPE extra on the connection to report back to Telecom.
     */
    private void setTechnologyTypeExtra() {
        if (getPhone() != null) {
            Bundle newExtras = getExtras();
            if (newExtras == null) {
                newExtras = new Bundle();
            }
            newExtras.putInt(TelecomManager.EXTRA_CALL_TECHNOLOGY_TYPE, getPhone().getPhoneType());
            putTelephonyExtras(newExtras);
        }
    }

    private void refreshHoldSupported() {
       if (mOriginalConnection == null) {
           Log.w(this, "refreshHoldSupported org conn is null");
           return;
       }

       if (!mOriginalConnection.shouldAllowHoldingVideoCall() && canHoldImsCalls() !=
               ((getConnectionCapabilities() & (CAPABILITY_HOLD | CAPABILITY_SUPPORT_HOLD)) != 0)) {
           updateConnectionCapabilities();
       }
    }

    private void refreshDisableAddCall() {
        if (shouldSetDisableAddCallExtra()) {
            Bundle newExtras = getExtras();
            if (newExtras == null) {
                newExtras = new Bundle();
            }
            newExtras.putBoolean(Connection.EXTRA_DISABLE_ADD_CALL, true);
            putTelephonyExtras(newExtras);
        } else {
            removeExtras(Connection.EXTRA_DISABLE_ADD_CALL);
        }
    }

    private boolean shouldSetDisableAddCallExtra() {
        if (mOriginalConnection == null) {
            return false;
        }
        boolean carrierShouldAllowAddCall = mOriginalConnection.shouldAllowAddCallDuringVideoCall();
        if (carrierShouldAllowAddCall) {
            return false;
        }
        Phone phone = getPhone();
        if (phone == null) {
            return false;
        }
        boolean isCurrentVideoCall = false;
        boolean wasVideoCall = false;
        boolean isVowifiEnabled = false;
        if (phone instanceof ImsPhone) {
            ImsPhone imsPhone = (ImsPhone) phone;
            ImsCall call = null;
            if (imsPhone.getForegroundCall() != null
                    && imsPhone.getForegroundCall().getImsCall() != null) {
                call = imsPhone.getForegroundCall().getImsCall();
            } else if (imsPhone.getBackgroundCall() != null
                    && imsPhone.getBackgroundCall().getImsCall() != null) {
                call = imsPhone.getBackgroundCall().getImsCall();
            } else if (imsPhone.getRingingCall() != null
                    && imsPhone.getRingingCall().getImsCall() != null) {
                call = imsPhone.getRingingCall().getImsCall();
            }
            if (call != null) {
                isCurrentVideoCall = call.isVideoCall();
                wasVideoCall = call.wasVideoCall();
            }

            isVowifiEnabled = ImsUtil.isWfcEnabled(phone.getContext(), phone.getPhoneId());
        }

        if (isCurrentVideoCall) {
            return true;
        } else if (wasVideoCall && isWifi() && !isVowifiEnabled) {
            return true;
        }
        return false;
    }

    private boolean hasHighDefAudioProperty() {
        if (!mHasHighDefAudio) {
            return false;
        }

        boolean isVideoCall = VideoProfile.isVideo(getVideoState());

        PersistableBundle b = getCarrierConfig();
        boolean canWifiCallsBeHdAudio =
                b != null && b.getBoolean(CarrierConfigManager.KEY_WIFI_CALLS_CAN_BE_HD_AUDIO);
        boolean canVideoCallsBeHdAudio =
                b != null && b.getBoolean(CarrierConfigManager.KEY_VIDEO_CALLS_CAN_BE_HD_AUDIO);
        boolean canGsmCdmaCallsBeHdAudio =
                b != null && b.getBoolean(CarrierConfigManager.KEY_GSM_CDMA_CALLS_CAN_BE_HD_AUDIO);
        boolean shouldDisplayHdAudio =
                b != null && b.getBoolean(CarrierConfigManager.KEY_DISPLAY_HD_AUDIO_PROPERTY_BOOL);

        if (!shouldDisplayHdAudio) {
            return false;
        }

        if (isGsmCdmaConnection() && !canGsmCdmaCallsBeHdAudio) {
            return false;
        }

        if (isVideoCall && !canVideoCallsBeHdAudio) {
            return false;
        }

        if (isWifi() && !canWifiCallsBeHdAudio) {
            return false;
        }

        return true;
    }

    private boolean canHoldImsCalls() {
        PersistableBundle b = getCarrierConfig();
        // Return true if the CarrierConfig is unavailable
        return (!doesDeviceRespectHoldCarrierConfig() || b == null ||
                b.getBoolean(CarrierConfigManager.KEY_ALLOW_HOLD_IN_IMS_CALL_BOOL)) &&
                ((mOriginalConnection != null && mOriginalConnection.shouldAllowHoldingVideoCall())
                || !VideoProfile.isVideo(getVideoState()));
    }

    private PersistableBundle getCarrierConfig() {
        Phone phone = getPhone();
        if (phone == null) {
            return null;
        }
        return PhoneGlobals.getInstance().getCarrierConfigForSubId(phone.getSubId());
    }

    private boolean canDeflectImsCalls() {
        PersistableBundle b = getCarrierConfig();
        // Return false if the CarrierConfig is unavailable
        if (b != null) {
            return b.getBoolean(
                    CarrierConfigManager.KEY_CARRIER_ALLOW_DEFLECT_IMS_CALL_BOOL) &&
                    isValidRingingCall();
        }
        return false;
    }

    /**
     * Determines if the device will respect the value of the
     * {@link CarrierConfigManager#KEY_ALLOW_HOLD_IN_IMS_CALL_BOOL} configuration option.
     *
     * @return {@code false} if the device always supports holding IMS calls, {@code true} if it
     *      will use {@link CarrierConfigManager#KEY_ALLOW_HOLD_IN_IMS_CALL_BOOL} to determine if
     *      hold is supported.
     */
    private boolean doesDeviceRespectHoldCarrierConfig() {
        Phone phone = getPhone();
        if (phone == null) {
            return true;
        }
        return phone.getContext().getResources().getBoolean(
                com.android.internal.R.bool.config_device_respects_hold_carrier_config);
    }

    /**
     * Whether the connection should be treated as an emergency.
     * @return {@code true} if the connection should be treated as an emergency call based
     * on the number dialed, {@code false} otherwise.
     */
    protected boolean shouldTreatAsEmergencyCall() {
        return mTreatAsEmergencyCall;
    }

    /**
     * Un-sets the underlying radio connection.
     */
    void clearOriginalConnection() {
        if (mOriginalConnection != null) {
            if (getPhone() != null) {
                getPhone().unregisterForPreciseCallStateChanged(mHandler);
                getPhone().unregisterForRingbackTone(mHandler);
                getPhone().unregisterForHandoverStateChanged(mHandler);
                getPhone().unregisterForRedialConnectionChanged(mHandler);
                getPhone().unregisterForDisconnect(mHandler);
                getPhone().unregisterForSuppServiceNotification(mHandler);
                getPhone().unregisterForOnHoldTone(mHandler);
                getPhone().unregisterForInCallVoicePrivacyOn(mHandler);
                getPhone().unregisterForInCallVoicePrivacyOff(mHandler);
            }
            mOriginalConnection.removePostDialListener(mPostDialListener);
            mOriginalConnection.removeListener(mOriginalConnectionListener);
            mOriginalConnection = null;
        }
    }

    protected void hangup(int telephonyDisconnectCode) {
        if (mOriginalConnection != null) {
            try {
                // Hanging up a ringing call requires that we invoke call.hangup() as opposed to
                // connection.hangup(). Without this change, the party originating the call
                // will not get sent to voicemail if the user opts to reject the call.
                if (isValidRingingCall()) {
                    Call call = getCall();
                    if (call != null) {
                        call.hangup();
                    } else {
                        Log.w(this, "Attempting to hangup a connection without backing call.");
                    }
                } else {
                    // We still prefer to call connection.hangup() for non-ringing calls
                    // in order to support hanging-up specific calls within a conference call.
                    // If we invoked call.hangup() while in a conference, we would end up
                    // hanging up the entire conference call instead of the specific connection.
                    mOriginalConnection.hangup();
                }
            } catch (CallStateException e) {
                Log.e(this, e, "Call to Connection.hangup failed with exception");
            }
        } else {
            if (getState() == STATE_DISCONNECTED) {
                Log.i(this, "hangup called on an already disconnected call!");
                close();
            } else {
                // There are a few cases where mOriginalConnection has not been set yet. For
                // example, when the radio has to be turned on to make an emergency call,
                // mOriginalConnection could not be set for many seconds.
                setTelephonyConnectionDisconnected(DisconnectCauseUtil.toTelecomDisconnectCause(
                        android.telephony.DisconnectCause.LOCAL,
                        "Local Disconnect before connection established."));
                close();
            }
        }
    }

    com.android.internal.telephony.Connection getOriginalConnection() {
        return mOriginalConnection;
    }

    protected Call getCall() {
        if (mOriginalConnection != null) {
            return mOriginalConnection.getCall();
        }
        return null;
    }

    Phone getPhone() {
        Call call = getCall();
        if (call != null) {
            return call.getPhone();
        }
        return null;
    }

    private boolean hasMultipleTopLevelCalls() {
        int numCalls = 0;
        Phone phone = getPhone();
        if (phone != null) {
            if (!phone.getRingingCall().isIdle()) {
                numCalls++;
            }
            if (!phone.getForegroundCall().isIdle()) {
                numCalls++;
            }
            if (!phone.getBackgroundCall().isIdle()) {
                numCalls++;
            }
        }
        return numCalls > 1;
    }

    private com.android.internal.telephony.Connection getForegroundConnection() {
        if (getPhone() != null) {
            return getPhone().getForegroundCall().getEarliestConnection();
        }
        return null;
    }

     /**
     * Checks for and returns the list of conference participants
     * associated with this connection.
     */
    public List<ConferenceParticipant> getConferenceParticipants() {
        if (mOriginalConnection == null) {
            Log.v(this, "Null mOriginalConnection, cannot get conf participants.");
            return null;
        }
        return mOriginalConnection.getConferenceParticipants();
    }

    /**
     * Checks to see the original connection corresponds to an active incoming call. Returns false
     * if there is no such actual call, or if the associated call is not incoming (See
     * {@link Call.State#isRinging}).
     */
    private boolean isValidRingingCall() {
        if (getPhone() == null) {
            Log.v(this, "isValidRingingCall, phone is null");
            return false;
        }

        Call ringingCall = getPhone().getRingingCall();
        if (!ringingCall.getState().isRinging()) {
            Log.v(this, "isValidRingingCall, ringing call is not in ringing state");
            return false;
        }

        if (ringingCall.getEarliestConnection() != mOriginalConnection) {
            Log.v(this, "isValidRingingCall, ringing call connection does not match");
            return false;
        }

        Log.v(this, "isValidRingingCall, returning true");
        return true;
    }

    // Make sure the extras being passed into this method is a COPY of the original extras Bundle.
    // We do not want the extras to be cleared or modified during mOriginalConnectionExtras.putAll
    // below.
    protected void updateExtras(Bundle extras) {
        if (mOriginalConnection != null) {
            if (extras != null) {
                // Check if extras have changed and need updating.
                if (!areBundlesEqual(mOriginalConnectionExtras, extras)) {
                    if (Log.DEBUG) {
                        Log.d(TelephonyConnection.this, "Updating extras:");
                        for (String key : extras.keySet()) {
                            Object value = extras.get(key);
                            if (value instanceof String) {
                                Log.d(this, "updateExtras Key=" + Rlog.pii(LOG_TAG, key)
                                        + " value=" + Rlog.pii(LOG_TAG, value));
                            }
                        }
                    }
                    mOriginalConnectionExtras.clear();

                    mOriginalConnectionExtras.putAll(extras);

                    // Remap any string extras that have a remapping defined.
                    for (String key : mOriginalConnectionExtras.keySet()) {
                        if (sExtrasMap.containsKey(key)) {
                            String newKey = sExtrasMap.get(key);
                            mOriginalConnectionExtras.putString(newKey, extras.getString(key));
                            mOriginalConnectionExtras.remove(key);
                        }
                    }

                    // Ensure extras are propagated to Telecom.
<<<<<<< HEAD
                    putExtras(mOriginalConnectionExtras);
                    // If extras contain Conference support information,
                    // then ensure capabilities are updated and propagated to Telecom.
                    if (mOriginalConnectionExtras.containsKey(
                            CONF_SUPPORT_IND_EXTRA_KEY)) {
                        updateConnectionCapabilities();
                    }
=======
                    putTelephonyExtras(mOriginalConnectionExtras);
>>>>>>> 13ffb2b0
                } else {
                    Log.d(this, "Extras update not required");
                }
            } else {
                Log.d(this, "updateExtras extras: " + Rlog.pii(LOG_TAG, extras));
            }
        }
    }

    private static boolean areBundlesEqual(Bundle extras, Bundle newExtras) {
        if (extras == null || newExtras == null) {
            return extras == newExtras;
        }

        if (extras.size() != newExtras.size()) {
            return false;
        }

        for(String key : extras.keySet()) {
            if (key != null) {
                final Object value = extras.get(key);
                final Object newValue = newExtras.get(key);
                if (!Objects.equals(value, newValue)) {
                    return false;
                }
            }
        }
        return true;
    }

    void setStateOverride(Call.State state) {
        mIsStateOverridden = true;
        mConnectionOverriddenState = state;
        // Need to keep track of the original connection's state before override.
        mOriginalConnectionState = mOriginalConnection.getState();
        updateStateInternal();
    }

    void resetStateOverride() {
        mIsStateOverridden = false;
        updateStateInternal();
    }

    void updateStateInternal() {
        if (mOriginalConnection == null) {
            return;
        }
        Call.State newState;
        // If the state is overridden and the state of the original connection hasn't changed since,
        // then we continue in the overridden state, else we go to the original connection's state.
        if (mIsStateOverridden && mOriginalConnectionState == mOriginalConnection.getState()) {
            newState = mConnectionOverriddenState;
        } else {
            newState = mOriginalConnection.getState();
        }
        int cause = mOriginalConnection.getDisconnectCause();
        Log.v(this, "Update state from %s to %s for %s", mConnectionState, newState,
                getTelecomCallId());

        if (mConnectionState != newState) {
            mConnectionState = newState;
            switch (newState) {
                case IDLE:
                    break;
                case ACTIVE:
                    setActiveInternal();
                    break;
                case HOLDING:
                    setTelephonyConnectionOnHold();
                    break;
                case DIALING:
                case ALERTING:
                    if (mOriginalConnection != null && mOriginalConnection.isPulledCall()) {
                        setTelephonyConnectionPulling();
                    } else {
                        setTelephonyConnectionDialing();
                    }
                    break;
                case INCOMING:
                case WAITING:
                    setTelephonyConnectionRinging();
                    break;
                case DISCONNECTED:
                    if (shouldTreatAsEmergencyCall()
                            && (cause
                            == android.telephony.DisconnectCause.EMERGENCY_TEMP_FAILURE
                            || cause
                            == android.telephony.DisconnectCause.EMERGENCY_PERM_FAILURE)) {
                        // We can get into a situation where the radio wants us to redial the
                        // same emergency call on the other available slot. This will not set
                        // the state to disconnected and will instead tell the
                        // TelephonyConnectionService to
                        // create a new originalConnection using the new Slot.
                        fireOnOriginalConnectionRetryDial(cause
                                == android.telephony.DisconnectCause.EMERGENCY_PERM_FAILURE);
                    } else {
                        if (mSsNotification != null) {
                            setDisconnected(DisconnectCauseUtil.toTelecomDisconnectCause(
                                    mOriginalConnection.getDisconnectCause(),
                                    mOriginalConnection.getVendorDisconnectCause(),
                                    mSsNotification.notificationType,
                                    mSsNotification.code,
                                    getPhone().getPhoneId()));
                            mSsNotification = null;
                            DisconnectCauseUtil.mNotificationCode = 0xFF;
                            DisconnectCauseUtil.mNotificationType = 0xFF;
                        } else {
                            int preciseDisconnectCause = CallFailCause.NOT_VALID;
                            if (mShowPreciseFailedCause) {
                                preciseDisconnectCause =
                                        mOriginalConnection.getPreciseDisconnectCause();
                            }
                            setDisconnected(DisconnectCauseUtil.toTelecomDisconnectCause(
                                    mOriginalConnection.getDisconnectCause(),
                                    preciseDisconnectCause,
                                    mOriginalConnection.getVendorDisconnectCause(),
                                    getPhone().getPhoneId()));
                        }
<<<<<<< HEAD
=======
                        setTelephonyConnectionDisconnected(
                                DisconnectCauseUtil.toTelecomDisconnectCause(
                                        mOriginalConnection.getDisconnectCause(),
                                        preciseDisconnectCause,
                                        mOriginalConnection.getVendorDisconnectCause(),
                                        getPhone().getPhoneId()));
>>>>>>> 13ffb2b0
                        close();
                    }
                    break;
                case DISCONNECTING:
                    break;
            }
        }
    }

    void updateState() {
        if (mOriginalConnection == null) {
            return;
        }

        updateStateInternal();
        updateStatusHints();
        updateConnectionCapabilities();
        updateConnectionProperties();
        updateAddress();
        updateMultiparty();
        refreshDisableAddCall();
    }

    /**
     * Checks for changes to the multiparty bit.  If a conference has started, informs listeners.
     */
    private void updateMultiparty() {
        if (mOriginalConnection == null) {
            return;
        }

        if (mIsMultiParty != mOriginalConnection.isMultiparty()) {
            mIsMultiParty = mOriginalConnection.isMultiparty();
            if (mIsMultiParty) {
                notifyConferenceStarted();
            }
        }
    }

    /**
     * Handles a failure when merging calls into a conference.
     * {@link com.android.internal.telephony.Connection.Listener#onConferenceMergedFailed()}
     * listener.
     */
    private void handleConferenceMergeFailed(){
        mHandler.obtainMessage(MSG_CONFERENCE_MERGE_FAILED).sendToTarget();
    }

    /**
     * Handles requests to update the multiparty state received via the
     * {@link com.android.internal.telephony.Connection.Listener#onMultipartyStateChanged(boolean)}
     * listener.
     * <p>
     * Note: We post this to the mHandler to ensure that if a conference must be created as a
     * result of the multiparty state change, the conference creation happens on the correct
     * thread.  This ensures that the thread check in
     * {@link com.android.internal.telephony.Phone#checkCorrectThread(android.os.Handler)}
     * does not fire.
     *
     * @param isMultiParty {@code true} if this connection is multiparty, {@code false} otherwise.
     */
    private void handleMultipartyStateChange(boolean isMultiParty) {
        Log.i(this, "Update multiparty state to %s", isMultiParty ? "Y" : "N");
        mHandler.obtainMessage(MSG_MULTIPARTY_STATE_CHANGED, isMultiParty).sendToTarget();
    }

    private void setActiveInternal() {
        if (getState() == STATE_ACTIVE) {
            Log.w(this, "Should not be called if this is already ACTIVE");
            return;
        }

        // When we set a call to active, we need to make sure that there are no other active
        // calls. However, the ordering of state updates to connections can be non-deterministic
        // since all connections register for state changes on the phone independently.
        // To "optimize", we check here to see if there already exists any active calls.  If so,
        // we issue an update for those calls first to make sure we only have one top-level
        // active call.
        if (getTelephonyConnectionService() != null) {
            for (Connection current : getTelephonyConnectionService().getAllConnections()) {
                if (current != this && current instanceof TelephonyConnection) {
                    TelephonyConnection other = (TelephonyConnection) current;
                    if (other.getState() == STATE_ACTIVE) {
                        other.updateState();
                    }
                }
            }
        }
        setTelephonyConnectionActive();
    }

    public void close() {
        Log.v(this, "close");
        clearOriginalConnection();
        destroy();
        notifyDestroyed();
    }

    /**
     * Determines if the current connection is video capable.
     *
     * A connection is deemed to be video capable if the original connection capabilities state that
     * both local and remote video is supported.
     *
     * @return {@code true} if the connection is video capable, {@code false} otherwise.
     */
    private boolean isVideoCapable() {
        return (mOriginalConnectionCapabilities & Capability.SUPPORTS_VT_LOCAL_BIDIRECTIONAL)
                == Capability.SUPPORTS_VT_LOCAL_BIDIRECTIONAL
                && (mOriginalConnectionCapabilities & Capability.SUPPORTS_VT_REMOTE_BIDIRECTIONAL)
                == Capability.SUPPORTS_VT_REMOTE_BIDIRECTIONAL;
    }

    /**
     * Determines if the current connection is an external connection.
     *
     * A connection is deemed to be external if the original connection capabilities state that it
     * is.
     *
     * @return {@code true} if the connection is external, {@code false} otherwise.
     */
    private boolean isExternalConnection() {
        return (mOriginalConnectionCapabilities
                & Capability.IS_EXTERNAL_CONNECTION) == Capability.IS_EXTERNAL_CONNECTION;
    }

    /**
     * Determines if the current connection has RTT enabled.
     */
    private boolean isRtt() {
        return mOriginalConnection != null
                && mOriginalConnection.getPhoneType() == PhoneConstants.PHONE_TYPE_IMS
                && mOriginalConnection instanceof ImsPhoneConnection
                && ((ImsPhoneConnection) mOriginalConnection).isRttEnabledForCall();
    }

    /**
     * Determines if the current connection is pullable.
     *
     * A connection is deemed to be pullable if the original connection capabilities state that it
     * is.
     *
     * @return {@code true} if the connection is pullable, {@code false} otherwise.
     */
    private boolean isPullable() {
        return (mOriginalConnectionCapabilities & Capability.IS_EXTERNAL_CONNECTION)
                == Capability.IS_EXTERNAL_CONNECTION
                && (mOriginalConnectionCapabilities & Capability.IS_PULLABLE)
                == Capability.IS_PULLABLE;
    }

    /**
     * Sets whether or not CDMA enhanced call privacy is enabled for this connection.
     */
    private void setCdmaVoicePrivacy(boolean isEnabled) {
        if(mIsCdmaVoicePrivacyEnabled != isEnabled) {
            mIsCdmaVoicePrivacyEnabled = isEnabled;
            updateConnectionProperties();
        }
    }

    /**
     * Applies capabilities specific to conferences termination to the
     * {@code ConnectionCapabilities} bit-mask.
     *
     * @param capabilities The {@code ConnectionCapabilities} bit-mask.
     * @return The capabilities with the IMS conference capabilities applied.
     */
    private int applyConferenceTerminationCapabilities(int capabilities) {
        int currentCapabilities = capabilities;

        // An IMS call cannot be individually disconnected or separated from its parent conference.
        // If the call was IMS, even if it hands over to GMS, these capabilities are not supported.
        if (!mWasImsConnection) {
            currentCapabilities |= CAPABILITY_DISCONNECT_FROM_CONFERENCE;
            currentCapabilities |= CAPABILITY_SEPARATE_FROM_CONFERENCE;
        }

        return currentCapabilities;
    }

    /**
     * Applies the add participant capabilities to the {@code CallCapabilities} bit-mask.
     *
     * @param callCapabilities The {@code CallCapabilities} bit-mask.
     * @return The capabilities with the add participant capabilities applied.
     */
    private int applyAddParticipantCapabilities(int callCapabilities) {
        int currentCapabilities = callCapabilities;
        if (isAddParticipantCapable()) {
            currentCapabilities = changeBitmask(currentCapabilities,
                    Connection.CAPABILITY_ADD_PARTICIPANT, true);
        } else {
            currentCapabilities = changeBitmask(currentCapabilities,
                    Connection.CAPABILITY_ADD_PARTICIPANT, false);
        }

        return currentCapabilities;
    }

    private boolean isAddParticipantCapable() {
        boolean isCapable = getPhone() != null &&
               (getPhone().getPhoneType() == PhoneConstants.PHONE_TYPE_IMS) &&
               !mIsEmergencyNumber && (mConnectionState == Call.State.ACTIVE
               || mConnectionState == Call.State.HOLDING);
         /**
         * For individual IMS calls, if the extra for remote conference support is
         *     - indicated, then consider the same for add participant capability
         *     - not indicated, then the add participant capability is same as before.
         */
        if (isCapable && (mOriginalConnection != null) && !mIsMultiParty) {
            isCapable = mOriginalConnectionExtras.getBoolean(
                    CONF_SUPPORT_IND_EXTRA_KEY, true);
        }
        Log.i(this, "isAddParticipantCapable: isCapable = " + isCapable);
        return isCapable;
    }

    /**
     * Stores the new original connection capabilities, and applies them to the current connection,
     * notifying any listeners as necessary.
     *
     * @param connectionCapabilities The original connection capabilties.
     */
    public void setOriginalConnectionCapabilities(int connectionCapabilities) {
        mOriginalConnectionCapabilities = connectionCapabilities;
        updateConnectionCapabilities();
        updateConnectionProperties();
    }

    /**
     * Called to apply the capabilities present in the {@link #mOriginalConnection} to this
     * {@link Connection}.  Provides a mapping between the capabilities present in the original
     * connection (see {@link com.android.internal.telephony.Connection.Capability}) and those in
     * this {@link Connection}.
     *
     * @param capabilities The capabilities bitmask from the {@link Connection}.
     * @return the capabilities bitmask with the original connection capabilities remapped and
     *      applied.
     */
    public int applyOriginalConnectionCapabilities(int capabilities) {
        // We only support downgrading to audio if both the remote and local side support
        // downgrading to audio.
        int supportsDowngrade = Capability.SUPPORTS_DOWNGRADE_TO_VOICE_LOCAL
                | Capability.SUPPORTS_DOWNGRADE_TO_VOICE_REMOTE;
        boolean supportsDowngradeToAudio =
                (mOriginalConnectionCapabilities & supportsDowngrade) == supportsDowngrade;
        capabilities = changeBitmask(capabilities,
                CAPABILITY_CANNOT_DOWNGRADE_VIDEO_TO_AUDIO, !supportsDowngradeToAudio);

        capabilities = changeBitmask(capabilities, CAPABILITY_SUPPORTS_VT_REMOTE_BIDIRECTIONAL,
                (mOriginalConnectionCapabilities & Capability.SUPPORTS_VT_REMOTE_BIDIRECTIONAL)
                        == Capability.SUPPORTS_VT_REMOTE_BIDIRECTIONAL);

        boolean isLocalVideoSupported = (mOriginalConnectionCapabilities
                & Capability.SUPPORTS_VT_LOCAL_BIDIRECTIONAL)
                == Capability.SUPPORTS_VT_LOCAL_BIDIRECTIONAL && !mIsTtyEnabled;
        capabilities = changeBitmask(capabilities, CAPABILITY_SUPPORTS_VT_LOCAL_BIDIRECTIONAL,
                isLocalVideoSupported);

        capabilities = changeBitmask(capabilities, CAPABILITY_SUPPORTS_RTT_REMOTE,
                (mOriginalConnectionCapabilities & Capability.SUPPORTS_RTT_REMOTE)
                        == Capability.SUPPORTS_RTT_REMOTE);

        return capabilities;
    }

    /**
     * Whether the call is using wifi.
     */
    boolean isWifi() {
        return getCallRadioTech() == ServiceState.RIL_RADIO_TECHNOLOGY_IWLAN;
    }

    /**
     * Sets whether this call has been identified by the network as an emergency call.
     * @param isNetworkIdentifiedEmergencyCall {@code true} if the network has identified this call
     * as an emergency call, {@code false} otherwise.
     */
    public void setIsNetworkIdentifiedEmergencyCall(boolean isNetworkIdentifiedEmergencyCall) {
        Log.d(this, "setIsNetworkIdentifiedEmergencyCall; callId=%s, "
                + "isNetworkIdentifiedEmergencyCall=%b", getTelecomCallId(),
                isNetworkIdentifiedEmergencyCall);
        mIsNetworkIdentifiedEmergencyCall = isNetworkIdentifiedEmergencyCall;
        updateConnectionProperties();
    }

    /**
     * @return {@code true} if the network has identified this call as an emergency call,
     * {@code false} otherwise.
     */
    public boolean isNetworkIdentifiedEmergencyCall() {
        return mIsNetworkIdentifiedEmergencyCall;
    }

    /**
     * @return {@code true} if this is an outgoing call, {@code false} otherwise.
     */
    boolean isOutgoingCall() {
        return mIsOutgoing;
    }

    /**
     * Sets the current call audio quality. Used during rebuild of the properties
     * to set or unset the {@link Connection#PROPERTY_HIGH_DEF_AUDIO} property.
     *
     * @param audioQuality The audio quality.
     */
    public void setAudioQuality(int audioQuality) {
        mHasHighDefAudio = audioQuality ==
                com.android.internal.telephony.Connection.AUDIO_QUALITY_HIGH_DEFINITION;
        updateConnectionProperties();
    }

    void resetStateForConference() {
        if (getState() == Connection.STATE_HOLDING) {
            resetStateOverride();
        }
    }

    boolean setHoldingForConference() {
        if (getState() == Connection.STATE_ACTIVE) {
            setStateOverride(Call.State.HOLDING);
            return true;
        }
        return false;
    }

    public void setRttTextStream(RttTextStream s) {
        mRttTextStream = s;
    }

    public RttTextStream getRttTextStream() {
        return mRttTextStream;
    }

    /**
     * For video calls, sets whether this connection supports pausing the outgoing video for the
     * call using the {@link android.telecom.VideoProfile#STATE_PAUSED} VideoState.
     *
     * @param isVideoPauseSupported {@code true} if pause state supported, {@code false} otherwise.
     */
    public void setVideoPauseSupported(boolean isVideoPauseSupported) {
        mIsVideoPauseSupported = isVideoPauseSupported;
    }

    /**
     * @return {@code true} if this connection supports pausing the outgoing video using the
     * {@link android.telecom.VideoProfile#STATE_PAUSED} VideoState.
     */
    public boolean getVideoPauseSupported() {
        return mIsVideoPauseSupported;
    }

    /**
     * Sets whether this connection supports conference calling.
     * @param isConferenceSupported {@code true} if conference calling is supported by this
     *                                         connection, {@code false} otherwise.
     */
    public void setConferenceSupported(boolean isConferenceSupported) {
        mIsConferenceSupported = isConferenceSupported;
    }

    /**
     * @return {@code true} if this connection supports merging calls into a conference.
     */
    public boolean isConferenceSupported() {
        return mIsConferenceSupported;
    }

    /**
     * Sets whether managing conference call is supported after this connection being a part of a
     * Ims conference.
     *
     * @param isManageImsConferenceCallSupported {@code true} if manage conference calling is
     *        supported after this connection being a part of a IMS conference,
     *        {@code false} otherwise.
     */
    public void setManageImsConferenceCallSupported(boolean isManageImsConferenceCallSupported) {
        mIsManageImsConferenceCallSupported = isManageImsConferenceCallSupported;
    }

    /**
     * @return {@code true} if manage conference calling is supported after this connection being a
     * part of a IMS conference.
     */
    public boolean isManageImsConferenceCallSupported() {
        return mIsManageImsConferenceCallSupported;
    }

    /**
     * Sets whether this connection supports showing precise call disconnect cause.
     * @param showPreciseFailedCause  {@code true} if showing precise call
     * disconnect cause is supported by this connection, {@code false} otherwise.
     */
    public void setShowPreciseFailedCause(boolean showPreciseFailedCause) {
        mShowPreciseFailedCause = showPreciseFailedCause;
    }

    /**
     * Sets whether TTY is enabled or not.
     * @param isTtyEnabled
     */
    public void setTtyEnabled(boolean isTtyEnabled) {
        mIsTtyEnabled = isTtyEnabled;
        updateConnectionCapabilities();
    }

    /**
     * Whether the original connection is an IMS connection.
     * @return {@code True} if the original connection is an IMS connection, {@code false}
     *     otherwise.
     */
    protected boolean isImsConnection() {
        com.android.internal.telephony.Connection originalConnection = getOriginalConnection();
        return originalConnection != null &&
                originalConnection.getPhoneType() == PhoneConstants.PHONE_TYPE_IMS;
    }

    /**
     * Whether the original connection is an GSM/CDMA connection.
     * @return {@code True} if the original connection is an GSM/CDMA connection, {@code false}
     *     otherwise.
     */
    protected boolean isGsmCdmaConnection() {
        Phone phone = getPhone();
        if (phone != null) {
            switch (phone.getPhoneType()) {
                case PhoneConstants.PHONE_TYPE_GSM:
                case PhoneConstants.PHONE_TYPE_CDMA:
                    return true;
                default:
                    return false;
            }
        }
        return false;
    }

    /**
     * Whether the original connection was ever an IMS connection, either before or now.
     * @return {@code True} if the original connection was ever an IMS connection, {@code false}
     *     otherwise.
     */
    public boolean wasImsConnection() {
        return mWasImsConnection;
    }

    boolean getIsUsingAssistedDialing() {
        return mIsUsingAssistedDialing;
    }

    void setIsUsingAssistedDialing(Boolean isUsingAssistedDialing) {
        mIsUsingAssistedDialing = isUsingAssistedDialing;
        updateConnectionProperties();
    }

    private static Uri getAddressFromNumber(String number) {
        // Address can be null for blocked calls.
        if (number == null) {
            number = "";
        }
        return Uri.fromParts(PhoneAccount.SCHEME_TEL, number, null);
    }

    /**
     * Changes a capabilities bit-mask to add or remove a capability.
     *
     * @param bitmask The bit-mask.
     * @param bitfield The bit-field to change.
     * @param enabled Whether the bit-field should be set or removed.
     * @return The bit-mask with the bit-field changed.
     */
    private int changeBitmask(int bitmask, int bitfield, boolean enabled) {
        if (enabled) {
            return bitmask | bitfield;
        } else {
            return bitmask & ~bitfield;
        }
    }

    private void updateStatusHints() {
        if (isWifi() && getPhone() != null) {
            int labelId = isValidRingingCall()
                    ? R.string.status_hint_label_incoming_wifi_call
                    : R.string.status_hint_label_wifi_call;
            String displaySubId = "";
            if (TelephonyManager.getDefault().getPhoneCount() > 1) {
                final int phoneId = getPhone().getPhoneId();
                SubscriptionInfo sub = SubscriptionManager.from(getPhone().getContext())
                    .getActiveSubscriptionInfoForSimSlotIndex(phoneId);
                if (sub != null) {
                    displaySubId = sub.getDisplayName().toString();
                    displaySubId  = " " + displaySubId;
                }
            }

            Context context = getPhone().getContext();
<<<<<<< HEAD
            setStatusHints(new StatusHints(
                    context.getString(labelId) + displaySubId,
=======
            setTelephonyStatusHints(new StatusHints(
                    context.getString(labelId),
>>>>>>> 13ffb2b0
                    Icon.createWithResource(
                            context, R.drawable.ic_signal_wifi_4_bar_24dp),
                    null /* extras */));
        } else {
            setTelephonyStatusHints(null);
        }
    }

    /**
     * Register a listener for {@link TelephonyConnection} specific triggers.
     * @param l The instance of the listener to add
     * @return The connection being listened to
     */
    public final TelephonyConnection addTelephonyConnectionListener(TelephonyConnectionListener l) {
        mTelephonyListeners.add(l);
        // If we already have an original connection, let's call back immediately.
        // This would be the case for incoming calls.
        if (mOriginalConnection != null) {
            fireOnOriginalConnectionConfigured();
        }
        return this;
    }

    /**
     * Remove a listener for {@link TelephonyConnection} specific triggers.
     * @param l The instance of the listener to remove
     * @return The connection being listened to
     */
    public final TelephonyConnection removeTelephonyConnectionListener(
            TelephonyConnectionListener l) {
        if (l != null) {
            mTelephonyListeners.remove(l);
        }
        return this;
    }

    @Override
    public void setHoldable(boolean isHoldable) {
        mIsHoldable = isHoldable;
        updateConnectionCapabilities();
    }

    @Override
    public boolean isChildHoldable() {
        return getConference() != null;
    }

    public boolean isHoldable() {
        return mIsHoldable;
    }

    /**
     * Fire a callback to the various listeners for when the original connection is
     * set in this {@link TelephonyConnection}
     */
    private final void fireOnOriginalConnectionConfigured() {
        for (TelephonyConnectionListener l : mTelephonyListeners) {
            l.onOriginalConnectionConfigured(this);
        }
    }

    private final void fireOnOriginalConnectionRetryDial(boolean isPermanentFailure) {
        for (TelephonyConnectionListener l : mTelephonyListeners) {
            l.onOriginalConnectionRetry(this, isPermanentFailure);
        }
    }

    /**
     * Handles exiting ECM mode.
     */
    protected void handleExitedEcmMode() {
        updateConnectionProperties();
    }

    /**
     * Determines whether the connection supports conference calling.  A connection supports
     * conference calling if it:
     * 1. Is not an emergency call.
     * 2. Carrier supports conference calls.
     * 3. If call is a video call, carrier supports video conference calls.
     * 4. If call is a wifi call and VoWIFI is disabled and carrier supports merging these calls.
     */
    private void refreshConferenceSupported() {
        boolean isVideoCall = VideoProfile.isVideo(getVideoState());
        Phone phone = getPhone();
        if (phone == null) {
            Log.w(this, "refreshConferenceSupported = false; phone is null");
            if (isConferenceSupported()) {
                setConferenceSupported(false);
                notifyConferenceSupportedChanged(false);
            }
            return;
        }

        boolean isIms = phone.getPhoneType() == PhoneConstants.PHONE_TYPE_IMS;
        boolean isVoWifiEnabled = false;
        if (isIms) {
            isVoWifiEnabled = ImsUtil.isWfcEnabled(phone.getContext(), phone.getPhoneId());
        }
        boolean isRttMergeSupported = getCarrierConfig()
                .getBoolean(CarrierConfigManager.KEY_ALLOW_MERGING_RTT_CALLS_BOOL);
        PhoneAccountHandle phoneAccountHandle = isIms ? PhoneUtils
                .makePstnPhoneAccountHandle(phone.getDefaultPhone())
                : PhoneUtils.makePstnPhoneAccountHandle(phone);
        TelecomAccountRegistry telecomAccountRegistry = TelecomAccountRegistry
                .getInstance(getPhone().getContext());
        boolean isConferencingSupported = telecomAccountRegistry
                .isMergeCallSupported(phoneAccountHandle);
        boolean isImsConferencingSupported = telecomAccountRegistry
                .isMergeImsCallSupported(phoneAccountHandle);
        mIsCarrierVideoConferencingSupported = telecomAccountRegistry
                .isVideoConferencingSupported(phoneAccountHandle);
        boolean isMergeOfWifiCallsAllowedWhenVoWifiOff = telecomAccountRegistry
                .isMergeOfWifiCallsAllowedWhenVoWifiOff(phoneAccountHandle);

        Log.v(this, "refreshConferenceSupported : isConfSupp=%b, isImsConfSupp=%b, " +
                "isVidConfSupp=%b, isMergeOfWifiAllowed=%b, " +
                "isWifi=%b, isVoWifiEnabled=%b",
                isConferencingSupported, isImsConferencingSupported,
                mIsCarrierVideoConferencingSupported, isMergeOfWifiCallsAllowedWhenVoWifiOff,
                isWifi(), isVoWifiEnabled);
        boolean isConferenceSupported = true;
        if (mTreatAsEmergencyCall) {
            isConferenceSupported = false;
            Log.d(this, "refreshConferenceSupported = false; emergency call");
        } else if (isRtt() && !isRttMergeSupported) {
            isConferenceSupported = false;
            Log.d(this, "refreshConferenceSupported = false; rtt call");
        } else if (!isConferencingSupported || isIms && !isImsConferencingSupported) {
            isConferenceSupported = false;
            Log.d(this, "refreshConferenceSupported = false; carrier doesn't support conf.");
        } else if (isVideoCall && !mIsCarrierVideoConferencingSupported) {
            isConferenceSupported = false;
            Log.d(this, "refreshConferenceSupported = false; video conf not supported.");
        } else if (!isMergeOfWifiCallsAllowedWhenVoWifiOff && isWifi() && !isVoWifiEnabled) {
            isConferenceSupported = false;
            Log.d(this,
                    "refreshConferenceSupported = false; can't merge wifi calls when voWifi off.");
        } else {
            Log.d(this, "refreshConferenceSupported = true.");
        }

        if (isConferenceSupported != isConferenceSupported()) {
            setConferenceSupported(isConferenceSupported);
            notifyConferenceSupportedChanged(isConferenceSupported);
        }
    }
    /**
     * Provides a mapping from extras keys which may be found in the
     * {@link com.android.internal.telephony.Connection} to their equivalents defined in
     * {@link android.telecom.Connection}.
     *
     * @return Map containing key mappings.
     */
    private static Map<String, String> createExtrasMap() {
        Map<String, String> result = new HashMap<String, String>();
        result.put(ImsCallProfile.EXTRA_CHILD_NUMBER,
                android.telecom.Connection.EXTRA_CHILD_ADDRESS);
        result.put(ImsCallProfile.EXTRA_DISPLAY_TEXT,
                android.telecom.Connection.EXTRA_CALL_SUBJECT);
        result.put(ImsCallProfile.EXTRA_ADDITIONAL_SIP_INVITE_FIELDS,
                android.telecom.Connection.EXTRA_SIP_INVITE);
        return Collections.unmodifiableMap(result);
    }

    private boolean isShowingOriginalDialString() {
        boolean showOrigDialString = false;
        Phone phone = getPhone();
        if (phone != null && (phone.getPhoneType() == TelephonyManager.PHONE_TYPE_CDMA)
                && !mOriginalConnection.isIncoming()) {
            PersistableBundle pb = getCarrierConfig();
            if (pb != null) {
                showOrigDialString = pb.getBoolean(CarrierConfigManager
                        .KEY_CONFIG_SHOW_ORIG_DIAL_STRING_FOR_CDMA_BOOL);
                Log.d(this, "showOrigDialString: " + showOrigDialString);
            }
        }
        return showOrigDialString;
    }

    /**
     * Creates a string representation of this {@link TelephonyConnection}.  Primarily intended for
     * use in log statements.
     *
     * @return String representation of the connection.
     */
    @Override
    public String toString() {
        StringBuilder sb = new StringBuilder();
        sb.append("[TelephonyConnection objId:");
        sb.append(System.identityHashCode(this));
        sb.append(" telecomCallID:");
        sb.append(getTelecomCallId());
        sb.append(" type:");
        if (isImsConnection()) {
            sb.append("ims");
        } else if (this instanceof com.android.services.telephony.GsmConnection) {
            sb.append("gsm");
        } else if (this instanceof CdmaConnection) {
            sb.append("cdma");
        }
        sb.append(" state:");
        sb.append(Connection.stateToString(getState()));
        sb.append(" capabilities:");
        sb.append(capabilitiesToString(getConnectionCapabilities()));
        sb.append(" properties:");
        sb.append(propertiesToString(getConnectionProperties()));
        sb.append(" address:");
        sb.append(Rlog.pii(LOG_TAG, getAddress()));
        sb.append(" originalConnection:");
        sb.append(mOriginalConnection);
        sb.append(" partOfConf:");
        if (getConference() == null) {
            sb.append("N");
        } else {
            sb.append("Y");
        }
        sb.append(" confSupported:");
        sb.append(mIsConferenceSupported ? "Y" : "N");
        sb.append("]");
        return sb.toString();
    }

    public final void setTelephonyConnectionService(TelephonyConnectionService connectionService) {
        mTelephonyConnectionService = connectionService;
    }

    public final TelephonyConnectionService getTelephonyConnectionService() {
        return mTelephonyConnectionService;
    }

    /**
     * Set this {@link TelephonyConnection} to an active state.
     * <p>
     * Note: This should be used instead of {@link #setActive()} to ensure listeners are notified.
     */
    public void setTelephonyConnectionActive() {
        setActive();
        notifyStateChanged(getState());
    }

    /**
     * Set this {@link TelephonyConnection} to a ringing state.
     * <p>
     * Note: This should be used instead of {@link #setRinging()} to ensure listeners are notified.
     */
    public void setTelephonyConnectionRinging() {
        setRinging();
        notifyStateChanged(getState());
    }

    /**
     * Set this {@link TelephonyConnection} to an initializing state.
     * <p>
     * Note: This should be used instead of {@link #setInitializing()} to ensure listeners are
     * notified.
     */
    public void setTelephonyConnectionInitializing() {
        setInitializing();
        notifyStateChanged(getState());
    }

    /**
     * Set this {@link TelephonyConnection} to a dialing state.
     * <p>
     * Note: This should be used instead of {@link #setDialing()} to ensure listeners are notified.
     */
    public void setTelephonyConnectionDialing() {
        setDialing();
        notifyStateChanged(getState());
    }

    /**
     * Set this {@link TelephonyConnection} to a pulling state.
     * <p>
     * Note: This should be used instead of {@link #setPulling()} to ensure listeners are notified.
     */
    public void setTelephonyConnectionPulling() {
        setPulling();
        notifyStateChanged(getState());
    }

    /**
     * Set this {@link TelephonyConnection} to a held state.
     * <p>
     * Note: This should be used instead of {@link #setOnHold()} to ensure listeners are notified.
     */
    public void setTelephonyConnectionOnHold() {
        setOnHold();
        notifyStateChanged(getState());
    }

    /**
     * Set this {@link TelephonyConnection} to a held state.
     * <p>
     * Note: This should be used instead of
     * {@link #setDisconnected(android.telecom.DisconnectCause)} to ensure listeners are notified.
     */
    public void setTelephonyConnectionDisconnected(@NonNull
            android.telecom.DisconnectCause disconnectCause) {
        setDisconnected(disconnectCause);
        notifyDisconnected(disconnectCause);
        notifyStateChanged(getState());
    }

    /**
     * Sends a connection event for this {@link TelephonyConnection}.
     * <p>
     * Note: This should be used instead of {@link #sendConnectionEvent(String, Bundle)} to ensure
     * listeners are notified.
     */
    public void sendTelephonyConnectionEvent(@NonNull String event, @Nullable Bundle extras) {
        sendConnectionEvent(event, extras);
        notifyTelephonyConnectionEvent(event, extras);
    }

    /**
     * Sets the extras associated with this {@link TelephonyConnection}.
     * <p>
     * Note: This should be used instead of {@link #putExtras(Bundle)} to ensure listeners are
     * notified.
     */
    public void putTelephonyExtras(@NonNull Bundle extras) {
        putExtras(extras);
        notifyPutExtras(extras);
    }

    /**
     * Removes the specified extras associated with this {@link TelephonyConnection}.
     * <p>
     * Note: This should be used instead of {@link #removeExtras(String...)} to ensure listeners are
     * notified.
     */
    public void removeTelephonyExtras(@NonNull List<String> keys) {
        removeExtras(keys);
        notifyRemoveExtras(keys);
    }

    /**
     * Sets the video state associated with this {@link TelephonyConnection}.
     * <p>
     * Note: This should be used instead of {@link #setVideoState(int)} to ensure listeners are
     * notified.
     */
    public void setTelephonyVideoState(@VideoProfile.VideoState int videoState) {
        setVideoState(videoState);
        notifyVideoStateChanged(videoState);
    }

    /**
     * Sets the video provider associated with this {@link TelephonyConnection}.
     * <p>
     * Note: This should be used instead of {@link #setVideoProvider(VideoProvider)} to ensure
     * listeners are notified.
     */
    public void setTelephonyVideoProvider(@Nullable VideoProvider videoProvider) {
        setVideoProvider(videoProvider);
        notifyVideoProviderChanged(videoProvider);
    }

    /**
     * Sets the status hints associated with this {@link TelephonyConnection}.
     * <p>
     * Note: This should be used instead of {@link #setStatusHints(StatusHints)} to ensure listeners
     * are notified.
     */
    public void setTelephonyStatusHints(@Nullable StatusHints statusHints) {
        setStatusHints(statusHints);
        notifyStatusHintsChanged(statusHints);
    }

    /**
     * Sets RIL voice radio technology used for current connection.
     * <p>
     * This property is set by the Telephony {@link ConnectionService}.
     *
     * @param vrat the RIL Voice Radio Technology used for current connection,
     *             see {@code RIL_RADIO_TECHNOLOGY_*} in {@link android.telephony.ServiceState}.
     */
    public final void setCallRadioTech(@RilRadioTechnology int vrat) {
        Bundle extras = getExtras();
        if (extras == null) {
            extras = new Bundle();
        }
        extras.putInt(TelecomManager.EXTRA_CALL_NETWORK_TYPE,
                ServiceState.rilRadioTechnologyToNetworkType(vrat));
        putExtras(extras);
        // Propagates the call radio technology to its parent {@link android.telecom.Conference}
        // This action only covers non-IMS CS conference calls.
        // For IMS PS call conference call, it can be updated via its host connection
        // {@link #Listener.onExtrasChanged} event.
        if (getConference() != null) {
            getConference().putExtra(TelecomManager.EXTRA_CALL_NETWORK_TYPE,
                    ServiceState.rilRadioTechnologyToNetworkType(vrat));
        }
    }

    /**
     * Returns RIL voice radio technology used for current connection.
     * <p>
     * Used by the Telephony {@link ConnectionService}.
     *
     * @return the RIL voice radio technology used for current connection,
     *         see {@code RIL_RADIO_TECHNOLOGY_*} in {@link android.telephony.ServiceState}.
     */
    public final @RilRadioTechnology int getCallRadioTech() {
        int voiceNetworkType = TelephonyManager.NETWORK_TYPE_UNKNOWN;
        Bundle extras = getExtras();
        if (extras != null) {
            voiceNetworkType = extras.getInt(TelecomManager.EXTRA_CALL_NETWORK_TYPE,
                    TelephonyManager.NETWORK_TYPE_UNKNOWN);
        }
        return ServiceState.networkTypeToRilRadioTechnology(voiceNetworkType);
    }

    /**
     * Notifies {@link TelephonyConnectionListener}s of a change to conference participant data
     * received via the {@link ImsConference} (i.e. conference event package).
     *
     * @param conferenceParticipants The participants.
     */
    private void updateConferenceParticipants(
            @NonNull List<ConferenceParticipant> conferenceParticipants) {
        for (TelephonyConnectionListener l : mTelephonyListeners) {
            l.onConferenceParticipantsChanged(this, conferenceParticipants);
        }
    }

    /**
     * Called by a {@link ConnectionService} to notify Telecom that a {@link Conference#onMerge()}
     * operation has started.
     */
    protected void notifyConferenceStarted() {
        for (TelephonyConnectionListener l : mTelephonyListeners) {
            l.onConferenceStarted();
        }
    }

    /**
     * Notifies {@link TelephonyConnectionListener}s when a change has occurred to the Connection
     * which impacts its ability to be a part of a conference call.
     * @param isConferenceSupported {@code true} if the connection supports being part of a
     *      conference call, {@code false} otherwise.
     */
    private void notifyConferenceSupportedChanged(boolean isConferenceSupported) {
        for (TelephonyConnectionListener l : mTelephonyListeners) {
            l.onConferenceSupportedChanged(this, isConferenceSupported);
        }
    }

    /**
     * Notifies {@link TelephonyConnectionListener}s of changes to the connection capabilities.
     * @param newCapabilities the new capabilities.
     */
    private void notifyConnectionCapabilitiesChanged(int newCapabilities) {
        for (TelephonyConnectionListener listener : mTelephonyListeners) {
            listener.onConnectionCapabilitiesChanged(this, newCapabilities);
        }
    }

    /**
     * Notifies {@link TelephonyConnectionListener}s of changes to the connection properties.
     * @param newProperties the new properties.
     */
    private void notifyConnectionPropertiesChanged(int newProperties) {
        for (TelephonyConnectionListener listener : mTelephonyListeners) {
            listener.onConnectionPropertiesChanged(this, newProperties);
        }
    }

    /**
     * Notifies {@link TelephonyConnectionListener}s when a connection is destroyed.
     */
    private void notifyDestroyed() {
        for (TelephonyConnectionListener listener : mTelephonyListeners) {
            listener.onDestroyed(this);
        }
    }

    /**
     * Notifies {@link TelephonyConnectionListener}s when a connection disconnects.
     * @param cause The disconnect cause.
     */
    private void notifyDisconnected(android.telecom.DisconnectCause cause) {
        for (TelephonyConnectionListener listener : mTelephonyListeners) {
            listener.onDisconnected(this, cause);
        }
    }

    /**
     * Notifies {@link TelephonyConnectionListener}s of connection state changes.
     * @param newState The new state.
     */
    private void notifyStateChanged(int newState) {
        for (TelephonyConnectionListener listener : mTelephonyListeners) {
            listener.onStateChanged(this, newState);
        }
    }

    /**
     * Notifies {@link TelephonyConnectionListener}s of telephony connection events.
     * @param event The event.
     * @param extras Any extras.
     */
    private void notifyTelephonyConnectionEvent(String event, Bundle extras) {
        for (TelephonyConnectionListener listener : mTelephonyListeners) {
            listener.onConnectionEvent(this, event, extras);
        }
    }

    /**
     * Notifies {@link TelephonyConnectionListener}s when extras are added to the connection.
     * @param extras The new extras.
     */
    private void notifyPutExtras(Bundle extras) {
        for (TelephonyConnectionListener listener : mTelephonyListeners) {
            listener.onExtrasChanged(this, extras);
        }
    }

    /**
     * Notifies {@link TelephonyConnectionListener}s when extra keys are removed from a connection.
     * @param keys The removed keys.
     */
    private void notifyRemoveExtras(List<String> keys) {
        for (TelephonyConnectionListener listener : mTelephonyListeners) {
            listener.onExtrasRemoved(this, keys);
        }
    }

    /**
     * Notifies {@link TelephonyConnectionListener}s of a change to the video state of a connection.
     * @param videoState The new video state.
     */
    private void notifyVideoStateChanged(@VideoProfile.VideoState int videoState) {
        for (TelephonyConnectionListener listener : mTelephonyListeners) {
            listener.onVideoStateChanged(this, videoState);
        }
    }

    /**
     * Notifies {@link TelephonyConnectionListener}s of changes to the video provider for a
     * connection.
     * @param videoProvider The new video provider.
     */
    private void notifyVideoProviderChanged(VideoProvider videoProvider) {
        for (TelephonyConnectionListener listener : mTelephonyListeners) {
            listener.onVideoProviderChanged(this, videoProvider);
        }
    }

    /**
     * Notifies {@link TelephonyConnectionListener}s of changes to the status hints for a
     * connection.
     * @param statusHints The new status hints.
     */
    private void notifyStatusHintsChanged(StatusHints statusHints) {
        for (TelephonyConnectionListener listener : mTelephonyListeners) {
            listener.onStatusHintsChanged(this, statusHints);
        }
    }
}<|MERGE_RESOLUTION|>--- conflicted
+++ resolved
@@ -41,12 +41,9 @@
 import android.telephony.CarrierConfigManager;
 import android.telephony.DisconnectCause;
 import android.telephony.PhoneNumberUtils;
-<<<<<<< HEAD
+import android.telephony.Rlog;
 import android.telephony.SubscriptionInfo;
 import android.telephony.SubscriptionManager;
-=======
-import android.telephony.Rlog;
->>>>>>> 13ffb2b0
 import android.telephony.ServiceState;
 import android.telephony.TelephonyManager;
 import android.telephony.ims.ImsCallProfile;
@@ -88,14 +85,10 @@
 /**
  * Base class for CDMA and GSM connections.
  */
-<<<<<<< HEAD
 abstract class TelephonyConnection extends Connection implements Holdable,
           TelephonyConnectionService.ConnectionRemovedListener {
-=======
-abstract class TelephonyConnection extends Connection implements Holdable {
     private static final String LOG_TAG = "TelephonyConnection";
 
->>>>>>> 13ffb2b0
     private static final int MSG_PRECISE_CALL_STATE_CHANGED = 1;
     private static final int MSG_RINGBACK_TONE = 2;
     private static final int MSG_HANDOVER_STATE_CHANGED = 3;
@@ -395,15 +388,9 @@
         Bundle extras = new Bundle();
         extras.putInt(TelephonyManager.EXTRA_NOTIFICATION_TYPE, type);
         extras.putInt(TelephonyManager.EXTRA_NOTIFICATION_CODE, code);
-<<<<<<< HEAD
         extras.putCharSequence(TelephonyManager.EXTRA_NOTIFICATION_MESSAGE, notificationMessage);
-        sendConnectionEvent(TelephonyManager.EVENT_SUPPLEMENTARY_SERVICE_NOTIFICATION, extras);
-=======
-        extras.putCharSequence(TelephonyManager.EXTRA_NOTIFICATION_MESSAGE,
-                getSuppServiceMessage(type, code));
         sendTelephonyConnectionEvent(TelephonyManager.EVENT_SUPPLEMENTARY_SERVICE_NOTIFICATION,
                 extras);
->>>>>>> 13ffb2b0
     }
 
     /**
@@ -1765,17 +1752,13 @@
                     }
 
                     // Ensure extras are propagated to Telecom.
-<<<<<<< HEAD
-                    putExtras(mOriginalConnectionExtras);
+                    putTelephonyExtras(mOriginalConnectionExtras);
                     // If extras contain Conference support information,
                     // then ensure capabilities are updated and propagated to Telecom.
                     if (mOriginalConnectionExtras.containsKey(
                             CONF_SUPPORT_IND_EXTRA_KEY)) {
                         updateConnectionCapabilities();
                     }
-=======
-                    putTelephonyExtras(mOriginalConnectionExtras);
->>>>>>> 13ffb2b0
                 } else {
                     Log.d(this, "Extras update not required");
                 }
@@ -1888,21 +1871,13 @@
                                 preciseDisconnectCause =
                                         mOriginalConnection.getPreciseDisconnectCause();
                             }
-                            setDisconnected(DisconnectCauseUtil.toTelecomDisconnectCause(
-                                    mOriginalConnection.getDisconnectCause(),
-                                    preciseDisconnectCause,
-                                    mOriginalConnection.getVendorDisconnectCause(),
-                                    getPhone().getPhoneId()));
+                            setTelephonyConnectionDisconnected(
+                                    DisconnectCauseUtil.toTelecomDisconnectCause(
+                                            mOriginalConnection.getDisconnectCause(),
+                                            preciseDisconnectCause,
+                                            mOriginalConnection.getVendorDisconnectCause(),
+                                            getPhone().getPhoneId()));
                         }
-<<<<<<< HEAD
-=======
-                        setTelephonyConnectionDisconnected(
-                                DisconnectCauseUtil.toTelecomDisconnectCause(
-                                        mOriginalConnection.getDisconnectCause(),
-                                        preciseDisconnectCause,
-                                        mOriginalConnection.getVendorDisconnectCause(),
-                                        getPhone().getPhoneId()));
->>>>>>> 13ffb2b0
                         close();
                     }
                     break;
@@ -2400,13 +2375,8 @@
             }
 
             Context context = getPhone().getContext();
-<<<<<<< HEAD
-            setStatusHints(new StatusHints(
+            setTelephonyStatusHints(new StatusHints(
                     context.getString(labelId) + displaySubId,
-=======
-            setTelephonyStatusHints(new StatusHints(
-                    context.getString(labelId),
->>>>>>> 13ffb2b0
                     Icon.createWithResource(
                             context, R.drawable.ic_signal_wifi_4_bar_24dp),
                     null /* extras */));
