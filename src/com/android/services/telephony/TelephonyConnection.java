/*
 * Copyright (C) 2014 The Android Open Source Project
 *
 * Licensed under the Apache License, Version 2.0 (the "License");
 * you may not use this file except in compliance with the License.
 * You may obtain a copy of the License at
 *
 *      http://www.apache.org/licenses/LICENSE-2.0
 *
 * Unless required by applicable law or agreed to in writing, software
 * distributed under the License is distributed on an "AS IS" BASIS,
 * WITHOUT WARRANTIES OR CONDITIONS OF ANY KIND, either express or implied.
 * See the License for the specific language governing permissions and
 * limitations under the License.
 */

package com.android.services.telephony;

import android.content.Context;
import android.graphics.drawable.Icon;
import android.net.Uri;
import android.os.AsyncResult;
import android.os.Bundle;
import android.os.Handler;
import android.os.Looper;
import android.os.Message;
import android.os.PersistableBundle;
import android.widget.Toast;
import android.telecom.CallAudioState;
import android.telecom.ConferenceParticipant;
import android.telecom.Connection;
import android.telecom.PhoneAccount;
import android.telecom.PhoneAccountHandle;
import android.telecom.StatusHints;
import android.telecom.TelecomManager;
import android.telecom.VideoProfile;
import android.telephony.CarrierConfigManager;
import android.telephony.DisconnectCause;
import android.telephony.PhoneNumberUtils;
import android.telephony.SubscriptionInfo;
import android.telephony.SubscriptionManager;
import android.telephony.ServiceState;
import android.telephony.TelephonyManager;
import android.telephony.ims.ImsCallProfile;
import android.text.TextUtils;
import android.util.Pair;
import android.widget.Toast;

import com.android.ims.ImsCall;
import com.android.internal.os.SomeArgs;
import com.android.internal.telephony.Call;
import com.android.internal.telephony.CallFailCause;
import com.android.internal.telephony.CallStateException;
import com.android.internal.telephony.Connection.Capability;
import com.android.internal.telephony.Connection.PostDialListener;
import com.android.internal.telephony.Phone;
import com.android.internal.telephony.PhoneConstants;
import com.android.internal.telephony.gsm.SuppServiceNotification;
import com.android.internal.telephony.imsphone.ImsPhone;
import com.android.internal.telephony.imsphone.ImsPhoneCallTracker;
import com.android.internal.telephony.imsphone.ImsPhoneConnection;
import com.android.phone.ImsUtil;
import com.android.phone.PhoneGlobals;
import com.android.phone.PhoneUtils;
import com.android.phone.R;

import org.codeaurora.ims.utils.QtiImsExtUtils;

import java.util.ArrayList;
import java.util.Arrays;
import java.util.Collections;
import java.util.HashMap;
import java.util.List;
import java.util.Map;
import java.util.Objects;
import java.util.Set;
import java.util.concurrent.ConcurrentHashMap;

/**
 * Base class for CDMA and GSM connections.
 */
abstract class TelephonyConnection extends Connection implements Holdable,
          TelephonyConnectionService.ConnectionRemovedListener {
    private static final int MSG_PRECISE_CALL_STATE_CHANGED = 1;
    private static final int MSG_RINGBACK_TONE = 2;
    private static final int MSG_HANDOVER_STATE_CHANGED = 3;
    private static final int MSG_DISCONNECT = 4;
    private static final int MSG_MULTIPARTY_STATE_CHANGED = 5;
    private static final int MSG_CONFERENCE_MERGE_FAILED = 6;
    private static final int MSG_SUPP_SERVICE_NOTIFY = 7;

    /**
     * Mappings from {@link com.android.internal.telephony.Connection} extras keys to their
     * equivalents defined in {@link android.telecom.Connection}.
     */
    private static final Map<String, String> sExtrasMap = createExtrasMap();

    private static final int MSG_SET_VIDEO_STATE = 8;
    private static final int MSG_SET_VIDEO_PROVIDER = 9;
    private static final int MSG_SET_AUDIO_QUALITY = 10;
    private static final int MSG_SET_CONFERENCE_PARTICIPANTS = 11;
    private static final int MSG_CONNECTION_EXTRAS_CHANGED = 12;
    private static final int MSG_SET_ORIGNAL_CONNECTION_CAPABILITIES = 13;
    private static final int MSG_ON_HOLD_TONE = 14;
    private static final int MSG_CDMA_VOICE_PRIVACY_ON = 15;
    private static final int MSG_CDMA_VOICE_PRIVACY_OFF = 16;
    private static final int MSG_HANGUP = 17;
<<<<<<< HEAD
    private static final int MSG_CONNECTION_REMOVED = 18;

    private boolean mIsEmergencyNumber = false;
    /**
     * Extra indicating the conference support from lower layers
     * <p>
     * Type: boolean (true if conference is supported else false)
     */
    static final String CONF_SUPPORT_IND_EXTRA_KEY = "ConfSupportInd";

    private SuppServiceNotification mSsNotification = null;
    private static final int MSG_SET_CALL_RADIO_TECH = 19;
=======
    private static final int MSG_SET_CALL_RADIO_TECH = 18;
    private static final int MSG_ON_CONNECTION_EVENT = 19;
>>>>>>> f298f5bb

    private final Handler mHandler = new Handler(Looper.getMainLooper()) {
        @Override
        public void handleMessage(Message msg) {
            switch (msg.what) {
                case MSG_PRECISE_CALL_STATE_CHANGED:
                    Log.v(TelephonyConnection.this, "MSG_PRECISE_CALL_STATE_CHANGED");
                    updateState();
                    break;
                case MSG_HANDOVER_STATE_CHANGED:
                    Log.v(TelephonyConnection.this, "MSG_HANDOVER_STATE_CHANGED");
                    AsyncResult ar = (AsyncResult) msg.obj;
                    com.android.internal.telephony.Connection connection =
                         (com.android.internal.telephony.Connection) ar.result;
                    if (mOriginalConnection != null) {
                        if (connection != null &&
                            ((connection.getAddress() != null &&
                            mOriginalConnection.getAddress() != null &&
                            mOriginalConnection.getAddress().contains(connection.getAddress())) ||
                            connection.getState() == mOriginalConnection.getStateBeforeHandover())) {
                            Log.d(TelephonyConnection.this,
                                    "SettingOriginalConnection " + mOriginalConnection.toString()
                                            + " with " + connection.toString());
                            boolean isShowToast = false;
                            Phone phone = getPhone();
                            if (phone != null) {
                                CarrierConfigManager cfgManager = (CarrierConfigManager) phone
                                        .getContext().getSystemService(Context
                                        .CARRIER_CONFIG_SERVICE);
                                if (cfgManager != null) {
                                    isShowToast = cfgManager.getConfigForSubId(phone.getSubId())
                                            .getBoolean("config_show_srvcc_toast");
                                }
                            }
                            if (isShowToast && !shouldTreatAsEmergencyCall()) {
                                int srvccMessageRes = VideoProfile.isVideo(
                                        mOriginalConnection.getVideoState()) ?
                                        R.string.srvcc_video_message : R.string.srvcc_message;
                                Toast.makeText(phone.getContext(),
                                        srvccMessageRes, Toast.LENGTH_LONG).show();
                            }
                            setOriginalConnection(connection);
                            mWasImsConnection = false;
                        }
                    } else {
                        Log.w(TelephonyConnection.this,
                                "MSG_HANDOVER_STATE_CHANGED: mOriginalConnection==null - invalid state (not cleaned up)");
                    }
                    break;
                case MSG_RINGBACK_TONE:
                    Log.v(TelephonyConnection.this, "MSG_RINGBACK_TONE");
                    // TODO: This code assumes that there is only one connection in the foreground
                    // call, in other words, it punts on network-mediated conference calling.
                    if (getOriginalConnection() != getForegroundConnection()) {
                        Log.v(TelephonyConnection.this, "handleMessage, original connection is " +
                                "not foreground connection, skipping");
                        return;
                    }
                    setRingbackRequested((Boolean) ((AsyncResult) msg.obj).result);
                    break;
                case MSG_DISCONNECT:
                    updateState();
                    break;
                case MSG_MULTIPARTY_STATE_CHANGED:
                    boolean isMultiParty = (Boolean) msg.obj;
                    Log.i(this, "Update multiparty state to %s", isMultiParty ? "Y" : "N");
                    mIsMultiParty = isMultiParty;
                    if (isMultiParty) {
                        notifyConferenceStarted();
                    }
                    break;
                case MSG_CONFERENCE_MERGE_FAILED:
                    notifyConferenceMergeFailed();
                    break;
                case MSG_SUPP_SERVICE_NOTIFY:
                    Phone phone = getPhone();
                    Log.v(TelephonyConnection.this, "MSG_SUPP_SERVICE_NOTIFY on phoneId : "
                            + (phone != null ? Integer.toString(phone.getPhoneId())
                            : "null"));
                    if (phone == null) {
                        break;
                    }
                    if (msg.obj != null && ((AsyncResult) msg.obj).result != null) {
                        if (mOriginalConnection != null && ((SuppServiceNotification)((AsyncResult)
                                msg.obj).result).history != null && !(mConnectionState ==
                                Call.State.DIALING || mConnectionState == Call.State.ALERTING)) {
                           return;
                        }
                        mSsNotification =
                                (SuppServiceNotification)((AsyncResult) msg.obj).result;
                        if (mOriginalConnection != null) {
                            handleSuppServiceNotification(mSsNotification);
                        }
                    }
                    break;

                case MSG_SET_VIDEO_STATE:
                    int videoState = (int) msg.obj;
                    setVideoState(videoState);

                    // A change to the video state of the call can influence whether or not it
                    // can be part of a conference, whether another call can be added, and
                    // whether the call should have the HD audio property set.
                    refreshConferenceSupported();
                    refreshDisableAddCall();
                    refreshHoldSupported();
                    updateConnectionProperties();
                    break;

                case MSG_SET_VIDEO_PROVIDER:
                    VideoProvider videoProvider = (VideoProvider) msg.obj;
                    setVideoProvider(videoProvider);
                    break;

                case MSG_SET_AUDIO_QUALITY:
                    int audioQuality = (int) msg.obj;
                    setAudioQuality(audioQuality);
                    break;

                case MSG_SET_CONFERENCE_PARTICIPANTS:
                    List<ConferenceParticipant> participants = (List<ConferenceParticipant>) msg.obj;
                    updateConferenceParticipants(participants);
                    break;

                case MSG_CONNECTION_EXTRAS_CHANGED:
                    final Bundle extras = (Bundle) msg.obj;
                    updateExtras(extras);
                    break;

                case MSG_SET_ORIGNAL_CONNECTION_CAPABILITIES:
                    setOriginalConnectionCapabilities(msg.arg1);
                    break;

                case MSG_ON_HOLD_TONE:
                    AsyncResult asyncResult = (AsyncResult) msg.obj;
                    Pair<com.android.internal.telephony.Connection, Boolean> heldInfo =
                            (Pair<com.android.internal.telephony.Connection, Boolean>)
                                    asyncResult.result;

                    // Determines if the hold tone is starting or stopping.
                    boolean playTone = ((Boolean) (heldInfo.second)).booleanValue();

                    // Determine which connection the hold tone is stopping or starting for
                    com.android.internal.telephony.Connection heldConnection = heldInfo.first;

                    // Only start or stop the hold tone if this is the connection which is starting
                    // or stopping the hold tone.
                    if (heldConnection == mOriginalConnection) {
                        // If starting the hold tone, send a connection event to Telecom which will
                        // cause it to play the on hold tone.
                        if (playTone) {
                            sendConnectionEvent(EVENT_ON_HOLD_TONE_START, null);
                        } else {
                            sendConnectionEvent(EVENT_ON_HOLD_TONE_END, null);
                        }
                    }
                    break;

                case MSG_CDMA_VOICE_PRIVACY_ON:
                    Log.d(this, "MSG_CDMA_VOICE_PRIVACY_ON received");
                    setCdmaVoicePrivacy(true);
                    break;
                case MSG_CDMA_VOICE_PRIVACY_OFF:
                    Log.d(this, "MSG_CDMA_VOICE_PRIVACY_OFF received");
                    setCdmaVoicePrivacy(false);
                    break;
                case MSG_HANGUP:
                    int cause = (int) msg.obj;
                    hangup(cause);
                    break;
                case MSG_CONNECTION_REMOVED:
                    Log.d(this, "MSG_CONNECTION_REMOVED");
                    // Some connection has disconnected. Re fresh disable add call property.
                    refreshDisableAddCall();
                    break;

                case MSG_SET_CALL_RADIO_TECH:
                    int vrat = (int) msg.obj;
                    // Check whether Wi-Fi call tech is changed, it means call radio tech is:
                    //  a) changed from IWLAN to other value, or
                    //  b) changed from other value to IWLAN.
                    //
                    // In other word, below conditions are all met:
                    // 1) {@link #getCallRadioTech} is different from new vrat
                    // 2) Current call radio technology indicates Wi-Fi call, i.e. {@link #isWifi}
                    //    is true, or new vrat indicates Wi-Fi call.
                    boolean isWifiTechChange = getCallRadioTech() != vrat
                            && (isWifi() || vrat == ServiceState.RIL_RADIO_TECHNOLOGY_IWLAN);

                    // Step 1) Updates call radio tech firstly, so that afterwards Wi-Fi related
                    // update actions are taken correctly.
                    setCallRadioTech(vrat);

                    // Step 2) Handles Wi-Fi call tech change.
                    if (isWifiTechChange) {
                        updateConnectionProperties();
                        updateStatusHints();
                        refreshDisableAddCall();
                    }
                    break;
                case MSG_ON_CONNECTION_EVENT:
                    SomeArgs args = (SomeArgs) msg.obj;
                    try {
                        sendConnectionEvent((String) args.arg1, (Bundle) args.arg2);

                    } finally {
                        args.recycle();
                    }
                    break;
            }
        }
    };

    /**
     * Handles {@link SuppServiceNotification}s pertinent to Telephony.
     * @param ssn the notification.
     */
    private void handleSuppServiceNotification(SuppServiceNotification ssn) {
        Log.i(this, "handleSuppServiceNotification: type=%d, code=%d", ssn.notificationType,
                ssn.code);
        if (ssn.notificationType == SuppServiceNotification.NOTIFICATION_TYPE_CODE_1
                && ssn.code == SuppServiceNotification.CODE_1_CALL_FORWARDED) {
            sendConnectionEvent(TelephonyManager.EVENT_CALL_FORWARDED, null);
        }
        sendSuppServiceNotificationEvent(ssn.notificationType, ssn.code);
    }

    /**
     * Sends a supplementary service notification connection event.
     * This connection event includes the type and code, as well as a human readable message which
     * is suitable for display to the user if the UI chooses to do so.
     * @param type the {@link SuppServiceNotification#type}.
     * @param code the {@link SuppServiceNotification#code}.
     */
    private void sendSuppServiceNotificationEvent(int type, int code) {
       CharSequence notificationMessage = getSuppServiceMessage(type, code);
       if (notificationMessage == null || notificationMessage.length() == 0) {
           return;
       }

       if (TelephonyManager.getDefault().getPhoneCount() > 1) {
           SubscriptionInfo sub = SubscriptionManager.from(getPhone().getContext())
                   .getActiveSubscriptionInfoForSimSlotIndex(getPhone().getPhoneId());
           if (sub != null && !TextUtils.isEmpty(sub.getDisplayName().toString())) {
               notificationMessage = sub.getDisplayName().toString() + ":" + notificationMessage;
           }
        }

        Bundle extras = new Bundle();
        extras.putInt(TelephonyManager.EXTRA_NOTIFICATION_TYPE, type);
        extras.putInt(TelephonyManager.EXTRA_NOTIFICATION_CODE, code);
        extras.putCharSequence(TelephonyManager.EXTRA_NOTIFICATION_MESSAGE, notificationMessage);
        sendConnectionEvent(TelephonyManager.EVENT_SUPPLEMENTARY_SERVICE_NOTIFICATION, extras);
    }

    /**
     * Retrieves a human-readable message for a supplementary service notification.
     * This message is suitable for display to the user.
     * @param type the code group.
     * @param code the code.
     * @return A {@link CharSequence} containing the message, or {@code null} if none defined.
     */
    private CharSequence getSuppServiceMessage(int type, int code) {
        int messageId = -1;
        if (type == SuppServiceNotification.NOTIFICATION_TYPE_CODE_1) {
            switch (code) {
                case SuppServiceNotification.CODE_1_CALL_DEFLECTED:
                    messageId = R.string.supp_service_notification_call_deflected;
                    break;
                case SuppServiceNotification.CODE_1_CALL_FORWARDED:
                    messageId = R.string.supp_service_notification_call_forwarded;
                    break;
                case SuppServiceNotification.CODE_1_CALL_IS_WAITING:
                    messageId = R.string.supp_service_notification_call_waiting;
                    break;
                case SuppServiceNotification.CODE_1_CLIR_SUPPRESSION_REJECTED:
                    messageId = R.string.supp_service_clir_suppression_rejected;
                    break;
                case SuppServiceNotification.CODE_1_CUG_CALL:
                    messageId = R.string.supp_service_closed_user_group_call;
                    break;
                case SuppServiceNotification.CODE_1_INCOMING_CALLS_BARRED:
                    messageId = R.string.supp_service_incoming_calls_barred;
                    break;
                case SuppServiceNotification.CODE_1_OUTGOING_CALLS_BARRED:
                    messageId = R.string.supp_service_outgoing_calls_barred;
                    break;
                case SuppServiceNotification.CODE_1_SOME_CF_ACTIVE:
                    // Intentional fall through.
                case SuppServiceNotification.CODE_1_UNCONDITIONAL_CF_ACTIVE:
                    messageId = R.string.supp_service_call_forwarding_active;
                    break;
            }
        } else if (type == SuppServiceNotification.NOTIFICATION_TYPE_CODE_2) {
            switch (code) {
                case SuppServiceNotification.CODE_2_ADDITIONAL_CALL_FORWARDED:
                    messageId = R.string.supp_service_additional_call_forwarded;
                    break;
                case SuppServiceNotification.CODE_2_CALL_CONNECTED_ECT:
                    messageId = R.string.supp_service_additional_ect_connected;
                    break;
                case SuppServiceNotification.CODE_2_CALL_CONNECTING_ECT:
                    messageId = R.string.supp_service_additional_ect_connecting;
                    break;
                case SuppServiceNotification.CODE_2_CALL_ON_HOLD:
                    messageId = R.string.supp_service_call_on_hold;
                    break;
                case SuppServiceNotification.CODE_2_CALL_RETRIEVED:
                    messageId = R.string.supp_service_call_resumed;
                    break;
                case SuppServiceNotification.CODE_2_CUG_CALL:
                    messageId = R.string.supp_service_closed_user_group_call;
                    break;
                case SuppServiceNotification.CODE_2_DEFLECTED_CALL:
                    messageId = R.string.supp_service_deflected_call;
                    break;
                case SuppServiceNotification.CODE_2_FORWARDED_CALL:
                    messageId = R.string.supp_service_forwarded_call;
                    break;
                case SuppServiceNotification.CODE_2_MULTI_PARTY_CALL:
                    messageId = R.string.supp_service_conference_call;
                    break;
                case SuppServiceNotification.CODE_2_ON_HOLD_CALL_RELEASED:
                    messageId = R.string.supp_service_held_call_released;
                    break;
            }
        }
        if (messageId != -1 && getPhone() != null && getPhone().getContext() != null) {
            return getPhone().getContext().getText(messageId);
        } else {
            return null;
        }
    }

    /**
     * @return {@code true} if carrier video conferencing is supported, {@code false} otherwise.
     */
    public boolean isCarrierVideoConferencingSupported() {
        return mIsCarrierVideoConferencingSupported;
    }

    /**
     * A listener/callback mechanism that is specific communication from TelephonyConnections
     * to TelephonyConnectionService (for now). It is more specific that Connection.Listener
     * because it is only exposed in Telephony.
     */
    public abstract static class TelephonyConnectionListener {
        public void onOriginalConnectionConfigured(TelephonyConnection c) {}
        public void onOriginalConnectionRetry(TelephonyConnection c, boolean isPermanentFailure) {}
    }

    private final PostDialListener mPostDialListener = new PostDialListener() {
        @Override
        public void onPostDialWait() {
            Log.v(TelephonyConnection.this, "onPostDialWait");
            if (mOriginalConnection != null) {
                setPostDialWait(mOriginalConnection.getRemainingPostDialString());
            }
        }

        @Override
        public void onPostDialChar(char c) {
            Log.v(TelephonyConnection.this, "onPostDialChar: %s", c);
            if (mOriginalConnection != null) {
                setNextPostDialChar(c);
            }
        }
    };

    /**
     * Listener for listening to events in the {@link com.android.internal.telephony.Connection}.
     */
    private final com.android.internal.telephony.Connection.Listener mOriginalConnectionListener =
            new com.android.internal.telephony.Connection.ListenerBase() {
        @Override
        public void onVideoStateChanged(int videoState) {
            mHandler.obtainMessage(MSG_SET_VIDEO_STATE, videoState).sendToTarget();
        }

        /*
         * The {@link com.android.internal.telephony.Connection} has reported a change in
         * connection capability.
         * @param capabilities bit mask containing voice or video or both capabilities.
         */
        @Override
        public void onConnectionCapabilitiesChanged(int capabilities) {
            mHandler.obtainMessage(MSG_SET_ORIGNAL_CONNECTION_CAPABILITIES,
                    capabilities, 0).sendToTarget();
        }

        /**
         * The {@link com.android.internal.telephony.Connection} has reported a change in the
         * video call provider.
         *
         * @param videoProvider The video call provider.
         */
        @Override
        public void onVideoProviderChanged(VideoProvider videoProvider) {
            mHandler.obtainMessage(MSG_SET_VIDEO_PROVIDER, videoProvider).sendToTarget();
        }

        /**
         * Used by {@link com.android.internal.telephony.Connection} to report a change for
         * the call radio technology.
         *
         * @param vrat the RIL Voice Radio Technology used for current connection.
         */
        @Override
        public void onCallRadioTechChanged(@ServiceState.RilRadioTechnology int vrat) {
            mHandler.obtainMessage(MSG_SET_CALL_RADIO_TECH, vrat).sendToTarget();
        }

        /**
         * Used by the {@link com.android.internal.telephony.Connection} to report a change in the
         * audio quality for the current call.
         *
         * @param audioQuality The audio quality.
         */
        @Override
        public void onAudioQualityChanged(int audioQuality) {
            mHandler.obtainMessage(MSG_SET_AUDIO_QUALITY, audioQuality).sendToTarget();
        }
        /**
         * Handles a change in the state of conference participant(s), as reported by the
         * {@link com.android.internal.telephony.Connection}.
         *
         * @param participants The participant(s) which changed.
         */
        @Override
        public void onConferenceParticipantsChanged(List<ConferenceParticipant> participants) {
            mHandler.obtainMessage(MSG_SET_CONFERENCE_PARTICIPANTS, participants).sendToTarget();
        }

        /*
         * Handles a change to the multiparty state for this connection.
         *
         * @param isMultiParty {@code true} if the call became multiparty, {@code false}
         *      otherwise.
         */
        @Override
        public void onMultipartyStateChanged(boolean isMultiParty) {
            handleMultipartyStateChange(isMultiParty);
        }

        /**
         * Handles the event that the request to merge calls failed.
         */
        @Override
        public void onConferenceMergedFailed() {
            handleConferenceMergeFailed();
        }

        @Override
        public void onExtrasChanged(Bundle extras) {
            mHandler.obtainMessage(MSG_CONNECTION_EXTRAS_CHANGED, extras).sendToTarget();
        }

        /**
         * Handles the phone exiting ECM mode by updating the connection capabilities.  During an
         * ongoing call, if ECM mode is exited, we will re-enable mute for CDMA calls.
         */
        @Override
        public void onExitedEcmMode() {
            handleExitedEcmMode();
        }

        /**
         * Called from {@link ImsPhoneCallTracker} when a request to pull an external call has
         * failed.
         * @param externalConnection
         */
        @Override
        public void onCallPullFailed(com.android.internal.telephony.Connection externalConnection) {
            if (externalConnection == null) {
                return;
            }

            Log.i(this, "onCallPullFailed - pull failed; swapping back to call: %s",
                    externalConnection);

            // Inform the InCallService of the fact that the call pull failed (it may choose to
            // display a message informing the user of the pull failure).
            sendConnectionEvent(Connection.EVENT_CALL_PULL_FAILED, null);

            // Swap the ImsPhoneConnection we used to do the pull for the ImsExternalConnection
            // which originally represented the call.
            setOriginalConnection(externalConnection);

            // Set our state to active again since we're no longer pulling.
            setActiveInternal();
        }

        /**
         * Called from {@link ImsPhoneCallTracker} when a handover to WIFI has failed.
         */
        @Override
        public void onHandoverToWifiFailed() {
            sendConnectionEvent(TelephonyManager.EVENT_HANDOVER_TO_WIFI_FAILED, null);
        }

        /**
         * Informs the {@link android.telecom.ConnectionService} of a connection event raised by the
         * original connection.
         * @param event The connection event.
         * @param extras The extras.
         */
        @Override
        public void onConnectionEvent(String event, Bundle extras) {
            SomeArgs args = SomeArgs.obtain();
            args.arg1 = event;
            args.arg2 = extras;
            mHandler.obtainMessage(MSG_ON_CONNECTION_EVENT, args).sendToTarget();
        }

        @Override
        public void onRttModifyRequestReceived() {
            sendRemoteRttRequest();
        }

        @Override
        public void onRttModifyResponseReceived(int status) {
            updateConnectionProperties();
            refreshConferenceSupported();
            if (status == RttModifyStatus.SESSION_MODIFY_REQUEST_SUCCESS) {
                sendRttInitiationSuccess();
            } else {
                sendRttInitiationFailure(status);
            }
        }

        @Override
        public void onDisconnect(int cause) {
            Log.i(this, "onDisconnect: callId=%s, cause=%s", getTelecomCallId(),
                    DisconnectCause.toString(cause));
            mHandler.obtainMessage(MSG_DISCONNECT).sendToTarget();
        }

        @Override
        public void onRttInitiated() {
            if (mOriginalConnection != null) {
                // if mOriginalConnection is null, the properties will get set when
                // mOriginalConnection gets set.
                updateConnectionProperties();
                refreshConferenceSupported();
            }
            sendRttInitiationSuccess();
        }

        @Override
        public void onRttTerminated() {
            updateConnectionProperties();
            refreshConferenceSupported();
            sendRttSessionRemotelyTerminated();
        }

        @Override
        public void onOriginalConnectionReplaced(
                com.android.internal.telephony.Connection newConnection) {
            setOriginalConnection(newConnection);
        }

        @Override
        public void onIsNetworkEmergencyCallChanged(boolean isEmergencyCall) {
            setIsNetworkIdentifiedEmergencyCall(isEmergencyCall);
        }
    };

    protected com.android.internal.telephony.Connection mOriginalConnection;
    private Call.State mConnectionState = Call.State.IDLE;
    private Bundle mOriginalConnectionExtras = new Bundle();
    private boolean mIsStateOverridden = false;
    private Call.State mOriginalConnectionState = Call.State.IDLE;
    private Call.State mConnectionOverriddenState = Call.State.IDLE;
    private RttTextStream mRttTextStream = null;

    private boolean mWasImsConnection;

    /**
     * Tracks the multiparty state of the ImsCall so that changes in the bit state can be detected.
     */
    private boolean mIsMultiParty = false;

    /**
     * The {@link com.android.internal.telephony.Connection} capabilities associated with the
     * current {@link #mOriginalConnection}.
     */
    private int mOriginalConnectionCapabilities;

    /**
     * Determines the audio quality is high for the {@link TelephonyConnection}.
     * This is used when {@link TelephonyConnection#updateConnectionProperties}} is called to
     * indicate whether a call has the {@link Connection#PROPERTY_HIGH_DEF_AUDIO} property.
     */
    private boolean mHasHighDefAudio;

    /**
     * Indicates that the connection should be treated as an emergency call because the
     * number dialed matches an internal list of emergency numbers. Does not guarantee whether
     * the network will treat the call as an emergency call.
     */
    private boolean mTreatAsEmergencyCall;

    /**
     * Indicates whether the network has identified this call as an emergency call.  Where
     * {@link #mTreatAsEmergencyCall} is based on comparing dialed numbers to a list of known
     * emergency numbers, this property is based on whether the network itself has identified the
     * call as an emergency call (which can be the case for an incoming call from emergency
     * services).
     */
    private boolean mIsNetworkIdentifiedEmergencyCall;

    /**
     * For video calls, indicates whether the outgoing video for the call can be paused using
     * the {@link android.telecom.VideoProfile#STATE_PAUSED} VideoState.
     */
    private boolean mIsVideoPauseSupported;

    /**
     * Indicates whether this connection supports being a part of a conference..
     */
    private boolean mIsConferenceSupported;

    /**
     * Indicates whether managing conference call is supported after this connection being
     * a part of a IMS conference.
     */
    private boolean mIsManageImsConferenceCallSupported;

    /**
     * Indicates whether the carrier supports video conferencing; captures the current state of the
     * carrier config
     * {@link android.telephony.CarrierConfigManager#KEY_SUPPORT_VIDEO_CONFERENCE_CALL_BOOL}.
     */
    private boolean mIsCarrierVideoConferencingSupported;

    /**
     * Indicates whether or not this connection has CDMA Enhanced Voice Privacy enabled.
     */
    private boolean mIsCdmaVoicePrivacyEnabled;

    /**
     * Indicates whether this call is an outgoing call.
     */
    protected final boolean mIsOutgoing;

    /**
     * Indicates whether the connection can be held. This filed combined with the state of the
     * connection can determine whether {@link Connection#CAPABILITY_HOLD} should be added to the
     * connection.
     */
    private boolean mIsHoldable;

    /**
     * Indicates whether TTY is enabled; used to determine whether a call is VT capable.
     */
    private boolean mIsTtyEnabled;

    /**
     * Indicates whether this call is using assisted dialing.
     */
    private boolean mIsUsingAssistedDialing;

    /**
     * Indicates whether this connection supports showing preciese call failed cause.
     */
    private boolean mShowPreciseFailedCause;

    /**
     * Listeners to our TelephonyConnection specific callbacks
     */
    private final Set<TelephonyConnectionListener> mTelephonyListeners = Collections.newSetFromMap(
            new ConcurrentHashMap<TelephonyConnectionListener, Boolean>(8, 0.9f, 1));

    protected TelephonyConnection(com.android.internal.telephony.Connection originalConnection,
            String callId, boolean isOutgoingCall) {
        mIsOutgoing = isOutgoingCall;
        setTelecomCallId(callId);
        if (originalConnection != null) {
            setOriginalConnection(originalConnection);
        }
    }

    /**
     * Creates a clone of the current {@link TelephonyConnection}.
     *
     * @return The clone.
     */
    public abstract TelephonyConnection cloneConnection();

    @Override
    public void onCallAudioStateChanged(CallAudioState audioState) {
        // TODO: update TTY mode.
        if (getPhone() != null) {
            getPhone().setEchoSuppressionEnabled();
        }
    }

    @Override
    public void onStateChanged(int state) {
        Log.v(this, "onStateChanged, state: " + Connection.stateToString(state));
        updateStatusHints();
    }

    @Override
    public void onDisconnect() {
        Log.v(this, "onDisconnect");
        mHandler.obtainMessage(MSG_HANGUP, android.telephony.DisconnectCause.LOCAL).sendToTarget();
        PhoneNumberUtils.resetCountryDetectorInfo();
    }

    /**
     * Notifies this Connection of a request to disconnect a participant of the conference managed
     * by the connection.
     *
     * @param endpoint the {@link Uri} of the participant to disconnect.
     */
    @Override
    public void onDisconnectConferenceParticipant(Uri endpoint) {
        Log.v(this, "onDisconnectConferenceParticipant %s", endpoint);

        if (mOriginalConnection == null) {
            return;
        }

        mOriginalConnection.onDisconnectConferenceParticipant(endpoint);
    }

    @Override
    public void onSeparate() {
        Log.v(this, "onSeparate");
        if (mOriginalConnection != null) {
            try {
                mOriginalConnection.separate();
            } catch (CallStateException e) {
                Log.e(this, e, "Call to Connection.separate failed with exception");
            }
        }
    }

    @Override
    public void onAbort() {
        Log.v(this, "onAbort");
        mHandler.obtainMessage(MSG_HANGUP, android.telephony.DisconnectCause.LOCAL).sendToTarget();
    }

    @Override
    public void onHold() {
        performHold();
    }

    @Override
    public void onUnhold() {
        performUnhold();
    }

    @Override
    public void onAnswer(int videoState) {
        Log.v(this, "onAnswer");
        if (isValidRingingCall() && getPhone() != null) {
            try {
                getPhone().acceptCall(videoState);
            } catch (CallStateException e) {
                Log.e(this, e, "Failed to accept call.");
            }
        }
    }

    @Override
    public void onDeflect(Uri address) {
        Log.v(this, "onDeflect");
        if (mOriginalConnection != null && isValidRingingCall()) {
            if (address == null) {
                Log.w(this, "call deflect address uri is null");
                return;
            }
            String scheme = address.getScheme();
            String deflectNumber = "";
            String uriString = address.getSchemeSpecificPart();
            if (!PhoneAccount.SCHEME_VOICEMAIL.equals(scheme)) {
                if (!PhoneAccount.SCHEME_TEL.equals(scheme)) {
                    Log.w(this, "onDeflect, address scheme is not of type tel instead: " +
                            scheme);
                    return;
                }
                if (PhoneNumberUtils.isUriNumber(uriString)) {
                    Log.w(this, "Invalid deflect address. Not a legal PSTN number.");
                    return;
                }
                deflectNumber = PhoneNumberUtils.convertAndStrip(uriString);
                if (TextUtils.isEmpty(deflectNumber)) {
                    Log.w(this, "Empty deflect number obtained from address uri");
                    return;
                }
            } else {
                Log.w(this, "Cannot deflect to voicemail uri");
                return;
            }

            try {
                mOriginalConnection.deflect(deflectNumber);
            } catch (CallStateException e) {
                Log.e(this, e, "Failed to deflect call.");
            }
        }
    }

    @Override
    public void onReject() {
        Log.v(this, "onReject");
        if (isValidRingingCall()) {
            mHandler.obtainMessage(MSG_HANGUP, android.telephony.DisconnectCause.INCOMING_REJECTED)
                    .sendToTarget();
        }
        super.onReject();
    }

    @Override
    public void onPostDialContinue(boolean proceed) {
        Log.v(this, "onPostDialContinue, proceed: " + proceed);
        if (mOriginalConnection != null) {
            if (proceed) {
                mOriginalConnection.proceedAfterWaitChar();
            } else {
                mOriginalConnection.cancelPostDial();
            }
        }
    }

    /**
     * Handles requests to pull an external call.
     */
    @Override
    public void onPullExternalCall() {
        if ((getConnectionProperties() & Connection.PROPERTY_IS_EXTERNAL_CALL) !=
                Connection.PROPERTY_IS_EXTERNAL_CALL) {
            Log.w(this, "onPullExternalCall - cannot pull non-external call");
            return;
        }

        if (mOriginalConnection != null) {
            mOriginalConnection.pullExternalCall();
        }
    }

    @Override
    public void onStartRtt(RttTextStream textStream) {
        if (isImsConnection()) {
            ImsPhoneConnection originalConnection = (ImsPhoneConnection) mOriginalConnection;
            if (originalConnection.isRttEnabledForCall()) {
                originalConnection.setCurrentRttTextStream(textStream);
            } else {
                originalConnection.startRtt(textStream);
            }
        } else {
            Log.w(this, "onStartRtt - not in IMS, so RTT cannot be enabled.");
        }
    }

    @Override
    public void onStopRtt() {
        if (isImsConnection()) {
            ImsPhoneConnection originalConnection = (ImsPhoneConnection) mOriginalConnection;
            if (originalConnection.isRttEnabledForCall()) {
                originalConnection.stopRtt();
            } else {
                Log.w(this, "onStopRtt - not in RTT call, ignoring");
            }
        } else {
            Log.w(this, "onStopRtt - not in IMS, ignoring");
        }
    }

    @Override
    public void handleRttUpgradeResponse(RttTextStream textStream) {
        if (!isImsConnection()) {
            Log.w(this, "handleRttUpgradeResponse - not in IMS, so RTT cannot be enabled.");
            return;
        }
        ImsPhoneConnection originalConnection = (ImsPhoneConnection) mOriginalConnection;
        originalConnection.sendRttModifyResponse(textStream);
    }

    @Override
    public void onConnectionRemoved(TelephonyConnection conn) {
        if (conn != this) {
            mHandler.obtainMessage(MSG_CONNECTION_REMOVED).sendToTarget();
        }
    }

    public void performHold() {
        Log.v(this, "performHold");
        // TODO: Can dialing calls be put on hold as well since they take up the
        // foreground call slot?
        if (Call.State.ACTIVE == mConnectionState) {
            Log.v(this, "Holding active call");
            try {
                Phone phone = mOriginalConnection.getCall().getPhone();

                Call ringingCall = phone.getRingingCall();

                // Although the method says switchHoldingAndActive, it eventually calls a RIL method
                // called switchWaitingOrHoldingAndActive. What this means is that if we try to put
                // a call on hold while a call-waiting call exists, it'll end up accepting the
                // call-waiting call, which is bad if that was not the user's intention. We are
                // cheating here and simply skipping it because we know any attempt to hold a call
                // while a call-waiting call is happening is likely a request from Telecom prior to
                // accepting the call-waiting call.
                // TODO: Investigate a better solution. It would be great here if we
                // could "fake" hold by silencing the audio and microphone streams for this call
                // instead of actually putting it on hold.
                if (ringingCall.getState() != Call.State.WAITING) {
                    // New behavior for IMS -- don't use the clunky switchHoldingAndActive logic.
                    if (phone.getPhoneType() == PhoneConstants.PHONE_TYPE_IMS) {
                        ImsPhone imsPhone = (ImsPhone) phone;
                        imsPhone.holdActiveCall();
                        return;
                    }
                    phone.switchHoldingAndActive();
                }

                // TODO: Cdma calls are slightly different.
            } catch (CallStateException e) {
                Log.e(this, e, "Exception occurred while trying to put call on hold.");
            }
        } else {
            Log.w(this, "Cannot put a call that is not currently active on hold.");
        }
    }

    public void performUnhold() {
        Log.v(this, "performUnhold");
        if (Call.State.HOLDING == mConnectionState) {
            try {
                Phone phone = mOriginalConnection.getCall().getPhone();
                // New behavior for IMS -- don't use the clunky switchHoldingAndActive logic.
                if (phone.getPhoneType() == PhoneConstants.PHONE_TYPE_IMS) {
                    ImsPhone imsPhone = (ImsPhone) phone;
                    imsPhone.unholdHeldCall();
                    return;
                }
                // Here's the deal--Telephony hold/unhold is weird because whenever there exists
                // more than one call, one of them must always be active. In other words, if you
                // have an active call and holding call, and you put the active call on hold, it
                // will automatically activate the holding call. This is weird with how Telecom
                // sends its commands. When a user opts to "unhold" a background call, telecom
                // issues hold commands to all active calls, and then the unhold command to the
                // background call. This means that we get two commands...each of which reduces to
                // switchHoldingAndActive(). The result is that they simply cancel each other out.
                // To fix this so that it works well with telecom we add a minor hack. If we
                // have one telephony call, everything works as normally expected. But if we have
                // two or more calls, we will ignore all requests to "unhold" knowing that the hold
                // requests already do what we want. If you've read up to this point, I'm very sorry
                // that we are doing this. I didn't think of a better solution that wouldn't also
                // make the Telecom APIs very ugly.

                if (!hasMultipleTopLevelCalls()) {
                    mOriginalConnection.getCall().getPhone().switchHoldingAndActive();
                } else {
                    Log.i(this, "Skipping unhold command for %s", this);
                }
            } catch (CallStateException e) {
                Log.e(this, e, "Exception occurred while trying to release call from hold.");
            }
        } else {
            Log.w(this, "Cannot release a call that is not already on hold from hold.");
        }
    }

    public void performConference(Connection otherConnection) {
        Log.d(this, "performConference - %s", this);
        if (getPhone() != null) {
            try {
                // We dont use the "other" connection because there is no concept of that in the
                // implementation of calls inside telephony. Basically, you can "conference" and it
                // will conference with the background call.  We know that otherConnection is the
                // background call because it would never have called setConferenceableConnections()
                // otherwise.
                getPhone().conference();
            } catch (CallStateException e) {
                Log.e(this, e, "Failed to conference call.");
            }
        }
    }

    public void performAddParticipant(String participant) {
        Log.d(this, "performAddParticipant - %s", participant);
        if (getPhone() != null) {
            try {
                // We should send AddParticipant request using connection.
                // Basically, you can make call to conference with AddParticipant
                // request on single normal call.
                getPhone().addParticipant(participant);
            } catch (CallStateException e) {
                Log.e(this, e, "Failed to performAddParticipant.");
            }
        }
    }

    /**
     * Builds connection capabilities common to all TelephonyConnections. Namely, apply IMS-based
     * capabilities.
     */
    protected int buildConnectionCapabilities() {
        int callCapabilities = 0;
        if (mOriginalConnection != null && mOriginalConnection.isIncoming()) {
            callCapabilities |= CAPABILITY_SPEED_UP_MT_AUDIO;
        }
        if (!shouldTreatAsEmergencyCall() && isImsConnection() && canHoldImsCalls()) {
            callCapabilities |= CAPABILITY_SUPPORT_HOLD;
            if (mIsHoldable && (getState() == STATE_ACTIVE || getState() == STATE_HOLDING)) {
                callCapabilities |= CAPABILITY_HOLD;
            }
        }

        Log.d(this, "buildConnectionCapabilities: isHoldable = "
                + mIsHoldable + " State = " + getState() + " capabilities = " + callCapabilities);

        return callCapabilities;
    }

    protected final void updateConnectionCapabilities() {
        int newCapabilities = buildConnectionCapabilities();

        newCapabilities = applyOriginalConnectionCapabilities(newCapabilities);
        newCapabilities = changeBitmask(newCapabilities, CAPABILITY_CAN_PAUSE_VIDEO,
                mIsVideoPauseSupported && isVideoCapable());
        newCapabilities = changeBitmask(newCapabilities, CAPABILITY_CAN_PULL_CALL,
                isExternalConnection() && isPullable());
        newCapabilities = applyConferenceTerminationCapabilities(newCapabilities);
        newCapabilities = changeBitmask(newCapabilities, CAPABILITY_SUPPORT_DEFLECT,
                isImsConnection() && canDeflectImsCalls());
        newCapabilities = applyAddParticipantCapabilities(newCapabilities);

        if (getConnectionCapabilities() != newCapabilities) {
            setConnectionCapabilities(newCapabilities);
        }
    }

    protected int buildConnectionProperties() {
        int connectionProperties = 0;

        // If the phone is in ECM mode, mark the call to indicate that the callback number should be
        // shown.
        Phone phone = getPhone();
        if (phone != null && phone.isInEcm()) {
            connectionProperties |= PROPERTY_EMERGENCY_CALLBACK_MODE;
        }

        return connectionProperties;
    }

    /**
     * Updates the properties of the connection.
     */
    protected final void updateConnectionProperties() {
        int newProperties = buildConnectionProperties();

        newProperties = changeBitmask(newProperties, PROPERTY_HIGH_DEF_AUDIO,
                hasHighDefAudioProperty());
        newProperties = changeBitmask(newProperties, PROPERTY_WIFI, isWifi());
        newProperties = changeBitmask(newProperties, PROPERTY_IS_EXTERNAL_CALL,
                isExternalConnection());
        newProperties = changeBitmask(newProperties, PROPERTY_HAS_CDMA_VOICE_PRIVACY,
                mIsCdmaVoicePrivacyEnabled);
        newProperties = changeBitmask(newProperties, PROPERTY_ASSISTED_DIALING_USED,
                mIsUsingAssistedDialing);
        newProperties = changeBitmask(newProperties, PROPERTY_IS_RTT, isRtt());
        newProperties = changeBitmask(newProperties, PROPERTY_NETWORK_IDENTIFIED_EMERGENCY_CALL,
                isNetworkIdentifiedEmergencyCall());

        if (getConnectionProperties() != newProperties) {
            setConnectionProperties(newProperties);
        }
    }

    protected final void updateAddress() {
        updateConnectionCapabilities();
        updateConnectionProperties();
        if (mOriginalConnection != null) {
            Uri address;
            if (isShowingOriginalDialString()
                    && mOriginalConnection.getOrigDialString() != null) {
                address = getAddressFromNumber(mOriginalConnection.getOrigDialString());
            } else {
                address = getAddressFromNumber(mOriginalConnection.getAddress());
            }
            int presentation = mOriginalConnection.getNumberPresentation();
            if (!Objects.equals(address, getAddress()) ||
                    presentation != getAddressPresentation()) {
                Log.v(this, "updateAddress, address changed");
                if ((getConnectionProperties() & PROPERTY_IS_DOWNGRADED_CONFERENCE) != 0) {
                    address = null;
                }
                setAddress(address, presentation);
            }

            String name = filterCnapName(mOriginalConnection.getCnapName());
            int namePresentation = mOriginalConnection.getCnapNamePresentation();
            if (!Objects.equals(name, getCallerDisplayName()) ||
                    namePresentation != getCallerDisplayNamePresentation()) {
                Log.v(this, "updateAddress, caller display name changed");
                setCallerDisplayName(name, namePresentation);
            }

            if (PhoneNumberUtils.isEmergencyNumber(mOriginalConnection.getAddress())) {
                mTreatAsEmergencyCall = true;
            }

            // Changing the address of the connection can change whether it is an emergency call or
            // not, which can impact whether it can be part of a conference.
            refreshConferenceSupported();
        }
    }

    void onRemovedFromCallService() {
        // Subclass can override this to do cleanup.
    }

    void setOriginalConnection(com.android.internal.telephony.Connection originalConnection) {
        Log.v(this, "new TelephonyConnection, originalConnection: " + originalConnection);
        if (mOriginalConnection != null && originalConnection != null
               && !originalConnection.isIncoming()
               && originalConnection.getOrigDialString() == null
               && isShowingOriginalDialString()) {
            Log.i(this, "new original dial string is null, convert to: "
                   +  mOriginalConnection.getOrigDialString());
            originalConnection.restoreDialedNumberAfterConversion(
                    mOriginalConnection.getOrigDialString());
        }

        clearOriginalConnection();
        mOriginalConnectionExtras.clear();
        mOriginalConnection = originalConnection;
        mOriginalConnection.setTelecomCallId(getTelecomCallId());
        if (getPhone() != null) {
            getPhone().registerForPreciseCallStateChanged(
                    mHandler, MSG_PRECISE_CALL_STATE_CHANGED, null);
            getPhone().registerForHandoverStateChanged(
                    mHandler, MSG_HANDOVER_STATE_CHANGED, null);
            getPhone().registerForRingbackTone(mHandler, MSG_RINGBACK_TONE, null);
            getPhone().registerForSuppServiceNotification(mHandler, MSG_SUPP_SERVICE_NOTIFY, null);
            getPhone().registerForOnHoldTone(mHandler, MSG_ON_HOLD_TONE, null);
            getPhone().registerForInCallVoicePrivacyOn(mHandler, MSG_CDMA_VOICE_PRIVACY_ON, null);
            getPhone().registerForInCallVoicePrivacyOff(mHandler, MSG_CDMA_VOICE_PRIVACY_OFF, null);
        }
        mOriginalConnection.addPostDialListener(mPostDialListener);
        mOriginalConnection.addListener(mOriginalConnectionListener);

        if (mOriginalConnection != null && mOriginalConnection.getAddress() != null) {
            mIsEmergencyNumber = PhoneNumberUtils.isEmergencyNumber(mOriginalConnection.
                    getAddress());
        }

        updateAddress();

        // Set video state and capabilities
        setVideoState(mOriginalConnection.getVideoState());
        setOriginalConnectionCapabilities(mOriginalConnection.getConnectionCapabilities());
        setIsNetworkIdentifiedEmergencyCall(mOriginalConnection.isNetworkIdentifiedEmergencyCall());
        setAudioModeIsVoip(mOriginalConnection.getAudioModeIsVoip());
        setVideoProvider(mOriginalConnection.getVideoProvider());
        setAudioQuality(mOriginalConnection.getAudioQuality());
        setTechnologyTypeExtra();

        setCallRadioTech(mOriginalConnection.getCallRadioTech());

        // Post update of extras to the handler; extras are updated via the handler to ensure thread
        // safety. The Extras Bundle is cloned in case the original extras are modified while they
        // are being added to mOriginalConnectionExtras in updateExtras.
        Bundle connExtras = mOriginalConnection.getConnectionExtras();
            mHandler.obtainMessage(MSG_CONNECTION_EXTRAS_CHANGED, connExtras == null ? null :
                    new Bundle(connExtras)).sendToTarget();

        if (PhoneNumberUtils.isEmergencyNumber(mOriginalConnection.getAddress())) {
            mTreatAsEmergencyCall = true;
        }

        Bundle extrasToPut = new Bundle();
        List<String> extrasToRemove = new ArrayList<>();

        if (isImsConnection()) {
            mWasImsConnection = true;
        } else {
            extrasToRemove.add(QtiImsExtUtils.QTI_IMS_PHONE_ID_EXTRA_KEY);
        }

        mIsMultiParty = mOriginalConnection.isMultiparty();

        if (mOriginalConnection.isActiveCallDisconnectedOnAnswer()) {
            extrasToPut.putBoolean(Connection.EXTRA_ANSWERING_DROPS_FG_CALL, true);
        } else {
            extrasToRemove.add(Connection.EXTRA_ANSWERING_DROPS_FG_CALL);
        }

        if (shouldSetDisableAddCallExtra()) {
            extrasToPut.putBoolean(Connection.EXTRA_DISABLE_ADD_CALL, true);
        } else {
            extrasToRemove.add(Connection.EXTRA_DISABLE_ADD_CALL);
        }
        putExtras(extrasToPut);
        removeExtras(extrasToRemove);

        // updateState can set mOriginalConnection to null if its state is DISCONNECTED, so this
        // should be executed *after* the above setters have run.
        updateState();
        if (mOriginalConnection == null) {
            Log.w(this, "original Connection was nulled out as part of setOriginalConnection. " +
                    originalConnection);
        }

        fireOnOriginalConnectionConfigured();
    }

    /**
     * Filters the CNAP name to not include a list of names that are unhelpful to the user for
     * Caller ID purposes.
     */
    private String filterCnapName(final String cnapName) {
        if (cnapName == null) {
            return null;
        }
        PersistableBundle carrierConfig = getCarrierConfig();
        String[] filteredCnapNames = null;
        if (carrierConfig != null) {
            filteredCnapNames = carrierConfig.getStringArray(
                    CarrierConfigManager.KEY_FILTERED_CNAP_NAMES_STRING_ARRAY);
        }
        if (filteredCnapNames != null) {
            long cnapNameMatches = Arrays.asList(filteredCnapNames)
                    .stream()
                    .filter(filteredCnapName -> filteredCnapName.equals(cnapName.toUpperCase()))
                    .count();
            if (cnapNameMatches > 0) {
                Log.i(this, "filterCnapName: Filtered CNAP Name: " + cnapName);
                return "";
            }
        }
        return cnapName;
    }

    /**
     * Sets the EXTRA_CALL_TECHNOLOGY_TYPE extra on the connection to report back to Telecom.
     */
    private void setTechnologyTypeExtra() {
        if (getPhone() != null) {
            putExtra(TelecomManager.EXTRA_CALL_TECHNOLOGY_TYPE, getPhone().getPhoneType());
        }
    }

    private void refreshHoldSupported() {
       if (mOriginalConnection == null) {
           Log.w(this, "refreshHoldSupported org conn is null");
           return;
       }

       if (!mOriginalConnection.shouldAllowHoldingVideoCall() && canHoldImsCalls() !=
               can(getConnectionCapabilities(), CAPABILITY_HOLD | CAPABILITY_SUPPORT_HOLD)) {
           updateConnectionCapabilities();
       }
    }

    private void refreshDisableAddCall() {
        if (shouldSetDisableAddCallExtra()) {
            putExtra(Connection.EXTRA_DISABLE_ADD_CALL, true);
        } else {
            removeExtras(Connection.EXTRA_DISABLE_ADD_CALL);
        }
    }

    private boolean shouldSetDisableAddCallExtra() {
        if (mOriginalConnection == null) {
            return false;
        }
        boolean carrierShouldAllowAddCall = mOriginalConnection.shouldAllowAddCallDuringVideoCall();
        if (carrierShouldAllowAddCall) {
            return false;
        }
        Phone phone = getPhone();
        if (phone == null) {
            return false;
        }
        boolean isCurrentVideoCall = false;
        boolean wasVideoCall = false;
        boolean isVowifiEnabled = false;
        if (phone instanceof ImsPhone) {
            ImsPhone imsPhone = (ImsPhone) phone;
            ImsCall call = null;
            if (imsPhone.getForegroundCall() != null
                    && imsPhone.getForegroundCall().getImsCall() != null) {
                call = imsPhone.getForegroundCall().getImsCall();
            } else if (imsPhone.getBackgroundCall() != null
                    && imsPhone.getBackgroundCall().getImsCall() != null) {
                call = imsPhone.getBackgroundCall().getImsCall();
            } else if (imsPhone.getRingingCall() != null
                    && imsPhone.getRingingCall().getImsCall() != null) {
                call = imsPhone.getRingingCall().getImsCall();
            }
            if (call != null) {
                isCurrentVideoCall = call.isVideoCall();
                wasVideoCall = call.wasVideoCall();
            }

            isVowifiEnabled = ImsUtil.isWfcEnabled(phone.getContext(), phone.getPhoneId());
        }

        if (isCurrentVideoCall) {
            return true;
        } else if (wasVideoCall && isWifi() && !isVowifiEnabled) {
            return true;
        }
        return false;
    }

    private boolean hasHighDefAudioProperty() {
        if (!mHasHighDefAudio) {
            return false;
        }

        boolean isVideoCall = VideoProfile.isVideo(getVideoState());

        PersistableBundle b = getCarrierConfig();
        boolean canWifiCallsBeHdAudio =
                b != null && b.getBoolean(CarrierConfigManager.KEY_WIFI_CALLS_CAN_BE_HD_AUDIO);
        boolean canVideoCallsBeHdAudio =
                b != null && b.getBoolean(CarrierConfigManager.KEY_VIDEO_CALLS_CAN_BE_HD_AUDIO);
        boolean canGsmCdmaCallsBeHdAudio =
                b != null && b.getBoolean(CarrierConfigManager.KEY_GSM_CDMA_CALLS_CAN_BE_HD_AUDIO);
        boolean shouldDisplayHdAudio =
                b != null && b.getBoolean(CarrierConfigManager.KEY_DISPLAY_HD_AUDIO_PROPERTY_BOOL);

        if (!shouldDisplayHdAudio) {
            return false;
        }

        if (isGsmCdmaConnection() && !canGsmCdmaCallsBeHdAudio) {
            return false;
        }

        if (isVideoCall && !canVideoCallsBeHdAudio) {
            return false;
        }

        if (isWifi() && !canWifiCallsBeHdAudio) {
            return false;
        }

        return true;
    }

    private boolean canHoldImsCalls() {
        PersistableBundle b = getCarrierConfig();
        // Return true if the CarrierConfig is unavailable
        return (!doesDeviceRespectHoldCarrierConfig() || b == null ||
                b.getBoolean(CarrierConfigManager.KEY_ALLOW_HOLD_IN_IMS_CALL_BOOL)) &&
                ((mOriginalConnection != null && mOriginalConnection.shouldAllowHoldingVideoCall())
                || !VideoProfile.isVideo(getVideoState()));
    }

    private PersistableBundle getCarrierConfig() {
        Phone phone = getPhone();
        if (phone == null) {
            return null;
        }
        return PhoneGlobals.getInstance().getCarrierConfigForSubId(phone.getSubId());
    }

    private boolean canDeflectImsCalls() {
        PersistableBundle b = getCarrierConfig();
        // Return false if the CarrierConfig is unavailable
        if (b != null) {
            return b.getBoolean(
                    CarrierConfigManager.KEY_CARRIER_ALLOW_DEFLECT_IMS_CALL_BOOL) &&
                    isValidRingingCall();
        }
        return false;
    }

    /**
     * Determines if the device will respect the value of the
     * {@link CarrierConfigManager#KEY_ALLOW_HOLD_IN_IMS_CALL_BOOL} configuration option.
     *
     * @return {@code false} if the device always supports holding IMS calls, {@code true} if it
     *      will use {@link CarrierConfigManager#KEY_ALLOW_HOLD_IN_IMS_CALL_BOOL} to determine if
     *      hold is supported.
     */
    private boolean doesDeviceRespectHoldCarrierConfig() {
        Phone phone = getPhone();
        if (phone == null) {
            return true;
        }
        return phone.getContext().getResources().getBoolean(
                com.android.internal.R.bool.config_device_respects_hold_carrier_config);
    }

    /**
     * Whether the connection should be treated as an emergency.
     * @return {@code true} if the connection should be treated as an emergency call based
     * on the number dialed, {@code false} otherwise.
     */
    protected boolean shouldTreatAsEmergencyCall() {
        return mTreatAsEmergencyCall;
    }

    /**
     * Un-sets the underlying radio connection.
     */
    void clearOriginalConnection() {
        if (mOriginalConnection != null) {
            if (getPhone() != null) {
                getPhone().unregisterForPreciseCallStateChanged(mHandler);
                getPhone().unregisterForRingbackTone(mHandler);
                getPhone().unregisterForHandoverStateChanged(mHandler);
                getPhone().unregisterForDisconnect(mHandler);
                getPhone().unregisterForSuppServiceNotification(mHandler);
                getPhone().unregisterForOnHoldTone(mHandler);
                getPhone().unregisterForInCallVoicePrivacyOn(mHandler);
                getPhone().unregisterForInCallVoicePrivacyOff(mHandler);
            }
            mOriginalConnection.removePostDialListener(mPostDialListener);
            mOriginalConnection.removeListener(mOriginalConnectionListener);
            mOriginalConnection = null;
        }
    }

    protected void hangup(int telephonyDisconnectCode) {
        if (mOriginalConnection != null) {
            try {
                // Hanging up a ringing call requires that we invoke call.hangup() as opposed to
                // connection.hangup(). Without this change, the party originating the call
                // will not get sent to voicemail if the user opts to reject the call.
                if (isValidRingingCall()) {
                    Call call = getCall();
                    if (call != null) {
                        call.hangup();
                    } else {
                        Log.w(this, "Attempting to hangup a connection without backing call.");
                    }
                } else {
                    // We still prefer to call connection.hangup() for non-ringing calls
                    // in order to support hanging-up specific calls within a conference call.
                    // If we invoked call.hangup() while in a conference, we would end up
                    // hanging up the entire conference call instead of the specific connection.
                    mOriginalConnection.hangup();
                }
            } catch (CallStateException e) {
                Log.e(this, e, "Call to Connection.hangup failed with exception");
            }
        } else {
            if (getState() == STATE_DISCONNECTED) {
                Log.i(this, "hangup called on an already disconnected call!");
                close();
            } else {
                // There are a few cases where mOriginalConnection has not been set yet. For
                // example, when the radio has to be turned on to make an emergency call,
                // mOriginalConnection could not be set for many seconds.
                setDisconnected(DisconnectCauseUtil.toTelecomDisconnectCause(
                        android.telephony.DisconnectCause.LOCAL,
                        "Local Disconnect before connection established."));
                close();
            }
        }
    }

    com.android.internal.telephony.Connection getOriginalConnection() {
        return mOriginalConnection;
    }

    protected Call getCall() {
        if (mOriginalConnection != null) {
            return mOriginalConnection.getCall();
        }
        return null;
    }

    Phone getPhone() {
        Call call = getCall();
        if (call != null) {
            return call.getPhone();
        }
        return null;
    }

    private boolean hasMultipleTopLevelCalls() {
        int numCalls = 0;
        Phone phone = getPhone();
        if (phone != null) {
            if (!phone.getRingingCall().isIdle()) {
                numCalls++;
            }
            if (!phone.getForegroundCall().isIdle()) {
                numCalls++;
            }
            if (!phone.getBackgroundCall().isIdle()) {
                numCalls++;
            }
        }
        return numCalls > 1;
    }

    private com.android.internal.telephony.Connection getForegroundConnection() {
        if (getPhone() != null) {
            return getPhone().getForegroundCall().getEarliestConnection();
        }
        return null;
    }

     /**
     * Checks for and returns the list of conference participants
     * associated with this connection.
     */
    public List<ConferenceParticipant> getConferenceParticipants() {
        if (mOriginalConnection == null) {
            Log.v(this, "Null mOriginalConnection, cannot get conf participants.");
            return null;
        }
        return mOriginalConnection.getConferenceParticipants();
    }

    /**
     * Checks to see the original connection corresponds to an active incoming call. Returns false
     * if there is no such actual call, or if the associated call is not incoming (See
     * {@link Call.State#isRinging}).
     */
    private boolean isValidRingingCall() {
        if (getPhone() == null) {
            Log.v(this, "isValidRingingCall, phone is null");
            return false;
        }

        Call ringingCall = getPhone().getRingingCall();
        if (!ringingCall.getState().isRinging()) {
            Log.v(this, "isValidRingingCall, ringing call is not in ringing state");
            return false;
        }

        if (ringingCall.getEarliestConnection() != mOriginalConnection) {
            Log.v(this, "isValidRingingCall, ringing call connection does not match");
            return false;
        }

        Log.v(this, "isValidRingingCall, returning true");
        return true;
    }

    // Make sure the extras being passed into this method is a COPY of the original extras Bundle.
    // We do not want the extras to be cleared or modified during mOriginalConnectionExtras.putAll
    // below.
    protected void updateExtras(Bundle extras) {
        if (mOriginalConnection != null) {
            if (extras != null) {
                // Check if extras have changed and need updating.
                if (!areBundlesEqual(mOriginalConnectionExtras, extras)) {
                    if (Log.DEBUG) {
                        Log.d(TelephonyConnection.this, "Updating extras:");
                        for (String key : extras.keySet()) {
                            Object value = extras.get(key);
                            if (value instanceof String) {
                                Log.d(this, "updateExtras Key=" + Log.pii(key) +
                                             " value=" + Log.pii((String)value));
                            }
                        }
                    }
                    mOriginalConnectionExtras.clear();

                    mOriginalConnectionExtras.putAll(extras);

                    // Remap any string extras that have a remapping defined.
                    for (String key : mOriginalConnectionExtras.keySet()) {
                        if (sExtrasMap.containsKey(key)) {
                            String newKey = sExtrasMap.get(key);
                            mOriginalConnectionExtras.putString(newKey, extras.getString(key));
                            mOriginalConnectionExtras.remove(key);
                        }
                    }

                    // Ensure extras are propagated to Telecom.
                    putExtras(mOriginalConnectionExtras);
                    // If extras contain Conference support information,
                    // then ensure capabilities are updated and propagated to Telecom.
                    if (mOriginalConnectionExtras.containsKey(
                            CONF_SUPPORT_IND_EXTRA_KEY)) {
                        updateConnectionCapabilities();
                    }
                } else {
                    Log.d(this, "Extras update not required");
                }
            } else {
                Log.d(this, "updateExtras extras: " + Log.pii(extras));
            }
        }
    }

    private static boolean areBundlesEqual(Bundle extras, Bundle newExtras) {
        if (extras == null || newExtras == null) {
            return extras == newExtras;
        }

        if (extras.size() != newExtras.size()) {
            return false;
        }

        for(String key : extras.keySet()) {
            if (key != null) {
                final Object value = extras.get(key);
                final Object newValue = newExtras.get(key);
                if (!Objects.equals(value, newValue)) {
                    return false;
                }
            }
        }
        return true;
    }

    void setStateOverride(Call.State state) {
        mIsStateOverridden = true;
        mConnectionOverriddenState = state;
        // Need to keep track of the original connection's state before override.
        mOriginalConnectionState = mOriginalConnection.getState();
        updateStateInternal();
    }

    void resetStateOverride() {
        mIsStateOverridden = false;
        updateStateInternal();
    }

    void updateStateInternal() {
        if (mOriginalConnection == null) {
            return;
        }
        Call.State newState;
        // If the state is overridden and the state of the original connection hasn't changed since,
        // then we continue in the overridden state, else we go to the original connection's state.
        if (mIsStateOverridden && mOriginalConnectionState == mOriginalConnection.getState()) {
            newState = mConnectionOverriddenState;
        } else {
            newState = mOriginalConnection.getState();
        }
        int cause = mOriginalConnection.getDisconnectCause();
        Log.v(this, "Update state from %s to %s for %s", mConnectionState, newState,
                getTelecomCallId());

        if (mConnectionState != newState) {
            mConnectionState = newState;
            switch (newState) {
                case IDLE:
                    break;
                case ACTIVE:
                    setActiveInternal();
                    break;
                case HOLDING:
                    setOnHold();
                    break;
                case DIALING:
                case ALERTING:
                    if (mOriginalConnection != null && mOriginalConnection.isPulledCall()) {
                        setPulling();
                    } else {
                        setDialing();
                    }
                    break;
                case INCOMING:
                case WAITING:
                    setRinging();
                    break;
                case DISCONNECTED:
                    if (shouldTreatAsEmergencyCall()
                            && (cause
                            == android.telephony.DisconnectCause.EMERGENCY_TEMP_FAILURE
                            || cause
                            == android.telephony.DisconnectCause.EMERGENCY_PERM_FAILURE)) {
                        // We can get into a situation where the radio wants us to redial the
                        // same emergency call on the other available slot. This will not set
                        // the state to disconnected and will instead tell the
                        // TelephonyConnectionService to
                        // create a new originalConnection using the new Slot.
                        fireOnOriginalConnectionRetryDial(cause
                                == android.telephony.DisconnectCause.EMERGENCY_PERM_FAILURE);
                    } else {
                        if (mSsNotification != null) {
                            setDisconnected(DisconnectCauseUtil.toTelecomDisconnectCause(
                                    mOriginalConnection.getDisconnectCause(),
                                    mOriginalConnection.getVendorDisconnectCause(),
                                    mSsNotification.notificationType,
                                    mSsNotification.code,
                                    getPhone().getPhoneId()));
                            mSsNotification = null;
                            DisconnectCauseUtil.mNotificationCode = 0xFF;
                            DisconnectCauseUtil.mNotificationType = 0xFF;
                        } else {
                            int preciseDisconnectCause = CallFailCause.NOT_VALID;
                            if (mShowPreciseFailedCause) {
                                preciseDisconnectCause =
                                        mOriginalConnection.getPreciseDisconnectCause();
                            }
                            setDisconnected(DisconnectCauseUtil.toTelecomDisconnectCause(
                                    mOriginalConnection.getDisconnectCause(),
                                    preciseDisconnectCause,
                                    mOriginalConnection.getVendorDisconnectCause(),
                                    getPhone().getPhoneId()));
                        }
                        close();
                    }
                    break;
                case DISCONNECTING:
                    break;
            }
        }
    }

    void updateState() {
        if (mOriginalConnection == null) {
            return;
        }

        updateStateInternal();
        updateStatusHints();
        updateConnectionCapabilities();
        updateConnectionProperties();
        updateAddress();
        updateMultiparty();
        refreshDisableAddCall();
    }

    /**
     * Checks for changes to the multiparty bit.  If a conference has started, informs listeners.
     */
    private void updateMultiparty() {
        if (mOriginalConnection == null) {
            return;
        }

        if (mIsMultiParty != mOriginalConnection.isMultiparty()) {
            mIsMultiParty = mOriginalConnection.isMultiparty();
            if (mIsMultiParty) {
                notifyConferenceStarted();
            }
        }
    }

    /**
     * Handles a failure when merging calls into a conference.
     * {@link com.android.internal.telephony.Connection.Listener#onConferenceMergedFailed()}
     * listener.
     */
    private void handleConferenceMergeFailed(){
        mHandler.obtainMessage(MSG_CONFERENCE_MERGE_FAILED).sendToTarget();
    }

    /**
     * Handles requests to update the multiparty state received via the
     * {@link com.android.internal.telephony.Connection.Listener#onMultipartyStateChanged(boolean)}
     * listener.
     * <p>
     * Note: We post this to the mHandler to ensure that if a conference must be created as a
     * result of the multiparty state change, the conference creation happens on the correct
     * thread.  This ensures that the thread check in
     * {@link com.android.internal.telephony.Phone#checkCorrectThread(android.os.Handler)}
     * does not fire.
     *
     * @param isMultiParty {@code true} if this connection is multiparty, {@code false} otherwise.
     */
    private void handleMultipartyStateChange(boolean isMultiParty) {
        Log.i(this, "Update multiparty state to %s", isMultiParty ? "Y" : "N");
        mHandler.obtainMessage(MSG_MULTIPARTY_STATE_CHANGED, isMultiParty).sendToTarget();
    }

    private void setActiveInternal() {
        if (getState() == STATE_ACTIVE) {
            Log.w(this, "Should not be called if this is already ACTIVE");
            return;
        }

        // When we set a call to active, we need to make sure that there are no other active
        // calls. However, the ordering of state updates to connections can be non-deterministic
        // since all connections register for state changes on the phone independently.
        // To "optimize", we check here to see if there already exists any active calls.  If so,
        // we issue an update for those calls first to make sure we only have one top-level
        // active call.
        if (getConnectionService() != null) {
            for (Connection current : getConnectionService().getAllConnections()) {
                if (current != this && current instanceof TelephonyConnection) {
                    TelephonyConnection other = (TelephonyConnection) current;
                    if (other.getState() == STATE_ACTIVE) {
                        other.updateState();
                    }
                }
            }
        }
        setActive();
    }

    protected void close() {
        Log.v(this, "close");
        clearOriginalConnection();
        destroy();
    }

    /**
     * Determines if the current connection is video capable.
     *
     * A connection is deemed to be video capable if the original connection capabilities state that
     * both local and remote video is supported.
     *
     * @return {@code true} if the connection is video capable, {@code false} otherwise.
     */
    private boolean isVideoCapable() {
        return can(mOriginalConnectionCapabilities, Capability.SUPPORTS_VT_LOCAL_BIDIRECTIONAL)
                && can(mOriginalConnectionCapabilities,
                Capability.SUPPORTS_VT_REMOTE_BIDIRECTIONAL);
    }

    /**
     * Determines if the current connection is an external connection.
     *
     * A connection is deemed to be external if the original connection capabilities state that it
     * is.
     *
     * @return {@code true} if the connection is external, {@code false} otherwise.
     */
    private boolean isExternalConnection() {
        return can(mOriginalConnectionCapabilities, Capability.IS_EXTERNAL_CONNECTION);
    }

    /**
     * Determines if the current connection has RTT enabled.
     */
    private boolean isRtt() {
        return mOriginalConnection != null
                && mOriginalConnection.getPhoneType() == PhoneConstants.PHONE_TYPE_IMS
                && mOriginalConnection instanceof ImsPhoneConnection
                && ((ImsPhoneConnection) mOriginalConnection).isRttEnabledForCall();
    }

    /**
     * Determines if the current connection is pullable.
     *
     * A connection is deemed to be pullable if the original connection capabilities state that it
     * is.
     *
     * @return {@code true} if the connection is pullable, {@code false} otherwise.
     */
    private boolean isPullable() {
        return can(mOriginalConnectionCapabilities, Capability.IS_EXTERNAL_CONNECTION)
                && can(mOriginalConnectionCapabilities, Capability.IS_PULLABLE);
    }

    /**
     * Sets whether or not CDMA enhanced call privacy is enabled for this connection.
     */
    private void setCdmaVoicePrivacy(boolean isEnabled) {
        if(mIsCdmaVoicePrivacyEnabled != isEnabled) {
            mIsCdmaVoicePrivacyEnabled = isEnabled;
            updateConnectionProperties();
        }
    }

    /**
     * Applies capabilities specific to conferences termination to the
     * {@code ConnectionCapabilities} bit-mask.
     *
     * @param capabilities The {@code ConnectionCapabilities} bit-mask.
     * @return The capabilities with the IMS conference capabilities applied.
     */
    private int applyConferenceTerminationCapabilities(int capabilities) {
        int currentCapabilities = capabilities;

        // An IMS call cannot be individually disconnected or separated from its parent conference.
        // If the call was IMS, even if it hands over to GMS, these capabilities are not supported.
        if (!mWasImsConnection) {
            currentCapabilities |= CAPABILITY_DISCONNECT_FROM_CONFERENCE;
            currentCapabilities |= CAPABILITY_SEPARATE_FROM_CONFERENCE;
        }

        return currentCapabilities;
    }

    /**
     * Applies the add participant capabilities to the {@code CallCapabilities} bit-mask.
     *
     * @param callCapabilities The {@code CallCapabilities} bit-mask.
     * @return The capabilities with the add participant capabilities applied.
     */
    private int applyAddParticipantCapabilities(int callCapabilities) {
        int currentCapabilities = callCapabilities;
        if (isAddParticipantCapable()) {
            currentCapabilities = changeBitmask(currentCapabilities,
                    Connection.CAPABILITY_ADD_PARTICIPANT, true);
        } else {
            currentCapabilities = changeBitmask(currentCapabilities,
                    Connection.CAPABILITY_ADD_PARTICIPANT, false);
        }

        return currentCapabilities;
    }

    private boolean isAddParticipantCapable() {
        boolean isCapable = getPhone() != null &&
               (getPhone().getPhoneType() == PhoneConstants.PHONE_TYPE_IMS) &&
               !mIsEmergencyNumber && (mConnectionState == Call.State.ACTIVE
               || mConnectionState == Call.State.HOLDING);
         /**
         * For individual IMS calls, if the extra for remote conference support is
         *     - indicated, then consider the same for add participant capability
         *     - not indicated, then the add participant capability is same as before.
         */
        if (isCapable && (mOriginalConnection != null) && !mIsMultiParty) {
            isCapable = mOriginalConnectionExtras.getBoolean(
                    CONF_SUPPORT_IND_EXTRA_KEY, true);
        }
        Log.i(this, "isAddParticipantCapable: isCapable = " + isCapable);
        return isCapable;
    }

    /**
     * Stores the new original connection capabilities, and applies them to the current connection,
     * notifying any listeners as necessary.
     *
     * @param connectionCapabilities The original connection capabilties.
     */
    public void setOriginalConnectionCapabilities(int connectionCapabilities) {
        mOriginalConnectionCapabilities = connectionCapabilities;
        updateConnectionCapabilities();
        updateConnectionProperties();
    }

    /**
     * Called to apply the capabilities present in the {@link #mOriginalConnection} to this
     * {@link Connection}.  Provides a mapping between the capabilities present in the original
     * connection (see {@link com.android.internal.telephony.Connection.Capability}) and those in
     * this {@link Connection}.
     *
     * @param capabilities The capabilities bitmask from the {@link Connection}.
     * @return the capabilities bitmask with the original connection capabilities remapped and
     *      applied.
     */
    public int applyOriginalConnectionCapabilities(int capabilities) {
        // We only support downgrading to audio if both the remote and local side support
        // downgrading to audio.
        boolean supportsDowngradeToAudio = can(mOriginalConnectionCapabilities,
                Capability.SUPPORTS_DOWNGRADE_TO_VOICE_LOCAL |
                        Capability.SUPPORTS_DOWNGRADE_TO_VOICE_REMOTE);
        capabilities = changeBitmask(capabilities,
                CAPABILITY_CANNOT_DOWNGRADE_VIDEO_TO_AUDIO, !supportsDowngradeToAudio);

        capabilities = changeBitmask(capabilities, CAPABILITY_SUPPORTS_VT_REMOTE_BIDIRECTIONAL,
                can(mOriginalConnectionCapabilities, Capability.SUPPORTS_VT_REMOTE_BIDIRECTIONAL));

        boolean isLocalVideoSupported = can(mOriginalConnectionCapabilities,
                Capability.SUPPORTS_VT_LOCAL_BIDIRECTIONAL) && !mIsTtyEnabled;
        capabilities = changeBitmask(capabilities, CAPABILITY_SUPPORTS_VT_LOCAL_BIDIRECTIONAL,
                isLocalVideoSupported);

        capabilities = changeBitmask(capabilities, CAPABILITY_SUPPORTS_RTT_REMOTE,
                can(mOriginalConnectionCapabilities, Capability.SUPPORTS_RTT_REMOTE));

        return capabilities;
    }

    /**
     * Whether the call is using wifi.
     */
    boolean isWifi() {
        return getCallRadioTech() == ServiceState.RIL_RADIO_TECHNOLOGY_IWLAN;
    }

    /**
     * Sets whether this call has been identified by the network as an emergency call.
     * @param isNetworkIdentifiedEmergencyCall {@code true} if the network has identified this call
     * as an emergency call, {@code false} otherwise.
     */
    public void setIsNetworkIdentifiedEmergencyCall(boolean isNetworkIdentifiedEmergencyCall) {
        Log.d(this, "setIsNetworkIdentifiedEmergencyCall; callId=%s, "
                + "isNetworkIdentifiedEmergencyCall=%b", getTelecomCallId(),
                isNetworkIdentifiedEmergencyCall);
        mIsNetworkIdentifiedEmergencyCall = isNetworkIdentifiedEmergencyCall;
        updateConnectionProperties();
    }

    /**
     * @return {@code true} if the network has identified this call as an emergency call,
     * {@code false} otherwise.
     */
    public boolean isNetworkIdentifiedEmergencyCall() {
        return mIsNetworkIdentifiedEmergencyCall;
    }

    /**
     * @return {@code true} if this is an outgoing call, {@code false} otherwise.
     */
    boolean isOutgoingCall() {
        return mIsOutgoing;
    }

    /**
     * Sets the current call audio quality. Used during rebuild of the properties
     * to set or unset the {@link Connection#PROPERTY_HIGH_DEF_AUDIO} property.
     *
     * @param audioQuality The audio quality.
     */
    public void setAudioQuality(int audioQuality) {
        mHasHighDefAudio = audioQuality ==
                com.android.internal.telephony.Connection.AUDIO_QUALITY_HIGH_DEFINITION;
        updateConnectionProperties();
    }

    void resetStateForConference() {
        if (getState() == Connection.STATE_HOLDING) {
            resetStateOverride();
        }
    }

    boolean setHoldingForConference() {
        if (getState() == Connection.STATE_ACTIVE) {
            setStateOverride(Call.State.HOLDING);
            return true;
        }
        return false;
    }

    public void setRttTextStream(RttTextStream s) {
        mRttTextStream = s;
    }

    public RttTextStream getRttTextStream() {
        return mRttTextStream;
    }

    /**
     * For video calls, sets whether this connection supports pausing the outgoing video for the
     * call using the {@link android.telecom.VideoProfile#STATE_PAUSED} VideoState.
     *
     * @param isVideoPauseSupported {@code true} if pause state supported, {@code false} otherwise.
     */
    public void setVideoPauseSupported(boolean isVideoPauseSupported) {
        mIsVideoPauseSupported = isVideoPauseSupported;
    }

    /**
     * @return {@code true} if this connection supports pausing the outgoing video using the
     * {@link android.telecom.VideoProfile#STATE_PAUSED} VideoState.
     */
    public boolean getVideoPauseSupported() {
        return mIsVideoPauseSupported;
    }

    /**
     * Sets whether this connection supports conference calling.
     * @param isConferenceSupported {@code true} if conference calling is supported by this
     *                                         connection, {@code false} otherwise.
     */
    public void setConferenceSupported(boolean isConferenceSupported) {
        mIsConferenceSupported = isConferenceSupported;
    }

    /**
     * @return {@code true} if this connection supports merging calls into a conference.
     */
    public boolean isConferenceSupported() {
        return mIsConferenceSupported;
    }

    /**
     * Sets whether managing conference call is supported after this connection being a part of a
     * Ims conference.
     *
     * @param isManageImsConferenceCallSupported {@code true} if manage conference calling is
     *        supported after this connection being a part of a IMS conference,
     *        {@code false} otherwise.
     */
    public void setManageImsConferenceCallSupported(boolean isManageImsConferenceCallSupported) {
        mIsManageImsConferenceCallSupported = isManageImsConferenceCallSupported;
    }

    /**
     * @return {@code true} if manage conference calling is supported after this connection being a
     * part of a IMS conference.
     */
    public boolean isManageImsConferenceCallSupported() {
        return mIsManageImsConferenceCallSupported;
    }

    /**
     * Sets whether this connection supports showing precise call disconnect cause.
     * @param showPreciseFailedCause  {@code true} if showing precise call
     * disconnect cause is supported by this connection, {@code false} otherwise.
     */
    public void setShowPreciseFailedCause(boolean showPreciseFailedCause) {
        mShowPreciseFailedCause = showPreciseFailedCause;
    }

    /**
     * Sets whether TTY is enabled or not.
     * @param isTtyEnabled
     */
    public void setTtyEnabled(boolean isTtyEnabled) {
        mIsTtyEnabled = isTtyEnabled;
        updateConnectionCapabilities();
    }

    /**
     * Whether the original connection is an IMS connection.
     * @return {@code True} if the original connection is an IMS connection, {@code false}
     *     otherwise.
     */
    protected boolean isImsConnection() {
        com.android.internal.telephony.Connection originalConnection = getOriginalConnection();
        return originalConnection != null &&
                originalConnection.getPhoneType() == PhoneConstants.PHONE_TYPE_IMS;
    }

    /**
     * Whether the original connection is an GSM/CDMA connection.
     * @return {@code True} if the original connection is an GSM/CDMA connection, {@code false}
     *     otherwise.
     */
    protected boolean isGsmCdmaConnection() {
        Phone phone = getPhone();
        if (phone != null) {
            switch (phone.getPhoneType()) {
                case PhoneConstants.PHONE_TYPE_GSM:
                case PhoneConstants.PHONE_TYPE_CDMA:
                    return true;
                default:
                    return false;
            }
        }
        return false;
    }

    /**
     * Whether the original connection was ever an IMS connection, either before or now.
     * @return {@code True} if the original connection was ever an IMS connection, {@code false}
     *     otherwise.
     */
    public boolean wasImsConnection() {
        return mWasImsConnection;
    }

    boolean getIsUsingAssistedDialing() {
        return mIsUsingAssistedDialing;
    }

    void setIsUsingAssistedDialing(Boolean isUsingAssistedDialing) {
        mIsUsingAssistedDialing = isUsingAssistedDialing;
        updateConnectionProperties();
    }

    private static Uri getAddressFromNumber(String number) {
        // Address can be null for blocked calls.
        if (number == null) {
            number = "";
        }
        return Uri.fromParts(PhoneAccount.SCHEME_TEL, number, null);
    }

    /**
     * Changes a capabilities bit-mask to add or remove a capability.
     *
     * @param bitmask The bit-mask.
     * @param bitfield The bit-field to change.
     * @param enabled Whether the bit-field should be set or removed.
     * @return The bit-mask with the bit-field changed.
     */
    private int changeBitmask(int bitmask, int bitfield, boolean enabled) {
        if (enabled) {
            return bitmask | bitfield;
        } else {
            return bitmask & ~bitfield;
        }
    }

    private void updateStatusHints() {
        if (isWifi() && getPhone() != null) {
            int labelId = isValidRingingCall()
                    ? R.string.status_hint_label_incoming_wifi_call
                    : R.string.status_hint_label_wifi_call;
            String displaySubId = "";
            if (TelephonyManager.getDefault().getPhoneCount() > 1) {
                final int phoneId = getPhone().getPhoneId();
                SubscriptionInfo sub = SubscriptionManager.from(getPhone().getContext())
                    .getActiveSubscriptionInfoForSimSlotIndex(phoneId);
                if (sub != null) {
                    displaySubId = sub.getDisplayName().toString();
                    displaySubId  = " " + displaySubId;
                }
            }

            Context context = getPhone().getContext();
            setStatusHints(new StatusHints(
                    context.getString(labelId) + displaySubId,
                    Icon.createWithResource(
                            context, R.drawable.ic_signal_wifi_4_bar_24dp),
                    null /* extras */));
        } else {
            setStatusHints(null);
        }
    }

    /**
     * Register a listener for {@link TelephonyConnection} specific triggers.
     * @param l The instance of the listener to add
     * @return The connection being listened to
     */
    public final TelephonyConnection addTelephonyConnectionListener(TelephonyConnectionListener l) {
        mTelephonyListeners.add(l);
        // If we already have an original connection, let's call back immediately.
        // This would be the case for incoming calls.
        if (mOriginalConnection != null) {
            fireOnOriginalConnectionConfigured();
        }
        return this;
    }

    /**
     * Remove a listener for {@link TelephonyConnection} specific triggers.
     * @param l The instance of the listener to remove
     * @return The connection being listened to
     */
    public final TelephonyConnection removeTelephonyConnectionListener(
            TelephonyConnectionListener l) {
        if (l != null) {
            mTelephonyListeners.remove(l);
        }
        return this;
    }

    @Override
    public void setHoldable(boolean isHoldable) {
        mIsHoldable = isHoldable;
        updateConnectionCapabilities();
    }

    @Override
    public boolean isChildHoldable() {
        return getConference() != null;
    }

    public boolean isHoldable() {
        return mIsHoldable;
    }

    /**
     * Fire a callback to the various listeners for when the original connection is
     * set in this {@link TelephonyConnection}
     */
    private final void fireOnOriginalConnectionConfigured() {
        for (TelephonyConnectionListener l : mTelephonyListeners) {
            l.onOriginalConnectionConfigured(this);
        }
    }

    private final void fireOnOriginalConnectionRetryDial(boolean isPermanentFailure) {
        for (TelephonyConnectionListener l : mTelephonyListeners) {
            l.onOriginalConnectionRetry(this, isPermanentFailure);
        }
    }

    /**
     * Handles exiting ECM mode.
     */
    protected void handleExitedEcmMode() {
        updateConnectionProperties();
    }

    /**
     * Determines whether the connection supports conference calling.  A connection supports
     * conference calling if it:
     * 1. Is not an emergency call.
     * 2. Carrier supports conference calls.
     * 3. If call is a video call, carrier supports video conference calls.
     * 4. If call is a wifi call and VoWIFI is disabled and carrier supports merging these calls.
     */
    private void refreshConferenceSupported() {
        boolean isVideoCall = VideoProfile.isVideo(getVideoState());
        Phone phone = getPhone();
        if (phone == null) {
            Log.w(this, "refreshConferenceSupported = false; phone is null");
            if (isConferenceSupported()) {
                setConferenceSupported(false);
                notifyConferenceSupportedChanged(false);
            }
            return;
        }

        boolean isIms = phone.getPhoneType() == PhoneConstants.PHONE_TYPE_IMS;
        boolean isVoWifiEnabled = false;
        if (isIms) {
            isVoWifiEnabled = ImsUtil.isWfcEnabled(phone.getContext(), phone.getPhoneId());
        }
        boolean isRttMergeSupported = getCarrierConfig()
                .getBoolean(CarrierConfigManager.KEY_ALLOW_MERGING_RTT_CALLS_BOOL);
        PhoneAccountHandle phoneAccountHandle = isIms ? PhoneUtils
                .makePstnPhoneAccountHandle(phone.getDefaultPhone())
                : PhoneUtils.makePstnPhoneAccountHandle(phone);
        TelecomAccountRegistry telecomAccountRegistry = TelecomAccountRegistry
                .getInstance(getPhone().getContext());
        boolean isConferencingSupported = telecomAccountRegistry
                .isMergeCallSupported(phoneAccountHandle);
        boolean isImsConferencingSupported = telecomAccountRegistry
                .isMergeImsCallSupported(phoneAccountHandle);
        mIsCarrierVideoConferencingSupported = telecomAccountRegistry
                .isVideoConferencingSupported(phoneAccountHandle);
        boolean isMergeOfWifiCallsAllowedWhenVoWifiOff = telecomAccountRegistry
                .isMergeOfWifiCallsAllowedWhenVoWifiOff(phoneAccountHandle);

        Log.v(this, "refreshConferenceSupported : isConfSupp=%b, isImsConfSupp=%b, " +
                "isVidConfSupp=%b, isMergeOfWifiAllowed=%b, " +
                "isWifi=%b, isVoWifiEnabled=%b",
                isConferencingSupported, isImsConferencingSupported,
                mIsCarrierVideoConferencingSupported, isMergeOfWifiCallsAllowedWhenVoWifiOff,
                isWifi(), isVoWifiEnabled);
        boolean isConferenceSupported = true;
        if (mTreatAsEmergencyCall) {
            isConferenceSupported = false;
            Log.d(this, "refreshConferenceSupported = false; emergency call");
        } else if (isRtt() && !isRttMergeSupported) {
            isConferenceSupported = false;
            Log.d(this, "refreshConferenceSupported = false; rtt call");
        } else if (!isConferencingSupported || isIms && !isImsConferencingSupported) {
            isConferenceSupported = false;
            Log.d(this, "refreshConferenceSupported = false; carrier doesn't support conf.");
        } else if (isVideoCall && !mIsCarrierVideoConferencingSupported) {
            isConferenceSupported = false;
            Log.d(this, "refreshConferenceSupported = false; video conf not supported.");
        } else if (!isMergeOfWifiCallsAllowedWhenVoWifiOff && isWifi() && !isVoWifiEnabled) {
            isConferenceSupported = false;
            Log.d(this,
                    "refreshConferenceSupported = false; can't merge wifi calls when voWifi off.");
        } else {
            Log.d(this, "refreshConferenceSupported = true.");
        }

        if (isConferenceSupported != isConferenceSupported()) {
            setConferenceSupported(isConferenceSupported);
            notifyConferenceSupportedChanged(isConferenceSupported);
        }
    }
    /**
     * Provides a mapping from extras keys which may be found in the
     * {@link com.android.internal.telephony.Connection} to their equivalents defined in
     * {@link android.telecom.Connection}.
     *
     * @return Map containing key mappings.
     */
    private static Map<String, String> createExtrasMap() {
        Map<String, String> result = new HashMap<String, String>();
        result.put(ImsCallProfile.EXTRA_CHILD_NUMBER,
                android.telecom.Connection.EXTRA_CHILD_ADDRESS);
        result.put(ImsCallProfile.EXTRA_DISPLAY_TEXT,
                android.telecom.Connection.EXTRA_CALL_SUBJECT);
        result.put(ImsCallProfile.EXTRA_ADDITIONAL_SIP_INVITE_FIELDS,
                android.telecom.Connection.EXTRA_SIP_INVITE);
        return Collections.unmodifiableMap(result);
    }

    private boolean isShowingOriginalDialString() {
        boolean showOrigDialString = false;
        Phone phone = getPhone();
        if (phone != null && (phone.getPhoneType() == TelephonyManager.PHONE_TYPE_CDMA)
                && !mOriginalConnection.isIncoming()) {
            PersistableBundle pb = getCarrierConfig();
            if (pb != null) {
                showOrigDialString = pb.getBoolean(CarrierConfigManager
                        .KEY_CONFIG_SHOW_ORIG_DIAL_STRING_FOR_CDMA_BOOL);
                Log.d(this, "showOrigDialString: " + showOrigDialString);
            }
        }
        return showOrigDialString;
    }

    /**
     * Creates a string representation of this {@link TelephonyConnection}.  Primarily intended for
     * use in log statements.
     *
     * @return String representation of the connection.
     */
    @Override
    public String toString() {
        StringBuilder sb = new StringBuilder();
        sb.append("[TelephonyConnection objId:");
        sb.append(System.identityHashCode(this));
        sb.append(" telecomCallID:");
        sb.append(getTelecomCallId());
        sb.append(" type:");
        if (isImsConnection()) {
            sb.append("ims");
        } else if (this instanceof com.android.services.telephony.GsmConnection) {
            sb.append("gsm");
        } else if (this instanceof CdmaConnection) {
            sb.append("cdma");
        }
        sb.append(" state:");
        sb.append(Connection.stateToString(getState()));
        sb.append(" capabilities:");
        sb.append(capabilitiesToString(getConnectionCapabilities()));
        sb.append(" properties:");
        sb.append(propertiesToString(getConnectionProperties()));
        sb.append(" address:");
        sb.append(Log.pii(getAddress()));
        sb.append(" originalConnection:");
        sb.append(mOriginalConnection);
        sb.append(" partOfConf:");
        if (getConference() == null) {
            sb.append("N");
        } else {
            sb.append("Y");
        }
        sb.append(" confSupported:");
        sb.append(mIsConferenceSupported ? "Y" : "N");
        sb.append("]");
        return sb.toString();
    }
}<|MERGE_RESOLUTION|>--- conflicted
+++ resolved
@@ -105,8 +105,9 @@
     private static final int MSG_CDMA_VOICE_PRIVACY_ON = 15;
     private static final int MSG_CDMA_VOICE_PRIVACY_OFF = 16;
     private static final int MSG_HANGUP = 17;
-<<<<<<< HEAD
-    private static final int MSG_CONNECTION_REMOVED = 18;
+    private static final int MSG_SET_CALL_RADIO_TECH = 18;
+    private static final int MSG_ON_CONNECTION_EVENT = 19;
+    private static final int MSG_CONNECTION_REMOVED = 20;
 
     private boolean mIsEmergencyNumber = false;
     /**
@@ -117,11 +118,6 @@
     static final String CONF_SUPPORT_IND_EXTRA_KEY = "ConfSupportInd";
 
     private SuppServiceNotification mSsNotification = null;
-    private static final int MSG_SET_CALL_RADIO_TECH = 19;
-=======
-    private static final int MSG_SET_CALL_RADIO_TECH = 18;
-    private static final int MSG_ON_CONNECTION_EVENT = 19;
->>>>>>> f298f5bb
 
     private final Handler mHandler = new Handler(Looper.getMainLooper()) {
         @Override
