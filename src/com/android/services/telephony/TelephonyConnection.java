--- conflicted
+++ resolved
@@ -1881,29 +1881,20 @@
                                 preciseDisconnectCause =
                                         mOriginalConnection.getPreciseDisconnectCause();
                             }
+                            int disconnectCause = mOriginalConnection.getDisconnectCause();
+                            if ((mHangupDisconnectCause != DisconnectCause.NOT_VALID)
+                                    && (mHangupDisconnectCause != disconnectCause)) {
+                                Log.i(LOG_TAG, "setDisconnected: override cause: " + disconnectCause
+                                        + " -> " + mHangupDisconnectCause);
+                                disconnectCause = mHangupDisconnectCause;
+                            }
                             setTelephonyConnectionDisconnected(
                                     DisconnectCauseUtil.toTelecomDisconnectCause(
-                                            mOriginalConnection.getDisconnectCause(),
+                                            disconnectCause,
                                             preciseDisconnectCause,
                                             mOriginalConnection.getVendorDisconnectCause(),
                                             getPhone().getPhoneId()));
                         }
-<<<<<<< HEAD
-=======
-                        int disconnectCause = mOriginalConnection.getDisconnectCause();
-                        if ((mHangupDisconnectCause != DisconnectCause.NOT_VALID)
-                                && (mHangupDisconnectCause != disconnectCause)) {
-                            Log.i(LOG_TAG, "setDisconnected: override cause: " + disconnectCause
-                                    + " -> " + mHangupDisconnectCause);
-                            disconnectCause = mHangupDisconnectCause;
-                        }
-                        setTelephonyConnectionDisconnected(
-                                DisconnectCauseUtil.toTelecomDisconnectCause(
-                                        disconnectCause,
-                                        preciseDisconnectCause,
-                                        mOriginalConnection.getVendorDisconnectCause(),
-                                        getPhone().getPhoneId()));
->>>>>>> 552bd0d6
                         close();
                     }
                     break;
@@ -2408,11 +2399,7 @@
             Resources res =
                     SubscriptionManager.getResourcesForSubId(context, getPhone().getSubId());
             setTelephonyStatusHints(new StatusHints(
-<<<<<<< HEAD
-                    context.getString(labelId) + displaySubId,
-=======
-                    res.getString(labelId),
->>>>>>> 552bd0d6
+                    res.getString(labelId) + displaySubId,
                     Icon.createWithResource(
                             context, R.drawable.ic_signal_wifi_4_bar_24dp),
                     null /* extras */));
