/*
 * Copyright (C) 2014 The Android Open Source Project
 *
 * Licensed under the Apache License, Version 2.0 (the "License");
 * you may not use this file except in compliance with the License.
 * You may obtain a copy of the License at
 *
 *      http://www.apache.org/licenses/LICENSE-2.0
 *
 * Unless required by applicable law or agreed to in writing, software
 * distributed under the License is distributed on an "AS IS" BASIS,
 * WITHOUT WARRANTIES OR CONDITIONS OF ANY KIND, either express or implied.
 * See the License for the specific language governing permissions and
 * limitations under the License.
 */

package com.android.services.telephony;

import android.content.ComponentName;
import android.content.Context;
import android.graphics.drawable.Icon;
import android.net.Uri;
import android.os.AsyncResult;
import android.os.Bundle;
import android.os.Handler;
import android.os.Message;
import android.telecom.CallAudioState;
import android.telecom.ConferenceParticipant;
import android.telecom.Connection;
import android.telecom.PhoneAccount;
import android.telecom.StatusHints;

import com.android.internal.telephony.Call;
import com.android.internal.telephony.CallStateException;
import com.android.internal.telephony.Connection.PostDialListener;
import com.android.internal.telephony.gsm.SuppServiceNotification;

import com.android.internal.telephony.Phone;
import com.android.internal.telephony.imsphone.ImsPhoneConnection;
import com.android.phone.R;

import java.lang.Override;
import java.util.Arrays;
import java.util.ArrayList;
import java.util.Collections;
import java.util.List;
import java.util.Objects;
import java.util.Set;
import java.util.concurrent.ConcurrentHashMap;

/**
 * Base class for CDMA and GSM connections.
 */
abstract class TelephonyConnection extends Connection {
    private static final int MSG_PRECISE_CALL_STATE_CHANGED = 1;
    private static final int MSG_RINGBACK_TONE = 2;
    private static final int MSG_HANDOVER_STATE_CHANGED = 3;
    private static final int MSG_DISCONNECT = 4;
    private static final int MSG_MULTIPARTY_STATE_CHANGED = 5;
    private static final int MSG_CONFERENCE_MERGE_FAILED = 6;
    private static final int MSG_SUPP_SERVICE_NOTIFY = 7;
    private SuppServiceNotification mSsNotification = null;

    private final Handler mHandler = new Handler() {
        @Override
        public void handleMessage(Message msg) {
            switch (msg.what) {
                case MSG_PRECISE_CALL_STATE_CHANGED:
                    Log.v(TelephonyConnection.this, "MSG_PRECISE_CALL_STATE_CHANGED");
                    updateState();
                    break;
                case MSG_HANDOVER_STATE_CHANGED:
                    Log.v(TelephonyConnection.this, "MSG_HANDOVER_STATE_CHANGED");
                    AsyncResult ar = (AsyncResult) msg.obj;
                    com.android.internal.telephony.Connection connection =
                         (com.android.internal.telephony.Connection) ar.result;
                    if (mOriginalConnection != null) {
                        if (connection != null &&
                            ((connection.getAddress() != null &&
                            mOriginalConnection.getAddress() != null &&
                            mOriginalConnection.getAddress().contains(connection.getAddress())) ||
                            connection.getStateBeforeHandover() == mOriginalConnection.getState())) {
                            Log.d(TelephonyConnection.this,
                                    "SettingOriginalConnection " + mOriginalConnection.toString()
                                            + " with " + connection.toString());
                            setOriginalConnection(connection);
                            mWasImsConnection = false;
                        }
                    } else {
                        Log.w(TelephonyConnection.this,
                                "MSG_HANDOVER_STATE_CHANGED: mOriginalConnection==null - invalid state (not cleaned up)");
                    }
                    break;
                case MSG_RINGBACK_TONE:
                    Log.v(TelephonyConnection.this, "MSG_RINGBACK_TONE");
                    // TODO: This code assumes that there is only one connection in the foreground
                    // call, in other words, it punts on network-mediated conference calling.
                    if (getOriginalConnection() != getForegroundConnection()) {
                        Log.v(TelephonyConnection.this, "handleMessage, original connection is " +
                                "not foreground connection, skipping");
                        return;
                    }
                    setRingbackRequested((Boolean) ((AsyncResult) msg.obj).result);
                    break;
                case MSG_DISCONNECT:
                    updateState();
                    break;
                case MSG_MULTIPARTY_STATE_CHANGED:
                    boolean isMultiParty = (Boolean) msg.obj;
                    Log.i(this, "Update multiparty state to %s", isMultiParty ? "Y" : "N");
                    mIsMultiParty = isMultiParty;
                    if (isMultiParty) {
                        notifyConferenceStarted();
                    }
                case MSG_CONFERENCE_MERGE_FAILED:
                    notifyConferenceMergeFailed();
                    break;
                case MSG_SUPP_SERVICE_NOTIFY:
                    Log.v(TelephonyConnection.this, "MSG_SUPP_SERVICE_NOTIFY on phoneId : "
                            +getPhone().getPhoneId());
                    if (msg.obj != null && ((AsyncResult) msg.obj).result != null) {
                        mSsNotification =
                                (SuppServiceNotification)((AsyncResult) msg.obj).result;
                        if (mOriginalConnection != null && mSsNotification.history != null) {
                            Bundle extras = mOriginalConnection.getExtras();
                            if (extras != null) {
                                Log.v(TelephonyConnection.this,
                                        "Updating call history info in extras.");
                                extras.putStringArrayList(EXTRA_CALL_HISTORY_INFO,
                                        new ArrayList(Arrays.asList(mSsNotification.history)));
                                setExtras(extras);
                            }
                        }
                    }
                    break;
            }
        }
    };

    /**
     * A listener/callback mechanism that is specific communication from TelephonyConnections
     * to TelephonyConnectionService (for now). It is more specific that Connection.Listener
     * because it is only exposed in Telephony.
     */
    public abstract static class TelephonyConnectionListener {
        public void onOriginalConnectionConfigured(TelephonyConnection c) {}
    }

    private final PostDialListener mPostDialListener = new PostDialListener() {
        @Override
        public void onPostDialWait() {
            Log.v(TelephonyConnection.this, "onPostDialWait");
            if (mOriginalConnection != null) {
                setPostDialWait(mOriginalConnection.getRemainingPostDialString());
            }
        }

        @Override
        public void onPostDialChar(char c) {
            Log.v(TelephonyConnection.this, "onPostDialChar: %s", c);
            if (mOriginalConnection != null) {
                setNextPostDialChar(c);
            }
        }
    };

    /**
     * Listener for listening to events in the {@link com.android.internal.telephony.Connection}.
     */
    private final com.android.internal.telephony.Connection.Listener mOriginalConnectionListener =
            new com.android.internal.telephony.Connection.ListenerBase() {
        @Override
        public void onVideoStateChanged(int videoState) {
            setVideoState(videoState);
        }

        /**
         * The {@link com.android.internal.telephony.Connection} has reported a change in local
         * video capability.
         *
         * @param capable True if capable.
         */
        @Override
        public void onLocalVideoCapabilityChanged(boolean capable) {
            setLocalVideoCapable(capable);
        }

        /**
         * The {@link com.android.internal.telephony.Connection} has reported a change in remote
         * video capability.
         *
         * @param capable True if capable.
         */
        @Override
        public void onRemoteVideoCapabilityChanged(boolean capable) {
            setRemoteVideoCapable(capable);
        }

        /**
         * The {@link com.android.internal.telephony.Connection} has reported a change in the
         * video call provider.
         *
         * @param videoProvider The video call provider.
         */
        @Override
        public void onVideoProviderChanged(VideoProvider videoProvider) {
            setVideoProvider(videoProvider);
        }

        /**
         * Used by {@link com.android.internal.telephony.Connection} to report a change in whether
         * the call is being made over a wifi network.
         *
         * @param isWifi True if call is made over wifi.
         */
        @Override
        public void onWifiChanged(boolean isWifi) {
            setWifi(isWifi);
        }

        /**
         * Used by the {@link com.android.internal.telephony.Connection} to report a change in the
         * audio quality for the current call.
         *
         * @param audioQuality The audio quality.
         */
        @Override
        public void onAudioQualityChanged(int audioQuality) {
            setAudioQuality(audioQuality);
        }
        /**
         * Handles a change in the state of conference participant(s), as reported by the
         * {@link com.android.internal.telephony.Connection}.
         *
         * @param participants The participant(s) which changed.
         */
        @Override
        public void onConferenceParticipantsChanged(List<ConferenceParticipant> participants) {
            updateConferenceParticipants(participants);
        }

        /*
         * Handles a change to the multiparty state for this connection.
         *
         * @param isMultiParty {@code true} if the call became multiparty, {@code false}
         *      otherwise.
         */
        @Override
        public void onMultipartyStateChanged(boolean isMultiParty) {
            handleMultipartyStateChange(isMultiParty);
        }

        /**
         * Handles the event that the request to merge calls failed.
         */
        @Override
        public void onConferenceMergedFailed() {
            handleConferenceMergeFailed();
        }
    };

    private com.android.internal.telephony.Connection mOriginalConnection;
    private Call.State mOriginalConnectionState = Call.State.IDLE;
    private Bundle mOriginalConnectionExtras = new Bundle();

    private boolean mWasImsConnection;

    /**
     * Tracks the multiparty state of the ImsCall so that changes in the bit state can be detected.
     */
    private boolean mIsMultiParty = false;

    /**
     * Determines if the {@link TelephonyConnection} has local video capabilities.
     * This is used when {@link TelephonyConnection#updateConnectionCapabilities()}} is called,
     * ensuring the appropriate capabilities are set.  Since capabilities
     * can be rebuilt at any time it is necessary to track the video capabilities between rebuild.
     * The capabilities (including video capabilities) are communicated to the telecom
     * layer.
     */
    private boolean mLocalVideoCapable;

    /**
     * Determines if the {@link TelephonyConnection} has remote video capabilities.
     * This is used when {@link TelephonyConnection#updateConnectionCapabilities()}} is called,
     * ensuring the appropriate capabilities are set.  Since capabilities can be rebuilt at any time
     * it is necessary to track the video capabilities between rebuild. The capabilities (including
     * video capabilities) are communicated to the telecom layer.
     */
    private boolean mRemoteVideoCapable;

    /**
     * Determines if the {@link TelephonyConnection} is using wifi.
     * This is used when {@link TelephonyConnection#updateConnectionCapabilities} is called to
     * indicate wheter a call has the {@link Connection#CAPABILITY_WIFI} capability.
     */
    private boolean mIsWifi;

    /**
     * Determines the audio quality is high for the {@link TelephonyConnection}.
     * This is used when {@link TelephonyConnection#updateConnectionCapabilities}} is called to
     * indicate whether a call has the {@link Connection#CAPABILITY_HIGH_DEF_AUDIO} capability.
     */
    private boolean mHasHighDefAudio;

    /**
     * For video calls, indicates whether the outgoing video for the call can be paused using
     * the {@link android.telecom.VideoProfile#STATE_PAUSED} VideoState.
     */
    private boolean mIsVideoPauseSupported;

    /**
     * Listeners to our TelephonyConnection specific callbacks
     */
    private final Set<TelephonyConnectionListener> mTelephonyListeners = Collections.newSetFromMap(
            new ConcurrentHashMap<TelephonyConnectionListener, Boolean>(8, 0.9f, 1));

    protected TelephonyConnection(com.android.internal.telephony.Connection originalConnection) {
        if (originalConnection != null) {
            setOriginalConnection(originalConnection);
        }
    }

    /**
     * Creates a clone of the current {@link TelephonyConnection}.
     *
     * @return The clone.
     */
    public abstract TelephonyConnection cloneConnection();

    @Override
    public void onCallAudioStateChanged(CallAudioState audioState) {
        // TODO: update TTY mode.
        if (getPhone() != null) {
            getPhone().setEchoSuppressionEnabled();
        }
    }

    @Override
    public void onStateChanged(int state) {
        Log.v(this, "onStateChanged, state: " + Connection.stateToString(state));
        updateStatusHints();
    }

    @Override
    public void onDisconnect() {
        Log.v(this, "onDisconnect");
        hangup(android.telephony.DisconnectCause.LOCAL);
    }

    /**
     * Notifies this Connection of a request to disconnect a participant of the conference managed
     * by the connection.
     *
     * @param endpoint the {@link Uri} of the participant to disconnect.
     */
    @Override
    public void onDisconnectConferenceParticipant(Uri endpoint) {
        Log.v(this, "onDisconnectConferenceParticipant %s", endpoint);

        if (mOriginalConnection == null) {
            return;
        }

        mOriginalConnection.onDisconnectConferenceParticipant(endpoint);
    }

    @Override
    public void onSeparate() {
        Log.v(this, "onSeparate");
        if (mOriginalConnection != null) {
            try {
                mOriginalConnection.separate();
            } catch (CallStateException e) {
                Log.e(this, e, "Call to Connection.separate failed with exception");
            }
        }
    }

    @Override
    public void onAbort() {
        Log.v(this, "onAbort");
        hangup(android.telephony.DisconnectCause.LOCAL);
    }

    @Override
    public void onHold() {
        performHold();
    }

    @Override
    public void onUnhold() {
        performUnhold();
    }

    @Override
    public void onAnswer(int videoState) {
        Log.v(this, "onAnswer");
        if (isValidRingingCall() && getPhone() != null) {
            try {
                getPhone().acceptCall(videoState);
            } catch (CallStateException e) {
                Log.e(this, e, "Failed to accept call.");
            }
        }
    }

    @Override
    public void onReject() {
        Log.v(this, "onReject");
        if (isValidRingingCall()) {
            hangup(android.telephony.DisconnectCause.INCOMING_REJECTED);
        }
        super.onReject();
    }

    @Override
    public void onPostDialContinue(boolean proceed) {
        Log.v(this, "onPostDialContinue, proceed: " + proceed);
        if (mOriginalConnection != null) {
            if (proceed) {
                mOriginalConnection.proceedAfterWaitChar();
            } else {
                mOriginalConnection.cancelPostDial();
            }
        }
    }

    public void performHold() {
        Log.v(this, "performHold");
        // TODO: Can dialing calls be put on hold as well since they take up the
        // foreground call slot?
        if (Call.State.ACTIVE == mOriginalConnectionState) {
            Log.v(this, "Holding active call");
            try {
                Phone phone = mOriginalConnection.getCall().getPhone();
                Call ringingCall = phone.getRingingCall();

                // Although the method says switchHoldingAndActive, it eventually calls a RIL method
                // called switchWaitingOrHoldingAndActive. What this means is that if we try to put
                // a call on hold while a call-waiting call exists, it'll end up accepting the
                // call-waiting call, which is bad if that was not the user's intention. We are
                // cheating here and simply skipping it because we know any attempt to hold a call
                // while a call-waiting call is happening is likely a request from Telecom prior to
                // accepting the call-waiting call.
                // TODO: Investigate a better solution. It would be great here if we
                // could "fake" hold by silencing the audio and microphone streams for this call
                // instead of actually putting it on hold.
                if (ringingCall.getState() != Call.State.WAITING) {
                    phone.switchHoldingAndActive();
                }

                // TODO: Cdma calls are slightly different.
            } catch (CallStateException e) {
                Log.e(this, e, "Exception occurred while trying to put call on hold.");
            }
        } else {
            Log.w(this, "Cannot put a call that is not currently active on hold.");
        }
    }

    public void performUnhold() {
        Log.v(this, "performUnhold");
        if (Call.State.HOLDING == mOriginalConnectionState) {
            try {
                // Here's the deal--Telephony hold/unhold is weird because whenever there exists
                // more than one call, one of them must always be active. In other words, if you
                // have an active call and holding call, and you put the active call on hold, it
                // will automatically activate the holding call. This is weird with how Telecom
                // sends its commands. When a user opts to "unhold" a background call, telecom
                // issues hold commands to all active calls, and then the unhold command to the
                // background call. This means that we get two commands...each of which reduces to
                // switchHoldingAndActive(). The result is that they simply cancel each other out.
                // To fix this so that it works well with telecom we add a minor hack. If we
                // have one telephony call, everything works as normally expected. But if we have
                // two or more calls, we will ignore all requests to "unhold" knowing that the hold
                // requests already do what we want. If you've read up to this point, I'm very sorry
                // that we are doing this. I didn't think of a better solution that wouldn't also
                // make the Telecom APIs very ugly.

                if (!hasMultipleTopLevelCalls()) {
                    mOriginalConnection.getCall().getPhone().switchHoldingAndActive();
                } else {
                    Log.i(this, "Skipping unhold command for %s", this);
                }
            } catch (CallStateException e) {
                Log.e(this, e, "Exception occurred while trying to release call from hold.");
            }
        } else {
            Log.w(this, "Cannot release a call that is not already on hold from hold.");
        }
    }

    public void performConference(TelephonyConnection otherConnection) {
        Log.d(this, "performConference - %s", this);
        if (getPhone() != null) {
            try {
                // We dont use the "other" connection because there is no concept of that in the
                // implementation of calls inside telephony. Basically, you can "conference" and it
                // will conference with the background call.  We know that otherConnection is the
                // background call because it would never have called setConferenceableConnections()
                // otherwise.
                getPhone().conference();
            } catch (CallStateException e) {
                Log.e(this, e, "Failed to conference call.");
            }
        }
    }

    /**
     * Builds call capabilities common to all TelephonyConnections. Namely, apply IMS-based
     * capabilities.
     */
    protected int buildConnectionCapabilities() {
        int callCapabilities = 0;
        if (isImsConnection()) {
            if (mOriginalConnection.isIncoming()) {
                callCapabilities |= CAPABILITY_SPEED_UP_MT_AUDIO;
            }
            callCapabilities |= CAPABILITY_SUPPORT_HOLD;
            if (getState() == STATE_ACTIVE || getState() == STATE_HOLDING) {
                callCapabilities |= CAPABILITY_HOLD;
            }
        }

        // If the phone is in ECM mode, mark the call to indicate that the callback number should be
        // shown.
        Phone phone = getPhone();
        if (phone != null && phone.isInEcm()) {
            callCapabilities |= CAPABILITY_SHOW_CALLBACK_NUMBER;
        }
        return callCapabilities;
    }

    protected final void updateConnectionCapabilities() {
        int newCapabilities = buildConnectionCapabilities();

        newCapabilities = changeCapability(newCapabilities,
                CAPABILITY_SUPPORTS_VT_REMOTE_BIDIRECTIONAL, mRemoteVideoCapable);
        newCapabilities = changeCapability(newCapabilities,
                CAPABILITY_SUPPORTS_VT_LOCAL_BIDIRECTIONAL, mLocalVideoCapable);
        newCapabilities = changeCapability(newCapabilities,
                CAPABILITY_HIGH_DEF_AUDIO, mHasHighDefAudio);
        newCapabilities = changeCapability(newCapabilities, CAPABILITY_WIFI, mIsWifi);
        newCapabilities = changeCapability(newCapabilities, CAPABILITY_CAN_PAUSE_VIDEO,
                mIsVideoPauseSupported && mRemoteVideoCapable && mLocalVideoCapable);

        newCapabilities = applyConferenceTerminationCapabilities(newCapabilities);

        if (getConnectionCapabilities() != newCapabilities) {
            setConnectionCapabilities(newCapabilities);
        }
    }

    protected final void updateAddress() {
        updateConnectionCapabilities();
        if (mOriginalConnection != null) {
            Uri address = getAddressFromNumber(mOriginalConnection.getAddress());
            int presentation = mOriginalConnection.getNumberPresentation();
            if (!Objects.equals(address, getAddress()) ||
                    presentation != getAddressPresentation()) {
                Log.v(this, "updateAddress, address changed");
                setAddress(address, presentation);
            }

            String name = mOriginalConnection.getCnapName();
            int namePresentation = mOriginalConnection.getCnapNamePresentation();
            if (!Objects.equals(name, getCallerDisplayName()) ||
                    namePresentation != getCallerDisplayNamePresentation()) {
                Log.v(this, "updateAddress, caller display name changed");
                setCallerDisplayName(name, namePresentation);
            }
        }
    }

    void onRemovedFromCallService() {
        // Subclass can override this to do cleanup.
    }

    void setOriginalConnection(com.android.internal.telephony.Connection originalConnection) {
        Log.v(this, "new TelephonyConnection, originalConnection: " + originalConnection);
        clearOriginalConnection();

        mOriginalConnection = originalConnection;
        getPhone().registerForPreciseCallStateChanged(
                mHandler, MSG_PRECISE_CALL_STATE_CHANGED, null);
        getPhone().registerForHandoverStateChanged(
                mHandler, MSG_HANDOVER_STATE_CHANGED, null);
        getPhone().registerForRingbackTone(mHandler, MSG_RINGBACK_TONE, null);
        getPhone().registerForDisconnect(mHandler, MSG_DISCONNECT, null);
        getPhone().registerForSuppServiceNotification(mHandler, MSG_SUPP_SERVICE_NOTIFY, null);
        mOriginalConnection.addPostDialListener(mPostDialListener);
        mOriginalConnection.addListener(mOriginalConnectionListener);

        // Set video state and capabilities
        setVideoState(mOriginalConnection.getVideoState());
        updateState();
        setLocalVideoCapable(mOriginalConnection.isLocalVideoCapable());
        setRemoteVideoCapable(mOriginalConnection.isRemoteVideoCapable());
        setWifi(mOriginalConnection.isWifi());
        setVideoProvider(mOriginalConnection.getVideoProvider());
        setAudioQuality(mOriginalConnection.getAudioQuality());

        if (isImsConnection()) {
            mWasImsConnection = true;
        }
        mIsMultiParty = mOriginalConnection.isMultiparty();

        fireOnOriginalConnectionConfigured();
        updateAddress();
    }

    /**
     * Un-sets the underlying radio connection.
     */
    void clearOriginalConnection() {
        if (mOriginalConnection != null) {
<<<<<<< HEAD
            if (getPhone() != null) {
                getPhone().unregisterForPreciseCallStateChanged(mHandler);
                getPhone().unregisterForRingbackTone(mHandler);
                getPhone().unregisterForHandoverStateChanged(mHandler);
                getPhone().unregisterForDisconnect(mHandler);
                getPhone().unregisterForSuppServiceNotification(mHandler);
            }
            mOriginalConnection.removePostDialListener(mPostDialListener);
            mOriginalConnection.removeListener(mOriginalConnectionListener);
=======
            getPhone().unregisterForPreciseCallStateChanged(mHandler);
            getPhone().unregisterForRingbackTone(mHandler);
            getPhone().unregisterForHandoverStateChanged(mHandler);
            getPhone().unregisterForDisconnect(mHandler);
>>>>>>> ec185f4f
            mOriginalConnection = null;
        }
    }

    protected void hangup(int telephonyDisconnectCode) {
        if (mOriginalConnection != null) {
            try {
                // Hanging up a ringing call requires that we invoke call.hangup() as opposed to
                // connection.hangup(). Without this change, the party originating the call will not
                // get sent to voicemail if the user opts to reject the call.
                if (isValidRingingCall()) {
                    Call call = getCall();
                    if (call != null) {
                        call.hangup();
                    } else {
                        Log.w(this, "Attempting to hangup a connection without backing call.");
                    }
                } else {
                    // We still prefer to call connection.hangup() for non-ringing calls in order
                    // to support hanging-up specific calls within a conference call. If we invoked
                    // call.hangup() while in a conference, we would end up hanging up the entire
                    // conference call instead of the specific connection.
                    mOriginalConnection.hangup();
                }
            } catch (CallStateException e) {
                Log.e(this, e, "Call to Connection.hangup failed with exception");
            }
        }
    }

    com.android.internal.telephony.Connection getOriginalConnection() {
        return mOriginalConnection;
    }

    protected Call getCall() {
        if (mOriginalConnection != null) {
            return mOriginalConnection.getCall();
        }
        return null;
    }

    Phone getPhone() {
        Call call = getCall();
        if (call != null) {
            return call.getPhone();
        }
        return null;
    }

    private boolean hasMultipleTopLevelCalls() {
        int numCalls = 0;
        Phone phone = getPhone();
        if (phone != null) {
            if (!phone.getRingingCall().isIdle()) {
                numCalls++;
            }
            if (!phone.getForegroundCall().isIdle()) {
                numCalls++;
            }
            if (!phone.getBackgroundCall().isIdle()) {
                numCalls++;
            }
        }
        return numCalls > 1;
    }

    private com.android.internal.telephony.Connection getForegroundConnection() {
        if (getPhone() != null) {
            return getPhone().getForegroundCall().getEarliestConnection();
        }
        return null;
    }

     /**
     * Checks for and returns the list of conference participants
     * associated with this connection.
     */
    public List<ConferenceParticipant> getConferenceParticipants() {
        if (mOriginalConnection == null) {
            Log.v(this, "Null mOriginalConnection, cannot get conf participants.");
            return null;
        }
        return mOriginalConnection.getConferenceParticipants();
    }

    /**
     * Checks to see the original connection corresponds to an active incoming call. Returns false
     * if there is no such actual call, or if the associated call is not incoming (See
     * {@link Call.State#isRinging}).
     */
    private boolean isValidRingingCall() {
        if (getPhone() == null) {
            Log.v(this, "isValidRingingCall, phone is null");
            return false;
        }

        Call ringingCall = getPhone().getRingingCall();
        if (!ringingCall.getState().isRinging()) {
            Log.v(this, "isValidRingingCall, ringing call is not in ringing state");
            return false;
        }

        if (ringingCall.getEarliestConnection() != mOriginalConnection) {
            Log.v(this, "isValidRingingCall, ringing call connection does not match");
            return false;
        }

        Log.v(this, "isValidRingingCall, returning true");
        return true;
    }

    protected void updateExtras() {
        Bundle extras = null;
        if (mOriginalConnection != null) {
            extras = mOriginalConnection.getExtras();
            if (extras != null) {
                // Check if extras have changed and need updating.
                if (!areBundlesEqual(mOriginalConnectionExtras, extras)) {
                    if (Log.DEBUG) {
                        Log.d(TelephonyConnection.this, "Updating extras:");
                        for (String key : extras.keySet()) {
                            Object value = extras.get(key);
                            if (value instanceof String) {
                                Log.d(this, "updateExtras Key=" + Log.pii(key) +
                                             " value=" + Log.pii((String)value));
                            }
                        }
                    }
                    mOriginalConnectionExtras.clear();
                    mOriginalConnectionExtras.putAll(extras);
                } else {
                    Log.d(this, "Extras update not required");
                }
            } else {
                Log.d(this, "updateExtras extras: " + Log.pii(extras));
            }
        }
    }

    private static boolean areBundlesEqual(Bundle extras, Bundle newExtras) {
        if (extras == null || newExtras == null) {
            return extras == newExtras;
        }

        if (extras.size() != newExtras.size()) {
            return false;
        }

        for(String key : extras.keySet()) {
            if (key != null) {
                final Object value = extras.get(key);
                final Object newValue = newExtras.get(key);
                if (!Objects.equals(value, newValue)) {
                    return false;
                }
            }
        }
        return true;
    }

    void updateState() {
        if (mOriginalConnection == null) {
            return;
        }

        Call.State newState = mOriginalConnection.getState();
        Log.v(this, "Update state from %s to %s for %s", mOriginalConnectionState, newState, this);
        if (mOriginalConnectionState != newState) {
            mOriginalConnectionState = newState;
            switch (newState) {
                case IDLE:
                    break;
                case ACTIVE:
                    setActiveInternal();
                    break;
                case HOLDING:
                    setOnHold();
                    break;
                case DIALING:
                case ALERTING:
                    setDialing();
                    break;
                case INCOMING:
                case WAITING:
                    setRinging();
                    break;
                case DISCONNECTED:
                    setDisconnected(DisconnectCauseUtil.toTelecomDisconnectCause(
                            mOriginalConnection.getDisconnectCause(),
                            mOriginalConnection.getVendorDisconnectCause()));
                    close();
                    break;
                case DISCONNECTING:
                    break;
            }
        }
        updateStatusHints();
        updateConnectionCapabilities();
        updateAddress();
        updateMultiparty();
        updateExtras();
    }

    /**
     * Checks for changes to the multiparty bit.  If a conference has started, informs listeners.
     */
    private void updateMultiparty() {
        if (mOriginalConnection == null) {
            return;
        }

        if (mIsMultiParty != mOriginalConnection.isMultiparty()) {
            mIsMultiParty = mOriginalConnection.isMultiparty();

            if (mIsMultiParty) {
                notifyConferenceStarted();
            }
        }
    }

    /**
     * Handles a failure when merging calls into a conference.
     * {@link com.android.internal.telephony.Connection.Listener#onConferenceMergedFailed()}
     * listener.
     */
    private void handleConferenceMergeFailed(){
        mHandler.obtainMessage(MSG_CONFERENCE_MERGE_FAILED).sendToTarget();
    }

    /**
     * Handles requests to update the multiparty state received via the
     * {@link com.android.internal.telephony.Connection.Listener#onMultipartyStateChanged(boolean)}
     * listener.
     * <p>
     * Note: We post this to the mHandler to ensure that if a conference must be created as a
     * result of the multiparty state change, the conference creation happens on the correct
     * thread.  This ensures that the thread check in
     * {@link com.android.internal.telephony.PhoneBase#checkCorrectThread(android.os.Handler)}
     * does not fire.
     *
     * @param isMultiParty {@code true} if this connection is multiparty, {@code false} otherwise.
     */
    private void handleMultipartyStateChange(boolean isMultiParty) {
        Log.i(this, "Update multiparty state to %s", isMultiParty ? "Y" : "N");
        mHandler.obtainMessage(MSG_MULTIPARTY_STATE_CHANGED, isMultiParty).sendToTarget();
    }

    private void setActiveInternal() {
        if (getState() == STATE_ACTIVE) {
            Log.w(this, "Should not be called if this is already ACTIVE");
            return;
        }

        // When we set a call to active, we need to make sure that there are no other active
        // calls. However, the ordering of state updates to connections can be non-deterministic
        // since all connections register for state changes on the phone independently.
        // To "optimize", we check here to see if there already exists any active calls.  If so,
        // we issue an update for those calls first to make sure we only have one top-level
        // active call.
        if (getConnectionService() != null) {
            for (Connection current : getConnectionService().getAllConnections()) {
                if (current != this && current instanceof TelephonyConnection) {
                    TelephonyConnection other = (TelephonyConnection) current;
                    if (other.getState() == STATE_ACTIVE) {
                        other.updateState();
                    }
                }
            }
        }
        setActive();
    }

    private void close() {
        Log.v(this, "close");
        if (getPhone() != null) {
            getPhone().unregisterForPreciseCallStateChanged(mHandler);
            getPhone().unregisterForRingbackTone(mHandler);
            getPhone().unregisterForHandoverStateChanged(mHandler);
        }
        mOriginalConnection = null;
        destroy();
    }

    /**
     * Applies capabilities specific to conferences termination to the
     * {@code CallCapabilities} bit-mask.
     *
     * @param capabilities The {@code CallCapabilities} bit-mask.
     * @return The capabilities with the IMS conference capabilities applied.
     */
    private int applyConferenceTerminationCapabilities(int capabilities) {
        int currentCapabilities = capabilities;

        // An IMS call cannot be individually disconnected or separated from its parent conference.
        // If the call was IMS, even if it hands over to GMS, these capabilities are not supported.
        if (!mWasImsConnection) {
            currentCapabilities |= CAPABILITY_DISCONNECT_FROM_CONFERENCE;
            currentCapabilities |= CAPABILITY_SEPARATE_FROM_CONFERENCE;
        }

        return currentCapabilities;
    }

    /**
     * Returns the local video capability state for the connection.
     *
     * @return {@code True} if the connection has local video capabilities.
     */
    public boolean isLocalVideoCapable() {
        return mLocalVideoCapable;
    }

    /**
     * Returns the remote video capability state for the connection.
     *
     * @return {@code True} if the connection has remote video capabilities.
     */
    public boolean isRemoteVideoCapable() {
        return mRemoteVideoCapable;
    }

    /**
     * Sets whether video capability is present locally.  Used during rebuild of the
     * capabilities to set the video call capabilities.
     *
     * @param capable {@code True} if video capable.
     */
    public void setLocalVideoCapable(boolean capable) {
        mLocalVideoCapable = capable;
        updateConnectionCapabilities();
    }

    /**
     * Sets whether video capability is present remotely.  Used during rebuild of the
     * capabilities to set the video call capabilities.
     *
     * @param capable {@code True} if video capable.
     */
    public void setRemoteVideoCapable(boolean capable) {
        mRemoteVideoCapable = capable;
        updateConnectionCapabilities();
    }

    /**
     * Sets whether the call is using wifi. Used when rebuilding the capabilities to set or unset
     * the {@link Connection#CAPABILITY_WIFI} capability.
     */
    public void setWifi(boolean isWifi) {
        mIsWifi = isWifi;
        updateConnectionCapabilities();
        updateStatusHints();
    }

    /**
     * Whether the call is using wifi.
     */
    boolean isWifi() {
        return mIsWifi;
    }

    /**
     * Sets the current call audio quality. Used during rebuild of the capabilities
     * to set or unset the {@link Connection#CAPABILITY_HIGH_DEF_AUDIO} capability.
     *
     * @param audioQuality The audio quality.
     */
    public void setAudioQuality(int audioQuality) {
        mHasHighDefAudio = audioQuality ==
                com.android.internal.telephony.Connection.AUDIO_QUALITY_HIGH_DEFINITION;
        updateConnectionCapabilities();
    }

    void resetStateForConference() {
        if (getState() == Connection.STATE_HOLDING) {
            if (mOriginalConnection.getState() == Call.State.ACTIVE) {
                setActive();
            }
        }
    }

    boolean setHoldingForConference() {
        if (getState() == Connection.STATE_ACTIVE) {
            setOnHold();
            return true;
        }
        return false;
    }

    /**
     * For video calls, sets whether this connection supports pausing the outgoing video for the
     * call using the {@link android.telecom.VideoProfile#STATE_PAUSED} VideoState.
     *
     * @param isVideoPauseSupported {@code true} if pause state supported, {@code false} otherwise.
     */
    public void setVideoPauseSupported(boolean isVideoPauseSupported) {
        mIsVideoPauseSupported = isVideoPauseSupported;
    }

    /**
     * Whether the original connection is an IMS connection.
     * @return {@code True} if the original connection is an IMS connection, {@code false}
     *     otherwise.
     */
    protected boolean isImsConnection() {
        return getOriginalConnection() instanceof ImsPhoneConnection;
    }

    /**
     * Whether the original connection was ever an IMS connection, either before or now.
     * @return {@code True} if the original connection was ever an IMS connection, {@code false}
     *     otherwise.
     */
    public boolean wasImsConnection() {
        return mWasImsConnection;
    }

    private static Uri getAddressFromNumber(String number) {
        // Address can be null for blocked calls.
        if (number == null) {
            number = "";
        }
        return Uri.fromParts(PhoneAccount.SCHEME_TEL, number, null);
    }

    /**
     * Changes a capabilities bit-mask to add or remove a capability.
     *
     * @param capabilities The capabilities bit-mask.
     * @param capability The capability to change.
     * @param enabled Whether the capability should be set or removed.
     * @return The capabilities bit-mask with the capability changed.
     */
    private int changeCapability(int capabilities, int capability, boolean enabled) {
        if (enabled) {
            return capabilities | capability;
        } else {
            return capabilities & ~capability;
        }
    }

    private void updateStatusHints() {
        boolean isIncoming = isValidRingingCall();
        if (mIsWifi && (isIncoming || getState() == STATE_ACTIVE)) {
            int labelId = isIncoming
                    ? R.string.status_hint_label_incoming_wifi_call
                    : R.string.status_hint_label_wifi_call;

            Context context = getPhone().getContext();
            setStatusHints(new StatusHints(
                    context.getString(labelId),
                    Icon.createWithResource(
                            context.getResources(),
                            R.drawable.ic_signal_wifi_4_bar_24dp),
                    null /* extras */));
        } else {
            setStatusHints(null);
        }
    }

    /**
     * Register a listener for {@link TelephonyConnection} specific triggers.
     * @param l The instance of the listener to add
     * @return The connection being listened to
     */
    public final TelephonyConnection addTelephonyConnectionListener(TelephonyConnectionListener l) {
        mTelephonyListeners.add(l);
        // If we already have an original connection, let's call back immediately.
        // This would be the case for incoming calls.
        if (mOriginalConnection != null) {
            fireOnOriginalConnectionConfigured();
        }
        return this;
    }

    /**
     * Remove a listener for {@link TelephonyConnection} specific triggers.
     * @param l The instance of the listener to remove
     * @return The connection being listened to
     */
    public final TelephonyConnection removeTelephonyConnectionListener(
            TelephonyConnectionListener l) {
        if (l != null) {
            mTelephonyListeners.remove(l);
        }
        return this;
    }

    /**
     * Fire a callback to the various listeners for when the original connection is
     * set in this {@link TelephonyConnection}
     */
    private final void fireOnOriginalConnectionConfigured() {
        for (TelephonyConnectionListener l : mTelephonyListeners) {
            l.onOriginalConnectionConfigured(this);
        }
    }

    /**
     * Creates a string representation of this {@link TelephonyConnection}.  Primarily intended for
     * use in log statements.
     *
     * @return String representation of the connection.
     */
    @Override
    public String toString() {
        StringBuilder sb = new StringBuilder();
        sb.append("[TelephonyConnection objId:");
        sb.append(System.identityHashCode(this));
        sb.append(" type:");
        if (isImsConnection()) {
            sb.append("ims");
        } else if (this instanceof com.android.services.telephony.GsmConnection) {
            sb.append("gsm");
        } else if (this instanceof CdmaConnection) {
            sb.append("cdma");
        }
        sb.append(" state:");
        sb.append(Connection.stateToString(getState()));
        sb.append(" capabilities:");
        sb.append(capabilitiesToString(getConnectionCapabilities()));
        sb.append(" address:");
        sb.append(Log.pii(getAddress()));
        sb.append(" originalConnection:");
        sb.append(mOriginalConnection);
        sb.append(" partOfConf:");
        if (getConference() == null) {
            sb.append("N");
        } else {
            sb.append("Y");
        }
        sb.append("]");
        return sb.toString();
    }
}<|MERGE_RESOLUTION|>--- conflicted
+++ resolved
@@ -615,22 +615,11 @@
      */
     void clearOriginalConnection() {
         if (mOriginalConnection != null) {
-<<<<<<< HEAD
-            if (getPhone() != null) {
-                getPhone().unregisterForPreciseCallStateChanged(mHandler);
-                getPhone().unregisterForRingbackTone(mHandler);
-                getPhone().unregisterForHandoverStateChanged(mHandler);
-                getPhone().unregisterForDisconnect(mHandler);
-                getPhone().unregisterForSuppServiceNotification(mHandler);
-            }
-            mOriginalConnection.removePostDialListener(mPostDialListener);
-            mOriginalConnection.removeListener(mOriginalConnectionListener);
-=======
             getPhone().unregisterForPreciseCallStateChanged(mHandler);
             getPhone().unregisterForRingbackTone(mHandler);
             getPhone().unregisterForHandoverStateChanged(mHandler);
             getPhone().unregisterForDisconnect(mHandler);
->>>>>>> ec185f4f
+            getPhone().unregisterForSuppServiceNotification(mHandler);
             mOriginalConnection = null;
         }
     }
@@ -909,6 +898,7 @@
             getPhone().unregisterForPreciseCallStateChanged(mHandler);
             getPhone().unregisterForRingbackTone(mHandler);
             getPhone().unregisterForHandoverStateChanged(mHandler);
+            getPhone().unregisterForSuppServiceNotification(mHandler);
         }
         mOriginalConnection = null;
         destroy();
