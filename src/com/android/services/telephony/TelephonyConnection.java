--- conflicted
+++ resolved
@@ -97,12 +97,8 @@
 /**
  * Base class for CDMA and GSM connections.
  */
-<<<<<<< HEAD
 abstract class TelephonyConnection extends Connection implements Holdable,
-          TelephonyConnectionService.ConnectionRemovedListener {
-=======
-abstract class TelephonyConnection extends Connection implements Holdable, Communicator.Callback {
->>>>>>> a5e8c3cb
+          Communicator.Callback, TelephonyConnectionService.ConnectionRemovedListener {
     private static final String LOG_TAG = "TelephonyConnection";
 
     private static final int MSG_PRECISE_CALL_STATE_CHANGED = 1;
@@ -1556,13 +1552,9 @@
             extrasToRemove.add(QtiImsExtUtils.EXTRA_TIR_OVERWRITE_ALLOWED);
             extrasToRemove.add(QtiCallConstants.ORIENTATION_MODE_EXTRA_KEY);
         }
-<<<<<<< HEAD
-
-=======
         if (originalConnection instanceof ImsPhoneConnection) {
             maybeConfigureDeviceToDeviceCommunication();
         }
->>>>>>> a5e8c3cb
         mIsMultiParty = mOriginalConnection.isMultiparty();
 
         if (mOriginalConnection.isActiveCallDisconnectedOnAnswer()) {
