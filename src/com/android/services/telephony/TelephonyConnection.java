--- conflicted
+++ resolved
@@ -177,54 +177,7 @@
                     AsyncResult ar = (AsyncResult) msg.obj;
                     com.android.internal.telephony.Connection connection =
                          (com.android.internal.telephony.Connection) ar.result;
-<<<<<<< HEAD
-                    if (connection == null) {
-                        setDisconnected(DisconnectCauseUtil
-                                .toTelecomDisconnectCause(DisconnectCause.OUT_OF_NETWORK,
-                                        "handover failure, no connection"));
-                        close();
-                        break;
-                    }
-                    if (mOriginalConnection != null) {
-                        if (connection != null &&
-                            ((connection.getAddress() != null &&
-                            mOriginalConnection.getAddress() != null &&
-                            mOriginalConnection.getAddress().equals(connection.getAddress())) ||
-                            connection.getState() == mOriginalConnection.getStateBeforeHandover())) {
-                            Log.i(TelephonyConnection.this, "Setting original connection after"
-                                    + " handover or redial, current original connection="
-                                    + mOriginalConnection.toString()
-                                    + ", new original connection="
-                                    + connection.toString());
-                            boolean isShowToast = false;
-                            Phone phone = getPhone();
-                            if (phone != null) {
-                                CarrierConfigManager cfgManager = (CarrierConfigManager) phone
-                                        .getContext().getSystemService(Context
-                                        .CARRIER_CONFIG_SERVICE);
-                                if (cfgManager != null) {
-                                    isShowToast = cfgManager.getConfigForSubId(phone.getSubId())
-                                            .getBoolean("config_show_srvcc_toast");
-                                }
-                            }
-                            if (isShowToast && !shouldTreatAsEmergencyCall()) {
-                                int srvccMessageRes = VideoProfile.isVideo(
-                                        mOriginalConnection.getVideoState()) ?
-                                        R.string.srvcc_video_message : R.string.srvcc_message;
-                                Toast.makeText(phone.getContext(),
-                                        srvccMessageRes, Toast.LENGTH_LONG).show();
-                            }
-                            setOriginalConnection(connection);
-                            mWasImsConnection = false;
-                        }
-                    } else {
-                        Log.w(TelephonyConnection.this,
-                                what + ": mOriginalConnection==null --"
-                                        + " invalid state (not cleaned up)");
-                    }
-=======
                     onOriginalConnectionRedialed(connection);
->>>>>>> 7be6599c
                     break;
                 case MSG_RINGBACK_TONE:
                     Log.v(TelephonyConnection.this, "MSG_RINGBACK_TONE");
@@ -430,6 +383,24 @@
                         + mOriginalConnection.toString()
                         + ", new original connection="
                         + connection.toString());
+                boolean isShowToast = false;
+                Phone phone = getPhone();
+                if (phone != null) {
+                    CarrierConfigManager cfgManager = (CarrierConfigManager) phone
+                            .getContext().getSystemService(Context
+                            .CARRIER_CONFIG_SERVICE);
+                    if (cfgManager != null) {
+                        isShowToast = cfgManager.getConfigForSubId(phone.getSubId())
+                                .getBoolean("config_show_srvcc_toast");
+                    }
+                }
+                if (isShowToast && !shouldTreatAsEmergencyCall()) {
+                    int srvccMessageRes = VideoProfile.isVideo(
+                            mOriginalConnection.getVideoState()) ?
+                            R.string.srvcc_video_message : R.string.srvcc_message;
+                    Toast.makeText(phone.getContext(),
+                            srvccMessageRes, Toast.LENGTH_LONG).show();
+                }
                 setOriginalConnection(connection);
                 mWasImsConnection = false;
                 if (mHangupDisconnectCause != DisconnectCause.NOT_VALID) {
