/*
 * Copyright (C) 2014 The Android Open Source Project
 *
 * Licensed under the Apache License, Version 2.0 (the "License");
 * you may not use this file except in compliance with the License.
 * You may obtain a copy of the License at
 *
 *      http://www.apache.org/licenses/LICENSE-2.0
 *
 * Unless required by applicable law or agreed to in writing, software
 * distributed under the License is distributed on an "AS IS" BASIS,
 * WITHOUT WARRANTIES OR CONDITIONS OF ANY KIND, either express or implied.
 * See the License for the specific language governing permissions and
 * limitations under the License.
 */

package com.android.services.telephony;

import android.content.Context;
import android.graphics.drawable.Icon;
import android.net.Uri;
import android.os.AsyncResult;
import android.os.Bundle;
import android.os.Handler;
import android.os.Message;
import android.os.PersistableBundle;
<<<<<<< HEAD
import android.widget.Toast;
=======
>>>>>>> 840be809
import android.telecom.CallAudioState;
import android.telecom.ConferenceParticipant;
import android.telecom.Connection;
import android.telecom.PhoneAccount;
import android.telecom.PhoneAccountHandle;
import android.telecom.StatusHints;
import android.telecom.PhoneAccountHandle;
import android.telecom.TelecomManager;
import android.telecom.VideoProfile;
import android.telephony.CarrierConfigManager;
<<<<<<< HEAD
import android.telephony.PhoneNumberUtils;
import android.telephony.SubscriptionInfo;
import android.telephony.SubscriptionManager;
=======
import android.telephony.DisconnectCause;
import android.telephony.PhoneNumberUtils;
>>>>>>> 840be809
import android.telephony.TelephonyManager;
import android.util.Pair;
import android.telephony.TelephonyManager;
import android.telephony.SubscriptionManager;

import com.android.ims.ImsCall;
import com.android.ims.ImsCallProfile;
import com.android.internal.telephony.Call;
import com.android.internal.telephony.CallStateException;
import com.android.internal.telephony.Connection.Capability;
import com.android.internal.telephony.Connection.PostDialListener;
import com.android.internal.telephony.PhoneConstants;
import com.android.internal.telephony.gsm.SuppServiceNotification;

import com.android.internal.telephony.Phone;
<<<<<<< HEAD
import com.android.phone.PhoneUtils;
import com.android.internal.telephony.SubscriptionController;
=======
import com.android.internal.telephony.imsphone.ImsPhone;
import com.android.internal.telephony.imsphone.ImsPhoneCallTracker;
import com.android.phone.ImsUtil;
import com.android.phone.PhoneGlobals;
import com.android.phone.PhoneUtils;
>>>>>>> 840be809
import com.android.phone.R;

import java.lang.Override;
import java.util.Arrays;
import java.util.ArrayList;
import java.util.Collections;
import java.util.HashMap;
import java.util.List;
import java.util.Map;
import java.util.Objects;
import java.util.Set;
import java.util.concurrent.ConcurrentHashMap;

/**
 * Base class for CDMA and GSM connections.
 */
abstract class TelephonyConnection extends Connection {
    private static final int MSG_PRECISE_CALL_STATE_CHANGED = 1;
    private static final int MSG_RINGBACK_TONE = 2;
    private static final int MSG_HANDOVER_STATE_CHANGED = 3;
    private static final int MSG_DISCONNECT = 4;
    private static final int MSG_MULTIPARTY_STATE_CHANGED = 5;
    private static final int MSG_CONFERENCE_MERGE_FAILED = 6;
    private static final int MSG_SUPP_SERVICE_NOTIFY = 7;

    /**
     * Mappings from {@link com.android.internal.telephony.Connection} extras keys to their
     * equivalents defined in {@link android.telecom.Connection}.
     */
    private static final Map<String, String> sExtrasMap = createExtrasMap();

    private static final int MSG_SET_VIDEO_STATE = 8;
    private static final int MSG_SET_VIDEO_PROVIDER = 9;
    private static final int MSG_SET_AUDIO_QUALITY = 10;
    private static final int MSG_SET_CONFERENCE_PARTICIPANTS = 11;
    private static final int MSG_CONNECTION_EXTRAS_CHANGED = 12;
    private static final int MSG_SET_ORIGNAL_CONNECTION_CAPABILITIES = 13;
    private static final int MSG_ON_HOLD_TONE = 14;
<<<<<<< HEAD
    private static final int MSG_PHONE_VP_ON = 15;
    private static final int MSG_PHONE_VP_OFF = 16;

    private boolean mIsVoicePrivacyOn = false;
    private boolean[] mIsPermDiscCauseReceived = new
            boolean[TelephonyManager.getDefault().getPhoneCount()];

    private static final Object mLock = new Object();
    boolean mHangupByUser = false;

    private SuppServiceNotification mSsNotification = null;
    private String[] mSubName = {"SIM1", "SIM2", "SIM3"};
    private String mDisplayName;
    private boolean mIsEmergencyNumber = false;
=======
    private static final int MSG_CDMA_VOICE_PRIVACY_ON = 15;
    private static final int MSG_CDMA_VOICE_PRIVACY_OFF = 16;
>>>>>>> 840be809

    private final Handler mHandler = new Handler() {
        @Override
        public void handleMessage(Message msg) {
            switch (msg.what) {
                case MSG_PRECISE_CALL_STATE_CHANGED:
                    Log.v(TelephonyConnection.this, "MSG_PRECISE_CALL_STATE_CHANGED");
                    updateState();
                    break;
                case MSG_HANDOVER_STATE_CHANGED:
                    Log.v(TelephonyConnection.this, "MSG_HANDOVER_STATE_CHANGED");
                    AsyncResult ar = (AsyncResult) msg.obj;
                    com.android.internal.telephony.Connection connection =
                         (com.android.internal.telephony.Connection) ar.result;
                    if (mOriginalConnection != null) {
                        if (connection != null &&
                            ((connection.getAddress() != null &&
                            mOriginalConnection.getAddress() != null &&
                            mOriginalConnection.getAddress().contains(connection.getAddress())) ||
                            connection.getState() == mOriginalConnection.getStateBeforeHandover())) {
                            Log.d(TelephonyConnection.this,
                                    "SettingOriginalConnection " + mOriginalConnection.toString()
                                            + " with " + connection.toString());
                            boolean isShowToast = getPhone().getContext().getResources()
                                    .getBoolean(R.bool.config_show_srvcc_toast);
                            if (isShowToast && !shouldTreatAsEmergencyCall()) {
                                int srvccMessageRes = VideoProfile.isVideo(
                                        mOriginalConnection.getVideoState()) ?
                                        R.string.srvcc_video_message : R.string.srvcc_message;
                                Toast.makeText(getPhone().getContext(),
                                        srvccMessageRes, Toast.LENGTH_LONG).show();
                            }
                            setOriginalConnection(connection);
                            mWasImsConnection = false;
                        }
                    } else {
                        Log.w(TelephonyConnection.this,
                                "MSG_HANDOVER_STATE_CHANGED: mOriginalConnection==null - invalid state (not cleaned up)");
                    }
                    break;
                case MSG_RINGBACK_TONE:
                    Log.v(TelephonyConnection.this, "MSG_RINGBACK_TONE");
                    // TODO: This code assumes that there is only one connection in the foreground
                    // call, in other words, it punts on network-mediated conference calling.
                    if (getOriginalConnection() != getForegroundConnection()) {
                        Log.v(TelephonyConnection.this, "handleMessage, original connection is " +
                                "not foreground connection, skipping");
                        return;
                    }
                    setRingbackRequested((Boolean) ((AsyncResult) msg.obj).result);
                    break;
                case MSG_DISCONNECT:
                    updateState();
                    break;
                case MSG_MULTIPARTY_STATE_CHANGED:
                    boolean isMultiParty = (Boolean) msg.obj;
                    Log.i(this, "Update multiparty state to %s", isMultiParty ? "Y" : "N");
                    mIsMultiParty = isMultiParty;
                    if (isMultiParty) {
                        notifyConferenceStarted();
                    }
                    break;
                case MSG_CONFERENCE_MERGE_FAILED:
                    notifyConferenceMergeFailed();
                    break;

                case MSG_SET_VIDEO_STATE:
                    int videoState = (int) msg.obj;
                    setVideoState(videoState);

                    // A change to the video state of the call can influence whether or not it
                    // can be part of a conference, whether another call can be added, and
                    // whether the call should have the HD audio property set.
                    refreshConferenceSupported();
                    refreshDisableAddCall();
                    updateConnectionProperties();
                    break;

                case MSG_PHONE_VP_ON:
                    if (!mIsVoicePrivacyOn) {
                        mIsVoicePrivacyOn = true;
                        updateState();
                    }
                    break;

                case MSG_PHONE_VP_OFF:
                    if (mIsVoicePrivacyOn) {
                        mIsVoicePrivacyOn = false;
                        updateState();
                    }
                    break;

                case MSG_SET_VIDEO_PROVIDER:
                    VideoProvider videoProvider = (VideoProvider) msg.obj;
                    setVideoProvider(videoProvider);
                    break;

                case MSG_SET_AUDIO_QUALITY:
                    int audioQuality = (int) msg.obj;
                    setAudioQuality(audioQuality);
                    break;

                case MSG_SET_CONFERENCE_PARTICIPANTS:
                    List<ConferenceParticipant> participants = (List<ConferenceParticipant>) msg.obj;
                    updateConferenceParticipants(participants);
                    break;

                case MSG_CONNECTION_EXTRAS_CHANGED:
                    final Bundle extras = (Bundle) msg.obj;
                    updateExtras(extras);
                    break;

                case MSG_SET_ORIGNAL_CONNECTION_CAPABILITIES:
                    setOriginalConnectionCapabilities(msg.arg1);
                    break;

                case MSG_ON_HOLD_TONE:
                    AsyncResult asyncResult = (AsyncResult) msg.obj;
                    Pair<com.android.internal.telephony.Connection, Boolean> heldInfo =
                            (Pair<com.android.internal.telephony.Connection, Boolean>)
                                    asyncResult.result;

                    // Determines if the hold tone is starting or stopping.
                    boolean playTone = ((Boolean) (heldInfo.second)).booleanValue();

                    // Determine which connection the hold tone is stopping or starting for
                    com.android.internal.telephony.Connection heldConnection = heldInfo.first;

                    // Only start or stop the hold tone if this is the connection which is starting
                    // or stopping the hold tone.
                    if (heldConnection == mOriginalConnection) {
                        // If starting the hold tone, send a connection event to Telecom which will
                        // cause it to play the on hold tone.
                        if (playTone) {
                            sendConnectionEvent(EVENT_ON_HOLD_TONE_START, null);
                        } else {
                            sendConnectionEvent(EVENT_ON_HOLD_TONE_END, null);
                        }
                   }
                   break;

                case MSG_SUPP_SERVICE_NOTIFY:
                    int phoneId = getPhone().getPhoneId();
                    Log.v(TelephonyConnection.this, "MSG_SUPP_SERVICE_NOTIFY on phoneId : "
                            +phoneId);
                    if (msg.obj != null && ((AsyncResult) msg.obj).result != null) {
                        //Handle call forward history notification only in dialing, alerting states
                        if (mOriginalConnection != null && ((SuppServiceNotification)((AsyncResult)
                                msg.obj).result).history != null && !(mConnectionState ==
                                Call.State.DIALING || mConnectionState == Call.State.ALERTING)) {
                           return;
                        }
                        mSsNotification =
                                (SuppServiceNotification)((AsyncResult) msg.obj).result;
                        final String notificationText =
                                getSuppSvcNotificationText(mSsNotification, phoneId);
                        if (TelephonyManager.getDefault().getPhoneCount() > 1) {
                            SubscriptionInfo sub =
                                SubscriptionManager.from(getPhone().getContext())
                                .getActiveSubscriptionInfoForSimSlotIndex(phoneId);
                            String displayName =  (sub != null) ?
                                sub.getDisplayName().toString() : mSubName[phoneId];
                            mDisplayName = displayName + ":" + notificationText;
                        } else {
                            mDisplayName = notificationText;
                        }
                        Toast.makeText(getPhone().getContext(),
                                mDisplayName, Toast.LENGTH_LONG).show();
                        if (mOriginalConnection != null && mSsNotification.history != null) {

                            Bundle lastForwardedNumber = new Bundle();
                            Log.v(TelephonyConnection.this,
                                    "Updating call history info in extras.");
                            lastForwardedNumber.putStringArrayList(
                                Connection.EXTRA_LAST_FORWARDED_NUMBER,
                                new ArrayList(Arrays.asList(mSsNotification.history)));
                            putExtras(lastForwardedNumber);
                        }
                    } else {
                        Log.v(this,
                                "MSG_SUPP_SERVICE_NOTIFY event processing failed");
                    }
                    break;

                case MSG_CDMA_VOICE_PRIVACY_ON:
                    Log.d(this, "MSG_CDMA_VOICE_PRIVACY_ON received");
                    setCdmaVoicePrivacy(true);
                    break;
                case MSG_CDMA_VOICE_PRIVACY_OFF:
                    Log.d(this, "MSG_CDMA_VOICE_PRIVACY_OFF received");
                    setCdmaVoicePrivacy(false);
                    break;
            }
        }
    };

    private String getSuppSvcNotificationText(SuppServiceNotification suppSvcNotification,
            int phoneId) {
        final int SUPP_SERV_NOTIFICATION_TYPE_MO = 0;
        final int SUPP_SERV_NOTIFICATION_TYPE_MT = 1;
        String callForwardTxt = "";
        if (suppSvcNotification != null) {
            switch (suppSvcNotification.notificationType) {
                // The Notification is for MO call
                case SUPP_SERV_NOTIFICATION_TYPE_MO:
                    callForwardTxt = getMoSsNotificationText(suppSvcNotification.code, phoneId);
                    break;

                // The Notification is for MT call
                case SUPP_SERV_NOTIFICATION_TYPE_MT:
                    callForwardTxt = getMtSsNotificationText(suppSvcNotification.code, phoneId);
                    break;

                default:
                    Log.v(this, "Received invalid Notification Type :"
                            + suppSvcNotification.notificationType);
                    break;
            }
        }
        return callForwardTxt;
    }

    private String getMtSsNotificationText(int code, int phoneId) {
        String callForwardTxt = "";
        Context context = getPhone().getContext();
        switch (code) {
            case SuppServiceNotification.MT_CODE_FORWARDED_CALL:
                //This message is displayed on C when the incoming
                //call is forwarded from B
                callForwardTxt = context.getString(R.string.card_title_forwarded_MTcall);
                break;

            case SuppServiceNotification.MT_CODE_CUG_CALL:
                //This message is displayed on B, when A makes call to B, both A & B
                //belong to a CUG group
                callForwardTxt = context.getString(R.string.card_title_cugcall);
                break;

            case SuppServiceNotification.MT_CODE_CALL_ON_HOLD:
                //This message is displayed on B,when A makes call to B & puts it on
                // hold
                callForwardTxt = context.getString(R.string.card_title_callonhold);
                break;

            case SuppServiceNotification.MT_CODE_CALL_RETRIEVED:
                //This message is displayed on B,when A makes call to B, puts it on
                //hold & retrives it back.
                callForwardTxt = context.getString(R.string.card_title_callretrieved);
                break;

            case SuppServiceNotification.MT_CODE_MULTI_PARTY_CALL:
                //This message is displayed on B when the the call is changed as
                //multiparty
                callForwardTxt = context.getString(R.string.card_title_multipartycall);
                break;

            case SuppServiceNotification.MT_CODE_ON_HOLD_CALL_RELEASED:
                //This message is displayed on B, when A makes call to B, puts it on
                //hold & then releases it.
                callForwardTxt = context.getString(R.string.card_title_callonhold_released);
                break;

            case SuppServiceNotification.MT_CODE_FORWARD_CHECK_RECEIVED:
                //This message is displayed on C when the incoming call is forwarded
                //from B
                callForwardTxt = context.getString(R.string.card_title_forwardcheckreceived);
                break;

            case SuppServiceNotification.MT_CODE_CALL_CONNECTING_ECT:
                //This message is displayed on B,when Call is connecting through
                //Explicit Cold Transfer
                callForwardTxt = context.getString(R.string.card_title_callconnectingect);
                break;

            case SuppServiceNotification.MT_CODE_CALL_CONNECTED_ECT:
                //This message is displayed on B,when Call is connected through
                //Explicit Cold Transfer
                callForwardTxt = context.getString(R.string.card_title_callconnectedect);
                break;

            case SuppServiceNotification.MT_CODE_DEFLECTED_CALL:
                //This message is displayed on B when the incoming call is deflected
                //call
                callForwardTxt = context.getString(R.string.card_title_deflectedcall);
                break;

            case SuppServiceNotification.MT_CODE_ADDITIONAL_CALL_FORWARDED:
                // This message is displayed on B when it is busy and the incoming call
                // gets forwarded to C
                callForwardTxt = context.getString(R.string.card_title_MTcall_forwarding);
                break;

            default :
               Log.v(this,"Received unsupported MT SS Notification :" + code
                      +" "+phoneId);
                break;
        }
        return callForwardTxt;
    }

    private String getMoSsNotificationText(int code, int phoneId) {
        String callForwardTxt = "";
        Context context = getPhone().getContext();
        switch (code) {
            case SuppServiceNotification.MO_CODE_UNCONDITIONAL_CF_ACTIVE:
                // This message is displayed when an outgoing call is made
                // and unconditional forwarding is enabled.
                callForwardTxt = context.getString(R.string.card_title_unconditionalCF);
            break;

            case SuppServiceNotification.MO_CODE_SOME_CF_ACTIVE:
                // This message is displayed when an outgoing call is made
                // and conditional forwarding is enabled.
                callForwardTxt = context.getString(R.string.card_title_conditionalCF);
                break;

            case SuppServiceNotification.MO_CODE_CALL_FORWARDED:
                //This message is displayed on A when the outgoing call
                //actually gets forwarded to C
                callForwardTxt = context.getString(R.string.card_title_MOcall_forwarding);
                break;

            case SuppServiceNotification.MO_CODE_CALL_IS_WAITING:
                //This message is displayed on A when the B is busy on another call
                //and Call waiting is enabled on B
                callForwardTxt = context.getString(R.string.card_title_calliswaiting);
                break;

            case SuppServiceNotification.MO_CODE_CUG_CALL:
                //This message is displayed on A, when A makes call to B, both A & B
                //belong to a CUG group
                callForwardTxt = context.getString(R.string.card_title_cugcall);
                break;

            case SuppServiceNotification.MO_CODE_OUTGOING_CALLS_BARRED:
                //This message is displayed on A when outging is barred on A
                callForwardTxt = context.getString(R.string.card_title_outgoing_barred);
                break;

            case SuppServiceNotification.MO_CODE_INCOMING_CALLS_BARRED:
                //This message is displayed on A, when A is calling B
                //& incoming is barred on B
                callForwardTxt = context.getString(R.string.card_title_incoming_barred);
                break;

            case SuppServiceNotification.MO_CODE_CLIR_SUPPRESSION_REJECTED:
                //This message is displayed on A, when CLIR suppression is rejected
                callForwardTxt = context.getString(R.string.card_title_clir_suppression_rejected);
                break;

            case SuppServiceNotification.MO_CODE_CALL_DEFLECTED:
                //This message is displayed on A, when the outgoing call
                //gets deflected to C from B
                callForwardTxt = context.getString(R.string.card_title_call_deflected);
                break;

            default:
                Log.v(this,"Received unsupported MO SS Notification :" + code
                        +" "+phoneId);
                break;
        }
        return callForwardTxt;
    }

    /**
     * @return {@code true} if carrier video conferencing is supported, {@code false} otherwise.
     */
    public boolean isCarrierVideoConferencingSupported() {
        return mIsCarrierVideoConferencingSupported;
    }

    /**
     * A listener/callback mechanism that is specific communication from TelephonyConnections
     * to TelephonyConnectionService (for now). It is more specific that Connection.Listener
     * because it is only exposed in Telephony.
     */
    public abstract static class TelephonyConnectionListener {
        public void onOriginalConnectionConfigured(TelephonyConnection c) {}
<<<<<<< HEAD
        public void onEmergencyRedial(TelephonyConnection c, PhoneAccountHandle pHandle,
                int phoneId) {}
=======
        public void onOriginalConnectionRetry(TelephonyConnection c) {}
>>>>>>> 840be809
    }

    private final PostDialListener mPostDialListener = new PostDialListener() {
        @Override
        public void onPostDialWait() {
            Log.v(TelephonyConnection.this, "onPostDialWait");
            if (mOriginalConnection != null) {
                setPostDialWait(mOriginalConnection.getRemainingPostDialString());
            }
        }

        @Override
        public void onPostDialChar(char c) {
            Log.v(TelephonyConnection.this, "onPostDialChar: %s", c);
            if (mOriginalConnection != null) {
                setNextPostDialChar(c);
            }
        }
    };

    /**
     * Listener for listening to events in the {@link com.android.internal.telephony.Connection}.
     */
    private final com.android.internal.telephony.Connection.Listener mOriginalConnectionListener =
            new com.android.internal.telephony.Connection.ListenerBase() {
        @Override
        public void onVideoStateChanged(int videoState) {
            mHandler.obtainMessage(MSG_SET_VIDEO_STATE, videoState).sendToTarget();
        }

        /*
         * The {@link com.android.internal.telephony.Connection} has reported a change in
         * connection capability.
         * @param capabilities bit mask containing voice or video or both capabilities.
         */
        @Override
        public void onConnectionCapabilitiesChanged(int capabilities) {
            mHandler.obtainMessage(MSG_SET_ORIGNAL_CONNECTION_CAPABILITIES,
                    capabilities, 0).sendToTarget();
        }

        /**
         * The {@link com.android.internal.telephony.Connection} has reported a change in the
         * video call provider.
         *
         * @param videoProvider The video call provider.
         */
        @Override
        public void onVideoProviderChanged(VideoProvider videoProvider) {
            mHandler.obtainMessage(MSG_SET_VIDEO_PROVIDER, videoProvider).sendToTarget();
        }

        /**
         * Used by {@link com.android.internal.telephony.Connection} to report a change in whether
         * the call is being made over a wifi network.
         *
         * @param isWifi True if call is made over wifi.
         */
        @Override
        public void onWifiChanged(boolean isWifi) {
            setWifi(isWifi);
        }

        /**
         * Used by the {@link com.android.internal.telephony.Connection} to report a change in the
         * audio quality for the current call.
         *
         * @param audioQuality The audio quality.
         */
        @Override
        public void onAudioQualityChanged(int audioQuality) {
            mHandler.obtainMessage(MSG_SET_AUDIO_QUALITY, audioQuality).sendToTarget();
        }
        /**
         * Handles a change in the state of conference participant(s), as reported by the
         * {@link com.android.internal.telephony.Connection}.
         *
         * @param participants The participant(s) which changed.
         */
        @Override
        public void onConferenceParticipantsChanged(List<ConferenceParticipant> participants) {
            mHandler.obtainMessage(MSG_SET_CONFERENCE_PARTICIPANTS, participants).sendToTarget();
        }

        /*
         * Handles a change to the multiparty state for this connection.
         *
         * @param isMultiParty {@code true} if the call became multiparty, {@code false}
         *      otherwise.
         */
        @Override
        public void onMultipartyStateChanged(boolean isMultiParty) {
            handleMultipartyStateChange(isMultiParty);
        }

        /**
         * Handles the event that the request to merge calls failed.
         */
        @Override
        public void onConferenceMergedFailed() {
            handleConferenceMergeFailed();
        }

        @Override
        public void onExtrasChanged(Bundle extras) {
            mHandler.obtainMessage(MSG_CONNECTION_EXTRAS_CHANGED, extras).sendToTarget();
        }

        /**
         * Handles the phone exiting ECM mode by updating the connection capabilities.  During an
         * ongoing call, if ECM mode is exited, we will re-enable mute for CDMA calls.
         */
        @Override
        public void onExitedEcmMode() {
            handleExitedEcmMode();
        }

        /**
         * Called from {@link ImsPhoneCallTracker} when a request to pull an external call has
         * failed.
         * @param externalConnection
         */
        @Override
        public void onCallPullFailed(com.android.internal.telephony.Connection externalConnection) {
            if (externalConnection == null) {
                return;
            }

            Log.i(this, "onCallPullFailed - pull failed; swapping back to call: %s",
                    externalConnection);

            // Inform the InCallService of the fact that the call pull failed (it may choose to
            // display a message informing the user of the pull failure).
            sendConnectionEvent(Connection.EVENT_CALL_PULL_FAILED, null);

            // Swap the ImsPhoneConnection we used to do the pull for the ImsExternalConnection
            // which originally represented the call.
            setOriginalConnection(externalConnection);

            // Set our state to active again since we're no longer pulling.
            setActiveInternal();
        }

        /**
         * Called from {@link ImsPhoneCallTracker} when a handover to WIFI has failed.
         */
        @Override
        public void onHandoverToWifiFailed() {
            sendConnectionEvent(TelephonyManager.EVENT_HANDOVER_TO_WIFI_FAILED, null);
        }

        /**
         * Informs the {@link android.telecom.ConnectionService} of a connection event raised by the
         * original connection.
         * @param event The connection event.
         * @param extras The extras.
         */
        @Override
        public void onConnectionEvent(String event, Bundle extras) {
            sendConnectionEvent(event, extras);
        }
    };

    protected com.android.internal.telephony.Connection mOriginalConnection;
    private Call.State mConnectionState = Call.State.IDLE;
    private Bundle mOriginalConnectionExtras = new Bundle();
    private boolean mIsStateOverridden = false;
    private Call.State mOriginalConnectionState = Call.State.IDLE;
    private Call.State mConnectionOverriddenState = Call.State.IDLE;

    private boolean mWasImsConnection;

    /**
     * Tracks the multiparty state of the ImsCall so that changes in the bit state can be detected.
     */
    private boolean mIsMultiParty = false;

    /**
     * The {@link com.android.internal.telephony.Connection} capabilities associated with the
     * current {@link #mOriginalConnection}.
     */
    private int mOriginalConnectionCapabilities;

    /**
     * Determines if the {@link TelephonyConnection} is using wifi.
     * This is used when {@link TelephonyConnection#updateConnectionProperties()} is called to
     * indicate whether a call has the {@link Connection#PROPERTY_WIFI} property.
     */
    private boolean mIsWifi;

    /**
     * Determines the audio quality is high for the {@link TelephonyConnection}.
     * This is used when {@link TelephonyConnection#updateConnectionProperties}} is called to
     * indicate whether a call has the {@link Connection#PROPERTY_HIGH_DEF_AUDIO} property.
     */
    private boolean mHasHighDefAudio;

    /**
     * Indicates that the connection should be treated as an emergency call because the
     * number dialed matches an internal list of emergency numbers. Does not guarantee whether
     * the network will treat the call as an emergency call.
     */
    private boolean mTreatAsEmergencyCall;

    /**
     * For video calls, indicates whether the outgoing video for the call can be paused using
     * the {@link android.telecom.VideoProfile#STATE_PAUSED} VideoState.
     */
    private boolean mIsVideoPauseSupported;

    /**
     * Indicates whether this connection supports being a part of a conference..
     */
    private boolean mIsConferenceSupported;

    /**
     * Indicates whether the carrier supports video conferencing; captures the current state of the
     * carrier config
     * {@link android.telephony.CarrierConfigManager#KEY_SUPPORT_VIDEO_CONFERENCE_CALL_BOOL}.
     */
    private boolean mIsCarrierVideoConferencingSupported;

    /**
     * Indicates whether or not this connection has CDMA Enhanced Voice Privacy enabled.
     */
    private boolean mIsCdmaVoicePrivacyEnabled;

    /**
     * Listeners to our TelephonyConnection specific callbacks
     */
    private final Set<TelephonyConnectionListener> mTelephonyListeners = Collections.newSetFromMap(
            new ConcurrentHashMap<TelephonyConnectionListener, Boolean>(8, 0.9f, 1));

    protected TelephonyConnection(com.android.internal.telephony.Connection originalConnection,
            String callId) {
        setTelecomCallId(callId);
        if (originalConnection != null) {
            setOriginalConnection(originalConnection);
        }
    }

    /**
     * Creates a clone of the current {@link TelephonyConnection}.
     *
     * @return The clone.
     */
    public abstract TelephonyConnection cloneConnection();

    @Override
    public void onCallAudioStateChanged(CallAudioState audioState) {
        // TODO: update TTY mode.
        if (getPhone() != null) {
            getPhone().setEchoSuppressionEnabled();
        }
    }

    @Override
    public void onStateChanged(int state) {
        Log.v(this, "onStateChanged, state: " + Connection.stateToString(state));
        updateStatusHints();
    }

    @Override
    public void onDisconnect() {
        Log.v(this, "onDisconnect");
        PhoneNumberUtils.resetCountryDetectorInfo();
        hangup(android.telephony.DisconnectCause.LOCAL);
    }

    /**
     * Notifies this Connection of a request to disconnect a participant of the conference managed
     * by the connection.
     *
     * @param endpoint the {@link Uri} of the participant to disconnect.
     */
    @Override
    public void onDisconnectConferenceParticipant(Uri endpoint) {
        Log.v(this, "onDisconnectConferenceParticipant %s", endpoint);

        if (mOriginalConnection == null) {
            return;
        }

        mOriginalConnection.onDisconnectConferenceParticipant(endpoint);
    }

    @Override
    public void onSeparate() {
        Log.v(this, "onSeparate");
        if (mOriginalConnection != null) {
            try {
                mOriginalConnection.separate();
            } catch (CallStateException e) {
                Log.e(this, e, "Call to Connection.separate failed with exception");
            }
        }
    }

    @Override
    public void onAbort() {
        Log.v(this, "onAbort");
        hangup(android.telephony.DisconnectCause.LOCAL);
    }

    @Override
    public void onHold() {
        performHold();
    }

    @Override
    public void onUnhold() {
        performUnhold();
    }

    @Override
    public void onAnswer(int videoState) {
        Log.v(this, "onAnswer");
        if (isValidRingingCall() && getPhone() != null) {
            try {
                getPhone().acceptCall(videoState);
            } catch (CallStateException e) {
                Log.e(this, e, "Failed to accept call.");
            }
        }
    }

    @Override
    public void onReject() {
        Log.v(this, "onReject");
        if (isValidRingingCall()) {
            hangup(android.telephony.DisconnectCause.INCOMING_REJECTED);
        }
        super.onReject();
    }

    @Override
    public void onPostDialContinue(boolean proceed) {
        Log.v(this, "onPostDialContinue, proceed: " + proceed);
        if (mOriginalConnection != null) {
            if (proceed) {
                mOriginalConnection.proceedAfterWaitChar();
            } else {
                mOriginalConnection.cancelPostDial();
            }
        }
    }

    /**
     * Handles requests to pull an external call.
     */
    @Override
    public void onPullExternalCall() {
        if ((getConnectionProperties() & Connection.PROPERTY_IS_EXTERNAL_CALL) !=
                Connection.PROPERTY_IS_EXTERNAL_CALL) {
            Log.w(this, "onPullExternalCall - cannot pull non-external call");
            return;
        }

        if (mOriginalConnection != null) {
            mOriginalConnection.pullExternalCall();
        }
    }

    public void performHold() {
        Log.v(this, "performHold");
        // TODO: Can dialing calls be put on hold as well since they take up the
        // foreground call slot?
        if (Call.State.ACTIVE == mConnectionState) {
            Log.v(this, "Holding active call");
            try {
                Phone phone = mOriginalConnection.getCall().getPhone();
                Call ringingCall = phone.getRingingCall();

                // Although the method says switchHoldingAndActive, it eventually calls a RIL method
                // called switchWaitingOrHoldingAndActive. What this means is that if we try to put
                // a call on hold while a call-waiting call exists, it'll end up accepting the
                // call-waiting call, which is bad if that was not the user's intention. We are
                // cheating here and simply skipping it because we know any attempt to hold a call
                // while a call-waiting call is happening is likely a request from Telecom prior to
                // accepting the call-waiting call.
                // TODO: Investigate a better solution. It would be great here if we
                // could "fake" hold by silencing the audio and microphone streams for this call
                // instead of actually putting it on hold.
                if (ringingCall.getState() != Call.State.WAITING) {
                    phone.switchHoldingAndActive();
                }

                // TODO: Cdma calls are slightly different.
            } catch (CallStateException e) {
                Log.e(this, e, "Exception occurred while trying to put call on hold.");
            }
        } else {
            Log.w(this, "Cannot put a call that is not currently active on hold.");
        }
    }

    public void performUnhold() {
        Log.v(this, "performUnhold");
        if (Call.State.HOLDING == mConnectionState) {
            try {
                // Here's the deal--Telephony hold/unhold is weird because whenever there exists
                // more than one call, one of them must always be active. In other words, if you
                // have an active call and holding call, and you put the active call on hold, it
                // will automatically activate the holding call. This is weird with how Telecom
                // sends its commands. When a user opts to "unhold" a background call, telecom
                // issues hold commands to all active calls, and then the unhold command to the
                // background call. This means that we get two commands...each of which reduces to
                // switchHoldingAndActive(). The result is that they simply cancel each other out.
                // To fix this so that it works well with telecom we add a minor hack. If we
                // have one telephony call, everything works as normally expected. But if we have
                // two or more calls, we will ignore all requests to "unhold" knowing that the hold
                // requests already do what we want. If you've read up to this point, I'm very sorry
                // that we are doing this. I didn't think of a better solution that wouldn't also
                // make the Telecom APIs very ugly.

                if (!hasMultipleTopLevelCalls()) {
                    mOriginalConnection.getCall().getPhone().switchHoldingAndActive();
                } else {
                    Log.i(this, "Skipping unhold command for %s", this);
                }
            } catch (CallStateException e) {
                Log.e(this, e, "Exception occurred while trying to release call from hold.");
            }
        } else {
            Log.w(this, "Cannot release a call that is not already on hold from hold.");
        }
    }

    public void performConference(Connection otherConnection) {
        Log.d(this, "performConference - %s", this);
        if (getPhone() != null) {
            try {
                // We dont use the "other" connection because there is no concept of that in the
                // implementation of calls inside telephony. Basically, you can "conference" and it
                // will conference with the background call.  We know that otherConnection is the
                // background call because it would never have called setConferenceableConnections()
                // otherwise.
                getPhone().conference();
            } catch (CallStateException e) {
                Log.e(this, e, "Failed to conference call.");
            }
        }
    }

    public void performAddParticipant(String participant) {
        Log.d(this, "performAddParticipant - %s", participant);
        if (getPhone() != null) {
            try {
                // We should send AddParticipant request using connection.
                // Basically, you can make call to conference with AddParticipant
                // request on single normal call.
                getPhone().addParticipant(participant);
            } catch (CallStateException e) {
                Log.e(this, e, "Failed to performAddParticipant.");
            }
        }
    }

    /**
     * Builds connection capabilities common to all TelephonyConnections. Namely, apply IMS-based
     * capabilities.
     */
    protected int buildConnectionCapabilities() {
        int callCapabilities = 0;
        if (mOriginalConnection != null && mOriginalConnection.isIncoming()) {
            callCapabilities |= CAPABILITY_SPEED_UP_MT_AUDIO;
        }
        if (!shouldTreatAsEmergencyCall() && isImsConnection() && canHoldImsCalls()) {
            callCapabilities |= CAPABILITY_SUPPORT_HOLD;
            if (getState() == STATE_ACTIVE || getState() == STATE_HOLDING) {
                callCapabilities |= CAPABILITY_HOLD;
            }
        }

        return callCapabilities;
    }

    protected final void updateConnectionCapabilities() {
        int newCapabilities = buildConnectionCapabilities();

        newCapabilities = applyOriginalConnectionCapabilities(newCapabilities);
        newCapabilities = changeBitmask(newCapabilities, CAPABILITY_CAN_PAUSE_VIDEO,
                mIsVideoPauseSupported && isVideoCapable());
        newCapabilities = changeBitmask(newCapabilities, CAPABILITY_CAN_PULL_CALL,
                isExternalConnection() && isPullable());
        newCapabilities = applyConferenceTerminationCapabilities(newCapabilities);
        newCapabilities = applyVoicePrivacyCapabilities(newCapabilities);
        newCapabilities = applyAddParticipantCapabilities(newCapabilities);

        if (getConnectionCapabilities() != newCapabilities) {
            setConnectionCapabilities(newCapabilities);
        }
    }

    protected int buildConnectionProperties() {
        int connectionProperties = 0;

        // If the phone is in ECM mode, mark the call to indicate that the callback number should be
        // shown.
        Phone phone = getPhone();
        if (phone != null && phone.isInEcm()) {
            connectionProperties |= PROPERTY_EMERGENCY_CALLBACK_MODE;
        }

        return connectionProperties;
    }

    /**
     * Updates the properties of the connection.
     */
    protected final void updateConnectionProperties() {
        int newProperties = buildConnectionProperties();

        newProperties = changeBitmask(newProperties, PROPERTY_HIGH_DEF_AUDIO,
                hasHighDefAudioProperty());
        newProperties = changeBitmask(newProperties, PROPERTY_WIFI, mIsWifi);
        newProperties = changeBitmask(newProperties, PROPERTY_IS_EXTERNAL_CALL,
                isExternalConnection());
        newProperties = changeBitmask(newProperties, PROPERTY_HAS_CDMA_VOICE_PRIVACY,
                mIsCdmaVoicePrivacyEnabled);

        if (getConnectionProperties() != newProperties) {
            setConnectionProperties(newProperties);
        }
    }

    protected final void updateAddress() {
        updateConnectionCapabilities();
        updateConnectionProperties();
        if (mOriginalConnection != null) {
            Uri address;
            boolean showOrigDialString = false;
            Phone phone = getPhone();
            if (phone != null) {
                CarrierConfigManager configManager = (CarrierConfigManager)phone.getContext().
                        getSystemService(Context.CARRIER_CONFIG_SERVICE);
                PersistableBundle pb = configManager.getConfigForSubId(phone.getSubId());
                if (pb != null) {
                    showOrigDialString = pb.getBoolean("config_show_orig_dial_string_for_cdma");
                    Log.d(this, "showOrigDialString: " + showOrigDialString);
                }
            }
            if (showOrigDialString && ((getAddress() != null) && phone != null &&
                    (phone.getPhoneType() == TelephonyManager.PHONE_TYPE_CDMA)) &&
                    !mOriginalConnection.isIncoming()) {
                address = getAddressFromNumber(mOriginalConnection.getOrigDialString());
            } else {
                address = getAddressFromNumber(mOriginalConnection.getAddress());
            }
            int presentation = mOriginalConnection.getNumberPresentation();
            if (!Objects.equals(address, getAddress()) ||
                    presentation != getAddressPresentation()) {
                Log.v(this, "updateAddress, address changed");
                if ((getConnectionProperties() & PROPERTY_IS_DOWNGRADED_CONFERENCE) != 0) {
                    address = null;
                }
                setAddress(address, presentation);
            }

            String name = filterCnapName(mOriginalConnection.getCnapName());
            int namePresentation = mOriginalConnection.getCnapNamePresentation();
            if (!Objects.equals(name, getCallerDisplayName()) ||
                    namePresentation != getCallerDisplayNamePresentation()) {
                Log.v(this, "updateAddress, caller display name changed");
                setCallerDisplayName(name, namePresentation);
            }

            if (PhoneUtils.isEmergencyNumber(mOriginalConnection.getAddress())) {
                mTreatAsEmergencyCall = true;
            }

            // Changing the address of the connection can change whether it is an emergency call or
            // not, which can impact whether it can be part of a conference.
            refreshConferenceSupported();
        }
    }

    void onRemovedFromCallService() {
        // Subclass can override this to do cleanup.
    }

    void setOriginalConnection(com.android.internal.telephony.Connection originalConnection) {
        Log.v(this, "new TelephonyConnection, originalConnection: " + originalConnection);
        clearOriginalConnection();
        mOriginalConnectionExtras.clear();
        mOriginalConnection = originalConnection;
        mOriginalConnection.setTelecomCallId(getTelecomCallId());
        getPhone().registerForPreciseCallStateChanged(
                mHandler, MSG_PRECISE_CALL_STATE_CHANGED, null);
        getPhone().registerForHandoverStateChanged(
                mHandler, MSG_HANDOVER_STATE_CHANGED, null);
        getPhone().registerForRingbackTone(mHandler, MSG_RINGBACK_TONE, null);
        getPhone().registerForDisconnect(mHandler, MSG_DISCONNECT, null);
        getPhone().registerForSuppServiceNotification(mHandler, MSG_SUPP_SERVICE_NOTIFY, null);
        getPhone().registerForOnHoldTone(mHandler, MSG_ON_HOLD_TONE, null);
<<<<<<< HEAD
        getPhone().registerForInCallVoicePrivacyOn(mHandler, MSG_PHONE_VP_ON, null);
        getPhone().registerForInCallVoicePrivacyOff(mHandler, MSG_PHONE_VP_OFF, null);
=======
        getPhone().registerForInCallVoicePrivacyOn(mHandler, MSG_CDMA_VOICE_PRIVACY_ON, null);
        getPhone().registerForInCallVoicePrivacyOff(mHandler, MSG_CDMA_VOICE_PRIVACY_OFF, null);
>>>>>>> 840be809
        mOriginalConnection.addPostDialListener(mPostDialListener);
        mOriginalConnection.addListener(mOriginalConnectionListener);

        if (mOriginalConnection != null && mOriginalConnection.getAddress() != null) {
            mIsEmergencyNumber = PhoneNumberUtils.isEmergencyNumber(mOriginalConnection.
                    getAddress());
        }

        updateAddress();

        // Set video state and capabilities
        setVideoState(mOriginalConnection.getVideoState());
        setOriginalConnectionCapabilities(mOriginalConnection.getConnectionCapabilities());
        setWifi(mOriginalConnection.isWifi());
        setVideoProvider(mOriginalConnection.getVideoProvider());
        setAudioQuality(mOriginalConnection.getAudioQuality());
        setTechnologyTypeExtra();

        // Post update of extras to the handler; extras are updated via the handler to ensure thread
        // safety. The Extras Bundle is cloned in case the original extras are modified while they
        // are being added to mOriginalConnectionExtras in updateExtras.
        Bundle connExtras = mOriginalConnection.getConnectionExtras();
            mHandler.obtainMessage(MSG_CONNECTION_EXTRAS_CHANGED, connExtras == null ? null :
                    new Bundle(connExtras)).sendToTarget();

        if (PhoneUtils.isEmergencyNumber(mOriginalConnection.getAddress())) {
            mTreatAsEmergencyCall = true;
        }

        if (isImsConnection()) {
            mWasImsConnection = true;
        }
        mIsMultiParty = mOriginalConnection.isMultiparty();

        Bundle extrasToPut = new Bundle();
        List<String> extrasToRemove = new ArrayList<>();
        if (mOriginalConnection.isActiveCallDisconnectedOnAnswer()) {
            extrasToPut.putBoolean(Connection.EXTRA_ANSWERING_DROPS_FG_CALL, true);
        } else {
            extrasToRemove.add(Connection.EXTRA_ANSWERING_DROPS_FG_CALL);
        }

        if (shouldSetDisableAddCallExtra()) {
            extrasToPut.putBoolean(Connection.EXTRA_DISABLE_ADD_CALL, true);
        } else {
            extrasToRemove.add(Connection.EXTRA_DISABLE_ADD_CALL);
        }
        putExtras(extrasToPut);
        removeExtras(extrasToRemove);

        // updateState can set mOriginalConnection to null if its state is DISCONNECTED, so this
        // should be executed *after* the above setters have run.
        updateState();
        if (mOriginalConnection == null) {
            Log.w(this, "original Connection was nulled out as part of setOriginalConnection. " +
                    originalConnection);
        }

        fireOnOriginalConnectionConfigured();
    }

    /**
     * Filters the CNAP name to not include a list of names that are unhelpful to the user for
     * Caller ID purposes.
     */
    private String filterCnapName(final String cnapName) {
        if (cnapName == null) {
            return null;
        }
        PersistableBundle carrierConfig = getCarrierConfig();
        String[] filteredCnapNames = null;
        if (carrierConfig != null) {
            filteredCnapNames = carrierConfig.getStringArray(
                    CarrierConfigManager.FILTERED_CNAP_NAMES_STRING_ARRAY);
        }
        if (filteredCnapNames != null) {
            long cnapNameMatches = Arrays.asList(filteredCnapNames)
                    .stream()
                    .filter(filteredCnapName -> filteredCnapName.equals(cnapName.toUpperCase()))
                    .count();
            if (cnapNameMatches > 0) {
                Log.i(this, "filterCnapName: Filtered CNAP Name: " + cnapName);
                return "";
            }
        }
        return cnapName;
    }

    /**
     * Sets the EXTRA_CALL_TECHNOLOGY_TYPE extra on the connection to report back to Telecom.
     */
    private void setTechnologyTypeExtra() {
        if (getPhone() != null) {
            putExtra(TelecomManager.EXTRA_CALL_TECHNOLOGY_TYPE, getPhone().getPhoneType());
        }
    }

    private void refreshDisableAddCall() {
        if (shouldSetDisableAddCallExtra()) {
            putExtra(Connection.EXTRA_DISABLE_ADD_CALL, true);
        } else {
            removeExtras(Connection.EXTRA_DISABLE_ADD_CALL);
        }
    }

    private boolean shouldSetDisableAddCallExtra() {
        boolean carrierShouldAllowAddCall = mOriginalConnection.shouldAllowAddCallDuringVideoCall();
        if (carrierShouldAllowAddCall) {
            return false;
        }
        Phone phone = getPhone();
        if (phone == null) {
            return false;
        }
        boolean isCurrentVideoCall = false;
        boolean wasVideoCall = false;
        boolean isVowifiEnabled = false;
        if (phone instanceof ImsPhone) {
            ImsPhone imsPhone = (ImsPhone) phone;
            if (imsPhone.getForegroundCall() != null
                    && imsPhone.getForegroundCall().getImsCall() != null) {
                ImsCall call = imsPhone.getForegroundCall().getImsCall();
                isCurrentVideoCall = call.isVideoCall();
                wasVideoCall = call.wasVideoCall();
            }

            isVowifiEnabled = ImsUtil.isWfcEnabled(phone.getContext());
        }

        if (isCurrentVideoCall) {
            return true;
        } else if (wasVideoCall && mIsWifi && !isVowifiEnabled) {
            return true;
        }
        return false;
    }

    private boolean hasHighDefAudioProperty() {
        if (!mHasHighDefAudio) {
            return false;
        }

        boolean isVideoCall = VideoProfile.isVideo(getVideoState());

        PersistableBundle b = getCarrierConfig();
        boolean canWifiCallsBeHdAudio =
                b != null && b.getBoolean(CarrierConfigManager.KEY_WIFI_CALLS_CAN_BE_HD_AUDIO);
        boolean canVideoCallsBeHdAudio =
                b != null && b.getBoolean(CarrierConfigManager.KEY_VIDEO_CALLS_CAN_BE_HD_AUDIO);

        if (isVideoCall && !canVideoCallsBeHdAudio) {
            return false;
        }

        if (mIsWifi && !canWifiCallsBeHdAudio) {
            return false;
        }

        return true;
    }

    private boolean canHoldImsCalls() {
        PersistableBundle b = getCarrierConfig();
        // Return true if the CarrierConfig is unavailable
        return !doesDeviceRespectHoldCarrierConfig() || b == null ||
                b.getBoolean(CarrierConfigManager.KEY_ALLOW_HOLD_IN_IMS_CALL_BOOL);
    }

    private PersistableBundle getCarrierConfig() {
        Phone phone = getPhone();
        if (phone == null) {
            return null;
        }
        return PhoneGlobals.getInstance().getCarrierConfigForSubId(phone.getSubId());
    }

    /**
     * Determines if the device will respect the value of the
     * {@link CarrierConfigManager#KEY_ALLOW_HOLD_IN_IMS_CALL_BOOL} configuration option.
     *
     * @return {@code false} if the device always supports holding IMS calls, {@code true} if it
     *      will use {@link CarrierConfigManager#KEY_ALLOW_HOLD_IN_IMS_CALL_BOOL} to determine if
     *      hold is supported.
     */
    private boolean doesDeviceRespectHoldCarrierConfig() {
        Phone phone = getPhone();
        if (phone == null) {
            return true;
        }
        return phone.getContext().getResources().getBoolean(
                com.android.internal.R.bool.config_device_respects_hold_carrier_config);
    }

    /**
     * Whether the connection should be treated as an emergency.
     * @return {@code true} if the connection should be treated as an emergency call based
     * on the number dialed, {@code false} otherwise.
     */
    protected boolean shouldTreatAsEmergencyCall() {
        return mTreatAsEmergencyCall;
    }

    /**
     * Un-sets the underlying radio connection.
     */
    void clearOriginalConnection() {
        if (mOriginalConnection != null) {
            if (getPhone() != null) {
                getPhone().unregisterForPreciseCallStateChanged(mHandler);
                getPhone().unregisterForRingbackTone(mHandler);
                getPhone().unregisterForHandoverStateChanged(mHandler);
                getPhone().unregisterForDisconnect(mHandler);
                getPhone().unregisterForSuppServiceNotification(mHandler);
                getPhone().unregisterForOnHoldTone(mHandler);
                getPhone().unregisterForInCallVoicePrivacyOn(mHandler);
                getPhone().unregisterForInCallVoicePrivacyOff(mHandler);
            }
            mOriginalConnection.removePostDialListener(mPostDialListener);
            mOriginalConnection.removeListener(mOriginalConnectionListener);
            mOriginalConnection = null;
        }
    }

    protected void hangup(int telephonyDisconnectCode) {
        synchronized (mLock) {
            if (mOriginalConnection != null) {
                try {
                    // Hanging up a ringing call requires that we invoke call.hangup() as opposed
                    // to connection.hangup(). Without this change, the party originating the call
                    // will not get sent to voicemail if the user opts to reject the call.
                    if (isValidRingingCall()) {
                        Call call = getCall();
                        if (call != null) {
                            call.hangup();
                        } else {
                            Log.w(this, "Attempting to hangup a connection without backing call.");
                        }
                    } else {
                        // We still prefer to call connection.hangup() for non-ringing calls in
                        // order to support hanging-up specific calls within a conference call. If
                        // we invoked call.hangup() while in a conference, we would end up hanging
                        // up the entire conference call instead of the specific connection.
                        mOriginalConnection.hangup();
                    }
                } catch (CallStateException e) {
                    Log.e(this, e, "Call to Connection.hangup failed with exception");
                    mHangupByUser = false;
                }
            }
        } else {
            if (getState() == STATE_DISCONNECTED) {
                Log.i(this, "hangup called on an already disconnected call!");
                close();
            } else {
                // There are a few cases where mOriginalConnection has not been set yet. For
                // example, when the radio has to be turned on to make an emergency call,
                // mOriginalConnection could not be set for many seconds.
                setDisconnected(DisconnectCauseUtil.toTelecomDisconnectCause(
                        android.telephony.DisconnectCause.LOCAL,
                        "Local Disconnect before connection established."));
                close();
            }
        }
    }

    com.android.internal.telephony.Connection getOriginalConnection() {
        return mOriginalConnection;
    }

    protected Call getCall() {
        if (mOriginalConnection != null) {
            return mOriginalConnection.getCall();
        }
        return null;
    }

    Phone getPhone() {
        Call call = getCall();
        if (call != null) {
            return call.getPhone();
        }
        return null;
    }

    private boolean hasMultipleTopLevelCalls() {
        int numCalls = 0;
        Phone phone = getPhone();
        if (phone != null) {
            if (!phone.getRingingCall().isIdle()) {
                numCalls++;
            }
            if (!phone.getForegroundCall().isIdle()) {
                numCalls++;
            }
            if (!phone.getBackgroundCall().isIdle()) {
                numCalls++;
            }
        }
        return numCalls > 1;
    }

    private com.android.internal.telephony.Connection getForegroundConnection() {
        if (getPhone() != null) {
            return getPhone().getForegroundCall().getEarliestConnection();
        }
        return null;
    }

     /**
     * Checks for and returns the list of conference participants
     * associated with this connection.
     */
    public List<ConferenceParticipant> getConferenceParticipants() {
        if (mOriginalConnection == null) {
            Log.v(this, "Null mOriginalConnection, cannot get conf participants.");
            return null;
        }
        return mOriginalConnection.getConferenceParticipants();
    }

    /**
     * Checks to see the original connection corresponds to an active incoming call. Returns false
     * if there is no such actual call, or if the associated call is not incoming (See
     * {@link Call.State#isRinging}).
     */
    private boolean isValidRingingCall() {
        if (getPhone() == null) {
            Log.v(this, "isValidRingingCall, phone is null");
            return false;
        }

        Call ringingCall = getPhone().getRingingCall();
        if (!ringingCall.getState().isRinging()) {
            Log.v(this, "isValidRingingCall, ringing call is not in ringing state");
            return false;
        }

        if (ringingCall.getEarliestConnection() != mOriginalConnection) {
            Log.v(this, "isValidRingingCall, ringing call connection does not match");
            return false;
        }

        Log.v(this, "isValidRingingCall, returning true");
        return true;
    }

    // Make sure the extras being passed into this method is a COPY of the original extras Bundle.
    // We do not want the extras to be cleared or modified during mOriginalConnectionExtras.putAll
    // below.
    protected void updateExtras(Bundle extras) {
        if (mOriginalConnection != null) {
            if (extras != null) {
                // Check if extras have changed and need updating.
                if (!areBundlesEqual(mOriginalConnectionExtras, extras)) {
                    if (Log.DEBUG) {
                        Log.d(TelephonyConnection.this, "Updating extras:");
                        for (String key : extras.keySet()) {
                            Object value = extras.get(key);
                            if (value instanceof String) {
                                Log.d(this, "updateExtras Key=" + Log.pii(key) +
                                             " value=" + Log.pii((String)value));
                            }
                        }
                    }
                    mOriginalConnectionExtras.clear();

                    mOriginalConnectionExtras.putAll(extras);

                    // Remap any string extras that have a remapping defined.
                    for (String key : mOriginalConnectionExtras.keySet()) {
                        if (sExtrasMap.containsKey(key)) {
                            String newKey = sExtrasMap.get(key);
                            mOriginalConnectionExtras.putString(newKey, extras.getString(key));
                            mOriginalConnectionExtras.remove(key);
                        }
                    }

                    // Ensure extras are propagated to Telecom.
                    putExtras(mOriginalConnectionExtras);
                } else {
                    Log.d(this, "Extras update not required");
                }
            } else {
                Log.d(this, "updateExtras extras: " + Log.pii(extras));
            }
        }
    }

    private static boolean areBundlesEqual(Bundle extras, Bundle newExtras) {
        if (extras == null || newExtras == null) {
            return extras == newExtras;
        }

        if (extras.size() != newExtras.size()) {
            return false;
        }

        for(String key : extras.keySet()) {
            if (key != null) {
                final Object value = extras.get(key);
                final Object newValue = newExtras.get(key);
                if (!Objects.equals(value, newValue)) {
                    return false;
                }
            }
        }
        return true;
    }

    void setStateOverride(Call.State state) {
        mIsStateOverridden = true;
        mConnectionOverriddenState = state;
        // Need to keep track of the original connection's state before override.
        mOriginalConnectionState = mOriginalConnection.getState();
        updateStateInternal();
    }

    void resetStateOverride() {
        mIsStateOverridden = false;
        updateStateInternal();
    }

    void updateStateInternal() {
        if (mOriginalConnection == null) {
            return;
        }
        Call.State newState;
        // If the state is overridden and the state of the original connection hasn't changed since,
        // then we continue in the overridden state, else we go to the original connection's state.
        if (mIsStateOverridden && mOriginalConnectionState == mOriginalConnection.getState()) {
            newState = mConnectionOverriddenState;
        } else {
            newState = mOriginalConnection.getState();
        }
        Log.v(this, "Update state from %s to %s for %s", mConnectionState, newState, this);

        final String number = mOriginalConnection.getAddress();
        final Phone phone = mOriginalConnection.getCall().getPhone();
        int cause = mOriginalConnection.getDisconnectCause();
        final boolean isEmergencyNumber = PhoneUtils.isLocalEmergencyNumber(number);

        Log.v(this, "Update state from %s to %s for %s", mConnectionState, newState, this);
        if (mConnectionState != newState) {
            mConnectionState = newState;
            switch (newState) {
                case IDLE:
                    break;
                case ACTIVE:
                    setActiveInternal();
                    break;
                case HOLDING:
                    setOnHold();
                    break;
                case DIALING:
                case ALERTING:
                    if (mOriginalConnection != null && mOriginalConnection.isPulledCall()) {
                        setPulling();
                    } else {
                        setDialing();
                    }
                    break;
                case INCOMING:
                case WAITING:
                    setRinging();
                    break;
                case DISCONNECTED:
<<<<<<< HEAD
                    synchronized (mLock) {
                        if(isEmergencyNumber && !mHangupByUser &&
                                (TelephonyManager.getDefault().getPhoneCount() > 1) &&
                                ((cause == android.telephony.DisconnectCause.EMERGENCY_TEMP_FAILURE)
                                || (cause == android.telephony.DisconnectCause.
                                EMERGENCY_PERM_FAILURE))) {
                            // If emergency call failure is received with cause codes
                            // EMERGENCY_TEMP_FAILURE & EMERGENCY_PERM_FAILURE, then redial
                            // on other sub.
                            emergencyRedial(cause, phone);
                            break;
                        } else if (mSsNotification != null) {
                            setDisconnected(DisconnectCauseUtil.toTelecomDisconnectCause(
                                    mOriginalConnection.getDisconnectCause(),
                                    mOriginalConnection.getVendorDisconnectCause(),
                                    mSsNotification.notificationType,
                                    mSsNotification.code));
                            mSsNotification = null;
                            DisconnectCauseUtil.mNotificationCode = 0xFF;
                            DisconnectCauseUtil.mNotificationType = 0xFF;
                        } else {
                            setDisconnected(DisconnectCauseUtil.toTelecomDisconnectCause(
                                mOriginalConnection.getDisconnectCause(),
                                mOriginalConnection.getVendorDisconnectCause()));
                        }
                    }
                    mHangupByUser = false;
                    resetDisconnectCause();
                    close();
=======
                    // We can get into a situation where the radio wants us to redial the same
                    // emergency call on the other available slot. This will not set the state to
                    // disconnected and will instead tell the TelephonyConnectionService to create
                    // a new originalConnection using the new Slot.
                    if (mOriginalConnection.getDisconnectCause() ==
                            DisconnectCause.DIALED_ON_WRONG_SLOT) {
                        fireOnOriginalConnectionRetryDial();
                    } else {
                        setDisconnected(DisconnectCauseUtil.toTelecomDisconnectCause(
                                mOriginalConnection.getDisconnectCause(),
                                mOriginalConnection.getVendorDisconnectCause()));
                        close();
                    }
>>>>>>> 840be809
                    break;
                case DISCONNECTING:
                    break;
            }
        }
    }

    void updateState() {
        if (mOriginalConnection == null) {
            return;
        }

        updateStateInternal();
        updateStatusHints();
        updateConnectionCapabilities();
        updateConnectionProperties();
        updateAddress();
        updateMultiparty();
    }

    /**
     * Checks for changes to the multiparty bit.  If a conference has started, informs listeners.
     */
    private void updateMultiparty() {
        if (mOriginalConnection == null) {
            return;
        }

        if (mIsMultiParty != mOriginalConnection.isMultiparty()) {
            mIsMultiParty = mOriginalConnection.isMultiparty();

            if (mIsMultiParty) {
                notifyConferenceStarted();
            }
        }
    }

    /**
     * Handles a failure when merging calls into a conference.
     * {@link com.android.internal.telephony.Connection.Listener#onConferenceMergedFailed()}
     * listener.
     */
    private void handleConferenceMergeFailed(){
        mHandler.obtainMessage(MSG_CONFERENCE_MERGE_FAILED).sendToTarget();
    }

    /**
     * Handles requests to update the multiparty state received via the
     * {@link com.android.internal.telephony.Connection.Listener#onMultipartyStateChanged(boolean)}
     * listener.
     * <p>
     * Note: We post this to the mHandler to ensure that if a conference must be created as a
     * result of the multiparty state change, the conference creation happens on the correct
     * thread.  This ensures that the thread check in
     * {@link com.android.internal.telephony.Phone#checkCorrectThread(android.os.Handler)}
     * does not fire.
     *
     * @param isMultiParty {@code true} if this connection is multiparty, {@code false} otherwise.
     */
    private void handleMultipartyStateChange(boolean isMultiParty) {
        Log.i(this, "Update multiparty state to %s", isMultiParty ? "Y" : "N");
        mHandler.obtainMessage(MSG_MULTIPARTY_STATE_CHANGED, isMultiParty).sendToTarget();
    }

    private void emergencyRedial(int cause, Phone phone) {
        int PhoneIdToCall = phone.getPhoneId();
        if (cause == android.telephony.DisconnectCause.EMERGENCY_PERM_FAILURE) {
            Log.d(this,"EMERGENCY_PERM_FAILURE received on sub:" + PhoneIdToCall);
            // update mIsPermDiscCauseReceived so that next redial doesn't occur
            // on this sub
            mIsPermDiscCauseReceived[phone.getPhoneId()] = true;
            PhoneIdToCall = SubscriptionManager.INVALID_PHONE_INDEX;
        }
        // Check for any subscription on which EMERGENCY_PERM_FAILURE is received
        // if no such sub, then redial should be stopped.
        for (int i = getNextPhoneId(phone.getPhoneId()); i != phone.getPhoneId();
                i = getNextPhoneId(i)) {
            if (mIsPermDiscCauseReceived[i] == false) {
                PhoneIdToCall = i;
                break;
            }
        }

        long subId = SubscriptionController.getInstance().getSubIdUsingPhoneId(PhoneIdToCall);
        if (PhoneIdToCall == SubscriptionManager.INVALID_PHONE_INDEX) {
            Log.d(this,"EMERGENCY_PERM_FAILURE received on all subs, abort redial");
            setDisconnected(DisconnectCauseUtil.toTelecomDisconnectCause(
                    mOriginalConnection.getDisconnectCause(),
                    mOriginalConnection.getVendorDisconnectCause()));
            resetDisconnectCause();
            close();
        } else {
            Log.d(this,"Redial emergency call on subscription " + PhoneIdToCall);
            TelecomManager telecommMgr = (TelecomManager)
            getPhone().getContext().getSystemService(Context.TELECOM_SERVICE);
            if (telecommMgr != null) {
                List<PhoneAccountHandle> phoneAccountHandles =
                        telecommMgr.getCallCapablePhoneAccounts();
                for (PhoneAccountHandle handle : phoneAccountHandles) {
                    String sub = handle.getId();
                    if (Long.toString(subId).equals(sub)){
                        Log.d(this,"EMERGENCY REDIAL");
                        for (TelephonyConnectionListener l : mTelephonyListeners) {
                            l.onEmergencyRedial(this, handle, PhoneIdToCall);
                        }
                    }
                }
            }
        }
    }

    private int getNextPhoneId(int curId) {
        int nextId =  curId + 1;
        if (nextId >= TelephonyManager.getDefault().getPhoneCount()) {
            nextId = 0;
        }
        return nextId;
    }

    private void resetDisconnectCause() {
        for (int i = 0; i < TelephonyManager.getDefault().getPhoneCount(); i++) {
            mIsPermDiscCauseReceived[i] = false;
        }
    }

    private void setActiveInternal() {
        if (getState() == STATE_ACTIVE) {
            Log.w(this, "Should not be called if this is already ACTIVE");
            return;
        }

        // When we set a call to active, we need to make sure that there are no other active
        // calls. However, the ordering of state updates to connections can be non-deterministic
        // since all connections register for state changes on the phone independently.
        // To "optimize", we check here to see if there already exists any active calls.  If so,
        // we issue an update for those calls first to make sure we only have one top-level
        // active call.
        if (getConnectionService() != null) {
            for (Connection current : getConnectionService().getAllConnections()) {
                if (current != this && current instanceof TelephonyConnection) {
                    TelephonyConnection other = (TelephonyConnection) current;
                    if (other.getState() == STATE_ACTIVE) {
                        other.updateState();
                    }
                }
            }
        }
        setActive();
    }

    protected void close() {
        Log.v(this, "close");
        clearOriginalConnection();
        destroy();
    }

    /**
     * Determines if the current connection is video capable.
     *
     * A connection is deemed to be video capable if the original connection capabilities state that
     * both local and remote video is supported.
     *
     * @return {@code true} if the connection is video capable, {@code false} otherwise.
     */
    private boolean isVideoCapable() {
        return can(mOriginalConnectionCapabilities, Capability.SUPPORTS_VT_LOCAL_BIDIRECTIONAL)
                && can(mOriginalConnectionCapabilities,
                Capability.SUPPORTS_VT_REMOTE_BIDIRECTIONAL);
    }

    /**
     * Determines if the current connection is an external connection.
     *
     * A connection is deemed to be external if the original connection capabilities state that it
     * is.
     *
     * @return {@code true} if the connection is external, {@code false} otherwise.
     */
    private boolean isExternalConnection() {
        return can(mOriginalConnectionCapabilities, Capability.IS_EXTERNAL_CONNECTION)
                && can(mOriginalConnectionCapabilities,
                Capability.IS_EXTERNAL_CONNECTION);
    }

    /**
     * Determines if the current connection is pullable.
     *
     * A connection is deemed to be pullable if the original connection capabilities state that it
     * is.
     *
     * @return {@code true} if the connection is pullable, {@code false} otherwise.
     */
    private boolean isPullable() {
        return can(mOriginalConnectionCapabilities, Capability.IS_EXTERNAL_CONNECTION)
                && can(mOriginalConnectionCapabilities, Capability.IS_PULLABLE);
    }

    /**
     * Sets whether or not CDMA enhanced call privacy is enabled for this connection.
     */
    private void setCdmaVoicePrivacy(boolean isEnabled) {
        if(mIsCdmaVoicePrivacyEnabled != isEnabled) {
            mIsCdmaVoicePrivacyEnabled = isEnabled;
            updateConnectionProperties();
        }
    }

    /**
     * Applies capabilities specific to conferences termination to the
     * {@code ConnectionCapabilities} bit-mask.
     *
     * @param capabilities The {@code ConnectionCapabilities} bit-mask.
     * @return The capabilities with the IMS conference capabilities applied.
     */
    private int applyConferenceTerminationCapabilities(int capabilities) {
        int currentCapabilities = capabilities;

        // An IMS call cannot be individually disconnected or separated from its parent conference.
        // If the call was IMS, even if it hands over to GMS, these capabilities are not supported.
        if (!mWasImsConnection) {
            currentCapabilities |= CAPABILITY_DISCONNECT_FROM_CONFERENCE;
            currentCapabilities |= CAPABILITY_SEPARATE_FROM_CONFERENCE;
        }

        return currentCapabilities;
    }

    /**
     * Applies the voice privacy capabilities to the {@code CallCapabilities} bit-mask.
     *
     * @param callCapabilities The {@code CallCapabilities} bit-mask.
     * @return The capabilities with the voice privacy capabilities applied.
     */
    private int applyVoicePrivacyCapabilities(int callCapabilities) {
        int currentCapabilities = callCapabilities;
        if (mIsVoicePrivacyOn) {
            currentCapabilities |= CAPABILITY_VOICE_PRIVACY;
        } else {
            currentCapabilities &= ~CAPABILITY_VOICE_PRIVACY;
        }

        return currentCapabilities;
    }

    /**
     * Applies the add participant capabilities to the {@code CallCapabilities} bit-mask.
     *
     * @param callCapabilities The {@code CallCapabilities} bit-mask.
     * @return The capabilities with the add participant capabilities applied.
     */
    private int applyAddParticipantCapabilities(int callCapabilities) {
        int currentCapabilities = callCapabilities;
        if (isAddParticipantCapable()) {
            currentCapabilities = applyCapability(currentCapabilities,
                    Connection.CAPABILITY_ADD_PARTICIPANT);
        } else {
            currentCapabilities = removeCapability(currentCapabilities,
                    Connection.CAPABILITY_ADD_PARTICIPANT);
        }

        return currentCapabilities;
    }

    private boolean isAddParticipantCapable() {
        return getPhone() != null &&
               (getPhone().getPhoneType() == PhoneConstants.PHONE_TYPE_IMS) &&
               !mIsEmergencyNumber && (mConnectionState == Call.State.ACTIVE
               || mConnectionState == Call.State.HOLDING);
    }

    private int applyCapability(int capabilities, int capability) {
        int newCapabilities = capabilities | capability;
        return newCapabilities;
    }

    private int removeCapability(int capabilities, int capability) {
        int newCapabilities = capabilities & ~capability;
        return newCapabilities;
    }

    /**
     * Stores the new original connection capabilities, and applies them to the current connection,
     * notifying any listeners as necessary. 
     *
     * @param connectionCapabilities The original connection capabilties.
     */
    public void setOriginalConnectionCapabilities(int connectionCapabilities) {
        mOriginalConnectionCapabilities = connectionCapabilities;
        updateConnectionCapabilities();
        updateConnectionProperties();
    }

    /**
     * Called to apply the capabilities present in the {@link #mOriginalConnection} to this
     * {@link Connection}.  Provides a mapping between the capabilities present in the original
     * connection (see {@link com.android.internal.telephony.Connection.Capability}) and those in
     * this {@link Connection}.
     *
     * @param capabilities The capabilities bitmask from the {@link Connection}.
     * @return the capabilities bitmask with the original connection capabilities remapped and
     *      applied.
     */
    public int applyOriginalConnectionCapabilities(int capabilities) {
        // We only support downgrading to audio if both the remote and local side support
        // downgrading to audio.
        boolean supportsDowngradeToAudio = can(mOriginalConnectionCapabilities,
                Capability.SUPPORTS_DOWNGRADE_TO_VOICE_LOCAL |
                        Capability.SUPPORTS_DOWNGRADE_TO_VOICE_REMOTE);
        capabilities = changeBitmask(capabilities,
                CAPABILITY_CANNOT_DOWNGRADE_VIDEO_TO_AUDIO, !supportsDowngradeToAudio);

        capabilities = changeBitmask(capabilities, CAPABILITY_SUPPORTS_VT_REMOTE_BIDIRECTIONAL,
                can(mOriginalConnectionCapabilities, Capability.SUPPORTS_VT_REMOTE_BIDIRECTIONAL));

        capabilities = changeBitmask(capabilities, CAPABILITY_SUPPORTS_VT_LOCAL_BIDIRECTIONAL,
                can(mOriginalConnectionCapabilities, Capability.SUPPORTS_VT_LOCAL_BIDIRECTIONAL));

        return capabilities;
    }

    /**
     * Sets whether the call is using wifi. Used when rebuilding the capabilities to set or unset
     * the {@link Connection#PROPERTY_WIFI} property.
     */
    public void setWifi(boolean isWifi) {
        mIsWifi = isWifi;
        updateConnectionProperties();
        updateStatusHints();
        refreshDisableAddCall();
    }

    /**
     * Whether the call is using wifi.
     */
    boolean isWifi() {
        return mIsWifi;
    }

    /**
     * Sets the current call audio quality. Used during rebuild of the properties
     * to set or unset the {@link Connection#PROPERTY_HIGH_DEF_AUDIO} property.
     *
     * @param audioQuality The audio quality.
     */
    public void setAudioQuality(int audioQuality) {
        mHasHighDefAudio = audioQuality ==
                com.android.internal.telephony.Connection.AUDIO_QUALITY_HIGH_DEFINITION;
        updateConnectionProperties();
    }

    void resetStateForConference() {
        if (getState() == Connection.STATE_HOLDING) {
            resetStateOverride();
        }
    }

    boolean setHoldingForConference() {
        if (getState() == Connection.STATE_ACTIVE) {
            setStateOverride(Call.State.HOLDING);
            return true;
        }
        return false;
    }

    /**
     * For video calls, sets whether this connection supports pausing the outgoing video for the
     * call using the {@link android.telecom.VideoProfile#STATE_PAUSED} VideoState.
     *
     * @param isVideoPauseSupported {@code true} if pause state supported, {@code false} otherwise.
     */
    public void setVideoPauseSupported(boolean isVideoPauseSupported) {
        mIsVideoPauseSupported = isVideoPauseSupported;
    }

    /**
     * @return {@code true} if this connection supports pausing the outgoing video.
     */
    public boolean getVideoPauseSupported() {
        return mIsVideoPauseSupported;
    }

    /**
     * Sets whether this connection supports conference calling.
     * @param isConferenceSupported {@code true} if conference calling is supported by this
     *                                         connection, {@code false} otherwise.
     */
    public void setConferenceSupported(boolean isConferenceSupported) {
        mIsConferenceSupported = isConferenceSupported;
    }

    /**
     * @return {@code true} if this connection supports merging calls into a conference.
     */
    public boolean isConferenceSupported() {
        return mIsConferenceSupported;
    }

    /**
     * Whether the original connection is an IMS connection.
     * @return {@code True} if the original connection is an IMS connection, {@code false}
     *     otherwise.
     */
    protected boolean isImsConnection() {
        com.android.internal.telephony.Connection originalConnection = getOriginalConnection();
        return originalConnection != null &&
                originalConnection.getPhoneType() == PhoneConstants.PHONE_TYPE_IMS;
    }

    /**
     * Whether the original connection was ever an IMS connection, either before or now.
     * @return {@code True} if the original connection was ever an IMS connection, {@code false}
     *     otherwise.
     */
    public boolean wasImsConnection() {
        return mWasImsConnection;
    }

    private static Uri getAddressFromNumber(String number) {
        // Address can be null for blocked calls.
        if (number == null) {
            number = "";
        }
        return Uri.fromParts(PhoneAccount.SCHEME_TEL, number, null);
    }

    /**
     * Changes a capabilities bit-mask to add or remove a capability.
     *
     * @param bitmask The bit-mask.
     * @param bitfield The bit-field to change.
     * @param enabled Whether the bit-field should be set or removed.
     * @return The bit-mask with the bit-field changed.
     */
    private int changeBitmask(int bitmask, int bitfield, boolean enabled) {
        if (enabled) {
            return bitmask | bitfield;
        } else {
            return bitmask & ~bitfield;
        }
    }

    private void updateStatusHints() {
        boolean isIncoming = isValidRingingCall();
        if (mIsWifi && (isIncoming || getState() == STATE_ACTIVE)) {
            int labelId = isIncoming
                    ? R.string.status_hint_label_incoming_wifi_call
                    : R.string.status_hint_label_wifi_call;

            Context context = getPhone().getContext();
            setStatusHints(new StatusHints(
                    context.getString(labelId),
                    Icon.createWithResource(
                            context.getResources(),
                            R.drawable.ic_signal_wifi_4_bar_24dp),
                    null /* extras */));
        } else {
            setStatusHints(null);
        }
    }

    /**
     * Register a listener for {@link TelephonyConnection} specific triggers.
     * @param l The instance of the listener to add
     * @return The connection being listened to
     */
    public final TelephonyConnection addTelephonyConnectionListener(TelephonyConnectionListener l) {
        mTelephonyListeners.add(l);
        // If we already have an original connection, let's call back immediately.
        // This would be the case for incoming calls.
        if (mOriginalConnection != null) {
            fireOnOriginalConnectionConfigured();
        }
        return this;
    }

    /**
     * Remove a listener for {@link TelephonyConnection} specific triggers.
     * @param l The instance of the listener to remove
     * @return The connection being listened to
     */
    public final TelephonyConnection removeTelephonyConnectionListener(
            TelephonyConnectionListener l) {
        if (l != null) {
            mTelephonyListeners.remove(l);
        }
        return this;
    }

    /**
     * Fire a callback to the various listeners for when the original connection is
     * set in this {@link TelephonyConnection}
     */
    private final void fireOnOriginalConnectionConfigured() {
        for (TelephonyConnectionListener l : mTelephonyListeners) {
            l.onOriginalConnectionConfigured(this);
        }
    }

    private final void fireOnOriginalConnectionRetryDial() {
        for (TelephonyConnectionListener l : mTelephonyListeners) {
            l.onOriginalConnectionRetry(this);
        }
    }

    /**
     * Handles exiting ECM mode.
     */
    protected void handleExitedEcmMode() {
        updateConnectionProperties();
    }

    /**
     * Determines whether the connection supports conference calling.  A connection supports
     * conference calling if it:
     * 1. Is not an emergency call.
     * 2. Carrier supports conference calls.
     * 3. If call is a video call, carrier supports video conference calls.
     * 4. If call is a wifi call and VoWIFI is disabled and carrier supports merging these calls.
     */
    private void refreshConferenceSupported() {
        boolean isVideoCall = VideoProfile.isVideo(getVideoState());
        Phone phone = getPhone();
        boolean isIms = phone.getPhoneType() == PhoneConstants.PHONE_TYPE_IMS;
        boolean isVoWifiEnabled = false;
        if (isIms) {
            ImsPhone imsPhone = (ImsPhone) phone;
            isVoWifiEnabled = imsPhone.isWifiCallingEnabled();
        }
        PhoneAccountHandle phoneAccountHandle = isIms ? PhoneUtils
                .makePstnPhoneAccountHandle(phone.getDefaultPhone())
                : PhoneUtils.makePstnPhoneAccountHandle(phone);
        TelecomAccountRegistry telecomAccountRegistry = TelecomAccountRegistry
                .getInstance(getPhone().getContext());
        boolean isConferencingSupported = telecomAccountRegistry
                .isMergeCallSupported(phoneAccountHandle);
        mIsCarrierVideoConferencingSupported = telecomAccountRegistry
                .isVideoConferencingSupported(phoneAccountHandle);
        boolean isMergeOfWifiCallsAllowedWhenVoWifiOff = telecomAccountRegistry
                .isMergeOfWifiCallsAllowedWhenVoWifiOff(phoneAccountHandle);

        Log.v(this, "refreshConferenceSupported : isConfSupp=%b, isVidConfSupp=%b, " +
                "isMergeOfWifiAllowed=%b, isWifi=%b, isVoWifiEnabled=%b", isConferencingSupported,
                mIsCarrierVideoConferencingSupported, isMergeOfWifiCallsAllowedWhenVoWifiOff,
                isWifi(), isVoWifiEnabled);
        boolean isConferenceSupported = true;
        if (mTreatAsEmergencyCall) {
            isConferenceSupported = false;
            Log.d(this, "refreshConferenceSupported = false; emergency call");
        } else if (!isConferencingSupported) {
            isConferenceSupported = false;
            Log.d(this, "refreshConferenceSupported = false; carrier doesn't support conf.");
        } else if (isVideoCall && !mIsCarrierVideoConferencingSupported) {
            isConferenceSupported = false;
            Log.d(this, "refreshConferenceSupported = false; video conf not supported.");
        } else if (!isMergeOfWifiCallsAllowedWhenVoWifiOff && isWifi() && !isVoWifiEnabled) {
            isConferenceSupported = false;
            Log.d(this,
                    "refreshConferenceSupported = false; can't merge wifi calls when voWifi off.");
        } else {
            Log.d(this, "refreshConferenceSupported = true.");
        }

        if (isConferenceSupported != isConferenceSupported()) {
            setConferenceSupported(isConferenceSupported);
            notifyConferenceSupportedChanged(isConferenceSupported);
        }
    }
    /**
     * Provides a mapping from extras keys which may be found in the
     * {@link com.android.internal.telephony.Connection} to their equivalents defined in
     * {@link android.telecom.Connection}.
     *
     * @return Map containing key mappings.
     */
    private static Map<String, String> createExtrasMap() {
        Map<String, String> result = new HashMap<String, String>();
        result.put(ImsCallProfile.EXTRA_CHILD_NUMBER,
                android.telecom.Connection.EXTRA_CHILD_ADDRESS);
        result.put(ImsCallProfile.EXTRA_DISPLAY_TEXT,
                android.telecom.Connection.EXTRA_CALL_SUBJECT);
        return Collections.unmodifiableMap(result);
    }

    /**
     * Creates a string representation of this {@link TelephonyConnection}.  Primarily intended for
     * use in log statements.
     *
     * @return String representation of the connection.
     */
    @Override
    public String toString() {
        StringBuilder sb = new StringBuilder();
        sb.append("[TelephonyConnection objId:");
        sb.append(System.identityHashCode(this));
        sb.append(" telecomCallID:");
        sb.append(getTelecomCallId());
        sb.append(" type:");
        if (isImsConnection()) {
            sb.append("ims");
        } else if (this instanceof com.android.services.telephony.GsmConnection) {
            sb.append("gsm");
        } else if (this instanceof CdmaConnection) {
            sb.append("cdma");
        }
        sb.append(" state:");
        sb.append(Connection.stateToString(getState()));
        sb.append(" capabilities:");
        sb.append(capabilitiesToString(getConnectionCapabilities()));
        sb.append(" properties:");
        sb.append(propertiesToString(getConnectionProperties()));
        sb.append(" address:");
        sb.append(Log.pii(getAddress()));
        sb.append(" originalConnection:");
        sb.append(mOriginalConnection);
        sb.append(" partOfConf:");
        if (getConference() == null) {
            sb.append("N");
        } else {
            sb.append("Y");
        }
        sb.append(" confSupported:");
        sb.append(mIsConferenceSupported ? "Y" : "N");
        sb.append("]");
        return sb.toString();
    }
}<|MERGE_RESOLUTION|>--- conflicted
+++ resolved
@@ -24,10 +24,7 @@
 import android.os.Handler;
 import android.os.Message;
 import android.os.PersistableBundle;
-<<<<<<< HEAD
 import android.widget.Toast;
-=======
->>>>>>> 840be809
 import android.telecom.CallAudioState;
 import android.telecom.ConferenceParticipant;
 import android.telecom.Connection;
@@ -38,18 +35,12 @@
 import android.telecom.TelecomManager;
 import android.telecom.VideoProfile;
 import android.telephony.CarrierConfigManager;
-<<<<<<< HEAD
+import android.telephony.DisconnectCause;
 import android.telephony.PhoneNumberUtils;
 import android.telephony.SubscriptionInfo;
 import android.telephony.SubscriptionManager;
-=======
-import android.telephony.DisconnectCause;
-import android.telephony.PhoneNumberUtils;
->>>>>>> 840be809
 import android.telephony.TelephonyManager;
 import android.util.Pair;
-import android.telephony.TelephonyManager;
-import android.telephony.SubscriptionManager;
 
 import com.android.ims.ImsCall;
 import com.android.ims.ImsCallProfile;
@@ -61,16 +52,12 @@
 import com.android.internal.telephony.gsm.SuppServiceNotification;
 
 import com.android.internal.telephony.Phone;
-<<<<<<< HEAD
-import com.android.phone.PhoneUtils;
-import com.android.internal.telephony.SubscriptionController;
-=======
 import com.android.internal.telephony.imsphone.ImsPhone;
 import com.android.internal.telephony.imsphone.ImsPhoneCallTracker;
+import com.android.internal.telephony.SubscriptionController;
 import com.android.phone.ImsUtil;
 import com.android.phone.PhoneGlobals;
 import com.android.phone.PhoneUtils;
->>>>>>> 840be809
 import com.android.phone.R;
 
 import java.lang.Override;
@@ -109,11 +96,9 @@
     private static final int MSG_CONNECTION_EXTRAS_CHANGED = 12;
     private static final int MSG_SET_ORIGNAL_CONNECTION_CAPABILITIES = 13;
     private static final int MSG_ON_HOLD_TONE = 14;
-<<<<<<< HEAD
-    private static final int MSG_PHONE_VP_ON = 15;
-    private static final int MSG_PHONE_VP_OFF = 16;
-
-    private boolean mIsVoicePrivacyOn = false;
+    private static final int MSG_CDMA_VOICE_PRIVACY_ON = 15;
+    private static final int MSG_CDMA_VOICE_PRIVACY_OFF = 16;
+
     private boolean[] mIsPermDiscCauseReceived = new
             boolean[TelephonyManager.getDefault().getPhoneCount()];
 
@@ -124,10 +109,6 @@
     private String[] mSubName = {"SIM1", "SIM2", "SIM3"};
     private String mDisplayName;
     private boolean mIsEmergencyNumber = false;
-=======
-    private static final int MSG_CDMA_VOICE_PRIVACY_ON = 15;
-    private static final int MSG_CDMA_VOICE_PRIVACY_OFF = 16;
->>>>>>> 840be809
 
     private final Handler mHandler = new Handler() {
         @Override
@@ -206,20 +187,6 @@
                     updateConnectionProperties();
                     break;
 
-                case MSG_PHONE_VP_ON:
-                    if (!mIsVoicePrivacyOn) {
-                        mIsVoicePrivacyOn = true;
-                        updateState();
-                    }
-                    break;
-
-                case MSG_PHONE_VP_OFF:
-                    if (mIsVoicePrivacyOn) {
-                        mIsVoicePrivacyOn = false;
-                        updateState();
-                    }
-                    break;
-
                 case MSG_SET_VIDEO_PROVIDER:
                     VideoProvider videoProvider = (VideoProvider) msg.obj;
                     setVideoProvider(videoProvider);
@@ -506,12 +473,9 @@
      */
     public abstract static class TelephonyConnectionListener {
         public void onOriginalConnectionConfigured(TelephonyConnection c) {}
-<<<<<<< HEAD
         public void onEmergencyRedial(TelephonyConnection c, PhoneAccountHandle pHandle,
                 int phoneId) {}
-=======
         public void onOriginalConnectionRetry(TelephonyConnection c) {}
->>>>>>> 840be809
     }
 
     private final PostDialListener mPostDialListener = new PostDialListener() {
@@ -998,7 +962,6 @@
         newCapabilities = changeBitmask(newCapabilities, CAPABILITY_CAN_PULL_CALL,
                 isExternalConnection() && isPullable());
         newCapabilities = applyConferenceTerminationCapabilities(newCapabilities);
-        newCapabilities = applyVoicePrivacyCapabilities(newCapabilities);
         newCapabilities = applyAddParticipantCapabilities(newCapabilities);
 
         if (getConnectionCapabilities() != newCapabilities) {
@@ -1107,13 +1070,8 @@
         getPhone().registerForDisconnect(mHandler, MSG_DISCONNECT, null);
         getPhone().registerForSuppServiceNotification(mHandler, MSG_SUPP_SERVICE_NOTIFY, null);
         getPhone().registerForOnHoldTone(mHandler, MSG_ON_HOLD_TONE, null);
-<<<<<<< HEAD
-        getPhone().registerForInCallVoicePrivacyOn(mHandler, MSG_PHONE_VP_ON, null);
-        getPhone().registerForInCallVoicePrivacyOff(mHandler, MSG_PHONE_VP_OFF, null);
-=======
         getPhone().registerForInCallVoicePrivacyOn(mHandler, MSG_CDMA_VOICE_PRIVACY_ON, null);
         getPhone().registerForInCallVoicePrivacyOff(mHandler, MSG_CDMA_VOICE_PRIVACY_OFF, null);
->>>>>>> 840be809
         mOriginalConnection.addPostDialListener(mPostDialListener);
         mOriginalConnection.addListener(mOriginalConnectionListener);
 
@@ -1362,19 +1320,19 @@
                     Log.e(this, e, "Call to Connection.hangup failed with exception");
                     mHangupByUser = false;
                 }
-            }
-        } else {
-            if (getState() == STATE_DISCONNECTED) {
-                Log.i(this, "hangup called on an already disconnected call!");
-                close();
             } else {
-                // There are a few cases where mOriginalConnection has not been set yet. For
-                // example, when the radio has to be turned on to make an emergency call,
-                // mOriginalConnection could not be set for many seconds.
-                setDisconnected(DisconnectCauseUtil.toTelecomDisconnectCause(
-                        android.telephony.DisconnectCause.LOCAL,
-                        "Local Disconnect before connection established."));
-                close();
+                if (getState() == STATE_DISCONNECTED) {
+                    Log.i(this, "hangup called on an already disconnected call!");
+                    close();
+                } else {
+                    // There are a few cases where mOriginalConnection has not been set yet. For
+                    // example, when the radio has to be turned on to make an emergency call,
+                    // mOriginalConnection could not be set for many seconds.
+                    setDisconnected(DisconnectCauseUtil.toTelecomDisconnectCause(
+                            android.telephony.DisconnectCause.LOCAL,
+                            "Local Disconnect before connection established."));
+                    close();
+                }
             }
         }
     }
@@ -1580,7 +1538,6 @@
                     setRinging();
                     break;
                 case DISCONNECTED:
-<<<<<<< HEAD
                     synchronized (mLock) {
                         if(isEmergencyNumber && !mHangupByUser &&
                                 (TelephonyManager.getDefault().getPhoneCount() > 1) &&
@@ -1610,21 +1567,6 @@
                     mHangupByUser = false;
                     resetDisconnectCause();
                     close();
-=======
-                    // We can get into a situation where the radio wants us to redial the same
-                    // emergency call on the other available slot. This will not set the state to
-                    // disconnected and will instead tell the TelephonyConnectionService to create
-                    // a new originalConnection using the new Slot.
-                    if (mOriginalConnection.getDisconnectCause() ==
-                            DisconnectCause.DIALED_ON_WRONG_SLOT) {
-                        fireOnOriginalConnectionRetryDial();
-                    } else {
-                        setDisconnected(DisconnectCauseUtil.toTelecomDisconnectCause(
-                                mOriginalConnection.getDisconnectCause(),
-                                mOriginalConnection.getVendorDisconnectCause()));
-                        close();
-                    }
->>>>>>> 840be809
                     break;
                 case DISCONNECTING:
                     break;
@@ -1853,23 +1795,6 @@
     }
 
     /**
-     * Applies the voice privacy capabilities to the {@code CallCapabilities} bit-mask.
-     *
-     * @param callCapabilities The {@code CallCapabilities} bit-mask.
-     * @return The capabilities with the voice privacy capabilities applied.
-     */
-    private int applyVoicePrivacyCapabilities(int callCapabilities) {
-        int currentCapabilities = callCapabilities;
-        if (mIsVoicePrivacyOn) {
-            currentCapabilities |= CAPABILITY_VOICE_PRIVACY;
-        } else {
-            currentCapabilities &= ~CAPABILITY_VOICE_PRIVACY;
-        }
-
-        return currentCapabilities;
-    }
-
-    /**
      * Applies the add participant capabilities to the {@code CallCapabilities} bit-mask.
      *
      * @param callCapabilities The {@code CallCapabilities} bit-mask.
