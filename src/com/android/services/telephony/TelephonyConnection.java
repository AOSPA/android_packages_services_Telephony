--- conflicted
+++ resolved
@@ -120,8 +120,11 @@
     private static final int MSG_SET_CALL_RADIO_TECH = 18;
     private static final int MSG_ON_CONNECTION_EVENT = 19;
     private static final int MSG_REDIAL_CONNECTION_CHANGED = 20;
-<<<<<<< HEAD
-    private static final int MSG_CONNECTION_REMOVED = 21;
+    private static final int MSG_REJECT = 21;
+    private static final int MSG_CONNECTION_REMOVED = 22;
+
+    private List<Uri> mParticipants;
+    private boolean mIsAdhocConferenceCall;
 
     private boolean mIsEmergencyNumber = false;
     /**
@@ -132,12 +135,6 @@
     static final String CONF_SUPPORT_IND_EXTRA_KEY = "ConfSupportInd";
 
     private SuppServiceNotification mSsNotification = null;
-=======
-    private static final int MSG_REJECT = 21;
-
-    private List<Uri> mParticipants;
-    private boolean mIsAdhocConferenceCall;
->>>>>>> 4b8d144a
 
     private final Handler mHandler = new Handler(Looper.getMainLooper()) {
         @Override
@@ -320,16 +317,14 @@
                     int cause = (int) msg.obj;
                     hangup(cause);
                     break;
-<<<<<<< HEAD
+                case MSG_REJECT:
+                    int rejectReason = (int) msg.obj;
+                    reject(rejectReason);
+                    break;
                 case MSG_CONNECTION_REMOVED:
                     Log.d(this, "MSG_CONNECTION_REMOVED");
                     // Some connection has disconnected. Re fresh disable add call property.
                     refreshDisableAddCall();
-=======
-                case MSG_REJECT:
-                    int rejectReason = (int) msg.obj;
-                    reject(rejectReason);
->>>>>>> 4b8d144a
                     break;
 
                 case MSG_SET_CALL_RADIO_TECH:
@@ -1079,12 +1074,6 @@
         originalConnection.sendRttModifyResponse(textStream);
     }
 
-<<<<<<< HEAD
-    @Override
-    public void onConnectionRemoved(TelephonyConnection conn) {
-        if (conn != this) {
-            mHandler.obtainMessage(MSG_CONNECTION_REMOVED).sendToTarget();
-=======
     public void performAnswer(int videoState) {
         Log.v(this, "performAnswer");
         if (isValidRingingCall() && getPhone() != null) {
@@ -1093,7 +1082,13 @@
             } catch (CallStateException e) {
                 Log.e(this, e, "Failed to accept call.");
             }
->>>>>>> 4b8d144a
+        }
+    }
+
+    @Override
+    public void onConnectionRemoved(TelephonyConnection conn) {
+        if (conn != this) {
+            mHandler.obtainMessage(MSG_CONNECTION_REMOVED).sendToTarget();
         }
     }
 
