/*
 * Copyright (C) 2014 The Android Open Source Project
 *
 * Licensed under the Apache License, Version 2.0 (the "License");
 * you may not use this file except in compliance with the License.
 * You may obtain a copy of the License at
 *
 *      http://www.apache.org/licenses/LICENSE-2.0
 *
 * Unless required by applicable law or agreed to in writing, software
 * distributed under the License is distributed on an "AS IS" BASIS,
 * WITHOUT WARRANTIES OR CONDITIONS OF ANY KIND, either express or implied.
 * See the License for the specific language governing permissions and
 * limitations under the License.
 */

package com.android.services.telephony;

import android.annotation.NonNull;
import android.annotation.Nullable;
import android.content.Context;
import android.content.res.Resources;
import android.graphics.drawable.Icon;
import android.net.Uri;
import android.os.AsyncResult;
import android.os.Bundle;
import android.os.Handler;
import android.os.Looper;
import android.os.Message;
import android.os.PersistableBundle;
import android.widget.Toast;
import android.telecom.CallAudioState;
import android.telecom.Conference;
import android.telecom.Connection;
import android.telecom.ConnectionService;
import android.telecom.PhoneAccount;
import android.telecom.PhoneAccountHandle;
import android.telecom.StatusHints;
import android.telecom.TelecomManager;
import android.telecom.VideoProfile;
import android.telephony.CarrierConfigManager;
import android.telephony.DisconnectCause;
import android.telephony.PhoneNumberUtils;
import android.telephony.SubscriptionInfo;
import android.telephony.SubscriptionManager;
import android.telephony.ServiceState;
import android.telephony.ServiceState.RilRadioTechnology;
import android.telephony.SubscriptionManager;
import android.telephony.TelephonyManager;
import android.telephony.ims.ImsCallProfile;
import android.telephony.ims.ImsStreamMediaProfile;
import android.text.TextUtils;
import android.util.Pair;
import android.widget.Toast;

import com.android.ims.ImsCall;
import com.android.ims.ImsException;
import com.android.ims.internal.ConferenceParticipant;
import com.android.internal.annotations.VisibleForTesting;
import com.android.internal.os.SomeArgs;
import com.android.internal.telephony.Call;
import com.android.internal.telephony.CallFailCause;
import com.android.internal.telephony.CallStateException;
import com.android.internal.telephony.Connection.Capability;
import com.android.internal.telephony.Connection.PostDialListener;
import com.android.internal.telephony.Phone;
import com.android.internal.telephony.PhoneConstants;
import com.android.internal.telephony.gsm.SuppServiceNotification;
import com.android.internal.telephony.imsphone.ImsPhone;
import com.android.internal.telephony.imsphone.ImsPhoneCall;
import com.android.internal.telephony.imsphone.ImsPhoneCallTracker;
import com.android.internal.telephony.imsphone.ImsPhoneConnection;
import com.android.phone.ImsUtil;
import com.android.phone.PhoneGlobals;
import com.android.phone.PhoneUtils;
import com.android.phone.R;
import com.android.telephony.Rlog;

import org.codeaurora.ims.QtiCallConstants;
import org.codeaurora.ims.utils.QtiImsExtUtils;

import java.util.ArrayList;
import java.util.Arrays;
import java.util.Collections;
import java.util.HashMap;
import java.util.List;
import java.util.Map;
import java.util.Objects;
import java.util.Set;
import java.util.concurrent.ConcurrentHashMap;

/**
 * Base class for CDMA and GSM connections.
 */
abstract class TelephonyConnection extends Connection implements Holdable,
          TelephonyConnectionService.ConnectionRemovedListener {
    private static final String LOG_TAG = "TelephonyConnection";

    private static final int MSG_PRECISE_CALL_STATE_CHANGED = 1;
    private static final int MSG_RINGBACK_TONE = 2;
    private static final int MSG_HANDOVER_STATE_CHANGED = 3;
    private static final int MSG_DISCONNECT = 4;
    private static final int MSG_MULTIPARTY_STATE_CHANGED = 5;
    private static final int MSG_CONFERENCE_MERGE_FAILED = 6;
    private static final int MSG_SUPP_SERVICE_NOTIFY = 7;

    /**
     * Mappings from {@link com.android.internal.telephony.Connection} extras keys to their
     * equivalents defined in {@link android.telecom.Connection}.
     */
    private static final Map<String, String> sExtrasMap = createExtrasMap();

    private static final int MSG_SET_VIDEO_STATE = 8;
    private static final int MSG_SET_VIDEO_PROVIDER = 9;
    private static final int MSG_SET_AUDIO_QUALITY = 10;
    private static final int MSG_SET_CONFERENCE_PARTICIPANTS = 11;
    private static final int MSG_CONNECTION_EXTRAS_CHANGED = 12;
    private static final int MSG_SET_ORIGNAL_CONNECTION_CAPABILITIES = 13;
    private static final int MSG_ON_HOLD_TONE = 14;
    private static final int MSG_CDMA_VOICE_PRIVACY_ON = 15;
    private static final int MSG_CDMA_VOICE_PRIVACY_OFF = 16;
    private static final int MSG_HANGUP = 17;
    private static final int MSG_SET_CALL_RADIO_TECH = 18;
    private static final int MSG_ON_CONNECTION_EVENT = 19;
    private static final int MSG_REDIAL_CONNECTION_CHANGED = 20;
    private static final int MSG_REJECT = 21;
    private static final int MSG_CONNECTION_REMOVED = 22;

    private static final String JAPAN_COUNTRY_CODE_WITH_PLUS_SIGN = "+81";
    private static final String JAPAN_ISO_COUNTRY_CODE = "JP";

    private List<Uri> mParticipants;
    private boolean mIsAdhocConferenceCall;

    private boolean mIsEmergencyNumber = false;

    private SuppServiceNotification mSsNotification = null;

    private final Handler mHandler = new Handler(Looper.getMainLooper()) {
        @Override
        public void handleMessage(Message msg) {
            switch (msg.what) {
                case MSG_PRECISE_CALL_STATE_CHANGED:
                    Log.v(TelephonyConnection.this, "MSG_PRECISE_CALL_STATE_CHANGED");
                    updateState();
                    break;
                case MSG_HANDOVER_STATE_CHANGED:
                case MSG_REDIAL_CONNECTION_CHANGED:
                    String what = (msg.what == MSG_HANDOVER_STATE_CHANGED)
                            ? "MSG_HANDOVER_STATE_CHANGED" : "MSG_REDIAL_CONNECTION_CHANGED";
                    Log.v(TelephonyConnection.this, what);
                    AsyncResult ar = (AsyncResult) msg.obj;
                    com.android.internal.telephony.Connection connection =
                         (com.android.internal.telephony.Connection) ar.result;
                    if (connection == null) {
                        setDisconnected(DisconnectCauseUtil
                                .toTelecomDisconnectCause(DisconnectCause.OUT_OF_NETWORK,
                                        "handover failure, no connection"));
                        close();
                        break;
                    }
                    if (mOriginalConnection != null) {
                        if (connection != null &&
                            ((connection.getAddress() != null &&
                            mOriginalConnection.getAddress() != null &&
                            mOriginalConnection.getAddress().equals(connection.getAddress())) ||
                            connection.getState() == mOriginalConnection.getStateBeforeHandover())) {
<<<<<<< HEAD
                            Log.d(TelephonyConnection.this,
                                    "SettingOriginalConnection " + mOriginalConnection.toString()
                                            + " with " + connection.toString());
                            boolean isShowToast = false;
                            Phone phone = getPhone();
                            if (phone != null) {
                                CarrierConfigManager cfgManager = (CarrierConfigManager) phone
                                        .getContext().getSystemService(Context
                                        .CARRIER_CONFIG_SERVICE);
                                if (cfgManager != null) {
                                    isShowToast = cfgManager.getConfigForSubId(phone.getSubId())
                                            .getBoolean("config_show_srvcc_toast");
                                }
                            }
                            if (isShowToast && !shouldTreatAsEmergencyCall()) {
                                int srvccMessageRes = VideoProfile.isVideo(
                                        mOriginalConnection.getVideoState()) ?
                                        R.string.srvcc_video_message : R.string.srvcc_message;
                                Toast.makeText(phone.getContext(),
                                        srvccMessageRes, Toast.LENGTH_LONG).show();
                            }
=======
                            Log.d(TelephonyConnection.this, "Setting original connection after"
                                    + " handover or redial, current original connection="
                                    + mOriginalConnection.toString()
                                    + ", new original connection="
                                    + connection.toString());
>>>>>>> fc4c8852
                            setOriginalConnection(connection);
                            mWasImsConnection = false;
                        }
                    } else {
                        Log.w(TelephonyConnection.this,
                                what + ": mOriginalConnection==null --"
                                        + " invalid state (not cleaned up)");
                    }
                    break;
                case MSG_RINGBACK_TONE:
                    Log.v(TelephonyConnection.this, "MSG_RINGBACK_TONE");
                    // TODO: This code assumes that there is only one connection in the foreground
                    // call, in other words, it punts on network-mediated conference calling.
                    if (getOriginalConnection() != getForegroundConnection()) {
                        Log.v(TelephonyConnection.this, "handleMessage, original connection is " +
                                "not foreground connection, skipping");
                        return;
                    }
                    boolean ringback = (Boolean) ((AsyncResult) msg.obj).result;
                    setRingbackRequested(ringback);
                    notifyRingbackRequested(ringback);
                    break;
                case MSG_DISCONNECT:
                    updateState();
                    break;
                case MSG_MULTIPARTY_STATE_CHANGED:
                    boolean isMultiParty = (Boolean) msg.obj;
                    Log.i(this, "Update multiparty state to %s", isMultiParty ? "Y" : "N");
                    mIsMultiParty = isMultiParty;
                    if (isMultiParty) {
                        notifyConferenceStarted();
                    }
                    break;
                case MSG_CONFERENCE_MERGE_FAILED:
                    notifyConferenceMergeFailed();
                    break;
                case MSG_SUPP_SERVICE_NOTIFY:
                    Phone phone = getPhone();
                    Log.v(TelephonyConnection.this, "MSG_SUPP_SERVICE_NOTIFY on phoneId : "
                            + (phone != null ? Integer.toString(phone.getPhoneId())
                            : "null"));
                    if (phone == null) {
                        break;
                    }
                    if (msg.obj != null && ((AsyncResult) msg.obj).result != null) {
                        if (mOriginalConnection != null && ((SuppServiceNotification)((AsyncResult)
                                msg.obj).result).history != null && !(mConnectionState ==
                                Call.State.DIALING || mConnectionState == Call.State.ALERTING)) {
                           return;
                        }
                        mSsNotification =
                                (SuppServiceNotification)((AsyncResult) msg.obj).result;
                        if (mOriginalConnection != null) {
                            handleSuppServiceNotification(mSsNotification);
                        }
                    }
                    break;

                case MSG_SET_VIDEO_STATE:
                    int videoState = (int) msg.obj;
                    setTelephonyVideoState(videoState);

                    // A change to the video state of the call can influence whether or not it
                    // can be part of a conference, whether another call can be added, and
                    // whether the call should have the HD audio property set.
                    refreshConferenceSupported();
                    refreshDisableAddCall();
                    refreshHoldSupported();
                    updateConnectionProperties();
                    break;

                case MSG_SET_VIDEO_PROVIDER:
                    VideoProvider videoProvider = (VideoProvider) msg.obj;
                    setTelephonyVideoProvider(videoProvider);
                    break;

                case MSG_SET_AUDIO_QUALITY:
                    int audioQuality = (int) msg.obj;
                    setAudioQuality(audioQuality);
                    break;

                case MSG_SET_CONFERENCE_PARTICIPANTS:
                    List<ConferenceParticipant> participants = (List<ConferenceParticipant>) msg.obj;
                    updateConferenceParticipants(participants);
                    break;

                case MSG_CONNECTION_EXTRAS_CHANGED:
                    final Bundle extras = (Bundle) msg.obj;
                    updateExtras(extras);
                    break;

                case MSG_SET_ORIGNAL_CONNECTION_CAPABILITIES:
                    setOriginalConnectionCapabilities(msg.arg1);
                    break;

                case MSG_ON_HOLD_TONE:
                    AsyncResult asyncResult = (AsyncResult) msg.obj;
                    Pair<com.android.internal.telephony.Connection, Boolean> heldInfo =
                            (Pair<com.android.internal.telephony.Connection, Boolean>)
                                    asyncResult.result;

                    // Determines if the hold tone is starting or stopping.
                    boolean playTone = ((Boolean) (heldInfo.second)).booleanValue();

                    // Determine which connection the hold tone is stopping or starting for
                    com.android.internal.telephony.Connection heldConnection = heldInfo.first;

                    // Only start or stop the hold tone if this is the connection which is starting
                    // or stopping the hold tone.
                    if (heldConnection == mOriginalConnection) {
                        // If starting the hold tone, send a connection event to Telecom which will
                        // cause it to play the on hold tone.
                        if (playTone) {
                            sendTelephonyConnectionEvent(EVENT_ON_HOLD_TONE_START, null);
                        } else {
                            sendTelephonyConnectionEvent(EVENT_ON_HOLD_TONE_END, null);
                        }
                    }
                    break;

                case MSG_CDMA_VOICE_PRIVACY_ON:
                    Log.d(this, "MSG_CDMA_VOICE_PRIVACY_ON received");
                    setCdmaVoicePrivacy(true);
                    break;
                case MSG_CDMA_VOICE_PRIVACY_OFF:
                    Log.d(this, "MSG_CDMA_VOICE_PRIVACY_OFF received");
                    setCdmaVoicePrivacy(false);
                    break;
                case MSG_HANGUP:
                    int cause = (int) msg.obj;
                    hangup(cause);
                    break;
                case MSG_REJECT:
                    int rejectReason = (int) msg.obj;
                    reject(rejectReason);
                    break;
                case MSG_CONNECTION_REMOVED:
                    Log.d(this, "MSG_CONNECTION_REMOVED");
                    // Some connection has disconnected. Re fresh disable add call property.
                    refreshDisableAddCall();
                    break;

                case MSG_SET_CALL_RADIO_TECH:
                    int vrat = (int) msg.obj;
                    // Check whether Wi-Fi call tech is changed, it means call radio tech is:
                    //  a) changed from IWLAN to other value, or
                    //  b) changed from other value to IWLAN.
                    //
                    // In other word, below conditions are all met:
                    // 1) {@link #getCallRadioTech} is different from new vrat
                    // 2) Current call radio technology indicates Wi-Fi call, i.e. {@link #isWifi}
                    //    is true, or new vrat indicates Wi-Fi call.
                    boolean isWifiTechChange = getCallRadioTech() != vrat
                            && (isWifi() || vrat == ServiceState.RIL_RADIO_TECHNOLOGY_IWLAN);

                    // Step 1) Updates call radio tech firstly, so that afterwards Wi-Fi related
                    // update actions are taken correctly.
                    setCallRadioTech(vrat);

                    // Step 2) Handles Wi-Fi call tech change.
                    if (isWifiTechChange) {
                        updateConnectionProperties();
                        updateStatusHints();
                        refreshDisableAddCall();
                    }
                    break;
                case MSG_ON_CONNECTION_EVENT:
                    SomeArgs args = (SomeArgs) msg.obj;
                    try {
                        sendTelephonyConnectionEvent((String) args.arg1, (Bundle) args.arg2);

                    } finally {
                        args.recycle();
                    }
                    break;
            }
        }
    };

    /**
     * Handles {@link SuppServiceNotification}s pertinent to Telephony.
     * @param ssn the notification.
     */
    private void handleSuppServiceNotification(SuppServiceNotification ssn) {
        Log.i(this, "handleSuppServiceNotification: type=%d, code=%d", ssn.notificationType,
                ssn.code);
        if (ssn.notificationType == SuppServiceNotification.NOTIFICATION_TYPE_CODE_1
                && ssn.code == SuppServiceNotification.CODE_1_CALL_FORWARDED) {
            sendTelephonyConnectionEvent(TelephonyManager.EVENT_CALL_FORWARDED, null);
        }
        sendSuppServiceNotificationEvent(ssn.notificationType, ssn.code);
    }

    /**
     * Sends a supplementary service notification connection event.
     * This connection event includes the type and code, as well as a human readable message which
     * is suitable for display to the user if the UI chooses to do so.
     * @param type the {@link SuppServiceNotification#type}.
     * @param code the {@link SuppServiceNotification#code}.
     */
    private void sendSuppServiceNotificationEvent(int type, int code) {
       CharSequence notificationMessage = getSuppServiceMessage(type, code);
       if (notificationMessage == null || notificationMessage.length() == 0) {
           return;
       }

       if (TelephonyManager.getDefault().getPhoneCount() > 1) {
           SubscriptionInfo sub = SubscriptionManager.from(getPhone().getContext())
                   .getActiveSubscriptionInfoForSimSlotIndex(getPhone().getPhoneId());
           if (sub != null && !TextUtils.isEmpty(sub.getDisplayName().toString())) {
               notificationMessage = sub.getDisplayName().toString() + ":" + notificationMessage;
           }
        }

        Bundle extras = new Bundle();
        extras.putInt(TelephonyManager.EXTRA_NOTIFICATION_TYPE, type);
        extras.putInt(TelephonyManager.EXTRA_NOTIFICATION_CODE, code);
        extras.putCharSequence(TelephonyManager.EXTRA_NOTIFICATION_MESSAGE, notificationMessage);
        sendTelephonyConnectionEvent(TelephonyManager.EVENT_SUPPLEMENTARY_SERVICE_NOTIFICATION,
                extras);
    }

    /**
     * Retrieves a human-readable message for a supplementary service notification.
     * This message is suitable for display to the user.
     * @param type the code group.
     * @param code the code.
     * @return A {@link CharSequence} containing the message, or {@code null} if none defined.
     */
    private CharSequence getSuppServiceMessage(int type, int code) {
        int messageId = -1;
        if (type == SuppServiceNotification.NOTIFICATION_TYPE_CODE_1) {
            switch (code) {
                case SuppServiceNotification.CODE_1_CALL_DEFLECTED:
                    messageId = R.string.supp_service_notification_call_deflected;
                    break;
                case SuppServiceNotification.CODE_1_CALL_FORWARDED:
                    messageId = R.string.supp_service_notification_call_forwarded;
                    break;
                case SuppServiceNotification.CODE_1_CALL_IS_WAITING:
                    messageId = R.string.supp_service_notification_call_waiting;
                    break;
                case SuppServiceNotification.CODE_1_CLIR_SUPPRESSION_REJECTED:
                    messageId = R.string.supp_service_clir_suppression_rejected;
                    break;
                case SuppServiceNotification.CODE_1_CUG_CALL:
                    messageId = R.string.supp_service_closed_user_group_call;
                    break;
                case SuppServiceNotification.CODE_1_INCOMING_CALLS_BARRED:
                    messageId = R.string.supp_service_incoming_calls_barred;
                    break;
                case SuppServiceNotification.CODE_1_OUTGOING_CALLS_BARRED:
                    messageId = R.string.supp_service_outgoing_calls_barred;
                    break;
                case SuppServiceNotification.CODE_1_SOME_CF_ACTIVE:
                    // Intentional fall through.
                case SuppServiceNotification.CODE_1_UNCONDITIONAL_CF_ACTIVE:
                    messageId = R.string.supp_service_call_forwarding_active;
                    break;
            }
        } else if (type == SuppServiceNotification.NOTIFICATION_TYPE_CODE_2) {
            switch (code) {
                case SuppServiceNotification.CODE_2_ADDITIONAL_CALL_FORWARDED:
                    messageId = R.string.supp_service_additional_call_forwarded;
                    break;
                case SuppServiceNotification.CODE_2_CALL_CONNECTED_ECT:
                    messageId = R.string.supp_service_additional_ect_connected;
                    break;
                case SuppServiceNotification.CODE_2_CALL_CONNECTING_ECT:
                    messageId = R.string.supp_service_additional_ect_connecting;
                    break;
                case SuppServiceNotification.CODE_2_CALL_ON_HOLD:
                    messageId = R.string.supp_service_call_on_hold;
                    break;
                case SuppServiceNotification.CODE_2_CALL_RETRIEVED:
                    messageId = R.string.supp_service_call_resumed;
                    break;
                case SuppServiceNotification.CODE_2_CUG_CALL:
                    messageId = R.string.supp_service_closed_user_group_call;
                    break;
                case SuppServiceNotification.CODE_2_DEFLECTED_CALL:
                    messageId = R.string.supp_service_deflected_call;
                    break;
                case SuppServiceNotification.CODE_2_FORWARDED_CALL:
                    messageId = R.string.supp_service_forwarded_call;
                    break;
                case SuppServiceNotification.CODE_2_MULTI_PARTY_CALL:
                    messageId = R.string.supp_service_conference_call;
                    break;
                case SuppServiceNotification.CODE_2_ON_HOLD_CALL_RELEASED:
                    messageId = R.string.supp_service_held_call_released;
                    break;
            }
        }
        if (messageId != -1 && getPhone() != null && getPhone().getContext() != null) {
            return getResourceText(messageId);
        } else {
            return null;
        }
    }

    @VisibleForTesting
    public CharSequence getResourceText(int id) {
        Resources resources = SubscriptionManager.getResourcesForSubId(getPhone().getContext(),
                getPhone().getSubId());
        return resources.getText(id);
    }

    @VisibleForTesting
    public String getResourceString(int id) {
        Resources resources = SubscriptionManager.getResourcesForSubId(getPhone().getContext(),
                getPhone().getSubId());
        return resources.getString(id);
    }

    /**
     * @return {@code true} if carrier video conferencing is supported, {@code false} otherwise.
     */
    public boolean isCarrierVideoConferencingSupported() {
        return mIsCarrierVideoConferencingSupported;
    }

    /**
     * A listener/callback mechanism that is specific communication from TelephonyConnections
     * to TelephonyConnectionService (for now). It is more specific that Connection.Listener
     * because it is only exposed in Telephony.
     */
    public abstract static class TelephonyConnectionListener {
        public void onOriginalConnectionConfigured(TelephonyConnection c) {}
        public void onOriginalConnectionRetry(TelephonyConnection c, boolean isPermanentFailure) {}
        public void onConferenceParticipantsChanged(Connection c,
                List<ConferenceParticipant> participants) {}
        public void onConferenceStarted() {}
        public void onConferenceSupportedChanged(Connection c, boolean isConferenceSupported) {}

        public void onConnectionCapabilitiesChanged(Connection c, int connectionCapabilities) {}
        public void onConnectionEvent(Connection c, String event, Bundle extras) {}
        public void onConnectionPropertiesChanged(Connection c, int connectionProperties) {}
        public void onExtrasChanged(Connection c, Bundle extras) {}
        public void onExtrasRemoved(Connection c, List<String> keys) {}
        public void onStateChanged(android.telecom.Connection c, int state) {}
        public void onStatusHintsChanged(Connection c, StatusHints statusHints) {}
        public void onDestroyed(Connection c) {}
        public void onDisconnected(android.telecom.Connection c,
                android.telecom.DisconnectCause disconnectCause) {}
        public void onVideoProviderChanged(android.telecom.Connection c,
                Connection.VideoProvider videoProvider) {}
        public void onVideoStateChanged(android.telecom.Connection c, int videoState) {}
        public void onRingbackRequested(Connection c, boolean ringback) {}
    }

    private final PostDialListener mPostDialListener = new PostDialListener() {
        @Override
        public void onPostDialWait() {
            Log.v(TelephonyConnection.this, "onPostDialWait");
            if (mOriginalConnection != null) {
                setPostDialWait(mOriginalConnection.getRemainingPostDialString());
            }
        }

        @Override
        public void onPostDialChar(char c) {
            Log.v(TelephonyConnection.this, "onPostDialChar: %s", c);
            if (mOriginalConnection != null) {
                setNextPostDialChar(c);
            }
        }
    };

    /**
     * Listener for listening to events in the {@link com.android.internal.telephony.Connection}.
     */
    private final com.android.internal.telephony.Connection.Listener mOriginalConnectionListener =
            new com.android.internal.telephony.Connection.ListenerBase() {
        @Override
        public void onVideoStateChanged(int videoState) {
            mHandler.obtainMessage(MSG_SET_VIDEO_STATE, videoState).sendToTarget();
        }

        /*
         * The {@link com.android.internal.telephony.Connection} has reported a change in
         * connection capability.
         * @param capabilities bit mask containing voice or video or both capabilities.
         */
        @Override
        public void onConnectionCapabilitiesChanged(int capabilities) {
            mHandler.obtainMessage(MSG_SET_ORIGNAL_CONNECTION_CAPABILITIES,
                    capabilities, 0).sendToTarget();
        }

        /**
         * The {@link com.android.internal.telephony.Connection} has reported a change in the
         * video call provider.
         *
         * @param videoProvider The video call provider.
         */
        @Override
        public void onVideoProviderChanged(VideoProvider videoProvider) {
            mHandler.obtainMessage(MSG_SET_VIDEO_PROVIDER, videoProvider).sendToTarget();
        }

        /**
         * Used by {@link com.android.internal.telephony.Connection} to report a change for
         * the call radio technology.
         *
         * @param vrat the RIL Voice Radio Technology used for current connection.
         */
        @Override
        public void onCallRadioTechChanged(@RilRadioTechnology int vrat) {
            mHandler.obtainMessage(MSG_SET_CALL_RADIO_TECH, vrat).sendToTarget();
        }

        /**
         * Used by the {@link com.android.internal.telephony.Connection} to report a change in the
         * audio quality for the current call.
         *
         * @param audioQuality The audio quality.
         */
        @Override
        public void onAudioQualityChanged(int audioQuality) {
            mHandler.obtainMessage(MSG_SET_AUDIO_QUALITY, audioQuality).sendToTarget();
        }
        /**
         * Handles a change in the state of conference participant(s), as reported by the
         * {@link com.android.internal.telephony.Connection}.
         *
         * @param participants The participant(s) which changed.
         */
        @Override
        public void onConferenceParticipantsChanged(List<ConferenceParticipant> participants) {
            mHandler.obtainMessage(MSG_SET_CONFERENCE_PARTICIPANTS, participants).sendToTarget();
        }

        /*
         * Handles a change to the multiparty state for this connection.
         *
         * @param isMultiParty {@code true} if the call became multiparty, {@code false}
         *      otherwise.
         */
        @Override
        public void onMultipartyStateChanged(boolean isMultiParty) {
            handleMultipartyStateChange(isMultiParty);
        }

        /**
         * Handles the event that the request to merge calls failed.
         */
        @Override
        public void onConferenceMergedFailed() {
            handleConferenceMergeFailed();
        }

        @Override
        public void onExtrasChanged(Bundle extras) {
            mHandler.obtainMessage(MSG_CONNECTION_EXTRAS_CHANGED, extras).sendToTarget();
        }

        /**
         * Handles the phone exiting ECM mode by updating the connection capabilities.  During an
         * ongoing call, if ECM mode is exited, we will re-enable mute for CDMA calls.
         */
        @Override
        public void onExitedEcmMode() {
            handleExitedEcmMode();
        }

        /**
         * Called from {@link ImsPhoneCallTracker} when a request to pull an external call has
         * failed.
         * @param externalConnection
         */
        @Override
        public void onCallPullFailed(com.android.internal.telephony.Connection externalConnection) {
            if (externalConnection == null) {
                return;
            }

            Log.i(this, "onCallPullFailed - pull failed; swapping back to call: %s",
                    externalConnection);

            // Inform the InCallService of the fact that the call pull failed (it may choose to
            // display a message informing the user of the pull failure).
            sendTelephonyConnectionEvent(Connection.EVENT_CALL_PULL_FAILED, null);

            // Swap the ImsPhoneConnection we used to do the pull for the ImsExternalConnection
            // which originally represented the call.
            setOriginalConnection(externalConnection);

            // Set our state to active again since we're no longer pulling.
            setActiveInternal();
        }

        /**
         * Called from {@link ImsPhoneCallTracker} when a handover to WIFI has failed.
         */
        @Override
        public void onHandoverToWifiFailed() {
            sendTelephonyConnectionEvent(TelephonyManager.EVENT_HANDOVER_TO_WIFI_FAILED, null);
        }

        /**
         * Informs the {@link android.telecom.ConnectionService} of a connection event raised by the
         * original connection.
         * @param event The connection event.
         * @param extras The extras.
         */
        @Override
        public void onConnectionEvent(String event, Bundle extras) {
            SomeArgs args = SomeArgs.obtain();
            args.arg1 = event;
            args.arg2 = extras;
            mHandler.obtainMessage(MSG_ON_CONNECTION_EVENT, args).sendToTarget();
        }

        @Override
        public void onRttModifyRequestReceived() {
            sendRemoteRttRequest();
        }

        @Override
        public void onRttModifyResponseReceived(int status) {
            updateConnectionProperties();
            refreshConferenceSupported();
            if (status == RttModifyStatus.SESSION_MODIFY_REQUEST_SUCCESS) {
                sendRttInitiationSuccess();
            } else {
                sendRttInitiationFailure(status);
            }
        }

        @Override
        public void onDisconnect(int cause) {
            Log.i(this, "onDisconnect: callId=%s, cause=%s", getTelecomCallId(),
                    DisconnectCause.toString(cause));
            mHandler.obtainMessage(MSG_DISCONNECT).sendToTarget();
        }

        @Override
        public void onRttInitiated() {
            if (mOriginalConnection != null) {
                // if mOriginalConnection is null, the properties will get set when
                // mOriginalConnection gets set.
                updateConnectionProperties();
                refreshConferenceSupported();
            }
            sendRttInitiationSuccess();
        }

        @Override
        public void onRttTerminated() {
            updateConnectionProperties();
            refreshConferenceSupported();
            sendRttSessionRemotelyTerminated();
        }

        @Override
        public void onOriginalConnectionReplaced(
                com.android.internal.telephony.Connection newConnection) {
            setOriginalConnection(newConnection);
        }

        @Override
        public void onIsNetworkEmergencyCallChanged(boolean isEmergencyCall) {
            setIsNetworkIdentifiedEmergencyCall(isEmergencyCall);
        }
    };

    private TelephonyConnectionService mTelephonyConnectionService;
    protected com.android.internal.telephony.Connection mOriginalConnection;
    private Call.State mConnectionState = Call.State.IDLE;
    private Bundle mOriginalConnectionExtras = new Bundle();
    private boolean mIsStateOverridden = false;
    private Call.State mOriginalConnectionState = Call.State.IDLE;
    private Call.State mConnectionOverriddenState = Call.State.IDLE;
    private RttTextStream mRttTextStream = null;

    private boolean mWasImsConnection;

    /**
     * Tracks the multiparty state of the ImsCall so that changes in the bit state can be detected.
     */
    private boolean mIsMultiParty = false;

    /**
     * The {@link com.android.internal.telephony.Connection} capabilities associated with the
     * current {@link #mOriginalConnection}.
     */
    private int mOriginalConnectionCapabilities;

    /**
     * Determines the audio quality is high for the {@link TelephonyConnection}.
     * This is used when {@link TelephonyConnection#updateConnectionProperties}} is called to
     * indicate whether a call has the {@link Connection#PROPERTY_HIGH_DEF_AUDIO} property.
     */
    private boolean mHasHighDefAudio;

    /**
     * Indicates that the connection should be treated as an emergency call because the
     * number dialed matches an internal list of emergency numbers. Does not guarantee whether
     * the network will treat the call as an emergency call.
     */
    private boolean mTreatAsEmergencyCall;

    /**
     * Indicates whether the network has identified this call as an emergency call.  Where
     * {@link #mTreatAsEmergencyCall} is based on comparing dialed numbers to a list of known
     * emergency numbers, this property is based on whether the network itself has identified the
     * call as an emergency call (which can be the case for an incoming call from emergency
     * services).
     */
    private boolean mIsNetworkIdentifiedEmergencyCall;

    /**
     * For video calls, indicates whether the outgoing video for the call can be paused using
     * the {@link android.telecom.VideoProfile#STATE_PAUSED} VideoState.
     */
    private boolean mIsVideoPauseSupported;

    /**
     * Indicates whether this connection supports being a part of a conference..
     */
    private boolean mIsConferenceSupported;

    /**
     * Indicates whether managing conference call is supported after this connection being
     * a part of a IMS conference.
     */
    private boolean mIsManageImsConferenceCallSupported;

    /**
     * Indicates whether the carrier supports video conferencing; captures the current state of the
     * carrier config
     * {@link android.telephony.CarrierConfigManager#KEY_SUPPORT_VIDEO_CONFERENCE_CALL_BOOL}.
     */
    private boolean mIsCarrierVideoConferencingSupported;

    /**
     * Indicates whether or not this connection has CDMA Enhanced Voice Privacy enabled.
     */
    private boolean mIsCdmaVoicePrivacyEnabled;

    /**
     * Indicates whether the connection can be held. This filed combined with the state of the
     * connection can determine whether {@link Connection#CAPABILITY_HOLD} should be added to the
     * connection.
     */
    private boolean mIsHoldable;

    /**
     * Indicates whether TTY is enabled; used to determine whether a call is VT capable.
     */
    private boolean mIsTtyEnabled;

    /**
     * Indicates whether this call is using assisted dialing.
     */
    private boolean mIsUsingAssistedDialing;

    /**
     * Indicates whether this connection supports showing preciese call failed cause.
     */
    private boolean mShowPreciseFailedCause;

    /**
     * Provides a DisconnectCause associated with a hang up request.
     */
    private int mHangupDisconnectCause = DisconnectCause.NOT_VALID;

    /**
     * Listeners to our TelephonyConnection specific callbacks
     */
    private final Set<TelephonyConnectionListener> mTelephonyListeners = Collections.newSetFromMap(
            new ConcurrentHashMap<TelephonyConnectionListener, Boolean>(8, 0.9f, 1));

    protected TelephonyConnection(com.android.internal.telephony.Connection originalConnection,
            String callId, @android.telecom.Call.Details.CallDirection int callDirection) {
        setCallDirection(callDirection);
        setTelecomCallId(callId);
        if (originalConnection != null) {
            setOriginalConnection(originalConnection);
        }
    }

    /**
     * Creates a clone of the current {@link TelephonyConnection}.
     *
     * @return The clone.
     */
    public abstract TelephonyConnection cloneConnection();

    @Override
    public void onCallAudioStateChanged(CallAudioState audioState) {
        // TODO: update TTY mode.
        if (getPhone() != null) {
            getPhone().setEchoSuppressionEnabled();
        }
    }

    @Override
    public void onStateChanged(int state) {
        Log.v(this, "onStateChanged, state: " + Connection.stateToString(state));
        updateStatusHints();
    }

    @Override
    public void onDisconnect() {
        Log.v(this, "onDisconnect");
        mHandler.obtainMessage(MSG_HANGUP, android.telephony.DisconnectCause.LOCAL).sendToTarget();
    }

    /**
     * Notifies this Connection of a request to disconnect a participant of the conference managed
     * by the connection.
     *
     * @param endpoint the {@link Uri} of the participant to disconnect.
     */
    @Override
    public void onDisconnectConferenceParticipant(Uri endpoint) {
        Log.v(this, "onDisconnectConferenceParticipant %s", endpoint);

        if (mOriginalConnection == null) {
            return;
        }

        mOriginalConnection.onDisconnectConferenceParticipant(endpoint);
    }

    @Override
    public void onSeparate() {
        Log.v(this, "onSeparate");
        if (mOriginalConnection != null) {
            try {
                mOriginalConnection.separate();
            } catch (CallStateException e) {
                Log.e(this, e, "Call to Connection.separate failed with exception");
            }
        }
    }

    @Override
    public void onAddConferenceParticipants(List<Uri> participants) {
        performAddConferenceParticipants(participants);
    }

    @Override
    public void onAbort() {
        Log.v(this, "onAbort");
        mHandler.obtainMessage(MSG_HANGUP, android.telephony.DisconnectCause.LOCAL).sendToTarget();
    }

    @Override
    public void onHold() {
        performHold();
    }

    @Override
    public void onUnhold() {
        performUnhold();
    }

    @Override
    public void onAnswer(int videoState) {
        performAnswer(videoState);
    }

    @Override
    public void onDeflect(Uri address) {
        Log.v(this, "onDeflect");
        if (mOriginalConnection != null && isValidRingingCall()) {
            if (address == null) {
                Log.w(this, "call deflect address uri is null");
                return;
            }
            String scheme = address.getScheme();
            String deflectNumber = "";
            String uriString = address.getSchemeSpecificPart();
            if (!PhoneAccount.SCHEME_VOICEMAIL.equals(scheme)) {
                if (!PhoneAccount.SCHEME_TEL.equals(scheme)) {
                    Log.w(this, "onDeflect, address scheme is not of type tel instead: " +
                            scheme);
                    return;
                }
                if (PhoneNumberUtils.isUriNumber(uriString)) {
                    Log.w(this, "Invalid deflect address. Not a legal PSTN number.");
                    return;
                }
                deflectNumber = PhoneNumberUtils.convertAndStrip(uriString);
                if (TextUtils.isEmpty(deflectNumber)) {
                    Log.w(this, "Empty deflect number obtained from address uri");
                    return;
                }
            } else {
                Log.w(this, "Cannot deflect to voicemail uri");
                return;
            }

            try {
                mOriginalConnection.deflect(deflectNumber);
            } catch (CallStateException e) {
                Log.e(this, e, "Failed to deflect call.");
            }
        }
    }

    @Override
    public void onReject() {
        performReject(android.telecom.Call.REJECT_REASON_DECLINED);
    }

    @Override
    public void onReject(@android.telecom.Call.RejectReason int rejectReason) {
        performReject(rejectReason);
    }

    public void performReject(int rejectReason) {
        Log.v(this, "performReject");
        if (isValidRingingCall()) {
            mHandler.obtainMessage(MSG_REJECT, rejectReason)
                    .sendToTarget();
        }
        super.onReject();
    }

    @Override
    public void onTransfer(Uri number, boolean isConfirmationRequired) {
        Log.v(this, "onTransfer");
        if (mOriginalConnection != null) {
            if (number == null) {
                Log.w(this, "call transfer uri is null");
                return;
            }
            String scheme = number.getScheme();
            String transferNumber = "";
            String uriString = number.getSchemeSpecificPart();
            if (!PhoneAccount.SCHEME_VOICEMAIL.equals(scheme)) {
                if (!PhoneAccount.SCHEME_TEL.equals(scheme)) {
                    Log.w(this, "onTransfer, number scheme is not of type tel instead: "
                            + scheme);
                    return;
                }
                if (PhoneNumberUtils.isUriNumber(uriString)) {
                    Log.w(this, "Invalid transfer address. Not a legal PSTN number.");
                    return;
                }
                transferNumber = PhoneNumberUtils.convertAndStrip(uriString);
                if (TextUtils.isEmpty(transferNumber)) {
                    Log.w(this, "Empty transfer number obtained from uri");
                    return;
                }
            } else {
                Log.w(this, "Cannot transfer to voicemail uri");
                return;
            }

            try {
                mOriginalConnection.transfer(transferNumber, isConfirmationRequired);
            } catch (CallStateException e) {
                Log.e(this, e, "Failed to transfer call.");
            }
        }
    }

    @Override
    public void onTransfer(Connection otherConnection) {
        Log.v(this, "onConsultativeTransfer");
        if (mOriginalConnection != null && (otherConnection instanceof TelephonyConnection)) {
            try {
                mOriginalConnection.consultativeTransfer(
                        ((TelephonyConnection) otherConnection).getOriginalConnection());
            } catch (CallStateException e) {
                Log.e(this, e, "Failed to transfer call.");
            }
        }
    }

    @Override
    public void onPostDialContinue(boolean proceed) {
        Log.v(this, "onPostDialContinue, proceed: " + proceed);
        if (mOriginalConnection != null) {
            if (proceed) {
                mOriginalConnection.proceedAfterWaitChar();
            } else {
                mOriginalConnection.cancelPostDial();
            }
        }
    }

    /**
     * Handles requests to pull an external call.
     */
    @Override
    public void onPullExternalCall() {
        if ((getConnectionProperties() & Connection.PROPERTY_IS_EXTERNAL_CALL) !=
                Connection.PROPERTY_IS_EXTERNAL_CALL) {
            Log.w(this, "onPullExternalCall - cannot pull non-external call");
            return;
        }

        if (mOriginalConnection != null) {
            mOriginalConnection.pullExternalCall();
        }
    }

    @Override
    public void onStartRtt(RttTextStream textStream) {
        if (isImsConnection()) {
            ImsPhoneConnection originalConnection = (ImsPhoneConnection) mOriginalConnection;
            if (originalConnection.isRttEnabledForCall()) {
                originalConnection.setCurrentRttTextStream(textStream);
            } else {
                originalConnection.startRtt(textStream);
            }
        } else {
            Log.w(this, "onStartRtt - not in IMS, so RTT cannot be enabled.");
        }
    }

    @Override
    public void onStopRtt() {
        if (isImsConnection()) {
            ImsPhoneConnection originalConnection = (ImsPhoneConnection) mOriginalConnection;
            if (originalConnection.isRttEnabledForCall()) {
                originalConnection.stopRtt();
            } else {
                Log.w(this, "onStopRtt - not in RTT call, ignoring");
            }
        } else {
            Log.w(this, "onStopRtt - not in IMS, ignoring");
        }
    }

    @Override
    public void handleRttUpgradeResponse(RttTextStream textStream) {
        if (!isImsConnection()) {
            Log.w(this, "handleRttUpgradeResponse - not in IMS, so RTT cannot be enabled.");
            return;
        }
        ImsPhoneConnection originalConnection = (ImsPhoneConnection) mOriginalConnection;
        originalConnection.sendRttModifyResponse(textStream);
    }

    public void performAnswer(int videoState) {
        Log.v(this, "performAnswer");
        if (isValidRingingCall() && getPhone() != null) {
            try {
                getPhone().acceptCall(videoState);
            } catch (CallStateException e) {
                Log.e(this, e, "Failed to accept call.");
            }
        }
    }

    @Override
    public void onConnectionRemoved(TelephonyConnection conn) {
        if (conn != this) {
            mHandler.obtainMessage(MSG_CONNECTION_REMOVED).sendToTarget();
        }
    }

    public void performHold() {
        Log.v(this, "performHold");
        // TODO: Can dialing calls be put on hold as well since they take up the
        // foreground call slot?
        if (Call.State.ACTIVE == mConnectionState) {
            Log.v(this, "Holding active call");
            try {
                Phone phone = mOriginalConnection.getCall().getPhone();

                Call ringingCall = phone.getRingingCall();

                // Although the method says switchHoldingAndActive, it eventually calls a RIL method
                // called switchWaitingOrHoldingAndActive. What this means is that if we try to put
                // a call on hold while a call-waiting call exists, it'll end up accepting the
                // call-waiting call, which is bad if that was not the user's intention. We are
                // cheating here and simply skipping it because we know any attempt to hold a call
                // while a call-waiting call is happening is likely a request from Telecom prior to
                // accepting the call-waiting call.
                // TODO: Investigate a better solution. It would be great here if we
                // could "fake" hold by silencing the audio and microphone streams for this call
                // instead of actually putting it on hold.
                if (ringingCall.getState() != Call.State.WAITING) {
                    // New behavior for IMS -- don't use the clunky switchHoldingAndActive logic.
                    if (phone.getPhoneType() == PhoneConstants.PHONE_TYPE_IMS) {
                        ImsPhone imsPhone = (ImsPhone) phone;
                        imsPhone.holdActiveCall();
                        return;
                    }
                    phone.switchHoldingAndActive();
                }

                // TODO: Cdma calls are slightly different.
            } catch (CallStateException e) {
                Log.e(this, e, "Exception occurred while trying to put call on hold.");
            }
        } else {
            Log.w(this, "Cannot put a call that is not currently active on hold.");
        }
    }

    public void performUnhold() {
        Log.v(this, "performUnhold");
        if (Call.State.HOLDING == mConnectionState) {
            try {
                Phone phone = mOriginalConnection.getCall().getPhone();
                // New behavior for IMS -- don't use the clunky switchHoldingAndActive logic.
                if (phone.getPhoneType() == PhoneConstants.PHONE_TYPE_IMS) {
                    ImsPhone imsPhone = (ImsPhone) phone;
                    imsPhone.unholdHeldCall();
                    return;
                }
                // Here's the deal--Telephony hold/unhold is weird because whenever there exists
                // more than one call, one of them must always be active. In other words, if you
                // have an active call and holding call, and you put the active call on hold, it
                // will automatically activate the holding call. This is weird with how Telecom
                // sends its commands. When a user opts to "unhold" a background call, telecom
                // issues hold commands to all active calls, and then the unhold command to the
                // background call. This means that we get two commands...each of which reduces to
                // switchHoldingAndActive(). The result is that they simply cancel each other out.
                // To fix this so that it works well with telecom we add a minor hack. If we
                // have one telephony call, everything works as normally expected. But if we have
                // two or more calls, we will ignore all requests to "unhold" knowing that the hold
                // requests already do what we want. If you've read up to this point, I'm very sorry
                // that we are doing this. I didn't think of a better solution that wouldn't also
                // make the Telecom APIs very ugly.

                if (!hasMultipleTopLevelCalls()) {
                    mOriginalConnection.getCall().getPhone().switchHoldingAndActive();
                } else {
                    Log.i(this, "Skipping unhold command for %s", this);
                }
            } catch (CallStateException e) {
                Log.e(this, e, "Exception occurred while trying to release call from hold.");
            }
        } else {
            Log.w(this, "Cannot release a call that is not already on hold from hold.");
        }
    }

    public void performConference(Connection otherConnection) {
        Log.d(this, "performConference - %s", this);
        if (getPhone() != null) {
            try {
                // We dont use the "other" connection because there is no concept of that in the
                // implementation of calls inside telephony. Basically, you can "conference" and it
                // will conference with the background call.  We know that otherConnection is the
                // background call because it would never have called setConferenceableConnections()
                // otherwise.
                getPhone().conference();
            } catch (CallStateException e) {
                Log.e(this, e, "Failed to conference call.");
            }
        }
    }

    private String[] getAddConferenceParticipants(List<Uri> participants) {
        String[] addConfParticipants = new String[participants.size()];
        int i = 0;
        for (Uri participant : participants) {
           addConfParticipants[i] = participant.getSchemeSpecificPart();
           i++;
        }
        return addConfParticipants;
    }

    public void performAddConferenceParticipants(List<Uri> participants) {
        Log.v(this, "performAddConferenceParticipants");
        if (mOriginalConnection.getCall() instanceof ImsPhoneCall) {
            ImsPhoneCall imsPhoneCall = (ImsPhoneCall)mOriginalConnection.getCall();
            try {
                imsPhoneCall.getImsCall().inviteParticipants(
                        getAddConferenceParticipants(participants));
            } catch(ImsException e) {
                Log.e(this, e, "failed to add conference participants");
            }
        }
    }

    /**
     * Builds connection capabilities common to all TelephonyConnections. Namely, apply IMS-based
     * capabilities.
     */
    protected int buildConnectionCapabilities() {
        int callCapabilities = 0;
        if (mOriginalConnection != null && mOriginalConnection.isIncoming()) {
            callCapabilities |= CAPABILITY_SPEED_UP_MT_AUDIO;
        }
        if (!shouldTreatAsEmergencyCall() && isImsConnection() && canHoldImsCalls()) {
            callCapabilities |= CAPABILITY_SUPPORT_HOLD;
            if (mIsHoldable && (getState() == STATE_ACTIVE || getState() == STATE_HOLDING)) {
                callCapabilities |= CAPABILITY_HOLD;
            }
        }

        Log.d(this, "buildConnectionCapabilities: isHoldable = "
                + mIsHoldable + " State = " + getState() + " capabilities = " + callCapabilities);

        return callCapabilities;
    }

    protected final void updateConnectionCapabilities() {
        int newCapabilities = buildConnectionCapabilities();

        newCapabilities = applyOriginalConnectionCapabilities(newCapabilities);
        newCapabilities = changeBitmask(newCapabilities, CAPABILITY_CAN_PAUSE_VIDEO,
                mIsVideoPauseSupported && isVideoCapable());
        newCapabilities = changeBitmask(newCapabilities, CAPABILITY_CAN_PULL_CALL,
                isExternalConnection() && isPullable());
        newCapabilities = applyConferenceTerminationCapabilities(newCapabilities);
        newCapabilities = changeBitmask(newCapabilities, CAPABILITY_SUPPORT_DEFLECT,
                isImsConnection() && canDeflectImsCalls());

        newCapabilities = applyAddParticipantCapabilities(newCapabilities);
        newCapabilities = changeBitmask(newCapabilities, CAPABILITY_TRANSFER_CONSULTATIVE,
                isImsConnection() && canConsultativeTransfer());
        newCapabilities = changeBitmask(newCapabilities, CAPABILITY_TRANSFER,
                isImsConnection() && canTransferToNumber());

        if (getConnectionCapabilities() != newCapabilities) {
            setConnectionCapabilities(newCapabilities);
            notifyConnectionCapabilitiesChanged(newCapabilities);
        }
    }

    protected int buildConnectionProperties() {
        int connectionProperties = 0;

        // If the phone is in ECM mode, mark the call to indicate that the callback number should be
        // shown.
        Phone phone = getPhone();
        if (phone != null && phone.isInEcm()) {
            connectionProperties |= PROPERTY_EMERGENCY_CALLBACK_MODE;
        }

        return connectionProperties;
    }

    /**
     * Updates the properties of the connection.
     */
    protected final void updateConnectionProperties() {
        int newProperties = buildConnectionProperties();

        newProperties = changeBitmask(newProperties, PROPERTY_HIGH_DEF_AUDIO,
                hasHighDefAudioProperty());
        newProperties = changeBitmask(newProperties, PROPERTY_WIFI, isWifi());
        newProperties = changeBitmask(newProperties, PROPERTY_IS_EXTERNAL_CALL,
                isExternalConnection());
        newProperties = changeBitmask(newProperties, PROPERTY_HAS_CDMA_VOICE_PRIVACY,
                mIsCdmaVoicePrivacyEnabled);
        newProperties = changeBitmask(newProperties, PROPERTY_ASSISTED_DIALING,
                mIsUsingAssistedDialing);
        newProperties = changeBitmask(newProperties, PROPERTY_IS_RTT, isRtt());
        newProperties = changeBitmask(newProperties, PROPERTY_NETWORK_IDENTIFIED_EMERGENCY_CALL,
                isNetworkIdentifiedEmergencyCall());
        newProperties = changeBitmask(newProperties, PROPERTY_IS_ADHOC_CONFERENCE,
                isAdhocConferenceCall());

        if (getConnectionProperties() != newProperties) {
            setTelephonyConnectionProperties(newProperties);
        }
    }

    public void setTelephonyConnectionProperties(int newProperties) {
        setConnectionProperties(newProperties);
        notifyConnectionPropertiesChanged(newProperties);
    }

    protected final void updateAddress() {
        updateConnectionCapabilities();
        updateConnectionProperties();
        if (mOriginalConnection != null) {
            Uri address;
            if (isShowingOriginalDialString()
                    && mOriginalConnection.getOrigDialString() != null) {
                address = getAddressFromNumber(mOriginalConnection.getOrigDialString());
            } else if (isNeededToFormatIncomingNumberForJp()) {
                address = getAddressFromNumber(
                        formatIncomingNumberForJp(mOriginalConnection.getAddress()));
            } else {
                address = getAddressFromNumber(mOriginalConnection.getAddress());
            }
            int presentation = mOriginalConnection.getNumberPresentation();
            if (!Objects.equals(address, getAddress()) ||
                    presentation != getAddressPresentation()) {
                Log.v(this, "updateAddress, address changed");
                if ((getConnectionProperties() & PROPERTY_IS_DOWNGRADED_CONFERENCE) != 0) {
                    address = null;
                }
                setAddress(address, presentation);
            }

            String name = filterCnapName(mOriginalConnection.getCnapName());
            int namePresentation = mOriginalConnection.getCnapNamePresentation();
            if (!Objects.equals(name, getCallerDisplayName()) ||
                    namePresentation != getCallerDisplayNamePresentation()) {
                Log.v(this, "updateAddress, caller display name changed");
                setCallerDisplayName(name, namePresentation);
            }

            if (PhoneNumberUtils.isEmergencyNumber(mOriginalConnection.getAddress())) {
                mTreatAsEmergencyCall = true;
            }

            // Changing the address of the connection can change whether it is an emergency call or
            // not, which can impact whether it can be part of a conference.
            refreshConferenceSupported();
        }
    }

    void onRemovedFromCallService() {
        // Subclass can override this to do cleanup.
    }

    void setOriginalConnection(com.android.internal.telephony.Connection originalConnection) {
        Log.v(this, "new TelephonyConnection, originalConnection: " + originalConnection);
        if (mOriginalConnection != null && originalConnection != null
               && !originalConnection.isIncoming()
               && originalConnection.getOrigDialString() == null
               && isShowingOriginalDialString()) {
            Log.i(this, "new original dial string is null, convert to: "
                   +  mOriginalConnection.getOrigDialString());
            originalConnection.restoreDialedNumberAfterConversion(
                    mOriginalConnection.getOrigDialString());
        }

        clearOriginalConnection();
        mOriginalConnectionExtras.clear();
        mOriginalConnection = originalConnection;
        mOriginalConnection.setTelecomCallId(getTelecomCallId());
        if (getPhone() != null) {
            getPhone().registerForPreciseCallStateChanged(
                    mHandler, MSG_PRECISE_CALL_STATE_CHANGED, null);
            getPhone().registerForHandoverStateChanged(
                    mHandler, MSG_HANDOVER_STATE_CHANGED, null);
            getPhone().registerForRedialConnectionChanged(
                    mHandler, MSG_REDIAL_CONNECTION_CHANGED, null);
            getPhone().registerForRingbackTone(mHandler, MSG_RINGBACK_TONE, null);
            getPhone().registerForSuppServiceNotification(mHandler, MSG_SUPP_SERVICE_NOTIFY, null);
            getPhone().registerForOnHoldTone(mHandler, MSG_ON_HOLD_TONE, null);
            getPhone().registerForInCallVoicePrivacyOn(mHandler, MSG_CDMA_VOICE_PRIVACY_ON, null);
            getPhone().registerForInCallVoicePrivacyOff(mHandler, MSG_CDMA_VOICE_PRIVACY_OFF, null);
        }
        mOriginalConnection.addPostDialListener(mPostDialListener);
        mOriginalConnection.addListener(mOriginalConnectionListener);

        // Set video state and capabilities
        setTelephonyVideoState(mOriginalConnection.getVideoState());
        setOriginalConnectionCapabilities(mOriginalConnection.getConnectionCapabilities());
        setIsNetworkIdentifiedEmergencyCall(mOriginalConnection.isNetworkIdentifiedEmergencyCall());
        setIsAdhocConferenceCall(mOriginalConnection.isAdhocConference());
        setAudioModeIsVoip(mOriginalConnection.getAudioModeIsVoip());
        setTelephonyVideoProvider(mOriginalConnection.getVideoProvider());
        setAudioQuality(mOriginalConnection.getAudioQuality());
        setTechnologyTypeExtra();

        setCallRadioTech(mOriginalConnection.getCallRadioTech());

        // Post update of extras to the handler; extras are updated via the handler to ensure thread
        // safety. The Extras Bundle is cloned in case the original extras are modified while they
        // are being added to mOriginalConnectionExtras in updateExtras.
        Bundle connExtras = mOriginalConnection.getConnectionExtras();
            mHandler.obtainMessage(MSG_CONNECTION_EXTRAS_CHANGED, connExtras == null ? null :
                    new Bundle(connExtras)).sendToTarget();

        if (PhoneNumberUtils.isEmergencyNumber(mOriginalConnection.getAddress())) {
            mTreatAsEmergencyCall = true;
        }
        // Propagate VERSTAT for IMS calls.
        setCallerNumberVerificationStatus(mOriginalConnection.getNumberVerificationStatus());

        Bundle extrasToPut = new Bundle();
        List<String> extrasToRemove = new ArrayList<>();

        if (isImsConnection()) {
            mWasImsConnection = true;
        } else {
            extrasToRemove.add(QtiImsExtUtils.QTI_IMS_PHONE_ID_EXTRA_KEY);
            extrasToRemove.add(QtiImsExtUtils.EXTRA_TIR_OVERWRITE_ALLOWED);
            extrasToRemove.add(QtiCallConstants.ORIENTATION_MODE_EXTRA_KEY);
        }

        mIsMultiParty = mOriginalConnection.isMultiparty();

        if (mOriginalConnection.isActiveCallDisconnectedOnAnswer()) {
            extrasToPut.putBoolean(Connection.EXTRA_ANSWERING_DROPS_FG_CALL, true);
        } else {
            extrasToRemove.add(Connection.EXTRA_ANSWERING_DROPS_FG_CALL);
        }

        if (shouldSetDisableAddCallExtra()) {
            extrasToPut.putBoolean(Connection.EXTRA_DISABLE_ADD_CALL, true);
        } else {
            extrasToRemove.add(Connection.EXTRA_DISABLE_ADD_CALL);
        }
        putTelephonyExtras(extrasToPut);
        removeTelephonyExtras(extrasToRemove);

        // updateState can set mOriginalConnection to null if its state is DISCONNECTED, so this
        // should be executed *after* the above setters have run.
        updateState();
        if (mOriginalConnection == null) {
            Log.w(this, "original Connection was nulled out as part of setOriginalConnection. " +
                    originalConnection);
        }

        fireOnOriginalConnectionConfigured();
    }

    /**
     * Filters the CNAP name to not include a list of names that are unhelpful to the user for
     * Caller ID purposes.
     */
    private String filterCnapName(final String cnapName) {
        if (cnapName == null) {
            return null;
        }
        PersistableBundle carrierConfig = getCarrierConfig();
        String[] filteredCnapNames = null;
        if (carrierConfig != null) {
            filteredCnapNames = carrierConfig.getStringArray(
                    CarrierConfigManager.KEY_FILTERED_CNAP_NAMES_STRING_ARRAY);
        }
        if (filteredCnapNames != null) {
            long cnapNameMatches = Arrays.asList(filteredCnapNames)
                    .stream()
                    .filter(filteredCnapName -> filteredCnapName.equals(cnapName.toUpperCase()))
                    .count();
            if (cnapNameMatches > 0) {
                Log.i(this, "filterCnapName: Filtered CNAP Name: " + cnapName);
                return "";
            }
        }
        return cnapName;
    }

    /**
     * Sets the EXTRA_CALL_TECHNOLOGY_TYPE extra on the connection to report back to Telecom.
     */
    private void setTechnologyTypeExtra() {
        if (getPhone() != null) {
            Bundle newExtras = getExtras();
            if (newExtras == null) {
                newExtras = new Bundle();
            }
            newExtras.putInt(TelecomManager.EXTRA_CALL_TECHNOLOGY_TYPE, getPhone().getPhoneType());
            putTelephonyExtras(newExtras);
        }
    }

    private void refreshHoldSupported() {
       if (mOriginalConnection == null) {
           Log.w(this, "refreshHoldSupported org conn is null");
           return;
       }

       if (!mOriginalConnection.shouldAllowHoldingVideoCall() && canHoldImsCalls() !=
               ((getConnectionCapabilities() & (CAPABILITY_HOLD | CAPABILITY_SUPPORT_HOLD)) != 0)) {
           updateConnectionCapabilities();
       }
    }

    private void refreshDisableAddCall() {
        if (shouldSetDisableAddCallExtra()) {
            Bundle newExtras = getExtras();
            if (newExtras == null) {
                newExtras = new Bundle();
            }
            newExtras.putBoolean(Connection.EXTRA_DISABLE_ADD_CALL, true);
            putTelephonyExtras(newExtras);
        } else {
            removeExtras(Connection.EXTRA_DISABLE_ADD_CALL);
        }
    }

    private void refreshCodecType() {
        Bundle newExtras = getExtras();
        if (newExtras == null) {
            newExtras = new Bundle();
        }
        int newCodecType;
        if (isImsConnection()) {
            newCodecType = transformCodec(getOriginalConnection().getAudioCodec());
        } else {
            // For SRVCC, report AUDIO_CODEC_NONE.
            newCodecType = Connection.AUDIO_CODEC_NONE;
        }
        int oldCodecType = newExtras.getInt(Connection.EXTRA_AUDIO_CODEC,
                Connection.AUDIO_CODEC_NONE);
        if (newCodecType != oldCodecType) {
            newExtras.putInt(Connection.EXTRA_AUDIO_CODEC, newCodecType);
            putTelephonyExtras(newExtras);
        }
    }

    private int transformCodec(int codec) {
        switch (codec) {
            case ImsStreamMediaProfile.AUDIO_QUALITY_NONE:
                return Connection.AUDIO_CODEC_NONE;
            case ImsStreamMediaProfile.AUDIO_QUALITY_AMR:
                return Connection.AUDIO_CODEC_AMR;
            case ImsStreamMediaProfile.AUDIO_QUALITY_AMR_WB:
                return Connection.AUDIO_CODEC_AMR_WB;
            case ImsStreamMediaProfile.AUDIO_QUALITY_QCELP13K:
                return Connection.AUDIO_CODEC_QCELP13K;
            case ImsStreamMediaProfile.AUDIO_QUALITY_EVRC:
                return Connection.AUDIO_CODEC_EVRC;
            case ImsStreamMediaProfile.AUDIO_QUALITY_EVRC_B:
                return Connection.AUDIO_CODEC_EVRC_B;
            case ImsStreamMediaProfile.AUDIO_QUALITY_EVRC_WB:
                return Connection.AUDIO_CODEC_EVRC_WB;
            case ImsStreamMediaProfile.AUDIO_QUALITY_EVRC_NW:
                return Connection.AUDIO_CODEC_EVRC_NW;
            case ImsStreamMediaProfile.AUDIO_QUALITY_GSM_EFR:
                return Connection.AUDIO_CODEC_GSM_EFR;
            case ImsStreamMediaProfile.AUDIO_QUALITY_GSM_FR:
                return Connection.AUDIO_CODEC_GSM_FR;
            case ImsStreamMediaProfile.AUDIO_QUALITY_GSM_HR:
                return Connection.AUDIO_CODEC_GSM_HR;
            case ImsStreamMediaProfile.AUDIO_QUALITY_G711U:
                return Connection.AUDIO_CODEC_G711U;
            case ImsStreamMediaProfile.AUDIO_QUALITY_G723:
                return Connection.AUDIO_CODEC_G723;
            case ImsStreamMediaProfile.AUDIO_QUALITY_G711A:
                return Connection.AUDIO_CODEC_G711A;
            case ImsStreamMediaProfile.AUDIO_QUALITY_G722:
                return Connection.AUDIO_CODEC_G722;
            case ImsStreamMediaProfile.AUDIO_QUALITY_G711AB:
                return Connection.AUDIO_CODEC_G711AB;
            case ImsStreamMediaProfile.AUDIO_QUALITY_G729:
                return Connection.AUDIO_CODEC_G729;
            case ImsStreamMediaProfile.AUDIO_QUALITY_EVS_NB:
                return Connection.AUDIO_CODEC_EVS_NB;
            case ImsStreamMediaProfile.AUDIO_QUALITY_EVS_WB:
                return Connection.AUDIO_CODEC_EVS_WB;
            case ImsStreamMediaProfile.AUDIO_QUALITY_EVS_SWB:
                return Connection.AUDIO_CODEC_EVS_SWB;
            case ImsStreamMediaProfile.AUDIO_QUALITY_EVS_FB:
                return Connection.AUDIO_CODEC_EVS_FB;
            default:
                return Connection.AUDIO_CODEC_NONE;
        }
    }

    private boolean shouldSetDisableAddCallExtra() {
        if (mOriginalConnection == null) {
            return false;
        }
        boolean carrierShouldAllowAddCall = mOriginalConnection.shouldAllowAddCallDuringVideoCall();
        if (carrierShouldAllowAddCall) {
            return false;
        }
        Phone phone = getPhone();
        if (phone == null) {
            return false;
        }
        boolean isCurrentVideoCall = false;
        boolean wasVideoCall = false;
        boolean isVowifiEnabled = false;
        if (phone instanceof ImsPhone) {
            ImsPhone imsPhone = (ImsPhone) phone;
            ImsCall call = null;
            if (imsPhone.getForegroundCall() != null
                    && imsPhone.getForegroundCall().getImsCall() != null) {
                call = imsPhone.getForegroundCall().getImsCall();
            } else if (imsPhone.getBackgroundCall() != null
                    && imsPhone.getBackgroundCall().getImsCall() != null) {
                call = imsPhone.getBackgroundCall().getImsCall();
            } else if (imsPhone.getRingingCall() != null
                    && imsPhone.getRingingCall().getImsCall() != null) {
                call = imsPhone.getRingingCall().getImsCall();
            }
            if (call != null) {
                isCurrentVideoCall = call.isVideoCall();
                wasVideoCall = call.wasVideoCall();
            }

            isVowifiEnabled = ImsUtil.isWfcEnabled(phone.getContext(), phone.getPhoneId());
        }

        if (isCurrentVideoCall) {
            return true;
        } else if (wasVideoCall && isWifi() && !isVowifiEnabled) {
            return true;
        }
        return false;
    }

    private boolean hasHighDefAudioProperty() {
        if (!mHasHighDefAudio) {
            return false;
        }

        boolean isVideoCall = VideoProfile.isVideo(getVideoState());

        PersistableBundle b = getCarrierConfig();
        boolean canWifiCallsBeHdAudio =
                b != null && b.getBoolean(CarrierConfigManager.KEY_WIFI_CALLS_CAN_BE_HD_AUDIO);
        boolean canVideoCallsBeHdAudio =
                b != null && b.getBoolean(CarrierConfigManager.KEY_VIDEO_CALLS_CAN_BE_HD_AUDIO);
        boolean canGsmCdmaCallsBeHdAudio =
                b != null && b.getBoolean(CarrierConfigManager.KEY_GSM_CDMA_CALLS_CAN_BE_HD_AUDIO);
        boolean shouldDisplayHdAudio =
                b != null && b.getBoolean(CarrierConfigManager.KEY_DISPLAY_HD_AUDIO_PROPERTY_BOOL);

        if (!shouldDisplayHdAudio) {
            return false;
        }

        if (isGsmCdmaConnection() && !canGsmCdmaCallsBeHdAudio) {
            return false;
        }

        if (isVideoCall && !canVideoCallsBeHdAudio) {
            return false;
        }

        if (isWifi() && !canWifiCallsBeHdAudio) {
            return false;
        }

        return true;
    }

    /**
     * @return The address's to which this Connection is currently communicating.
     */
    public final @Nullable List<Uri> getParticipants() {
        return mParticipants;
    }

    /**
     * Sets the value of the {@link #getParticipants()} property.
     *
     * @param address The participant address's.
     */
    public final void setParticipants(@Nullable List<Uri> address) {
        mParticipants = address;
    }

    /**
     * @return true if connection is adhocConference call else false.
     */
    public final boolean isAdhocConferenceCall() {
        return mIsAdhocConferenceCall;
    }

    /**
     * Sets the value of the {@link #isAdhocConferenceCall()} property.
     *
     * @param isAdhocConferenceCall represents if the call is adhoc conference call or not.
     */
    public void setIsAdhocConferenceCall(boolean isAdhocConferenceCall) {
        mIsAdhocConferenceCall = isAdhocConferenceCall;
        updateConnectionProperties();
    }

    private boolean canHoldImsCalls() {
        PersistableBundle b = getCarrierConfig();
        // Return true if the CarrierConfig is unavailable
        return (!doesDeviceRespectHoldCarrierConfig() || b == null ||
                b.getBoolean(CarrierConfigManager.KEY_ALLOW_HOLD_IN_IMS_CALL_BOOL)) &&
                ((mOriginalConnection != null && mOriginalConnection.shouldAllowHoldingVideoCall())
                || !VideoProfile.isVideo(getVideoState()));
    }

    private boolean isConferenceHosted() {
        boolean isHosted = false;
        if (getTelephonyConnectionService() != null) {
            for (Conference current : getTelephonyConnectionService().getAllConferences()) {
                if (current instanceof ImsConference) {
                    ImsConference other = (ImsConference) current;
                    if (getState() == current.getState()) {
                        continue;
                    }
                    if (other.isConferenceHost()) {
                        isHosted = true;
                        break;
                    }
                }
            }
        }
        return isHosted;
    }

    private boolean isAddParticipantCapable() {
        // not add participant capable for non ims phones
        if (getPhone() == null || getPhone().getPhoneType() != PhoneConstants.PHONE_TYPE_IMS) {
            return false;
        }

        if (!getCarrierConfig()
                .getBoolean(CarrierConfigManager.KEY_SUPPORT_ADD_CONFERENCE_PARTICIPANTS_BOOL)) {
            return false;
        }

        boolean isCapable = !mTreatAsEmergencyCall && (mConnectionState == Call.State.ACTIVE ||
                mConnectionState == Call.State.HOLDING);

        // add participant capable if current connection is a host connection or
        // if conference is not hosted on the device
        isCapable = isCapable && ((mOriginalConnection != null &&
                mOriginalConnection.isConferenceHost()) ||
                !isConferenceHosted());

        /**
          * For individual IMS calls, if the extra for remote conference support is
          *     - indicated, then consider the same for add participant capability
          *     - not indicated, then the add participant capability is same as before.
          */
        if (isCapable && (mOriginalConnection != null) && !mIsMultiParty) {
            isCapable = mOriginalConnectionExtras.getBoolean(
                    ImsCallProfile.EXTRA_CONFERENCE_AVAIL, isCapable);
        }
        return isCapable;
    }

    /**
     * Applies the add participant capabilities to the {@code CallCapabilities} bit-mask.
     *
     * @param callCapabilities The {@code CallCapabilities} bit-mask.
     * @return The capabilities with the add participant capabilities applied.
     */
    private int applyAddParticipantCapabilities(int callCapabilities) {
        int currentCapabilities = callCapabilities;
        if (isAddParticipantCapable()) {
            currentCapabilities = changeBitmask(currentCapabilities,
                    Connection.CAPABILITY_ADD_PARTICIPANT, true);
        } else {
            currentCapabilities = changeBitmask(currentCapabilities,
                    Connection.CAPABILITY_ADD_PARTICIPANT, false);
        }
        return currentCapabilities;
    }

    @VisibleForTesting
    public PersistableBundle getCarrierConfig() {
        Phone phone = getPhone();
        if (phone == null) {
            return null;
        }
        return PhoneGlobals.getInstance().getCarrierConfigForSubId(phone.getSubId());
    }

    private boolean canDeflectImsCalls() {
        PersistableBundle b = getCarrierConfig();
        // Return false if the CarrierConfig is unavailable
        if (b != null) {
            return b.getBoolean(
                    CarrierConfigManager.KEY_CARRIER_ALLOW_DEFLECT_IMS_CALL_BOOL) &&
                    isValidRingingCall();
        }
        return false;
    }

    private boolean isCallTransferSupported() {
        PersistableBundle b = getCarrierConfig();
        // Return false if the CarrierConfig is unavailable
        if (b != null) {
            return b.getBoolean(CarrierConfigManager.KEY_CARRIER_ALLOW_TRANSFER_IMS_CALL_BOOL);
        }
        return false;
    }

    private boolean canTransfer(TelephonyConnection c) {
        com.android.internal.telephony.Connection connection = c.getOriginalConnection();
        return (connection != null && !connection.isMultiparty()
                && (c.getState() == STATE_ACTIVE || c.getState() == STATE_HOLDING));
    }

    private boolean canTransferToNumber() {
        if (!isCallTransferSupported()) {
            return false;
        }
        return canTransfer(this);
    }

    private boolean canConsultativeTransfer() {
        if (!isCallTransferSupported()) {
            return false;
        }
        if (!canTransfer(this)) {
            return false;
        }
        boolean canConsultativeTransfer = false;
        if (getTelephonyConnectionService() != null) {
            for (Connection current : getTelephonyConnectionService().getAllConnections()) {
                if (current != this && current instanceof TelephonyConnection) {
                    TelephonyConnection other = (TelephonyConnection) current;
                    if (canTransfer(other)) {
                        canConsultativeTransfer = true;
                        break;
                    }
                }
            }
        }
        return canConsultativeTransfer;
    }

    /**
     * Determines if the device will respect the value of the
     * {@link CarrierConfigManager#KEY_ALLOW_HOLD_IN_IMS_CALL_BOOL} configuration option.
     *
     * @return {@code false} if the device always supports holding IMS calls, {@code true} if it
     *      will use {@link CarrierConfigManager#KEY_ALLOW_HOLD_IN_IMS_CALL_BOOL} to determine if
     *      hold is supported.
     */
    private boolean doesDeviceRespectHoldCarrierConfig() {
        Phone phone = getPhone();
        if (phone == null) {
            return true;
        }
        return phone.getContext().getResources().getBoolean(
                com.android.internal.R.bool.config_device_respects_hold_carrier_config);
    }

    /**
     * Whether the connection should be treated as an emergency.
     * @return {@code true} if the connection should be treated as an emergency call based
     * on the number dialed, {@code false} otherwise.
     */
    protected boolean shouldTreatAsEmergencyCall() {
        return mTreatAsEmergencyCall;
    }

    /**
     * Un-sets the underlying radio connection.
     */
    void clearOriginalConnection() {
        if (mOriginalConnection != null) {
            if (getPhone() != null) {
                getPhone().unregisterForPreciseCallStateChanged(mHandler);
                getPhone().unregisterForRingbackTone(mHandler);
                getPhone().unregisterForHandoverStateChanged(mHandler);
                getPhone().unregisterForRedialConnectionChanged(mHandler);
                getPhone().unregisterForDisconnect(mHandler);
                getPhone().unregisterForSuppServiceNotification(mHandler);
                getPhone().unregisterForOnHoldTone(mHandler);
                getPhone().unregisterForInCallVoicePrivacyOn(mHandler);
                getPhone().unregisterForInCallVoicePrivacyOff(mHandler);
            }
            mOriginalConnection.removePostDialListener(mPostDialListener);
            mOriginalConnection.removeListener(mOriginalConnectionListener);
            mOriginalConnection = null;
        }
    }

    protected void hangup(int telephonyDisconnectCode) {
        if (mOriginalConnection != null) {
            if (mHangupDisconnectCause != DisconnectCause.NOT_VALID) {
                Log.i(this, "hangup already called once");
                return;
            }
            mHangupDisconnectCause = telephonyDisconnectCode;
            try {
                // Hanging up a ringing call requires that we invoke call.hangup() as opposed to
                // connection.hangup(). Without this change, the party originating the call
                // will not get sent to voicemail if the user opts to reject the call.
                if (isValidRingingCall()) {
                    Call call = getCall();
                    if (call != null) {
                        call.hangup();
                    } else {
                        Log.w(this, "Attempting to hangup a connection without backing call.");
                    }
                } else {
                    // We still prefer to call connection.hangup() for non-ringing calls
                    // in order to support hanging-up specific calls within a conference call.
                    // If we invoked call.hangup() while in a conference, we would end up
                    // hanging up the entire conference call instead of the specific connection.
                    mOriginalConnection.hangup();
                }
            } catch (CallStateException e) {
                Log.e(this, e, "Call to Connection.hangup failed with exception");
            }
        } else {
            if (getState() == STATE_DISCONNECTED) {
                Log.i(this, "hangup called on an already disconnected call!");
                close();
            } else {
                // There are a few cases where mOriginalConnection has not been set yet. For
                // example, when the radio has to be turned on to make an emergency call,
                // mOriginalConnection could not be set for many seconds.
                setTelephonyConnectionDisconnected(DisconnectCauseUtil.toTelecomDisconnectCause(
                        android.telephony.DisconnectCause.LOCAL,
                        "Local Disconnect before connection established."));
                close();
            }
        }
    }

    protected void reject(@android.telecom.Call.RejectReason int rejectReason) {
        if (mOriginalConnection != null) {
            mHangupDisconnectCause = android.telephony.DisconnectCause.INCOMING_REJECTED;
            try {
                // Hanging up a ringing call requires that we invoke call.hangup() as opposed to
                // connection.hangup(). Without this change, the party originating the call
                // will not get sent to voicemail if the user opts to reject the call.
                if (isValidRingingCall()) {
                    Call call = getCall();
                    if (call != null) {
                        call.hangup(rejectReason);
                    } else {
                        Log.w(this, "Attempting to hangup a connection without backing call.");
                    }
                } else {
                    // We still prefer to call connection.hangup() for non-ringing calls
                    // in order to support hanging-up specific calls within a conference call.
                    // If we invoked call.hangup() while in a conference, we would end up
                    // hanging up the entire conference call instead of the specific connection.
                    mOriginalConnection.hangup();
                }
            } catch (CallStateException e) {
                Log.e(this, e, "Call to Connection.hangup failed with exception");
            }
        } else {
            if (getState() == STATE_DISCONNECTED) {
                Log.i(this, "hangup called on an already disconnected call!");
                close();
            } else {
                // There are a few cases where mOriginalConnection has not been set yet. For
                // example, when the radio has to be turned on to make an emergency call,
                // mOriginalConnection could not be set for many seconds.
                setTelephonyConnectionDisconnected(DisconnectCauseUtil.toTelecomDisconnectCause(
                        android.telephony.DisconnectCause.LOCAL,
                        "Local Disconnect before connection established."));
                close();
            }
        }
    }

    com.android.internal.telephony.Connection getOriginalConnection() {
        return mOriginalConnection;
    }

    protected Call getCall() {
        if (mOriginalConnection != null) {
            return mOriginalConnection.getCall();
        }
        return null;
    }

    Phone getPhone() {
        Call call = getCall();
        if (call != null) {
            return call.getPhone();
        }
        return null;
    }

    private boolean hasMultipleTopLevelCalls() {
        int numCalls = 0;
        Phone phone = getPhone();
        if (phone != null) {
            if (!phone.getRingingCall().isIdle()) {
                numCalls++;
            }
            if (!phone.getForegroundCall().isIdle()) {
                numCalls++;
            }
            if (!phone.getBackgroundCall().isIdle()) {
                numCalls++;
            }
        }
        return numCalls > 1;
    }

    private com.android.internal.telephony.Connection getForegroundConnection() {
        if (getPhone() != null) {
            return getPhone().getForegroundCall().getEarliestConnection();
        }
        return null;
    }

     /**
     * Checks for and returns the list of conference participants
     * associated with this connection.
     */
    public List<ConferenceParticipant> getConferenceParticipants() {
        if (mOriginalConnection == null) {
            Log.w(this, "Null mOriginalConnection, cannot get conf participants.");
            return null;
        }
        return mOriginalConnection.getConferenceParticipants();
    }

    /**
     * Checks to see the original connection corresponds to an active incoming call. Returns false
     * if there is no such actual call, or if the associated call is not incoming (See
     * {@link Call.State#isRinging}).
     */
    private boolean isValidRingingCall() {
        if (getPhone() == null) {
            Log.v(this, "isValidRingingCall, phone is null");
            return false;
        }

        Call ringingCall = getPhone().getRingingCall();
        if (!ringingCall.getState().isRinging()) {
            Log.v(this, "isValidRingingCall, ringing call is not in ringing state");
            return false;
        }

        if (ringingCall.getEarliestConnection() != mOriginalConnection) {
            Log.v(this, "isValidRingingCall, ringing call connection does not match");
            return false;
        }

        Log.v(this, "isValidRingingCall, returning true");
        return true;
    }

    // Make sure the extras being passed into this method is a COPY of the original extras Bundle.
    // We do not want the extras to be cleared or modified during mOriginalConnectionExtras.putAll
    // below.
    protected void updateExtras(Bundle extras) {
        if (mOriginalConnection != null) {
            if (extras != null) {
                // Check if extras have changed and need updating.
                if (!areBundlesEqual(mOriginalConnectionExtras, extras)) {
                    if (Log.DEBUG) {
                        Log.d(TelephonyConnection.this, "Updating extras:");
                        for (String key : extras.keySet()) {
                            Object value = extras.get(key);
                            if (value instanceof String) {
                                Log.d(this, "updateExtras Key=" + Rlog.pii(LOG_TAG, key)
                                        + " value=" + Rlog.pii(LOG_TAG, value));
                            }
                        }
                    }
                    mOriginalConnectionExtras.clear();

                    mOriginalConnectionExtras.putAll(extras);

                    // Remap any string extras that have a remapping defined.
                    for (String key : mOriginalConnectionExtras.keySet()) {
                        if (sExtrasMap.containsKey(key)) {
                            String newKey = sExtrasMap.get(key);
                            mOriginalConnectionExtras.putString(newKey, extras.getString(key));
                            mOriginalConnectionExtras.remove(key);
                        }
                    }

                    // Ensure extras are propagated to Telecom.
                    putTelephonyExtras(mOriginalConnectionExtras);
                    // If extras contain Conference support information,
                    // then ensure capabilities are updated and propagated to Telecom.
                    if (mOriginalConnectionExtras.containsKey(
                            ImsCallProfile.EXTRA_CONFERENCE_AVAIL)) {
                        updateConnectionCapabilities();
                    }
                } else {
                    Log.d(this, "Extras update not required");
                }
            } else {
                Log.d(this, "updateExtras extras: " + Rlog.pii(LOG_TAG, extras));
            }
        }
    }

    private static boolean areBundlesEqual(Bundle extras, Bundle newExtras) {
        if (extras == null || newExtras == null) {
            return extras == newExtras;
        }

        if (extras.size() != newExtras.size()) {
            return false;
        }

        for(String key : extras.keySet()) {
            if (key != null) {
                final Object value = extras.get(key);
                final Object newValue = newExtras.get(key);
                if (!Objects.equals(value, newValue)) {
                    return false;
                }
            }
        }
        return true;
    }

    void setStateOverride(Call.State state) {
        mIsStateOverridden = true;
        mConnectionOverriddenState = state;
        // Need to keep track of the original connection's state before override.
        mOriginalConnectionState = mOriginalConnection.getState();
        updateStateInternal();
    }

    void resetStateOverride() {
        mIsStateOverridden = false;
        updateStateInternal();
    }

    void updateStateInternal() {
        if (mOriginalConnection == null) {
            return;
        }
        Call.State newState;
        // If the state is overridden and the state of the original connection hasn't changed since,
        // then we continue in the overridden state, else we go to the original connection's state.
        if (mIsStateOverridden && mOriginalConnectionState == mOriginalConnection.getState()) {
            newState = mConnectionOverriddenState;
        } else {
            newState = mOriginalConnection.getState();
        }
        int cause = mOriginalConnection.getDisconnectCause();
        Log.v(this, "Update state from %s to %s for %s", mConnectionState, newState,
                getTelecomCallId());

        if (mConnectionState != newState) {
            mConnectionState = newState;
            switch (newState) {
                case IDLE:
                    break;
                case ACTIVE:
                    setActiveInternal();
                    break;
                case HOLDING:
                    setTelephonyConnectionOnHold();
                    break;
                case DIALING:
                case ALERTING:
                    if (mOriginalConnection != null && mOriginalConnection.isPulledCall()) {
                        setTelephonyConnectionPulling();
                    } else {
                        setTelephonyConnectionDialing();
                    }
                    break;
                case INCOMING:
                case WAITING:
                    setTelephonyConnectionRinging();
                    break;
                case DISCONNECTED:
                    if (shouldTreatAsEmergencyCall()
                            && (cause
                            == android.telephony.DisconnectCause.EMERGENCY_TEMP_FAILURE
                            || cause
                            == android.telephony.DisconnectCause.EMERGENCY_PERM_FAILURE)) {
                        // We can get into a situation where the radio wants us to redial the
                        // same emergency call on the other available slot. This will not set
                        // the state to disconnected and will instead tell the
                        // TelephonyConnectionService to
                        // create a new originalConnection using the new Slot.
                        fireOnOriginalConnectionRetryDial(cause
                                == android.telephony.DisconnectCause.EMERGENCY_PERM_FAILURE);
                    } else {
                        if (mSsNotification != null) {
                            setTelephonyConnectionDisconnected(
                                    DisconnectCauseUtil.toTelecomDisconnectCause(
                                    mOriginalConnection.getDisconnectCause(),
                                    mOriginalConnection.getVendorDisconnectCause(),
                                    mSsNotification.notificationType,
                                    mSsNotification.code,
                                    getPhone().getPhoneId()));
                            mSsNotification = null;
                            DisconnectCauseUtil.mNotificationCode = 0xFF;
                            DisconnectCauseUtil.mNotificationType = 0xFF;
                        } else {
                            int preciseDisconnectCause = CallFailCause.NOT_VALID;
                            if (mShowPreciseFailedCause) {
                                preciseDisconnectCause =
                                        mOriginalConnection.getPreciseDisconnectCause();
                            }
                            int disconnectCause = mOriginalConnection.getDisconnectCause();
                            if ((mHangupDisconnectCause != DisconnectCause.NOT_VALID)
                                    && (mHangupDisconnectCause != disconnectCause)) {
                                Log.i(LOG_TAG, "setDisconnected: override cause: " + disconnectCause
                                        + " -> " + mHangupDisconnectCause);
                                disconnectCause = mHangupDisconnectCause;
                            }
                            setTelephonyConnectionDisconnected(
                                    DisconnectCauseUtil.toTelecomDisconnectCause(
                                            disconnectCause,
                                            preciseDisconnectCause,
                                            mOriginalConnection.getVendorDisconnectCause(),
                                            getPhone().getPhoneId()));
                        }
                        close();
                    }
                    break;
                case DISCONNECTING:
                    break;
            }
        }
    }

    void updateState() {
        if (mOriginalConnection == null) {
            return;
        }

        updateStateInternal();
        updateStatusHints();
        updateConnectionCapabilities();
        updateConnectionProperties();
        updateAddress();
        updateMultiparty();
        refreshDisableAddCall();
        refreshCodecType();
    }

    /**
     * Checks for changes to the multiparty bit.  If a conference has started, informs listeners.
     */
    private void updateMultiparty() {
        if (mOriginalConnection == null) {
            return;
        }

        if (mIsMultiParty != mOriginalConnection.isMultiparty()) {
            mIsMultiParty = mOriginalConnection.isMultiparty();
            if (mIsMultiParty) {
                notifyConferenceStarted();
            }
        }
    }

    /**
     * Handles a failure when merging calls into a conference.
     * {@link com.android.internal.telephony.Connection.Listener#onConferenceMergedFailed()}
     * listener.
     */
    private void handleConferenceMergeFailed(){
        mHandler.obtainMessage(MSG_CONFERENCE_MERGE_FAILED).sendToTarget();
    }

    /**
     * Handles requests to update the multiparty state received via the
     * {@link com.android.internal.telephony.Connection.Listener#onMultipartyStateChanged(boolean)}
     * listener.
     * <p>
     * Note: We post this to the mHandler to ensure that if a conference must be created as a
     * result of the multiparty state change, the conference creation happens on the correct
     * thread.  This ensures that the thread check in
     * {@link com.android.internal.telephony.Phone#checkCorrectThread(android.os.Handler)}
     * does not fire.
     *
     * @param isMultiParty {@code true} if this connection is multiparty, {@code false} otherwise.
     */
    private void handleMultipartyStateChange(boolean isMultiParty) {
        Log.i(this, "Update multiparty state to %s", isMultiParty ? "Y" : "N");
        mHandler.obtainMessage(MSG_MULTIPARTY_STATE_CHANGED, isMultiParty).sendToTarget();
    }

    private void setActiveInternal() {
        if (getState() == STATE_ACTIVE) {
            Log.w(this, "Should not be called if this is already ACTIVE");
            return;
        }

        // When we set a call to active, we need to make sure that there are no other active
        // calls. However, the ordering of state updates to connections can be non-deterministic
        // since all connections register for state changes on the phone independently.
        // To "optimize", we check here to see if there already exists any active calls.  If so,
        // we issue an update for those calls first to make sure we only have one top-level
        // active call.
        if (getTelephonyConnectionService() != null) {
            for (Connection current : getTelephonyConnectionService().getAllConnections()) {
                if (current != this && current instanceof TelephonyConnection) {
                    TelephonyConnection other = (TelephonyConnection) current;
                    if (other.getState() == STATE_ACTIVE) {
                        other.updateState();
                    }
                }
            }
        }
        setTelephonyConnectionActive();
    }

    public void close() {
        Log.v(this, "close");
        clearOriginalConnection();
        destroy();
        if (mTelephonyConnectionService != null) {
            removeTelephonyConnectionListener(
                    mTelephonyConnectionService.getTelephonyConnectionListener());
        }
        notifyDestroyed();
    }

    /**
     * Determines if the current connection is video capable.
     *
     * A connection is deemed to be video capable if the original connection capabilities state that
     * both local and remote video is supported.
     *
     * @return {@code true} if the connection is video capable, {@code false} otherwise.
     */
    private boolean isVideoCapable() {
        return (mOriginalConnectionCapabilities & Capability.SUPPORTS_VT_LOCAL_BIDIRECTIONAL)
                == Capability.SUPPORTS_VT_LOCAL_BIDIRECTIONAL
                && (mOriginalConnectionCapabilities & Capability.SUPPORTS_VT_REMOTE_BIDIRECTIONAL)
                == Capability.SUPPORTS_VT_REMOTE_BIDIRECTIONAL;
    }

    /**
     * Determines if the current connection is an external connection.
     *
     * A connection is deemed to be external if the original connection capabilities state that it
     * is.
     *
     * @return {@code true} if the connection is external, {@code false} otherwise.
     */
    private boolean isExternalConnection() {
        return (mOriginalConnectionCapabilities
                & Capability.IS_EXTERNAL_CONNECTION) == Capability.IS_EXTERNAL_CONNECTION;
    }

    /**
     * Determines if the current connection has RTT enabled.
     */
    private boolean isRtt() {
        return mOriginalConnection != null
                && mOriginalConnection.getPhoneType() == PhoneConstants.PHONE_TYPE_IMS
                && mOriginalConnection instanceof ImsPhoneConnection
                && ((ImsPhoneConnection) mOriginalConnection).isRttEnabledForCall();
    }

    /**
     * Determines if the current connection is pullable.
     *
     * A connection is deemed to be pullable if the original connection capabilities state that it
     * is.
     *
     * @return {@code true} if the connection is pullable, {@code false} otherwise.
     */
    private boolean isPullable() {
        return (mOriginalConnectionCapabilities & Capability.IS_EXTERNAL_CONNECTION)
                == Capability.IS_EXTERNAL_CONNECTION
                && (mOriginalConnectionCapabilities & Capability.IS_PULLABLE)
                == Capability.IS_PULLABLE;
    }

    /**
     * Sets whether or not CDMA enhanced call privacy is enabled for this connection.
     */
    private void setCdmaVoicePrivacy(boolean isEnabled) {
        if(mIsCdmaVoicePrivacyEnabled != isEnabled) {
            mIsCdmaVoicePrivacyEnabled = isEnabled;
            updateConnectionProperties();
        }
    }

    /**
     * Applies capabilities specific to conferences termination to the
     * {@code ConnectionCapabilities} bit-mask.
     *
     * @param capabilities The {@code ConnectionCapabilities} bit-mask.
     * @return The capabilities with the IMS conference capabilities applied.
     */
    private int applyConferenceTerminationCapabilities(int capabilities) {
        int currentCapabilities = capabilities;

        // An IMS call cannot be individually disconnected or separated from its parent conference.
        // If the call was IMS, even if it hands over to GMS, these capabilities are not supported.
        if (!mWasImsConnection) {
            currentCapabilities |= CAPABILITY_DISCONNECT_FROM_CONFERENCE;
            currentCapabilities |= CAPABILITY_SEPARATE_FROM_CONFERENCE;
        }

        return currentCapabilities;
    }

    /**
     * Stores the new original connection capabilities, and applies them to the current connection,
     * notifying any listeners as necessary.
     *
     * @param connectionCapabilities The original connection capabilties.
     */
    public void setOriginalConnectionCapabilities(int connectionCapabilities) {
        mOriginalConnectionCapabilities = connectionCapabilities;
        updateConnectionCapabilities();
        updateConnectionProperties();
    }

    /**
     * Called to apply the capabilities present in the {@link #mOriginalConnection} to this
     * {@link Connection}.  Provides a mapping between the capabilities present in the original
     * connection (see {@link com.android.internal.telephony.Connection.Capability}) and those in
     * this {@link Connection}.
     *
     * @param capabilities The capabilities bitmask from the {@link Connection}.
     * @return the capabilities bitmask with the original connection capabilities remapped and
     *      applied.
     */
    public int applyOriginalConnectionCapabilities(int capabilities) {
        // We only support downgrading to audio if both the remote and local side support
        // downgrading to audio.
        int supportsDowngrade = Capability.SUPPORTS_DOWNGRADE_TO_VOICE_LOCAL
                | Capability.SUPPORTS_DOWNGRADE_TO_VOICE_REMOTE;
        boolean supportsDowngradeToAudio =
                (mOriginalConnectionCapabilities & supportsDowngrade) == supportsDowngrade;
        capabilities = changeBitmask(capabilities,
                CAPABILITY_CANNOT_DOWNGRADE_VIDEO_TO_AUDIO, !supportsDowngradeToAudio);

        capabilities = changeBitmask(capabilities, CAPABILITY_SUPPORTS_VT_REMOTE_BIDIRECTIONAL,
                (mOriginalConnectionCapabilities & Capability.SUPPORTS_VT_REMOTE_BIDIRECTIONAL)
                        == Capability.SUPPORTS_VT_REMOTE_BIDIRECTIONAL);

        boolean isLocalVideoSupported = (mOriginalConnectionCapabilities
                & Capability.SUPPORTS_VT_LOCAL_BIDIRECTIONAL)
                == Capability.SUPPORTS_VT_LOCAL_BIDIRECTIONAL && !mIsTtyEnabled;
        capabilities = changeBitmask(capabilities, CAPABILITY_SUPPORTS_VT_LOCAL_BIDIRECTIONAL,
                isLocalVideoSupported);

        capabilities = changeBitmask(capabilities, CAPABILITY_SUPPORTS_RTT_REMOTE,
                (mOriginalConnectionCapabilities & Capability.SUPPORTS_RTT_REMOTE)
                        == Capability.SUPPORTS_RTT_REMOTE);

        return capabilities;
    }

    /**
     * Whether the call is using wifi.
     */
    boolean isWifi() {
        return getCallRadioTech() == ServiceState.RIL_RADIO_TECHNOLOGY_IWLAN;
    }

    /**
     * Sets whether this call has been identified by the network as an emergency call.
     * @param isNetworkIdentifiedEmergencyCall {@code true} if the network has identified this call
     * as an emergency call, {@code false} otherwise.
     */
    public void setIsNetworkIdentifiedEmergencyCall(boolean isNetworkIdentifiedEmergencyCall) {
        Log.d(this, "setIsNetworkIdentifiedEmergencyCall; callId=%s, "
                + "isNetworkIdentifiedEmergencyCall=%b", getTelecomCallId(),
                isNetworkIdentifiedEmergencyCall);
        mIsNetworkIdentifiedEmergencyCall = isNetworkIdentifiedEmergencyCall;
        updateConnectionProperties();
    }

    /**
     * @return {@code true} if the network has identified this call as an emergency call,
     * {@code false} otherwise.
     */
    public boolean isNetworkIdentifiedEmergencyCall() {
        return mIsNetworkIdentifiedEmergencyCall;
    }

    /**
     * @return {@code true} if this is an outgoing call, {@code false} otherwise.
     */
    public boolean isOutgoingCall() {
        return getCallDirection() == android.telecom.Call.Details.DIRECTION_OUTGOING;
    }

    /**
     * Sets the current call audio quality. Used during rebuild of the properties
     * to set or unset the {@link Connection#PROPERTY_HIGH_DEF_AUDIO} property.
     *
     * @param audioQuality The audio quality.
     */
    public void setAudioQuality(int audioQuality) {
        mHasHighDefAudio = audioQuality ==
                com.android.internal.telephony.Connection.AUDIO_QUALITY_HIGH_DEFINITION;
        updateConnectionProperties();
    }

    void resetStateForConference() {
        if (getState() == Connection.STATE_HOLDING) {
            resetStateOverride();
        }
    }

    boolean setHoldingForConference() {
        if (getState() == Connection.STATE_ACTIVE) {
            setStateOverride(Call.State.HOLDING);
            return true;
        }
        return false;
    }

    public void setRttTextStream(RttTextStream s) {
        mRttTextStream = s;
    }

    public RttTextStream getRttTextStream() {
        return mRttTextStream;
    }

    /**
     * For video calls, sets whether this connection supports pausing the outgoing video for the
     * call using the {@link android.telecom.VideoProfile#STATE_PAUSED} VideoState.
     *
     * @param isVideoPauseSupported {@code true} if pause state supported, {@code false} otherwise.
     */
    public void setVideoPauseSupported(boolean isVideoPauseSupported) {
        mIsVideoPauseSupported = isVideoPauseSupported;
    }

    /**
     * @return {@code true} if this connection supports pausing the outgoing video using the
     * {@link android.telecom.VideoProfile#STATE_PAUSED} VideoState.
     */
    public boolean getVideoPauseSupported() {
        return mIsVideoPauseSupported;
    }

    /**
     * Sets whether this connection supports conference calling.
     * @param isConferenceSupported {@code true} if conference calling is supported by this
     *                                         connection, {@code false} otherwise.
     */
    public void setConferenceSupported(boolean isConferenceSupported) {
        mIsConferenceSupported = isConferenceSupported;
    }

    /**
     * @return {@code true} if this connection supports merging calls into a conference.
     */
    public boolean isConferenceSupported() {
        return mIsConferenceSupported;
    }

    /**
     * Sets whether managing conference call is supported after this connection being a part of a
     * Ims conference.
     *
     * @param isManageImsConferenceCallSupported {@code true} if manage conference calling is
     *        supported after this connection being a part of a IMS conference,
     *        {@code false} otherwise.
     */
    public void setManageImsConferenceCallSupported(boolean isManageImsConferenceCallSupported) {
        mIsManageImsConferenceCallSupported = isManageImsConferenceCallSupported;
    }

    /**
     * @return {@code true} if manage conference calling is supported after this connection being a
     * part of a IMS conference.
     */
    public boolean isManageImsConferenceCallSupported() {
        return mIsManageImsConferenceCallSupported;
    }

    /**
     * Sets whether this connection supports showing precise call disconnect cause.
     * @param showPreciseFailedCause  {@code true} if showing precise call
     * disconnect cause is supported by this connection, {@code false} otherwise.
     */
    public void setShowPreciseFailedCause(boolean showPreciseFailedCause) {
        mShowPreciseFailedCause = showPreciseFailedCause;
    }

    /**
     * Sets whether TTY is enabled or not.
     * @param isTtyEnabled
     */
    public void setTtyEnabled(boolean isTtyEnabled) {
        mIsTtyEnabled = isTtyEnabled;
        updateConnectionCapabilities();
    }

    /**
     * Whether the original connection is an IMS connection.
     * @return {@code True} if the original connection is an IMS connection, {@code false}
     *     otherwise.
     */
    protected boolean isImsConnection() {
        com.android.internal.telephony.Connection originalConnection = getOriginalConnection();
        return originalConnection != null &&
                originalConnection.getPhoneType() == PhoneConstants.PHONE_TYPE_IMS;
    }

    /**
     * Whether the original connection is an GSM/CDMA connection.
     * @return {@code True} if the original connection is an GSM/CDMA connection, {@code false}
     *     otherwise.
     */
    protected boolean isGsmCdmaConnection() {
        Phone phone = getPhone();
        if (phone != null) {
            switch (phone.getPhoneType()) {
                case PhoneConstants.PHONE_TYPE_GSM:
                case PhoneConstants.PHONE_TYPE_CDMA:
                    return true;
                default:
                    return false;
            }
        }
        return false;
    }

    /**
     * Whether the original connection was ever an IMS connection, either before or now.
     * @return {@code True} if the original connection was ever an IMS connection, {@code false}
     *     otherwise.
     */
    public boolean wasImsConnection() {
        return mWasImsConnection;
    }

    boolean getIsUsingAssistedDialing() {
        return mIsUsingAssistedDialing;
    }

    void setIsUsingAssistedDialing(Boolean isUsingAssistedDialing) {
        mIsUsingAssistedDialing = isUsingAssistedDialing;
        updateConnectionProperties();
    }

    private static Uri getAddressFromNumber(String number) {
        // Address can be null for blocked calls.
        if (number == null) {
            number = "";
        }
        return Uri.fromParts(PhoneAccount.SCHEME_TEL, number, null);
    }

    /**
     * Changes a capabilities bit-mask to add or remove a capability.
     *
     * @param bitmask The bit-mask.
     * @param bitfield The bit-field to change.
     * @param enabled Whether the bit-field should be set or removed.
     * @return The bit-mask with the bit-field changed.
     */
    private int changeBitmask(int bitmask, int bitfield, boolean enabled) {
        if (enabled) {
            return bitmask | bitfield;
        } else {
            return bitmask & ~bitfield;
        }
    }

    private void updateStatusHints() {
        if (isWifi() && getPhone() != null) {
            int labelId = isValidRingingCall()
                    ? R.string.status_hint_label_incoming_wifi_call
                    : R.string.status_hint_label_wifi_call;
            String displaySubId = "";
            if (TelephonyManager.getDefault().getPhoneCount() > 1) {
                final int phoneId = getPhone().getPhoneId();
                SubscriptionInfo sub = SubscriptionManager.from(getPhone().getContext())
                    .getActiveSubscriptionInfoForSimSlotIndex(phoneId);
                if (sub != null) {
                    displaySubId = sub.getDisplayName().toString();
                    displaySubId  = " " + displaySubId;
                }
            }

            Context context = getPhone().getContext();
            setTelephonyStatusHints(new StatusHints(
                    getResourceString(labelId) + displaySubId,
                    Icon.createWithResource(
                            context, R.drawable.ic_signal_wifi_4_bar_24dp),
                    null /* extras */));
        } else {
            setTelephonyStatusHints(null);
        }
    }

    /**
     * Register a listener for {@link TelephonyConnection} specific triggers.
     * @param l The instance of the listener to add
     * @return The connection being listened to
     */
    public final TelephonyConnection addTelephonyConnectionListener(TelephonyConnectionListener l) {
        mTelephonyListeners.add(l);
        // If we already have an original connection, let's call back immediately.
        // This would be the case for incoming calls.
        if (mOriginalConnection != null) {
            fireOnOriginalConnectionConfigured();
        }
        return this;
    }

    /**
     * Remove a listener for {@link TelephonyConnection} specific triggers.
     * @param l The instance of the listener to remove
     * @return The connection being listened to
     */
    public final TelephonyConnection removeTelephonyConnectionListener(
            TelephonyConnectionListener l) {
        if (l != null) {
            mTelephonyListeners.remove(l);
        }
        return this;
    }

    @Override
    public void setHoldable(boolean isHoldable) {
        mIsHoldable = isHoldable;
        updateConnectionCapabilities();
    }

    @Override
    public boolean isChildHoldable() {
        return getConference() != null;
    }

    public boolean isHoldable() {
        return mIsHoldable;
    }

    /**
     * Fire a callback to the various listeners for when the original connection is
     * set in this {@link TelephonyConnection}
     */
    private final void fireOnOriginalConnectionConfigured() {
        for (TelephonyConnectionListener l : mTelephonyListeners) {
            l.onOriginalConnectionConfigured(this);
        }
    }

    private final void fireOnOriginalConnectionRetryDial(boolean isPermanentFailure) {
        for (TelephonyConnectionListener l : mTelephonyListeners) {
            l.onOriginalConnectionRetry(this, isPermanentFailure);
        }
    }

    /**
     * Handles exiting ECM mode.
     */
    protected void handleExitedEcmMode() {
        updateConnectionProperties();
    }

    /**
     * Determines whether the connection supports conference calling.  A connection supports
     * conference calling if it:
     * 1. Is not an emergency call.
     * 2. Carrier supports conference calls.
     * 3. If call is a video call, carrier supports video conference calls.
     * 4. If call is a wifi call and VoWIFI is disabled and carrier supports merging these calls.
     */
    @VisibleForTesting
    void refreshConferenceSupported() {
        boolean isVideoCall = VideoProfile.isVideo(getVideoState());
        Phone phone = getPhone();
        if (phone == null) {
            Log.w(this, "refreshConferenceSupported = false; phone is null");
            if (isConferenceSupported()) {
                setConferenceSupported(false);
                notifyConferenceSupportedChanged(false);
            }
            return;
        }

        boolean isIms = phone.getPhoneType() == PhoneConstants.PHONE_TYPE_IMS;
        boolean isVoWifiEnabled = false;
        if (isIms) {
            isVoWifiEnabled = ImsUtil.isWfcEnabled(phone.getContext(), phone.getPhoneId());
        }
        boolean isRttMergeSupported = getCarrierConfig()
                .getBoolean(CarrierConfigManager.KEY_ALLOW_MERGING_RTT_CALLS_BOOL);
        PhoneAccountHandle phoneAccountHandle = isIms ? PhoneUtils
                .makePstnPhoneAccountHandle(phone.getDefaultPhone())
                : PhoneUtils.makePstnPhoneAccountHandle(phone);
        TelecomAccountRegistry telecomAccountRegistry = getTelecomAccountRegistry(
                getPhone().getContext());
        boolean isConferencingSupported = telecomAccountRegistry
                .isMergeCallSupported(phoneAccountHandle);
        boolean isImsConferencingSupported = telecomAccountRegistry
                .isMergeImsCallSupported(phoneAccountHandle);
        mIsCarrierVideoConferencingSupported = telecomAccountRegistry
                .isVideoConferencingSupported(phoneAccountHandle);
        boolean isMergeOfWifiCallsAllowedWhenVoWifiOff = telecomAccountRegistry
                .isMergeOfWifiCallsAllowedWhenVoWifiOff(phoneAccountHandle);
        ImsCall imsCall = isImsConnection()
                ? ((ImsPhoneConnection) getOriginalConnection()).getImsCall()
                : null;
        CarrierConfigManager configManager = (CarrierConfigManager) phone.getContext()
                .getSystemService(Context.CARRIER_CONFIG_SERVICE);
        boolean downGradedVideoCall = false;
        if (configManager != null) {
            PersistableBundle config = configManager.getConfigForSubId(phone.getSubId());
            if (config != null) {
                downGradedVideoCall = config.getBoolean(
                        CarrierConfigManager.KEY_TREAT_DOWNGRADED_VIDEO_CALLS_AS_VIDEO_CALLS_BOOL);
            }
        }

        Log.v(this, "refreshConferenceSupported : isConfSupp=%b, isImsConfSupp=%b, " +
                "isVidConfSupp=%b, isMergeOfWifiAllowed=%b, " +
                "isWifi=%b, isVoWifiEnabled=%b",
                isConferencingSupported, isImsConferencingSupported,
                mIsCarrierVideoConferencingSupported, isMergeOfWifiCallsAllowedWhenVoWifiOff,
                isWifi(), isVoWifiEnabled);
        boolean isConferenceSupported = true;
        if (mTreatAsEmergencyCall) {
            isConferenceSupported = false;
            Log.d(this, "refreshConferenceSupported = false; emergency call");
        } else if (isRtt() && !isRttMergeSupported) {
            isConferenceSupported = false;
            Log.d(this, "refreshConferenceSupported = false; rtt call");
        } else if (!isConferencingSupported || isIms && !isImsConferencingSupported) {
            isConferenceSupported = false;
            Log.d(this, "refreshConferenceSupported = false; carrier doesn't support conf.");
        } else if (isVideoCall && !mIsCarrierVideoConferencingSupported) {
            isConferenceSupported = false;
            Log.d(this, "refreshConferenceSupported = false; video conf not supported.");
        } else if ((imsCall != null) && (imsCall.wasVideoCall() && downGradedVideoCall)
                && !mIsCarrierVideoConferencingSupported) {
            isConferenceSupported = false;
            Log.d(this,
                    "refreshConferenceSupported = false;"
                            + " video conf not supported for downgraded audio call.");
        } else if (!isMergeOfWifiCallsAllowedWhenVoWifiOff && isWifi() && !isVoWifiEnabled) {
            isConferenceSupported = false;
            Log.d(this,
                    "refreshConferenceSupported = false; can't merge wifi calls when voWifi off.");
        } else {
            Log.d(this, "refreshConferenceSupported = true.");
        }

        if (isConferenceSupported != isConferenceSupported()) {
            setConferenceSupported(isConferenceSupported);
            notifyConferenceSupportedChanged(isConferenceSupported);
        }
    }
    /**
     * Provides a mapping from extras keys which may be found in the
     * {@link com.android.internal.telephony.Connection} to their equivalents defined in
     * {@link android.telecom.Connection}.
     *
     * @return Map containing key mappings.
     */
    private static Map<String, String> createExtrasMap() {
        Map<String, String> result = new HashMap<String, String>();
        result.put(ImsCallProfile.EXTRA_CHILD_NUMBER,
                android.telecom.Connection.EXTRA_CHILD_ADDRESS);
        result.put(ImsCallProfile.EXTRA_DISPLAY_TEXT,
                android.telecom.Connection.EXTRA_CALL_SUBJECT);
        result.put(ImsCallProfile.EXTRA_ADDITIONAL_SIP_INVITE_FIELDS,
                android.telecom.Connection.EXTRA_SIP_INVITE);
        return Collections.unmodifiableMap(result);
    }

    private boolean isShowingOriginalDialString() {
        boolean showOrigDialString = false;
        Phone phone = getPhone();
        if (phone != null && (phone.getPhoneType() == TelephonyManager.PHONE_TYPE_CDMA)
                && !mOriginalConnection.isIncoming()) {
            PersistableBundle pb = getCarrierConfig();
            if (pb != null) {
                showOrigDialString = pb.getBoolean(CarrierConfigManager
                        .KEY_CONFIG_SHOW_ORIG_DIAL_STRING_FOR_CDMA_BOOL);
                Log.d(this, "showOrigDialString: " + showOrigDialString);
            }
        }
        return showOrigDialString;
    }

    /**
     * Creates a string representation of this {@link TelephonyConnection}.  Primarily intended for
     * use in log statements.
     *
     * @return String representation of the connection.
     */
    @Override
    public String toString() {
        StringBuilder sb = new StringBuilder();
        sb.append("[TelephonyConnection objId:");
        sb.append(System.identityHashCode(this));
        sb.append(" telecomCallID:");
        sb.append(getTelecomCallId());
        sb.append(" type:");
        if (isImsConnection()) {
            sb.append("ims");
        } else if (this instanceof com.android.services.telephony.GsmConnection) {
            sb.append("gsm");
        } else if (this instanceof CdmaConnection) {
            sb.append("cdma");
        }
        sb.append(" state:");
        sb.append(Connection.stateToString(getState()));
        sb.append(" capabilities:");
        sb.append(capabilitiesToString(getConnectionCapabilities()));
        sb.append(" properties:");
        sb.append(propertiesToString(getConnectionProperties()));
        sb.append(" address:");
        sb.append(Rlog.pii(LOG_TAG, getAddress()));
        sb.append(" originalConnection:");
        sb.append(mOriginalConnection);
        sb.append(" partOfConf:");
        if (getConference() == null) {
            sb.append("N");
        } else {
            sb.append("Y");
        }
        sb.append(" confSupported:");
        sb.append(mIsConferenceSupported ? "Y" : "N");
        sb.append(" isAdhocConf:");
        sb.append(isAdhocConferenceCall() ? "Y" : "N");
        sb.append("]");
        return sb.toString();
    }

    public final void setTelephonyConnectionService(TelephonyConnectionService connectionService) {
        mTelephonyConnectionService = connectionService;
    }

    public final TelephonyConnectionService getTelephonyConnectionService() {
        return mTelephonyConnectionService;
    }

    /**
     * Set this {@link TelephonyConnection} to an active state.
     * <p>
     * Note: This should be used instead of {@link #setActive()} to ensure listeners are notified.
     */
    public void setTelephonyConnectionActive() {
        setActive();
        notifyStateChanged(getState());
    }

    /**
     * Set this {@link TelephonyConnection} to a ringing state.
     * <p>
     * Note: This should be used instead of {@link #setRinging()} to ensure listeners are notified.
     */
    public void setTelephonyConnectionRinging() {
        setRinging();
        notifyStateChanged(getState());
    }

    /**
     * Set this {@link TelephonyConnection} to an initializing state.
     * <p>
     * Note: This should be used instead of {@link #setInitializing()} to ensure listeners are
     * notified.
     */
    public void setTelephonyConnectionInitializing() {
        setInitializing();
        notifyStateChanged(getState());
    }

    /**
     * Set this {@link TelephonyConnection} to a dialing state.
     * <p>
     * Note: This should be used instead of {@link #setDialing()} to ensure listeners are notified.
     */
    public void setTelephonyConnectionDialing() {
        setDialing();
        notifyStateChanged(getState());
    }

    /**
     * Set this {@link TelephonyConnection} to a pulling state.
     * <p>
     * Note: This should be used instead of {@link #setPulling()} to ensure listeners are notified.
     */
    public void setTelephonyConnectionPulling() {
        setPulling();
        notifyStateChanged(getState());
    }

    /**
     * Set this {@link TelephonyConnection} to a held state.
     * <p>
     * Note: This should be used instead of {@link #setOnHold()} to ensure listeners are notified.
     */
    public void setTelephonyConnectionOnHold() {
        setOnHold();
        notifyStateChanged(getState());
    }

    /**
     * Set this {@link TelephonyConnection} to a held state.
     * <p>
     * Note: This should be used instead of
     * {@link #setDisconnected(android.telecom.DisconnectCause)} to ensure listeners are notified.
     */
    public void setTelephonyConnectionDisconnected(@NonNull
            android.telecom.DisconnectCause disconnectCause) {
        setDisconnected(disconnectCause);
        notifyDisconnected(disconnectCause);
        notifyStateChanged(getState());
    }

    /**
     * Sends a connection event for this {@link TelephonyConnection}.
     * <p>
     * Note: This should be used instead of {@link #sendConnectionEvent(String, Bundle)} to ensure
     * listeners are notified.
     */
    public void sendTelephonyConnectionEvent(@NonNull String event, @Nullable Bundle extras) {
        sendConnectionEvent(event, extras);
        notifyTelephonyConnectionEvent(event, extras);
    }

    /**
     * Sets the extras associated with this {@link TelephonyConnection}.
     * <p>
     * Note: This should be used instead of {@link #putExtras(Bundle)} to ensure listeners are
     * notified.
     */
    public void putTelephonyExtras(@NonNull Bundle extras) {
        putExtras(extras);
        notifyPutExtras(extras);
    }

    /**
     * Removes the specified extras associated with this {@link TelephonyConnection}.
     * <p>
     * Note: This should be used instead of {@link #removeExtras(String...)} to ensure listeners are
     * notified.
     */
    public void removeTelephonyExtras(@NonNull List<String> keys) {
        removeExtras(keys);
        notifyRemoveExtras(keys);
    }

    /**
     * Sets the video state associated with this {@link TelephonyConnection}.
     * <p>
     * Note: This should be used instead of {@link #setVideoState(int)} to ensure listeners are
     * notified.
     * @param videoState The new video state. Valid values:
     *                   {@link VideoProfile#STATE_AUDIO_ONLY},
     *                   {@link VideoProfile#STATE_BIDIRECTIONAL},
     *                   {@link VideoProfile#STATE_TX_ENABLED},
     *                   {@link VideoProfile#STATE_RX_ENABLED}.
     */
    public void setTelephonyVideoState(int videoState) {
        setVideoState(videoState);
        notifyVideoStateChanged(videoState);
    }

    /**
     * Sets the video provider associated with this {@link TelephonyConnection}.
     * <p>
     * Note: This should be used instead of {@link #setVideoProvider(VideoProvider)} to ensure
     * listeners are notified.
     */
    public void setTelephonyVideoProvider(@Nullable VideoProvider videoProvider) {
        setVideoProvider(videoProvider);
        notifyVideoProviderChanged(videoProvider);
    }

    /**
     * Sets the status hints associated with this {@link TelephonyConnection}.
     * <p>
     * Note: This should be used instead of {@link #setStatusHints(StatusHints)} to ensure listeners
     * are notified.
     */
    public void setTelephonyStatusHints(@Nullable StatusHints statusHints) {
        setStatusHints(statusHints);
        notifyStatusHintsChanged(statusHints);
    }

    /**
     * Sets RIL voice radio technology used for current connection.
     * <p>
     * This property is set by the Telephony {@link ConnectionService}.
     *
     * @param vrat the RIL Voice Radio Technology used for current connection,
     *             see {@code RIL_RADIO_TECHNOLOGY_*} in {@link android.telephony.ServiceState}.
     */
    public final void setCallRadioTech(@RilRadioTechnology int vrat) {
        Bundle extras = getExtras();
        if (extras == null) {
            extras = new Bundle();
        }
        extras.putInt(TelecomManager.EXTRA_CALL_NETWORK_TYPE,
                ServiceState.rilRadioTechnologyToNetworkType(vrat));
        putExtras(extras);
        // Propagates the call radio technology to its parent {@link android.telecom.Conference}
        // This action only covers non-IMS CS conference calls.
        // For IMS PS call conference call, it can be updated via its host connection
        // {@link #Listener.onExtrasChanged} event.
        if (getConference() != null) {
            Bundle newExtras = new Bundle();
            newExtras.putInt(
                    TelecomManager.EXTRA_CALL_NETWORK_TYPE,
                    ServiceState.rilRadioTechnologyToNetworkType(vrat));
            getConference().putExtras(newExtras);
        }
    }

    /**
     * Returns RIL voice radio technology used for current connection.
     * <p>
     * Used by the Telephony {@link ConnectionService}.
     *
     * @return the RIL voice radio technology used for current connection,
     *         see {@code RIL_RADIO_TECHNOLOGY_*} in {@link android.telephony.ServiceState}.
     */
    public final @RilRadioTechnology int getCallRadioTech() {
        int voiceNetworkType = TelephonyManager.NETWORK_TYPE_UNKNOWN;
        Bundle extras = getExtras();
        if (extras != null) {
            voiceNetworkType = extras.getInt(TelecomManager.EXTRA_CALL_NETWORK_TYPE,
                    TelephonyManager.NETWORK_TYPE_UNKNOWN);
        }
        return ServiceState.networkTypeToRilRadioTechnology(voiceNetworkType);
    }

    /**
     * Notifies {@link TelephonyConnectionListener}s of a change to conference participant data
     * received via the {@link ImsConference} (i.e. conference event package).
     *
     * @param conferenceParticipants The participants.
     */
    private void updateConferenceParticipants(
            @NonNull List<ConferenceParticipant> conferenceParticipants) {
        for (TelephonyConnectionListener l : mTelephonyListeners) {
            l.onConferenceParticipantsChanged(this, conferenceParticipants);
        }
    }

    /**
     * Called by a {@link ConnectionService} to notify Telecom that a {@link Conference#onMerge()}
     * operation has started.
     */
    protected void notifyConferenceStarted() {
        for (TelephonyConnectionListener l : mTelephonyListeners) {
            l.onConferenceStarted();
        }
    }

    /**
     * Notifies {@link TelephonyConnectionListener}s when a change has occurred to the Connection
     * which impacts its ability to be a part of a conference call.
     * @param isConferenceSupported {@code true} if the connection supports being part of a
     *      conference call, {@code false} otherwise.
     */
    private void notifyConferenceSupportedChanged(boolean isConferenceSupported) {
        for (TelephonyConnectionListener l : mTelephonyListeners) {
            l.onConferenceSupportedChanged(this, isConferenceSupported);
        }
    }

    /**
     * Notifies {@link TelephonyConnectionListener}s of changes to the connection capabilities.
     * @param newCapabilities the new capabilities.
     */
    private void notifyConnectionCapabilitiesChanged(int newCapabilities) {
        for (TelephonyConnectionListener listener : mTelephonyListeners) {
            listener.onConnectionCapabilitiesChanged(this, newCapabilities);
        }
    }

    /**
     * Notifies {@link TelephonyConnectionListener}s of changes to the connection properties.
     * @param newProperties the new properties.
     */
    private void notifyConnectionPropertiesChanged(int newProperties) {
        for (TelephonyConnectionListener listener : mTelephonyListeners) {
            listener.onConnectionPropertiesChanged(this, newProperties);
        }
    }

    /**
     * Notifies {@link TelephonyConnectionListener}s when a connection is destroyed.
     */
    private void notifyDestroyed() {
        for (TelephonyConnectionListener listener : mTelephonyListeners) {
            listener.onDestroyed(this);
        }
    }

    /**
     * Notifies {@link TelephonyConnectionListener}s when a connection disconnects.
     * @param cause The disconnect cause.
     */
    private void notifyDisconnected(android.telecom.DisconnectCause cause) {
        for (TelephonyConnectionListener listener : mTelephonyListeners) {
            listener.onDisconnected(this, cause);
        }
    }

    /**
     * Notifies {@link TelephonyConnectionListener}s of connection state changes.
     * @param newState The new state.
     */
    private void notifyStateChanged(int newState) {
        for (TelephonyConnectionListener listener : mTelephonyListeners) {
            listener.onStateChanged(this, newState);
        }
    }

    /**
     * Notifies {@link TelephonyConnectionListener}s of telephony connection events.
     * @param event The event.
     * @param extras Any extras.
     */
    private void notifyTelephonyConnectionEvent(String event, Bundle extras) {
        for (TelephonyConnectionListener listener : mTelephonyListeners) {
            listener.onConnectionEvent(this, event, extras);
        }
    }

    /**
     * Notifies {@link TelephonyConnectionListener}s when extras are added to the connection.
     * @param extras The new extras.
     */
    private void notifyPutExtras(Bundle extras) {
        for (TelephonyConnectionListener listener : mTelephonyListeners) {
            listener.onExtrasChanged(this, extras);
        }
    }

    /**
     * Notifies {@link TelephonyConnectionListener}s when extra keys are removed from a connection.
     * @param keys The removed keys.
     */
    private void notifyRemoveExtras(List<String> keys) {
        for (TelephonyConnectionListener listener : mTelephonyListeners) {
            listener.onExtrasRemoved(this, keys);
        }
    }

    /**
     * Notifies {@link TelephonyConnectionListener}s of a change to the video state of a connection.
     * @param videoState The new video state. Valid values:
     *                   {@link VideoProfile#STATE_AUDIO_ONLY},
     *                   {@link VideoProfile#STATE_BIDIRECTIONAL},
     *                   {@link VideoProfile#STATE_TX_ENABLED},
     *                   {@link VideoProfile#STATE_RX_ENABLED}.
     */
    private void notifyVideoStateChanged(int videoState) {
        for (TelephonyConnectionListener listener : mTelephonyListeners) {
            listener.onVideoStateChanged(this, videoState);
        }
    }

    /**
     * Notifies {@link TelephonyConnectionListener}s of a whether to play Ringback Tone or not.
     * @param ringback Whether the ringback tone is to be played
     */
    private void notifyRingbackRequested(boolean ringback) {
        for (TelephonyConnectionListener listener : mTelephonyListeners) {
            listener.onRingbackRequested(this, ringback);
        }
    }

    /**
     * Notifies {@link TelephonyConnectionListener}s of changes to the video provider for a
     * connection.
     * @param videoProvider The new video provider.
     */
    private void notifyVideoProviderChanged(VideoProvider videoProvider) {
        for (TelephonyConnectionListener listener : mTelephonyListeners) {
            listener.onVideoProviderChanged(this, videoProvider);
        }
    }

    /**
     * Notifies {@link TelephonyConnectionListener}s of changes to the status hints for a
     * connection.
     * @param statusHints The new status hints.
     */
    private void notifyStatusHintsChanged(StatusHints statusHints) {
        for (TelephonyConnectionListener listener : mTelephonyListeners) {
            listener.onStatusHintsChanged(this, statusHints);
        }
    }

    /**
     * Whether the incoming call number should be formatted to national number for Japan.
     * @return {@code true} should be convert to the national format, {@code false} otherwise.
     */
    private boolean isNeededToFormatIncomingNumberForJp() {
        if (mOriginalConnection.isIncoming()
                && !TextUtils.isEmpty(mOriginalConnection.getAddress())
                && mOriginalConnection.getAddress().startsWith(JAPAN_COUNTRY_CODE_WITH_PLUS_SIGN)) {
            PersistableBundle b = getCarrierConfig();
            return b != null && b.getBoolean(
                    CarrierConfigManager.KEY_FORMAT_INCOMING_NUMBER_TO_NATIONAL_FOR_JP_BOOL);
        }
        return false;
    }

    /**
     * Format the incoming call number to national number for Japan.
     * @param number
     * @return the formatted phone number (e.g, "+819012345678" -> "09012345678")
     */
    private String formatIncomingNumberForJp(String number) {
        return PhoneNumberUtils.stripSeparators(
                PhoneNumberUtils.formatNumber(number, JAPAN_ISO_COUNTRY_CODE));
    }

    public TelecomAccountRegistry getTelecomAccountRegistry(Context context) {
        return TelecomAccountRegistry.getInstance(context);
    }
}<|MERGE_RESOLUTION|>--- conflicted
+++ resolved
@@ -165,10 +165,11 @@
                             mOriginalConnection.getAddress() != null &&
                             mOriginalConnection.getAddress().equals(connection.getAddress())) ||
                             connection.getState() == mOriginalConnection.getStateBeforeHandover())) {
-<<<<<<< HEAD
-                            Log.d(TelephonyConnection.this,
-                                    "SettingOriginalConnection " + mOriginalConnection.toString()
-                                            + " with " + connection.toString());
+                            Log.d(TelephonyConnection.this, "Setting original connection after"
+                                    + " handover or redial, current original connection="
+                                    + mOriginalConnection.toString()
+                                    + ", new original connection="
+                                    + connection.toString());
                             boolean isShowToast = false;
                             Phone phone = getPhone();
                             if (phone != null) {
@@ -187,13 +188,6 @@
                                 Toast.makeText(phone.getContext(),
                                         srvccMessageRes, Toast.LENGTH_LONG).show();
                             }
-=======
-                            Log.d(TelephonyConnection.this, "Setting original connection after"
-                                    + " handover or redial, current original connection="
-                                    + mOriginalConnection.toString()
-                                    + ", new original connection="
-                                    + connection.toString());
->>>>>>> fc4c8852
                             setOriginalConnection(connection);
                             mWasImsConnection = false;
                         }
