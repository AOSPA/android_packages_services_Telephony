--- conflicted
+++ resolved
@@ -2862,15 +2862,9 @@
         capabilities = changeBitmask(capabilities, CAPABILITY_SUPPORTS_VT_LOCAL_BIDIRECTIONAL,
                 isLocalVideoSupported);
 
-<<<<<<< HEAD
-        capabilities = changeBitmask(capabilities, CAPABILITY_SUPPORTS_RTT_REMOTE,
-                (mOriginalConnectionCapabilities & Capability.SUPPORTS_RTT_REMOTE)
-                        == Capability.SUPPORTS_RTT_REMOTE);
-=======
         capabilities = changeBitmask(capabilities, CAPABILITY_REMOTE_PARTY_SUPPORTS_RTT,
                 (mOriginalConnectionCapabilities & Capability.SUPPORTS_RTT_REMOTE)
                 == Capability.SUPPORTS_RTT_REMOTE);
->>>>>>> 45be603a
 
         return capabilities;
     }
