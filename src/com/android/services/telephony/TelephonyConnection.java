--- conflicted
+++ resolved
@@ -41,12 +41,8 @@
 import android.telephony.CarrierConfigManager;
 import android.telephony.DisconnectCause;
 import android.telephony.PhoneNumberUtils;
-<<<<<<< HEAD
-import com.android.telephony.Rlog;
 import android.telephony.SubscriptionInfo;
 import android.telephony.SubscriptionManager;
-=======
->>>>>>> a237257c
 import android.telephony.ServiceState;
 import android.telephony.ServiceState.RilRadioTechnology;
 import android.telephony.SubscriptionManager;
@@ -134,12 +130,6 @@
     private boolean mIsAdhocConferenceCall;
 
     private boolean mIsEmergencyNumber = false;
-    /**
-     * Extra indicating the conference support from lower layers
-     * <p>
-     * Type: boolean (true if conference is supported else false)
-     */
-    static final String CONF_SUPPORT_IND_EXTRA_KEY = "ConfSupportInd";
 
     private SuppServiceNotification mSsNotification = null;
 
@@ -1199,7 +1189,29 @@
         }
     }
 
-<<<<<<< HEAD
+    private String[] getAddConferenceParticipants(List<Uri> participants) {
+        String[] addConfParticipants = new String[participants.size()];
+        int i = 0;
+        for (Uri participant : participants) {
+           addConfParticipants[i] = participant.getSchemeSpecificPart();
+           i++;
+        }
+        return addConfParticipants;
+    }
+
+    public void performAddConferenceParticipants(List<Uri> participants) {
+        Log.v(this, "performAddConferenceParticipants");
+        if (mOriginalConnection.getCall() instanceof ImsPhoneCall) {
+            ImsPhoneCall imsPhoneCall = (ImsPhoneCall)mOriginalConnection.getCall();
+            try {
+                imsPhoneCall.getImsCall().inviteParticipants(
+                        getAddConferenceParticipants(participants));
+            } catch(ImsException e) {
+                Log.e(this, e, "failed to add conference participants");
+            }
+        }
+    }
+
     public void performAddParticipant(String participant) {
         Log.d(this, "performAddParticipant - %s", participant);
         if (getPhone() != null) {
@@ -1210,27 +1222,6 @@
                 getPhone().addParticipant(participant);
             } catch (CallStateException e) {
                 Log.e(this, e, "Failed to performAddParticipant.");
-=======
-    private String[] getAddConferenceParticipants(List<Uri> participants) {
-        String[] addConfParticipants = new String[participants.size()];
-        int i = 0;
-        for (Uri participant : participants) {
-           addConfParticipants[i] = participant.getSchemeSpecificPart();
-           i++;
-        }
-        return addConfParticipants;
-    }
-
-    public void performAddConferenceParticipants(List<Uri> participants) {
-        Log.v(this, "performAddConferenceParticipants");
-        if (mOriginalConnection.getCall() instanceof ImsPhoneCall) {
-            ImsPhoneCall imsPhoneCall = (ImsPhoneCall)mOriginalConnection.getCall();
-            try {
-                imsPhoneCall.getImsCall().inviteParticipants(
-                        getAddConferenceParticipants(participants));
-            } catch(ImsException e) {
-                Log.e(this, e, "failed to add conference participants");
->>>>>>> a237257c
             }
         }
     }
@@ -2050,15 +2041,9 @@
                     // Ensure extras are propagated to Telecom.
                     putTelephonyExtras(mOriginalConnectionExtras);
                     // If extras contain Conference support information,
-<<<<<<< HEAD
-                    // then ensure capabilities are updated and propagated to Telecom.
-                    if (mOriginalConnectionExtras.containsKey(
-                            CONF_SUPPORT_IND_EXTRA_KEY)) {
-=======
                     // then ensure capabilities are updated.
                     if (mOriginalConnectionExtras.containsKey(
                             ImsCallProfile.EXTRA_CONFERENCE_AVAIL)) {
->>>>>>> a237257c
                         updateConnectionCapabilities();
                     }
                 } else {
@@ -2375,43 +2360,6 @@
     }
 
     /**
-     * Applies the add participant capabilities to the {@code CallCapabilities} bit-mask.
-     *
-     * @param callCapabilities The {@code CallCapabilities} bit-mask.
-     * @return The capabilities with the add participant capabilities applied.
-     */
-    private int applyAddParticipantCapabilities(int callCapabilities) {
-        int currentCapabilities = callCapabilities;
-        if (isAddParticipantCapable()) {
-            currentCapabilities = changeBitmask(currentCapabilities,
-                    Connection.CAPABILITY_ADD_PARTICIPANT, true);
-        } else {
-            currentCapabilities = changeBitmask(currentCapabilities,
-                    Connection.CAPABILITY_ADD_PARTICIPANT, false);
-        }
-
-        return currentCapabilities;
-    }
-
-    private boolean isAddParticipantCapable() {
-        boolean isCapable = getPhone() != null &&
-               (getPhone().getPhoneType() == PhoneConstants.PHONE_TYPE_IMS) &&
-               !mIsEmergencyNumber && (mConnectionState == Call.State.ACTIVE
-               || mConnectionState == Call.State.HOLDING);
-         /**
-         * For individual IMS calls, if the extra for remote conference support is
-         *     - indicated, then consider the same for add participant capability
-         *     - not indicated, then the add participant capability is same as before.
-         */
-        if (isCapable && (mOriginalConnection != null) && !mIsMultiParty) {
-            isCapable = mOriginalConnectionExtras.getBoolean(
-                    CONF_SUPPORT_IND_EXTRA_KEY, true);
-        }
-        Log.i(this, "isAddParticipantCapable: isCapable = " + isCapable);
-        return isCapable;
-    }
-
-    /**
      * Stores the new original connection capabilities, and applies them to the current connection,
      * notifying any listeners as necessary.
      *
