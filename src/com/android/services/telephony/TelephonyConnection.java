--- conflicted
+++ resolved
@@ -147,11 +147,8 @@
     private static final int MSG_REDIAL_CONNECTION_CHANGED = 20;
     private static final int MSG_REJECT = 21;
     private static final int MSG_DTMF_DONE = 22;
-<<<<<<< HEAD
-    private static final int MSG_CONNECTION_REMOVED = 23;
-=======
     private static final int MSG_MEDIA_ATTRIBUTES_CHANGED = 23;
->>>>>>> 39747f24
+    private static final int MSG_CONNECTION_REMOVED = 24;
 
     private static final String JAPAN_COUNTRY_CODE_WITH_PLUS_SIGN = "+81";
     private static final String JAPAN_ISO_COUNTRY_CODE = "JP";
