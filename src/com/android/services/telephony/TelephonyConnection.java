--- conflicted
+++ resolved
@@ -2327,12 +2327,8 @@
         updateAddress();
         updateMultiparty();
         refreshDisableAddCall();
-<<<<<<< HEAD
-        refreshCodecType();
+        refreshCodec();
         maybeRemoveAnsweringDropsFgCallExtra();
-=======
-        refreshCodec();
->>>>>>> 0521652e
     }
 
     /**
