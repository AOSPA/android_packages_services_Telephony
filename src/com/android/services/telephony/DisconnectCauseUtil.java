--- conflicted
+++ resolved
@@ -1024,16 +1024,10 @@
                 resourceId = R.string.callFailed_too_many_calls;
                 break;
             case android.telephony.DisconnectCause.IMS_SIP_ALTERNATE_EMERGENCY_CALL:
-<<<<<<< HEAD
-                boolean isAirplaneModeOn = Settings.Global.getInt(context.getContentResolver(),
-                        Settings.Global.AIRPLANE_MODE_ON, 0) > 0;
-                if (isAirplaneModeOn) {
-=======
                 int airplaneMode = Settings.Global.getInt(context.getContentResolver(),
                         Settings.Global.AIRPLANE_MODE_ON, 0);
                 resourceId = R.string.incall_error_call_failed;
                 if (airplaneMode != 0) {
->>>>>>> 41d8ab77
                     resourceId = R.string.incall_error_power_off;
                 }
                 break;
