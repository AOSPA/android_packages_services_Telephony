/**
 * Copyright (C) 2014 The Android Open Source Project
 *
 * Licensed under the Apache License, Version 2.0 (the "License");
 * you may not use this file except in compliance with the License.
 * You may obtain a copy of the License at
 *
 *      http://www.apache.org/licenses/LICENSE-2.0
 *
 * Unless required by applicable law or agreed to in writing, software
 * distributed under the License is distributed on an "AS IS" BASIS,
 * WITHOUT WARRANTIES OR CONDITIONS OF ANY KIND, either express or implied.
 * See the License for the specific language governing permissions and
 * limitations under the License.
 */

package com.android.services.telephony;

import android.content.Context;
import android.media.ToneGenerator;
import android.os.PersistableBundle;
import android.provider.Settings;
import android.telecom.DisconnectCause;
import android.telephony.CarrierConfigManager;
import android.telephony.SubscriptionManager;

import com.android.internal.telephony.CallFailCause;
import com.android.internal.telephony.Phone;
import com.android.internal.telephony.PhoneFactory;
import com.android.phone.ImsUtil;
import com.android.phone.PhoneGlobals;
import com.android.phone.common.R;

import com.android.internal.telephony.gsm.SuppServiceNotification;

public class DisconnectCauseUtil {

    public static int mNotificationCode = 0xFF;
    public static int mNotificationType = 0xFF;

   /**
    * Converts from a disconnect code in {@link android.telephony.DisconnectCause} into a more
    * generic {@link android.telecom.DisconnectCause} object, possibly populated with a localized
    * message and tone.
    *
    * @param telephonyDisconnectCause The code for the reason for the disconnect.
    */
    public static DisconnectCause toTelecomDisconnectCause(int telephonyDisconnectCause) {
        return toTelecomDisconnectCause(telephonyDisconnectCause,
                CallFailCause.NOT_VALID, null /* reason */);
    }

    public static DisconnectCause toTelecomDisconnectCause(int telephonyDisconnectCause,
            String reason, int type, int code, int phoneId) {
        mNotificationCode = code;
        mNotificationType = type;
        return toTelecomDisconnectCause(telephonyDisconnectCause, reason, phoneId);
    }

   /**
    * Converts from a disconnect code in {@link android.telephony.DisconnectCause} into a more
    * generic {@link android.telecom.DisconnectCause}.object, possibly populated with a localized
    * message and tone.
    *
    * @param telephonyDisconnectCause The code for the reason for the disconnect.
    * @param reason Description of the reason for the disconnect, not intended for the user to see..
    */
    public static DisconnectCause toTelecomDisconnectCause(
            int telephonyDisconnectCause, String reason) {
        return toTelecomDisconnectCause(telephonyDisconnectCause, CallFailCause.NOT_VALID, reason);
    }

   /**
    * Converts from a disconnect code in {@link android.telephony.DisconnectCause} into a more
    * generic {@link android.telecom.DisconnectCause}.object, possibly populated with a localized
    * message and tone.
    *
    * @param telephonyDisconnectCause The code for the reason for the disconnect.
    * @param telephonyPerciseDisconnectCause The code for the percise reason for the disconnect.
    * @param reason Description of the reason for the disconnect, not intended for the user to see..
    */
    public static DisconnectCause toTelecomDisconnectCause(
            int telephonyDisconnectCause, int telephonyPerciseDisconnectCause, String reason) {
        return toTelecomDisconnectCause(telephonyDisconnectCause, telephonyPerciseDisconnectCause,
                reason, SubscriptionManager.getDefaultVoicePhoneId());
    }

    /**
     * Converts from a disconnect code in {@link android.telephony.DisconnectCause} into a more
     * generic {@link android.telecom.DisconnectCause}.object, possibly populated with a localized
     * message and tone for Slot.
     *
     * @param telephonyDisconnectCause The code for the reason for the disconnect.
     * @param phoneId To support localized message based on phoneId
     */
    public static DisconnectCause toTelecomDisconnectCause(int telephonyDisconnectCause,
            String reason, int phoneId) {
        return toTelecomDisconnectCause(telephonyDisconnectCause, CallFailCause.NOT_VALID,
                reason, phoneId);
    }

   /**
    * Converts from a disconnect code in {@link android.telephony.DisconnectCause} into a more
    * generic {@link android.telecom.DisconnectCause}.object, possibly populated with a localized
    * message and tone for Slot.
    *
    * @param telephonyDisconnectCause The code for the reason for the disconnect.
    * @param telephonyPerciseDisconnectCause The code for the percise reason for the disconnect.
    * @param reason Description of the reason for the disconnect, not intended for the user to see..
    * @param phoneId To support localized message based on phoneId
    */
    public static DisconnectCause toTelecomDisconnectCause(
            int telephonyDisconnectCause, int telephonyPerciseDisconnectCause, String reason,
            int phoneId) {
        Context context = PhoneGlobals.getInstance();
        return new DisconnectCause(
                toTelecomDisconnectCauseCode(telephonyDisconnectCause),
                toTelecomDisconnectCauseLabel(context, telephonyDisconnectCause,
                        telephonyPerciseDisconnectCause),
                toTelecomDisconnectCauseDescription(context, telephonyDisconnectCause, phoneId),
                toTelecomDisconnectReason(context,telephonyDisconnectCause, reason, phoneId),
                toTelecomDisconnectCauseTone(telephonyDisconnectCause, phoneId));
    }

    /**
     * Convert the {@link android.telephony.DisconnectCause} disconnect code into a
     * {@link android.telecom.DisconnectCause} disconnect code.
     * @return The disconnect code as defined in {@link android.telecom.DisconnectCause}.
     */
    private static int toTelecomDisconnectCauseCode(int telephonyDisconnectCause) {
        switch (telephonyDisconnectCause) {
            case android.telephony.DisconnectCause.LOCAL:
            //  The call was still disconnected locally, so this is not an error condition.
            case android.telephony.DisconnectCause.OUTGOING_EMERGENCY_CALL_PLACED:
                return DisconnectCause.LOCAL;

            case android.telephony.DisconnectCause.NORMAL:
            case android.telephony.DisconnectCause.NORMAL_UNSPECIFIED:
                return DisconnectCause.REMOTE;

            case android.telephony.DisconnectCause.OUTGOING_CANCELED:
                return DisconnectCause.CANCELED;

            case android.telephony.DisconnectCause.INCOMING_MISSED:
                return DisconnectCause.MISSED;

            case android.telephony.DisconnectCause.INCOMING_REJECTED:
                return DisconnectCause.REJECTED;

            case android.telephony.DisconnectCause.BUSY:
                return DisconnectCause.BUSY;

            case android.telephony.DisconnectCause.CALL_BARRED:
            case android.telephony.DisconnectCause.CDMA_ACCESS_BLOCKED:
            case android.telephony.DisconnectCause.CDMA_NOT_EMERGENCY:
            case android.telephony.DisconnectCause.CS_RESTRICTED:
            case android.telephony.DisconnectCause.CS_RESTRICTED_EMERGENCY:
            case android.telephony.DisconnectCause.CS_RESTRICTED_NORMAL:
            case android.telephony.DisconnectCause.EMERGENCY_ONLY:
            case android.telephony.DisconnectCause.FDN_BLOCKED:
            case android.telephony.DisconnectCause.LIMIT_EXCEEDED:
            case android.telephony.DisconnectCause.VIDEO_CALL_NOT_ALLOWED_WHILE_TTY_ENABLED:
                return DisconnectCause.RESTRICTED;

            case android.telephony.DisconnectCause.CDMA_ACCESS_FAILURE:
            case android.telephony.DisconnectCause.CDMA_ALREADY_ACTIVATED:
            case android.telephony.DisconnectCause.CDMA_CALL_LOST:
            case android.telephony.DisconnectCause.CDMA_DROP:
            case android.telephony.DisconnectCause.CDMA_INTERCEPT:
            case android.telephony.DisconnectCause.CDMA_LOCKED_UNTIL_POWER_CYCLE:
            case android.telephony.DisconnectCause.CDMA_PREEMPTED:
            case android.telephony.DisconnectCause.CDMA_REORDER:
            case android.telephony.DisconnectCause.CDMA_RETRY_ORDER:
            case android.telephony.DisconnectCause.CDMA_SO_REJECT:
            case android.telephony.DisconnectCause.CONGESTION:
            case android.telephony.DisconnectCause.ICC_ERROR:
            case android.telephony.DisconnectCause.INVALID_CREDENTIALS:
            case android.telephony.DisconnectCause.INVALID_NUMBER:
            case android.telephony.DisconnectCause.LOST_SIGNAL:
            case android.telephony.DisconnectCause.NO_PHONE_NUMBER_SUPPLIED:
            case android.telephony.DisconnectCause.NUMBER_UNREACHABLE:
            case android.telephony.DisconnectCause.OUTGOING_FAILURE:
            case android.telephony.DisconnectCause.OUT_OF_NETWORK:
            case android.telephony.DisconnectCause.OUT_OF_SERVICE:
            case android.telephony.DisconnectCause.POWER_OFF:
            case android.telephony.DisconnectCause.LOW_BATTERY:
            case android.telephony.DisconnectCause.DIAL_LOW_BATTERY:
            case android.telephony.DisconnectCause.EMERGENCY_CALL_OVER_WFC_NOT_AVAILABLE:
            case android.telephony.DisconnectCause.WFC_SERVICE_NOT_AVAILABLE_IN_THIS_LOCATION:
            case android.telephony.DisconnectCause.SERVER_ERROR:
            case android.telephony.DisconnectCause.SERVER_UNREACHABLE:
            case android.telephony.DisconnectCause.TIMED_OUT:
            case android.telephony.DisconnectCause.ALREADY_DIALING:
            case android.telephony.DisconnectCause.CANT_CALL_WHILE_RINGING:
            case android.telephony.DisconnectCause.CALLING_DISABLED:
            case android.telephony.DisconnectCause.TOO_MANY_ONGOING_CALLS:
            case android.telephony.DisconnectCause.OTASP_PROVISIONING_IN_PROCESS:
            case android.telephony.DisconnectCause.UNOBTAINABLE_NUMBER:
            case android.telephony.DisconnectCause.VOICEMAIL_NUMBER_MISSING:
            case android.telephony.DisconnectCause.DIAL_MODIFIED_TO_USSD:
            case android.telephony.DisconnectCause.DIAL_MODIFIED_TO_SS:
            case android.telephony.DisconnectCause.DIAL_MODIFIED_TO_DIAL:
            case android.telephony.DisconnectCause.DIAL_MODIFIED_TO_DIAL_VIDEO:
            case android.telephony.DisconnectCause.DIAL_VIDEO_MODIFIED_TO_SS:
            case android.telephony.DisconnectCause.DIAL_VIDEO_MODIFIED_TO_USSD:
            case android.telephony.DisconnectCause.DIAL_VIDEO_MODIFIED_TO_DIAL:
            case android.telephony.DisconnectCause.DIAL_VIDEO_MODIFIED_TO_DIAL_VIDEO:
            case android.telephony.DisconnectCause.ERROR_UNSPECIFIED:
            case android.telephony.DisconnectCause.MAXIMUM_NUMBER_OF_CALLS_REACHED:
            case android.telephony.DisconnectCause.DATA_DISABLED:
            case android.telephony.DisconnectCause.DATA_LIMIT_REACHED:
            case android.telephony.DisconnectCause.DIALED_CALL_FORWARDING_WHILE_ROAMING:
            case android.telephony.DisconnectCause.IMEI_NOT_ACCEPTED:
            case android.telephony.DisconnectCause.WIFI_LOST:
            case android.telephony.DisconnectCause.IMS_ACCESS_BLOCKED:
            case android.telephony.DisconnectCause.IMS_SIP_ALTERNATE_EMERGENCY_CALL:
            case android.telephony.DisconnectCause.MEDIA_TIMEOUT:
                return DisconnectCause.ERROR;

            case android.telephony.DisconnectCause.DIALED_MMI:
            case android.telephony.DisconnectCause.EXITED_ECM:
            case android.telephony.DisconnectCause.MMI:
            case android.telephony.DisconnectCause.IMS_MERGED_SUCCESSFULLY:
            case android.telephony.DisconnectCause.NO_CIRCUIT_AVAIL:
            case android.telephony.DisconnectCause.NO_ROUTE_TO_DESTINATION:
            case android.telephony.DisconnectCause.OPERATOR_DETERMINED_BARRING:
            case android.telephony.DisconnectCause.CALL_FAIL_NO_USER_RESPONDING:
            case android.telephony.DisconnectCause.CALL_FAIL_NO_ANSWER_FROM_USER:
            case android.telephony.DisconnectCause.CALL_FAIL_DESTINATION_OUT_OF_ORDER:
            case android.telephony.DisconnectCause.BEARER_CAPABILITY_NOT_AUTHORIZED:
            case android.telephony.DisconnectCause.CHANNEL_UNACCEPTABLE:
            case android.telephony.DisconnectCause.CALL_REJECTED:
            case android.telephony.DisconnectCause.NUMBER_CHANGED:
            case android.telephony.DisconnectCause.PREEMPTION:
            case android.telephony.DisconnectCause.FACILITY_REJECTED:
            case android.telephony.DisconnectCause.RESP_TO_STATUS_ENQUIRY:
            case android.telephony.DisconnectCause.NETWORK_OUT_OF_ORDER:
            case android.telephony.DisconnectCause.TEMPORARY_FAILURE:
            case android.telephony.DisconnectCause.SWITCHING_EQUIPMENT_CONGESTION:
            case android.telephony.DisconnectCause.ACCESS_INFORMATION_DISCARDED:
            case android.telephony.DisconnectCause.REQUESTED_CIRCUIT_OR_CHANNEL_NOT_AVAILABLE:
            case android.telephony.DisconnectCause.RESOURCES_UNAVAILABLE_OR_UNSPECIFIED:
            case android.telephony.DisconnectCause.QOS_UNAVAILABLE:
            case android.telephony.DisconnectCause.REQUESTED_FACILITY_NOT_SUBSCRIBED:
            case android.telephony.DisconnectCause.INCOMING_CALLS_BARRED_WITHIN_CUG:
            case android.telephony.DisconnectCause.BEARER_CAPABILITY_UNAVAILABLE:
            case android.telephony.DisconnectCause.SERVICE_OPTION_NOT_AVAILABLE:
            case android.telephony.DisconnectCause.BEARER_SERVICE_NOT_IMPLEMENTED:
            case android.telephony.DisconnectCause.REQUESTED_FACILITY_NOT_IMPLEMENTED:
            case android.telephony.DisconnectCause.ONLY_DIGITAL_INFORMATION_BEARER_AVAILABLE:
            case android.telephony.DisconnectCause.SERVICE_OR_OPTION_NOT_IMPLEMENTED:
            case android.telephony.DisconnectCause.INVALID_TRANSACTION_IDENTIFIER:
            case android.telephony.DisconnectCause.USER_NOT_MEMBER_OF_CUG:
            case android.telephony.DisconnectCause.INCOMPATIBLE_DESTINATION:
            case android.telephony.DisconnectCause.INVALID_TRANSIT_NW_SELECTION:
            case android.telephony.DisconnectCause.SEMANTICALLY_INCORRECT_MESSAGE:
            case android.telephony.DisconnectCause.INVALID_MANDATORY_INFORMATION:
            case android.telephony.DisconnectCause.MESSAGE_TYPE_NON_IMPLEMENTED:
            case android.telephony.DisconnectCause.MESSAGE_TYPE_NOT_COMPATIBLE_WITH_PROTOCOL_STATE:
            case android.telephony.DisconnectCause.INFORMATION_ELEMENT_NON_EXISTENT:
            case android.telephony.DisconnectCause.CONDITIONAL_IE_ERROR:
            case android.telephony.DisconnectCause.MESSAGE_NOT_COMPATIBLE_WITH_PROTOCOL_STATE:
            case android.telephony.DisconnectCause.RECOVERY_ON_TIMER_EXPIRED:
            case android.telephony.DisconnectCause.PROTOCOL_ERROR_UNSPECIFIED:
            case android.telephony.DisconnectCause.INTERWORKING_UNSPECIFIED:
                return DisconnectCause.OTHER;

            case android.telephony.DisconnectCause.NOT_VALID:
            case android.telephony.DisconnectCause.NOT_DISCONNECTED:
                return DisconnectCause.UNKNOWN;

            case android.telephony.DisconnectCause.CALL_PULLED:
                return DisconnectCause.CALL_PULLED;

            case android.telephony.DisconnectCause.ANSWERED_ELSEWHERE:
                return DisconnectCause.ANSWERED_ELSEWHERE;

            default:
                Log.w("DisconnectCauseUtil.toTelecomDisconnectCauseCode",
                        "Unrecognized Telephony DisconnectCause "
                        + telephonyDisconnectCause);
                return DisconnectCause.UNKNOWN;
        }
    }

    /**
     * Returns a label for to the disconnect cause to be shown to the user.
     */
    private static CharSequence toTelecomDisconnectCauseLabel(
            Context context, int telephonyDisconnectCause, int telephonyPerciseDisconnectCause) {
        CharSequence label;
        if (telephonyPerciseDisconnectCause != CallFailCause.NOT_VALID) {
            label = getLabelFromPreciseDisconnectCause(context, telephonyPerciseDisconnectCause,
                    telephonyDisconnectCause);
        } else {
            label = getLabelFromDisconnectCause(context, telephonyDisconnectCause);
        }
        return label;
    }

    /**
     * Returns a label for to the generic disconnect cause to be shown to the user.
     */
    private static CharSequence getLabelFromDisconnectCause(
            Context context, int telephonyDisconnectCause) {
        if (context == null) {
            return "";
        }

        Integer resourceId = null;
        switch (telephonyDisconnectCause) {
            case android.telephony.DisconnectCause.BUSY:
                resourceId = R.string.callFailed_userBusy;
                break;

            case android.telephony.DisconnectCause.CDMA_REORDER:
                resourceId = R.string.callFailed_NetworkBusy;
                break;

            case android.telephony.DisconnectCause.IMS_ACCESS_BLOCKED:
                resourceId = R.string.callFailed_NetworkCongested;
                break;

            case android.telephony.DisconnectCause.CONGESTION:
                resourceId = R.string.callFailed_congestion;
                break;

            case android.telephony.DisconnectCause.TIMED_OUT:
                resourceId = R.string.callFailed_timedOut;
                break;

            case android.telephony.DisconnectCause.SERVER_UNREACHABLE:
                resourceId = R.string.callFailed_server_unreachable;
                break;

            case android.telephony.DisconnectCause.NUMBER_UNREACHABLE:
                resourceId = R.string.callFailed_number_unreachable;
                break;

            case android.telephony.DisconnectCause.INVALID_CREDENTIALS:
                resourceId = R.string.callFailed_invalid_credentials;
                break;

            case android.telephony.DisconnectCause.SERVER_ERROR:
                resourceId = R.string.callFailed_server_error;
                break;

            case android.telephony.DisconnectCause.OUT_OF_NETWORK:
                resourceId = R.string.callFailed_out_of_network;
                break;

            case android.telephony.DisconnectCause.LOST_SIGNAL:
            case android.telephony.DisconnectCause.CDMA_DROP:
                resourceId = R.string.callFailed_noSignal;
                break;

            case android.telephony.DisconnectCause.LIMIT_EXCEEDED:
                resourceId = R.string.callFailed_limitExceeded;
                break;

            case android.telephony.DisconnectCause.POWER_OFF:
                resourceId = R.string.callFailed_powerOff;
                break;

            case android.telephony.DisconnectCause.LOW_BATTERY:
                resourceId = R.string.callFailed_low_battery;
                break;

            case android.telephony.DisconnectCause.DIAL_LOW_BATTERY:
                resourceId = R.string.dialFailed_low_battery;
                break;

            case android.telephony.DisconnectCause.ICC_ERROR:
                resourceId = R.string.callFailed_simError;
                break;

            case android.telephony.DisconnectCause.OUT_OF_SERVICE:
                resourceId = R.string.callFailed_outOfService;
                break;

            case android.telephony.DisconnectCause.INVALID_NUMBER:
            case android.telephony.DisconnectCause.UNOBTAINABLE_NUMBER:
                resourceId = R.string.callFailed_unobtainable_number;
                break;

            case android.telephony.DisconnectCause.VOICEMAIL_NUMBER_MISSING:
                resourceId = R.string.incall_error_missing_voicemail_number;
                break;

            case android.telephony.DisconnectCause.CALL_PULLED:
                resourceId = R.string.callEnded_pulled;
                break;

            case android.telephony.DisconnectCause.MAXIMUM_NUMBER_OF_CALLS_REACHED:
                resourceId = R.string.callFailed_maximum_reached;
                break;

            case android.telephony.DisconnectCause.DATA_DISABLED:
                resourceId = R.string.callFailed_data_disabled;
                break;

            case android.telephony.DisconnectCause.DATA_LIMIT_REACHED:
                resourceId = R.string.callFailed_data_limit_reached;
                break;
            case android.telephony.DisconnectCause.ALREADY_DIALING:
                resourceId = R.string.callFailed_already_dialing;
                break;
            case android.telephony.DisconnectCause.CANT_CALL_WHILE_RINGING:
                resourceId = R.string.callFailed_already_ringing;
                break;
            case android.telephony.DisconnectCause.CALLING_DISABLED:
                resourceId = R.string.callFailed_calling_disabled;
                break;
            case android.telephony.DisconnectCause.TOO_MANY_ONGOING_CALLS:
                resourceId = R.string.callFailed_too_many_calls;
                break;
            case android.telephony.DisconnectCause.IMS_SIP_ALTERNATE_EMERGENCY_CALL:
                int airplaneMode = Settings.Global.getInt(context.getContentResolver(),
                        Settings.Global.AIRPLANE_MODE_ON, 0);
                resourceId = R.string.incall_error_call_failed;
                if (airplaneMode != 0) {
                    resourceId = R.string.incall_error_power_off;
                }
                break;
            case android.telephony.DisconnectCause.OTASP_PROVISIONING_IN_PROCESS:
                resourceId = R.string.callFailed_otasp_provisioning_in_process;
                break;
            case android.telephony.DisconnectCause.EMERGENCY_CALL_OVER_WFC_NOT_AVAILABLE:
                resourceId = R.string.callFailed_emergency_call_over_wfc_not_available;
                break;
            case android.telephony.DisconnectCause.WFC_SERVICE_NOT_AVAILABLE_IN_THIS_LOCATION:
                resourceId = R.string.callFailed_wfc_service_not_available_in_this_location;
                break;
            default:
                break;
        }
        return resourceId == null ? "" : context.getResources().getString(resourceId);
    }

    /**
     * Returns a label for to the precise disconnect cause to be shown to the user.
     */
    private static CharSequence getLabelFromPreciseDisconnectCause(
            Context context, int telephonyPreciseDisconnectCause, int telephonyDisconnectCause) {
        if (context == null) {
            return "";
        }

        Integer resourceId = null;
        switch (telephonyPreciseDisconnectCause) {
            case CallFailCause.UNOBTAINABLE_NUMBER:
                resourceId = R.string.clh_callFailed_unassigned_number_txt;
                break;
            case CallFailCause.NO_ROUTE_TO_DEST:
                resourceId = R.string.clh_callFailed_no_route_to_destination_txt;
                break;
            case CallFailCause.CHANNEL_UNACCEPTABLE:
                resourceId = R.string.clh_callFailed_channel_unacceptable_txt;
                break;
            case CallFailCause.OPERATOR_DETERMINED_BARRING:
                resourceId = R.string.clh_callFailed_operator_determined_barring_txt;
                break;
            case CallFailCause.NORMAL_CLEARING:
                resourceId = R.string.clh_callFailed_normal_call_clearing_txt;
                break;
            case CallFailCause.USER_BUSY:
                resourceId = R.string.clh_callFailed_user_busy_txt;
                break;
            case CallFailCause.NO_USER_RESPONDING:
                resourceId = R.string.clh_callFailed_no_user_responding_txt;
                break;
            case CallFailCause.USER_ALERTING_NO_ANSWER:
                resourceId = R.string.clh_callFailed_user_alerting_txt;
                break;
            case CallFailCause.CALL_REJECTED:
                resourceId = R.string.clh_callFailed_call_rejected_txt;
                break;
            case CallFailCause.NUMBER_CHANGED:
                resourceId = R.string.clh_callFailed_number_changed_txt;
                break;
            case CallFailCause.PRE_EMPTION:
                resourceId = R.string.clh_callFailed_pre_emption_txt;
                break;
            case CallFailCause.NON_SELECTED_USER_CLEARING:
                resourceId = R.string.clh_callFailed_non_selected_user_clearing_txt;
                break;
            case CallFailCause.DESTINATION_OUT_OF_ORDER:
                resourceId = R.string.clh_callFailed_destination_out_of_order_txt;
                break;
            case CallFailCause.INVALID_NUMBER_FORMAT:
                resourceId = R.string.clh_callFailed_invalid_number_format_txt;
                break;
            case CallFailCause.FACILITY_REJECTED:
                resourceId = R.string.clh_callFailed_facility_rejected_txt;
                break;
            case CallFailCause.STATUS_ENQUIRY:
                resourceId = R.string.clh_callFailed_response_to_STATUS_ENQUIRY_txt;
                break;
            case CallFailCause.NORMAL_UNSPECIFIED:
                resourceId = R.string.clh_callFailed_normal_unspecified_txt;
                break;
            case CallFailCause.NO_CIRCUIT_AVAIL:
                resourceId = R.string.clh_callFailed_no_circuit_available_txt;
                break;
            case CallFailCause.NETWORK_OUT_OF_ORDER:
                resourceId = R.string.clh_callFailed_network_out_of_order_txt;
                break;
            case CallFailCause.TEMPORARY_FAILURE:
                resourceId = R.string.clh_callFailed_temporary_failure_txt;
                break;
            case CallFailCause.SWITCHING_CONGESTION:
                resourceId = R.string.clh_callFailed_switching_equipment_congestion_txt;
                break;
            case CallFailCause.ACCESS_INFORMATION_DISCARDED:
                resourceId = R.string.clh_callFailed_access_information_discarded_txt;
                break;
            case CallFailCause.CHANNEL_NOT_AVAIL:
                resourceId = R.string.clh_callFailed_requested_circuit_txt;
                break;
            case CallFailCause.RESOURCES_UNAVAILABLE_UNSPECIFIED:
                resourceId = R.string.clh_callFailed_resources_unavailable_unspecified_txt;
                break;
            case CallFailCause.QOS_NOT_AVAIL:
                resourceId = R.string.clh_callFailed_quality_of_service_unavailable_txt;
                break;
            case CallFailCause.REQUESTED_FACILITY_NOT_SUBSCRIBED:
                resourceId = R.string.clh_callFailed_requested_facility_not_subscribed_txt;
                break;
            case CallFailCause.INCOMING_CALL_BARRED_WITHIN_CUG:
                resourceId = R.string.clh_callFailed_incoming_calls_barred_within_the_CUG_txt;
                break;
            case CallFailCause.BEARER_CAPABILITY_NOT_AUTHORISED:
                resourceId = R.string.clh_callFailed_bearer_capability_not_authorized_txt;
                break;
            case CallFailCause.BEARER_NOT_AVAIL:
                resourceId = R.string.clh_callFailed_bearer_capability_not_presently_available_txt;
                break;
            case CallFailCause.SERVICE_OR_OPTION_NOT_AVAILABLE:
                resourceId =
                        R.string.clh_callFailed_service_or_option_not_available_unspecified_txt;
                break;
            case CallFailCause.BEARER_SERVICE_NOT_IMPLEMENTED:
                resourceId = R.string.clh_callFailed_bearer_service_not_implemented_txt;
                break;
            case CallFailCause.ACM_LIMIT_EXCEEDED:
                resourceId = R.string.clh_callFailed_ACM_equal_to_or_greater_than_ACMmax_txt;
                break;
            case CallFailCause.REQUESTED_FACILITY_NOT_IMPLEMENTED:
                resourceId = R.string.clh_callFailed_requested_facility_not_implemented_txt;
                break;
            case CallFailCause.ONLY_RESTRICTED_DIGITAL_INFO_BC_AVAILABLE:
                resourceId = R.string
                        .clh_callFailed_only_restricted_digital_information_bearer_capability_is_available_txt;
                break;
            case CallFailCause.SERVICE_OR_OPTION_NOT_IMPLEMENTED:
                resourceId =
                        R.string.clh_callFailed_service_or_option_not_implemented_unspecified_txt;
                break;
            case CallFailCause.INVALID_TRANSACTION_ID_VALUE:
                resourceId = R.string.clh_callFailed_invalid_transaction_identifier_value_txt;
                break;
            case CallFailCause.USER_NOT_MEMBER_OF_CUG:
                resourceId = R.string.clh_callFailed_user_not_member_of_CUG_txt;
                break;
            case CallFailCause.INCOMPATIBLE_DESTINATION:
                resourceId = R.string.clh_callFailed_incompatible_destination_txt;
                break;
            case CallFailCause.INVALID_TRANSIT_NETWORK_SELECTION:
                resourceId = R.string.clh_callFailed_invalid_transit_network_selection_txt;
                break;
            case CallFailCause.SEMANTICALLY_INCORRECT_MESSAGE:
                resourceId = R.string.clh_callFailed_semantically_incorrect_message_txt;
                break;
            case CallFailCause.INVALID_MANDATORY_INFORMATION:
                resourceId = R.string.clh_callFailed_invalid_mandatory_information_txt;
                break;
            case CallFailCause.MESSAGE_TYPE_NON_EXISTENT:
                resourceId =
                        R.string.clh_callFailed_message_type_non_existent_or_not_implemented_txt;
                break;
            case CallFailCause.MESSAGE_TYPE_NOT_COMPATIBLE_WITH_PROT_STATE:
                resourceId = R.string
                        .clh_callFailed_message_type_not_compatible_with_protocol_state_txt;
                break;
            case CallFailCause.IE_NON_EXISTENT_OR_NOT_IMPLEMENTED:
                resourceId = R.string
                        .clh_callFailed_information_element_non_existent_or_not_implemented_txt;
                break;
            case CallFailCause.CONDITIONAL_IE_ERROR:
                resourceId = R.string.clh_callFailed_conditional_IE_error_txt;
                break;
            case CallFailCause.MESSAGE_NOT_COMPATIBLE_WITH_PROTOCOL_STATE:
                resourceId = R.string.clh_callFailed_message_not_compatible_with_protocol_state_txt;
                break;
            case CallFailCause.RECOVERY_ON_TIMER_EXPIRY:
                resourceId = R.string.clh_callFailed_recovery_on_timer_expiry_txt;
                break;
            case CallFailCause.PROTOCOL_ERROR_UNSPECIFIED:
                resourceId = R.string.clh_callFailed_protocol_Error_unspecified_txt;
                break;
            case CallFailCause.INTERWORKING_UNSPECIFIED:
                resourceId = R.string.clh_callFailed_interworking_unspecified_txt;
                break;
            default:
                switch (telephonyDisconnectCause) {
                    case android.telephony.DisconnectCause.POWER_OFF:
                        resourceId = R.string.clh_callFailed_powerOff_txt;
                        break;
                    case android.telephony.DisconnectCause.ICC_ERROR:
                        resourceId = R.string.clh_callFailed_simError_txt;
                        break;
                    case android.telephony.DisconnectCause.OUT_OF_SERVICE:
                        resourceId = R.string.clh_incall_error_out_of_service_txt;
                        break;
                    default:
                        resourceId = R.string.clh_card_title_call_ended_txt;
                        break;
                }
                break;
        }
        return context.getResources().getString(resourceId);
    }

    /**
     * Returns a description of the disconnect cause to be shown to the user.
     */
    private static CharSequence toTelecomDisconnectCauseDescription(
            Context context, int telephonyDisconnectCause, int phoneId) {
        if (context == null ) {
            return "";
        }

        Integer resourceId = null;
        switch (telephonyDisconnectCause) {
            case android.telephony.DisconnectCause.INCOMING_MISSED: {
                // If the network sends SVC Notification then this dialog will be displayed
                // in case of B when the incoming call at B is not answered and gets forwarded
                // to C
                if (mNotificationType == SuppServiceNotification.NOTIFICATION_TYPE_CODE_2 &&
                        mNotificationCode ==
                        SuppServiceNotification.CODE_2_ADDITIONAL_CALL_FORWARDED) {
                    resourceId = R.string.callUnanswered_forwarded;
                }
                break;
            }

            case android.telephony.DisconnectCause.CALL_BARRED:{
                // When call is disconnected with this code then it can either be barring from
                // MO side or MT side.
                // In MT case, if network sends SVC Notification then this dialog will be
                // displayed when A is calling B & incoming is barred on B.
                if (mNotificationType == SuppServiceNotification.NOTIFICATION_TYPE_CODE_1 &&
                        mNotificationCode ==
                        SuppServiceNotification.CODE_1_INCOMING_CALLS_BARRED) {
                    resourceId = R.string.callFailed_incoming_cb_enabled;
                } else {
                    resourceId = R.string.callFailed_cb_enabled;
                }
                break;
            }

            case android.telephony.DisconnectCause.CDMA_ALREADY_ACTIVATED:
                resourceId = R.string.callFailed_cdma_activation;
                break;

            case android.telephony.DisconnectCause.CDMA_REORDER:
                resourceId = R.string.callFailed_NetworkBusy;
                break;

            case android.telephony.DisconnectCause.IMS_ACCESS_BLOCKED:
                resourceId = R.string.callFailed_NetworkCongested;
                break;

            case android.telephony.DisconnectCause.FDN_BLOCKED:
                resourceId = R.string.callFailed_fdn_only;
                break;

            case android.telephony.DisconnectCause.CS_RESTRICTED:
                resourceId = R.string.callFailed_dsac_restricted;
                break;

            case android.telephony.DisconnectCause.CS_RESTRICTED_EMERGENCY:
                resourceId = R.string.callFailed_dsac_restricted_emergency;
                break;

            case android.telephony.DisconnectCause.CS_RESTRICTED_NORMAL:
                resourceId = R.string.callFailed_dsac_restricted_normal;
                break;

            case android.telephony.DisconnectCause.DIAL_MODIFIED_TO_USSD:
                resourceId = R.string.callFailed_dialToUssd;
                break;

            case android.telephony.DisconnectCause.DIAL_MODIFIED_TO_SS:
                resourceId = R.string.callFailed_dialToSs;
                break;

            case android.telephony.DisconnectCause.DIAL_MODIFIED_TO_DIAL:
                resourceId = R.string.callFailed_dialToDial;
                break;

            case android.telephony.DisconnectCause.DIAL_MODIFIED_TO_DIAL_VIDEO:
                resourceId = R.string.callFailed_dialToDialVideo;
                break;

            case android.telephony.DisconnectCause.DIAL_VIDEO_MODIFIED_TO_SS:
                resourceId = R.string.callFailed_dialVideoToSs;
                break;

            case android.telephony.DisconnectCause.DIAL_VIDEO_MODIFIED_TO_USSD:
                resourceId = R.string.callFailed_dialVideoToUssd;
                break;

            case android.telephony.DisconnectCause.DIAL_VIDEO_MODIFIED_TO_DIAL:
                resourceId = R.string.callFailed_dialVideoToDial;
                break;

            case android.telephony.DisconnectCause.DIAL_VIDEO_MODIFIED_TO_DIAL_VIDEO:
                resourceId = R.string.callFailed_dialVideoToDialVideo;
                break;

            case android.telephony.DisconnectCause.OUTGOING_FAILURE:
                // We couldn't successfully place the call; there was some
                // failure in the telephony layer.
                // TODO: Need UI spec for this failure case; for now just
                // show a generic error.
                resourceId = R.string.incall_error_outgoing_call_failed;
                break;

            case android.telephony.DisconnectCause.POWER_OFF:
                // Radio is explictly powered off because the device is in airplane mode.

                // TODO: Offer the option to turn the radio on, and automatically retry the call
                // once network registration is complete.

                if (ImsUtil.shouldPromoteWfc(context, phoneId)) {
                    resourceId = R.string.incall_error_promote_wfc;
                } else if (ImsUtil.isWfcModeWifiOnly(context, phoneId)) {
                    resourceId = R.string.incall_error_wfc_only_no_wireless_network;
                } else if (ImsUtil.isWfcEnabled(context, phoneId)) {
                    resourceId = R.string.incall_error_power_off_wfc;
                } else {
                    resourceId = R.string.incall_error_power_off;
                }
                break;

            case android.telephony.DisconnectCause.LOW_BATTERY:
                resourceId = R.string.callFailed_low_battery;
                break;

            case android.telephony.DisconnectCause.DIAL_LOW_BATTERY:
                resourceId = R.string.dialFailed_low_battery;
                break;

            case android.telephony.DisconnectCause.CDMA_NOT_EMERGENCY:
                // Only emergency calls are allowed when in emergency callback mode.
                resourceId = R.string.incall_error_ecm_emergency_only;
                break;

            case android.telephony.DisconnectCause.EMERGENCY_ONLY:
                // Only emergency numbers are allowed, but we tried to dial
                // a non-emergency number.
                resourceId = R.string.incall_error_emergency_only;
                break;

            case android.telephony.DisconnectCause.OUT_OF_SERVICE:
                // No network connection.
                if (ImsUtil.shouldPromoteWfc(context, phoneId)) {
                    resourceId = R.string.incall_error_promote_wfc;
                } else if (ImsUtil.isWfcModeWifiOnly(context, phoneId)) {
                    resourceId = R.string.incall_error_wfc_only_no_wireless_network;
                } else if (ImsUtil.isWfcEnabled(context, phoneId)) {
                    resourceId = R.string.incall_error_out_of_service_wfc;
                } else {
                    resourceId = R.string.incall_error_out_of_service;
                }
                break;

            case android.telephony.DisconnectCause.NO_PHONE_NUMBER_SUPPLIED:
                // The supplied Intent didn't contain a valid phone number.
                // (This is rare and should only ever happen with broken
                // 3rd-party apps.) For now just show a generic error.
                resourceId = R.string.incall_error_no_phone_number_supplied;
                break;

            case android.telephony.DisconnectCause.VOICEMAIL_NUMBER_MISSING:
                resourceId = R.string.incall_error_missing_voicemail_number;
                break;

            case android.telephony.DisconnectCause.VIDEO_CALL_NOT_ALLOWED_WHILE_TTY_ENABLED:
                resourceId = R.string.callFailed_video_call_tty_enabled;
                break;

            case android.telephony.DisconnectCause.CALL_PULLED:
                resourceId = R.string.callEnded_pulled;
                break;

            case android.telephony.DisconnectCause.MAXIMUM_NUMBER_OF_CALLS_REACHED:
                resourceId = R.string.callFailed_maximum_reached;
            // Supplementary for Clear Code
            case android.telephony.DisconnectCause.BUSY:
                resourceId = R.string.callFailed_userBusy;
                break;

            case android.telephony.DisconnectCause.NO_CIRCUIT_AVAIL:
                resourceId = R.string.callFailed_no_circuit_avail;
                break;

            case android.telephony.DisconnectCause.TEMPORARY_FAILURE:
                resourceId = R.string.callFailed_tempopary_failure;
                break;

            case android.telephony.DisconnectCause.SWITCHING_EQUIPMENT_CONGESTION:
                resourceId = R.string.callFailed_switching_equipment_congestion;
                break;

            case android.telephony.DisconnectCause.REQUESTED_CIRCUIT_OR_CHANNEL_NOT_AVAILABLE:
                resourceId = R.string.callFailed_requested_circuit_or_channel_not_available;
                break;

            case android.telephony.DisconnectCause.QOS_UNAVAILABLE:
                resourceId = R.string.callFailed_QOS_unavailable;
                break;

            case android.telephony.DisconnectCause.BEARER_CAPABILITY_UNAVAILABLE:
                resourceId = R.string.callFailed_bearer_capability_unavailable;
                break;

            case android.telephony.DisconnectCause.LIMIT_EXCEEDED:
                resourceId = R.string.callFailed_limitExceeded;

            case android.telephony.DisconnectCause.INVALID_NUMBER:
                resourceId = R.string.callFailed_invalid_number_format;
                break;

            case android.telephony.DisconnectCause.UNOBTAINABLE_NUMBER:
                resourceId = R.string.callFailed_unobtainable_number;
                break;

            case android.telephony.DisconnectCause.NO_ROUTE_TO_DESTINATION:
                resourceId = R.string.callFailed_no_route_to_destination;
                break;

            case android.telephony.DisconnectCause.CALL_FAIL_NO_USER_RESPONDING:
                resourceId = R.string.callFailed_no_user_responding;
                break;

            case android.telephony.DisconnectCause.CALL_FAIL_NO_ANSWER_FROM_USER:
                resourceId = R.string.callFailed_no_answer_from_user;
                break;

            case android.telephony.DisconnectCause.CALL_FAIL_DESTINATION_OUT_OF_ORDER:
                resourceId = R.string.callFailed_destination_out_of_order;
                break;

            case android.telephony.DisconnectCause.BEARER_CAPABILITY_NOT_AUTHORIZED:
                resourceId = R.string.callFailed_bearer_capability_not_authorized;
                break;

            case android.telephony.DisconnectCause.CHANNEL_UNACCEPTABLE:
                resourceId = R.string.callFailed_channel_unacceptable;
                break;

            case android.telephony.DisconnectCause.OPERATOR_DETERMINED_BARRING:
                resourceId = R.string.callFailed_operator_determined_barring;
                break;

            case android.telephony.DisconnectCause.CALL_REJECTED:
                resourceId = R.string.callFailed_call_rejected;
                break;

            case android.telephony.DisconnectCause.NUMBER_CHANGED:
                resourceId = R.string.callFailed_number_changed;
                break;

            case android.telephony.DisconnectCause.PREEMPTION:
                resourceId = R.string.callFailed_preemption;
                break;

            case android.telephony.DisconnectCause.FACILITY_REJECTED:
                resourceId = R.string.callFailed_facility_rejected;
                break;

            case android.telephony.DisconnectCause.RESP_TO_STATUS_ENQUIRY:
                resourceId = R.string.callFailed_resp_to_status_enquiry;
                break;

            case android.telephony.DisconnectCause.NORMAL_UNSPECIFIED:
                resourceId = R.string.callFailed_normal_unspecified;
                break;

            case android.telephony.DisconnectCause.NETWORK_OUT_OF_ORDER:
                resourceId = R.string.callFailed_network_out_of_order;
                break;

            case android.telephony.DisconnectCause.ACCESS_INFORMATION_DISCARDED:
                resourceId = R.string.callFailed_access_information_discarded;
                break;

            case android.telephony.DisconnectCause.RESOURCES_UNAVAILABLE_OR_UNSPECIFIED:
                resourceId = R.string.callFailed_resources_unavailable_or_unspecified;
                break;

            case android.telephony.DisconnectCause.REQUESTED_FACILITY_NOT_SUBSCRIBED:
                resourceId = R.string.callFailed_requested_facility_not_subscribed;
                break;

            case android.telephony.DisconnectCause.INCOMING_CALLS_BARRED_WITHIN_CUG:
                resourceId = R.string.callFailed_incoming_calls_barred_within_CUG;
                break;

            case android.telephony.DisconnectCause.SERVICE_OPTION_NOT_AVAILABLE:
                resourceId = R.string.callFailed_service_option_not_available;
                break;

            case android.telephony.DisconnectCause.BEARER_SERVICE_NOT_IMPLEMENTED:
                resourceId = R.string.callFailed_bearer_service_not_implemented;
                break;

            case android.telephony.DisconnectCause.REQUESTED_FACILITY_NOT_IMPLEMENTED:
                resourceId = R.string.callFailed_requested_facility_not_implemented;
                break;

            case android.telephony.DisconnectCause.ONLY_DIGITAL_INFORMATION_BEARER_AVAILABLE:
                resourceId = R.string.callFailed_only_digital_information_bearer_available;
                break;

            case android.telephony.DisconnectCause.SERVICE_OR_OPTION_NOT_IMPLEMENTED:
                resourceId = R.string.callFailed_service_or_option_not_implemented;
                break;

            case android.telephony.DisconnectCause.INVALID_TRANSACTION_IDENTIFIER:
                resourceId = R.string.callFailed_invalid_transaction_identifier;
                break;

            case android.telephony.DisconnectCause.USER_NOT_MEMBER_OF_CUG:
                resourceId = R.string.callFailed_user_not_member_of_CUG;
                break;

            case android.telephony.DisconnectCause.INCOMPATIBLE_DESTINATION:
                resourceId = R.string.callFailed_incompatible_destination;
                break;

            case android.telephony.DisconnectCause.INVALID_TRANSIT_NW_SELECTION:
                resourceId = R.string.callFailed_invalid_transit_NW_selection;
                break;

            case android.telephony.DisconnectCause.SEMANTICALLY_INCORRECT_MESSAGE:
                resourceId = R.string.callFailed_semantically_incorrect_message;
                break;

            case android.telephony.DisconnectCause.INVALID_MANDATORY_INFORMATION:
                resourceId = R.string.callFailed_invalid_mandatory_information;
                break;

            case android.telephony.DisconnectCause.MESSAGE_TYPE_NON_IMPLEMENTED:
                resourceId = R.string.callFailed_message_type_non_implemented;
                break;

            case android.telephony.DisconnectCause.MESSAGE_TYPE_NOT_COMPATIBLE_WITH_PROTOCOL_STATE:
                resourceId = R.string.callFailed_message_type_not_compatible_with_protocol_state;
                break;

            case android.telephony.DisconnectCause.INFORMATION_ELEMENT_NON_EXISTENT:
                resourceId = R.string.callFailed_information_element_non_existent;
                break;

            case android.telephony.DisconnectCause.CONDITIONAL_IE_ERROR:
                resourceId = R.string.callFailed_conditional_IE_error;
                break;

            case android.telephony.DisconnectCause.MESSAGE_NOT_COMPATIBLE_WITH_PROTOCOL_STATE:
                resourceId = R.string.callFailed_message_not_compatible_with_protocol_state;
                break;

            case android.telephony.DisconnectCause.RECOVERY_ON_TIMER_EXPIRED:
                resourceId = R.string.callFailed_recovery_on_timer_expired;
                break;

            case android.telephony.DisconnectCause.PROTOCOL_ERROR_UNSPECIFIED:
                resourceId = R.string.callFailed_protocol_error_unspecified;
                break;

            case android.telephony.DisconnectCause.INTERWORKING_UNSPECIFIED:
                resourceId = R.string.callFailed_interworking_unspecified;
                break;

            case android.telephony.DisconnectCause.NORMAL:
                resourceId = R.string.callFailed_normal;
                break;

            case android.telephony.DisconnectCause.NON_SELECTED_USER_CLEARING:
                resourceId = R.string.callFailed_non_selected_user_clearing;
                break;

            case android.telephony.DisconnectCause.OUTGOING_CANCELED:
                // We don't want to show any dialog for the canceled case since the call was
                // either canceled by the user explicitly (end-call button pushed immediately)
                // or some other app canceled the call and immediately issued a new CALL to
                // replace it.
                break;

            case android.telephony.DisconnectCause.DATA_DISABLED:
                resourceId = R.string.callFailed_data_disabled;
                break;

            case android.telephony.DisconnectCause.DATA_LIMIT_REACHED:
                resourceId = R.string.callFailed_data_limit_reached_description;
                break;
            case android.telephony.DisconnectCause.DIALED_CALL_FORWARDING_WHILE_ROAMING:
                resourceId = com.android.internal.R.string.mmiErrorWhileRoaming;
                break;

            case android.telephony.DisconnectCause.IMEI_NOT_ACCEPTED:
                resourceId = R.string.callFailed_imei_not_accepted;
                break;

            case android.telephony.DisconnectCause.WIFI_LOST:
                resourceId = R.string.callFailed_wifi_lost;
                break;
            case android.telephony.DisconnectCause.ALREADY_DIALING:
                resourceId = R.string.callFailed_already_dialing;
                break;
            case android.telephony.DisconnectCause.CANT_CALL_WHILE_RINGING:
                resourceId = R.string.callFailed_already_ringing;
                break;
            case android.telephony.DisconnectCause.CALLING_DISABLED:
                resourceId = R.string.callFailed_calling_disabled;
                break;
            case android.telephony.DisconnectCause.TOO_MANY_ONGOING_CALLS:
                resourceId = R.string.callFailed_too_many_calls;
                break;
            case android.telephony.DisconnectCause.IMS_SIP_ALTERNATE_EMERGENCY_CALL:
<<<<<<< HEAD
                boolean isAirplaneModeOn = Settings.Global.getInt(context.getContentResolver(),
                        Settings.Global.AIRPLANE_MODE_ON, 0) > 0;
                if (isAirplaneModeOn) {
=======
                int airplaneMode = Settings.Global.getInt(context.getContentResolver(),
                        Settings.Global.AIRPLANE_MODE_ON, 0);
                resourceId = R.string.incall_error_call_failed;
                if (airplaneMode != 0) {
>>>>>>> e4ff0764
                    resourceId = R.string.incall_error_power_off;
                }
                break;
            case android.telephony.DisconnectCause.OTASP_PROVISIONING_IN_PROCESS:
                resourceId = R.string.callFailed_otasp_provisioning_in_process;
                break;
            case android.telephony.DisconnectCause.EMERGENCY_CALL_OVER_WFC_NOT_AVAILABLE:
                resourceId = R.string.callFailed_emergency_call_over_wfc_not_available;
                break;
            case android.telephony.DisconnectCause.WFC_SERVICE_NOT_AVAILABLE_IN_THIS_LOCATION:
                resourceId = R.string.callFailed_wfc_service_not_available_in_this_location;
                break;
            default:
                break;
        }
        return resourceId == null ? "" : context.getResources().getString(resourceId);
    }

    /**
     * Maps the telephony {@link android.telephony.DisconnectCause} into a reason string which is
     * returned in the Telecom {@link DisconnectCause#getReason()}.
     *
     * @param context The current context.
     * @param telephonyDisconnectCause The {@link android.telephony.DisconnectCause} code.
     * @param reason A reason provided by the caller; only used if a more specific reason cannot
     *               be determined here.
     * @return The disconnect reason.
     */
    private static String toTelecomDisconnectReason(Context context, int telephonyDisconnectCause,
            String reason, int phoneId) {

        if (context == null) {
            return "";
        }

        switch (telephonyDisconnectCause) {
            case android.telephony.DisconnectCause.POWER_OFF:
                // Airplane mode (radio off)
                // intentional fall-through
            case android.telephony.DisconnectCause.OUT_OF_SERVICE:
                // No network connection.
                if (ImsUtil.shouldPromoteWfc(context, phoneId)) {
                    return android.telecom.DisconnectCause.REASON_WIFI_ON_BUT_WFC_OFF;
                }
                break;
            case android.telephony.DisconnectCause.IMS_ACCESS_BLOCKED:
                return DisconnectCause.REASON_IMS_ACCESS_BLOCKED;
            case android.telephony.DisconnectCause.OUTGOING_EMERGENCY_CALL_PLACED:
                return DisconnectCause.REASON_EMERGENCY_CALL_PLACED;
        }

        // If no specific code-mapping found, then fall back to using the reason.
        String causeAsString = android.telephony.DisconnectCause.toString(telephonyDisconnectCause);
        if (reason == null) {
            return causeAsString;
        } else {
            return reason + ", " + causeAsString;
        }
    }

    /**
     * Returns the tone to play for the disconnect cause, or UNKNOWN if none should be played.
     */
    private static int toTelecomDisconnectCauseTone(int telephonyDisconnectCause, int phoneId) {
        Phone phone = PhoneFactory.getPhone(phoneId);
        PersistableBundle config;
        if (phone != null) {
            config = PhoneGlobals.getInstance().getCarrierConfigForSubId(phone.getSubId());
        } else {
            config = PhoneGlobals.getInstance().getCarrierConfig();
        }
        int[] busyToneArray = config.getIntArray(
                CarrierConfigManager.KEY_DISCONNECT_CAUSE_PLAY_BUSYTONE_INT_ARRAY);
        for (int busyTone : busyToneArray) {
            if (busyTone == telephonyDisconnectCause) {
                return ToneGenerator.TONE_SUP_BUSY;
            }
        }
        switch (telephonyDisconnectCause) {
            case android.telephony.DisconnectCause.CONGESTION:
                return ToneGenerator.TONE_SUP_CONGESTION;

            case android.telephony.DisconnectCause.CDMA_REORDER:
                return ToneGenerator.TONE_CDMA_REORDER;

            case android.telephony.DisconnectCause.CDMA_INTERCEPT:
                return ToneGenerator.TONE_CDMA_ABBR_INTERCEPT;

            case android.telephony.DisconnectCause.CDMA_DROP:
            case android.telephony.DisconnectCause.OUT_OF_SERVICE:
                return ToneGenerator.TONE_CDMA_CALLDROP_LITE;

            case android.telephony.DisconnectCause.NO_ROUTE_TO_DESTINATION:
            case android.telephony.DisconnectCause.OPERATOR_DETERMINED_BARRING:
            case android.telephony.DisconnectCause.CALL_FAIL_NO_USER_RESPONDING:
            case android.telephony.DisconnectCause.NUMBER_CHANGED:
            case android.telephony.DisconnectCause.CALL_FAIL_DESTINATION_OUT_OF_ORDER:
            case android.telephony.DisconnectCause.BEARER_CAPABILITY_NOT_AUTHORIZED:
            case android.telephony.DisconnectCause.USER_NOT_MEMBER_OF_CUG:
            case android.telephony.DisconnectCause.UNOBTAINABLE_NUMBER:
                return ToneGenerator.TONE_SUP_ERROR;

            case android.telephony.DisconnectCause.IMS_MERGED_SUCCESSFULLY:
                // Do not play any tones if disconnected because of a successful merge.
                return -1;

            case android.telephony.DisconnectCause.ERROR_UNSPECIFIED:
            case android.telephony.DisconnectCause.LOCAL:
            case android.telephony.DisconnectCause.NORMAL:
            case android.telephony.DisconnectCause.NORMAL_UNSPECIFIED:
            case android.telephony.DisconnectCause.VIDEO_CALL_NOT_ALLOWED_WHILE_TTY_ENABLED:
            default:
                return ToneGenerator.TONE_PROP_PROMPT;
        }
    }
}<|MERGE_RESOLUTION|>--- conflicted
+++ resolved
@@ -1031,16 +1031,10 @@
                 resourceId = R.string.callFailed_too_many_calls;
                 break;
             case android.telephony.DisconnectCause.IMS_SIP_ALTERNATE_EMERGENCY_CALL:
-<<<<<<< HEAD
-                boolean isAirplaneModeOn = Settings.Global.getInt(context.getContentResolver(),
-                        Settings.Global.AIRPLANE_MODE_ON, 0) > 0;
-                if (isAirplaneModeOn) {
-=======
                 int airplaneMode = Settings.Global.getInt(context.getContentResolver(),
                         Settings.Global.AIRPLANE_MODE_ON, 0);
                 resourceId = R.string.incall_error_call_failed;
                 if (airplaneMode != 0) {
->>>>>>> e4ff0764
                     resourceId = R.string.incall_error_power_off;
                 }
                 break;
