/*
 * Copyright (C) 2014 The Android Open Source Project
 *
 * Licensed under the Apache License, Version 2.0 (the "License");
 * you may not use this file except in compliance with the License.
 * You may obtain a copy of the License at
 *
 *      http://www.apache.org/licenses/LICENSE-2.0
 *
 * Unless required by applicable law or agreed to in writing, software
 * distributed under the License is distributed on an "AS IS" BASIS,
 * WITHOUT WARRANTIES OR CONDITIONS OF ANY KIND, either express or implied.
 * See the License for the specific language governing permissions and
 * limitations under the License
 */

package com.android.services.telephony;

import android.content.Context;
import android.graphics.drawable.Icon;
import android.net.Uri;
import android.os.Bundle;
import android.telecom.Connection;
import android.telecom.Connection.VideoProvider;
import android.telecom.DisconnectCause;
import android.telecom.PhoneAccountHandle;
import android.telecom.StatusHints;
import android.telecom.TelecomManager;
import android.telecom.VideoProfile;
import android.telephony.PhoneNumberUtils;
import android.telephony.SubscriptionInfo;
import android.telephony.SubscriptionManager;
import android.telephony.TelephonyManager;
import android.util.Pair;

import com.android.ims.internal.ConferenceParticipant;
import com.android.internal.annotations.VisibleForTesting;
import com.android.internal.telephony.Call;
import com.android.internal.telephony.CallStateException;
import com.android.internal.telephony.Phone;
import com.android.internal.telephony.PhoneConstants;
import com.android.phone.PhoneUtils;
import com.android.phone.R;
import com.android.telephony.Rlog;

import java.util.ArrayList;
import java.util.Arrays;
import java.util.HashMap;
import java.util.HashSet;
import java.util.Iterator;
import java.util.List;
import java.util.Map;
import java.util.Objects;

/**
 * Represents an IMS conference call.
 * <p>
 * An IMS conference call consists of a conference host connection and potentially a list of
 * conference participants.  The conference host connection represents the radio connection to the
 * IMS conference server.  Since it is not a connection to any one individual, it is not represented
 * in Telecom/InCall as a call.  The conference participant information is received via the host
 * connection via a conference event package.  Conference participant connections do not represent
 * actual radio connections to the participants; they act as a virtual representation of the
 * participant, keyed by a unique endpoint {@link android.net.Uri}.
 * <p>
 * The {@link ImsConference} listens for conference event package data received via the host
 * connection and is responsible for managing the conference participant connections which represent
 * the participants.
 */
public class ImsConference extends TelephonyConferenceBase implements Holdable {

    private static final String LOG_TAG = "ImsConference";

    /**
     * Abstracts out fetching a feature flag.  Makes testing easier.
     */
    public interface FeatureFlagProxy {
        boolean isUsingSinglePartyCallEmulation();
    }

    /**
     * Abstracts out carrier configuration items specific to the conference.
     */
    public static class CarrierConfiguration {
        /**
         * Builds and instance of {@link CarrierConfiguration}.
         */
        public static class Builder {
            private boolean mIsMaximumConferenceSizeEnforced = false;
            private int mMaximumConferenceSize = 5;
            private boolean mShouldLocalDisconnectEmptyConference = false;
            private boolean mIsHoldAllowed = false;

            /**
             * Sets whether the maximum size of the conference is enforced.
             * @param isMaximumConferenceSizeEnforced {@code true} if conference size enforced.
             * @return builder instance.
             */
            public Builder setIsMaximumConferenceSizeEnforced(
                    boolean isMaximumConferenceSizeEnforced) {
                mIsMaximumConferenceSizeEnforced = isMaximumConferenceSizeEnforced;
                return this;
            }

            /**
             * Sets the maximum size of an IMS conference.
             * @param maximumConferenceSize Max conference size.
             * @return builder instance.
             */
            public Builder setMaximumConferenceSize(int maximumConferenceSize) {
                mMaximumConferenceSize = maximumConferenceSize;
                return this;
            }

            /**
             * Sets whether an empty conference should be locally disconnected.
             * @param shouldLocalDisconnectEmptyConference {@code true} if conference should be
             * locally disconnected if empty.
             * @return builder instance.
             */
            public Builder setShouldLocalDisconnectEmptyConference(
                    boolean shouldLocalDisconnectEmptyConference) {
                mShouldLocalDisconnectEmptyConference = shouldLocalDisconnectEmptyConference;
                return this;
            }

            /**
             * Sets whether holding the conference is allowed.
             * @param isHoldAllowed {@code true} if holding is allowed.
             * @return builder instance.
             */
            public Builder setIsHoldAllowed(boolean isHoldAllowed) {
                mIsHoldAllowed = isHoldAllowed;
                return this;
            }

            /**
             * Build instance of {@link CarrierConfiguration}.
             * @return carrier config instance.
             */
            public ImsConference.CarrierConfiguration build() {
                return new ImsConference.CarrierConfiguration(mIsMaximumConferenceSizeEnforced,
                        mMaximumConferenceSize, mShouldLocalDisconnectEmptyConference,
                        mIsHoldAllowed);
            }
        }

        private CarrierConfiguration(boolean isMaximumConferenceSizeEnforced,
                int maximumConferenceSize, boolean shouldLocalDisconnectEmptyConference,
                boolean isHoldAllowed) {
            mIsMaximumConferenceSizeEnforced = isMaximumConferenceSizeEnforced;
            mMaximumConferenceSize = maximumConferenceSize;
            mShouldLocalDisconnectEmptyConference = shouldLocalDisconnectEmptyConference;
            mIsHoldAllowed = isHoldAllowed;
        }

        private boolean mIsMaximumConferenceSizeEnforced;

        private int mMaximumConferenceSize;

        private boolean mShouldLocalDisconnectEmptyConference;

        private boolean mIsHoldAllowed;

        /**
         * Determines whether the {@link ImsConference} should enforce a size limit based on
         * {@link #getMaximumConferenceSize()}.
         * {@code true} if maximum size limit should be enforced, {@code false} otherwise.
         */
        public boolean isMaximumConferenceSizeEnforced() {
            return mIsMaximumConferenceSizeEnforced;
        }

        /**
         * Determines the maximum number of participants (not including the host) in a conference
         * which is enforced when {@link #isMaximumConferenceSizeEnforced()} is {@code true}.
         */
        public int getMaximumConferenceSize() {
            return mMaximumConferenceSize;
        }

        /**
         * Determines whether this {@link ImsConference} should locally disconnect itself when the
         * number of participants in the conference drops to zero.
         * {@code true} if empty conference should be locally disconnected, {@code false}
         * otherwise.
         */
        public boolean shouldLocalDisconnectEmptyConference() {
            return mShouldLocalDisconnectEmptyConference;
        }

        /**
         * Determines whether holding the conference is permitted or not.
         * {@code true} if hold is permitted, {@code false} otherwise.
         */
        public boolean isHoldAllowed() {
            return mIsHoldAllowed;
        }
    }

    /**
     * Listener used to respond to changes to the underlying radio connection for the conference
     * host connection.  Used to respond to SRVCC changes.
     */
    private final TelephonyConnection.TelephonyConnectionListener mTelephonyConnectionListener =
            new TelephonyConnection.TelephonyConnectionListener() {

                /**
                 * Updates the state of the conference based on the new state of the host.
                 *
                 * @param c The host connection.
                 * @param state The new state
                 */
                @Override
                public void onStateChanged(android.telecom.Connection c, int state) {
                    setState(state);
                }

                /**
                 * Disconnects the conference when its host connection disconnects.
                 *
                 * @param c The host connection.
                 * @param disconnectCause The host connection disconnect cause.
                 */
                @Override
                public void onDisconnected(android.telecom.Connection c,
                        DisconnectCause disconnectCause) {
                    setDisconnected(disconnectCause);
                }

                @Override
                public void onVideoStateChanged(android.telecom.Connection c, int videoState) {
                    Log.d(this, "onVideoStateChanged video state %d", videoState);
                    setVideoState(c, videoState);
                }

                @Override
                public void onVideoProviderChanged(android.telecom.Connection c,
                        Connection.VideoProvider videoProvider) {
                    Log.d(this, "onVideoProviderChanged: Connection: %s, VideoProvider: %s", c,
                            videoProvider);
                    setVideoProvider(c, videoProvider);
                }

                @Override
                public void onConnectionCapabilitiesChanged(Connection c,
                        int connectionCapabilities) {
                    Log.d(this, "onConnectionCapabilitiesChanged: Connection: %s,"
                            + " connectionCapabilities: %s", c, connectionCapabilities);
                    int capabilites = ImsConference.this.getConnectionCapabilities();
                    boolean isVideoConferencingSupported = mConferenceHost == null ? false :
                            mConferenceHost.isCarrierVideoConferencingSupported();
                    setConnectionCapabilities(
                            applyHostCapabilities(capabilites, connectionCapabilities,
                                    isVideoConferencingSupported));
                }

                @Override
                public void onConnectionPropertiesChanged(Connection c, int connectionProperties) {
                    Log.d(this, "onConnectionPropertiesChanged: Connection: %s,"
                            + " connectionProperties: %s", c, connectionProperties);
                    int properties = ImsConference.this.getConnectionProperties();
                    setConnectionProperties(applyHostProperties(properties, connectionProperties));
                }

                @Override
                public void onStatusHintsChanged(Connection c, StatusHints statusHints) {
                    Log.v(this, "onStatusHintsChanged");
                    updateStatusHints();
                }

                @Override
                public void onExtrasChanged(Connection c, Bundle extras) {
                    Log.v(this, "onExtrasChanged: c=" + c + " Extras=" + extras);
                    putExtras(extras);
                }

                @Override
                public void onExtrasRemoved(Connection c, List<String> keys) {
                    Log.v(this, "onExtrasRemoved: c=" + c + " key=" + keys);
                    removeExtras(keys);
                }

                @Override
                public void onConnectionEvent(Connection c, String event, Bundle extras) {
                    if (Connection.EVENT_MERGE_START.equals(event)) {
                        // Do not pass a merge start event on the underlying host connection; only
                        // indicate a merge has started on the connections which are merged into a
                        // conference.
                        return;
                    }

                    sendConferenceEvent(event, extras);
                }

                @Override
                public void onOriginalConnectionConfigured(TelephonyConnection c) {
                    if (c == mConferenceHost) {
                        handleOriginalConnectionChange();
                    }
                }

                /**
                 * Handles changes to conference participant data as reported by the conference host
                 * connection.
                 *
                 * @param c The connection.
                 * @param participants The participant information.
                 */
                @Override
                public void onConferenceParticipantsChanged(android.telecom.Connection c,
                        List<ConferenceParticipant> participants) {

                    if (c == null || participants == null) {
                        return;
                    }
                    Log.v(this, "onConferenceParticipantsChanged: %d participants",
                            participants.size());
                    TelephonyConnection telephonyConnection = (TelephonyConnection) c;
                    handleConferenceParticipantsUpdate(telephonyConnection, participants);
                }

                /**
                 * Handles request to play a ringback tone.
                 *
                 * @param c The connection.
                 * @param ringback Whether the ringback tone is to be played.
                 */
                @Override
                public void onRingbackRequested(android.telecom.Connection c, boolean ringback) {
                    Log.d(this, "onRingbackRequested ringback %s", ringback ? "Y" : "N");
                    setRingbackRequested(ringback);
                }
            };

    /**
     * The telephony connection service; used to add new participant connections to Telecom.
     */
    private TelephonyConnectionServiceProxy mTelephonyConnectionService;

    /**
     * The connection to the conference server which is hosting the conference.
     */
    private TelephonyConnection mConferenceHost;

    /**
     * The PhoneAccountHandle of the conference host.
     */
    private PhoneAccountHandle mConferenceHostPhoneAccountHandle;

    /**
     * The address of the conference host.
     */
    private Uri[] mConferenceHostAddress;

    private TelecomAccountRegistry mTelecomAccountRegistry;

    /**
     * The participant with which Adhoc Conference call is getting formed.
     */
    private List<Uri> mParticipants;

    /**
     * The known conference participant connections.  The HashMap is keyed by a Pair containing
     * the handle and endpoint Uris.
     * Access to the hashmap is protected by the {@link #mUpdateSyncRoot}.
     */
    private final HashMap<Pair<Uri, Uri>, ConferenceParticipantConnection>
            mConferenceParticipantConnections = new HashMap<>();

    /**
     * Sychronization root used to ensure that updates to the
     * {@link #mConferenceParticipantConnections} happen atomically are are not interleaved across
     * threads.  There are some instances where the network will send conference event package
     * data closely spaced.  If that happens, it is possible that the interleaving of the update
     * will cause duplicate participant info to be added.
     */
    private final Object mUpdateSyncRoot = new Object();

    private boolean mIsHoldable;
    private boolean mCouldManageConference;
    private FeatureFlagProxy mFeatureFlagProxy;
    private final CarrierConfiguration mCarrierConfig;
    private boolean mIsEmulatingSinglePartyCall = false;
    private boolean mIsUsingSimCallManager = false;

    /**
     * Where {@link #mIsEmulatingSinglePartyCall} is {@code true}, contains the
     * {@link ConferenceParticipantConnection#getUserEntity()} and
     * {@link ConferenceParticipantConnection#getEndpoint()} of the single participant which this
     * conference pretends to be.
     */
    private Pair<Uri, Uri> mLoneParticipantIdentity = null;

    /**
     * The {@link ConferenceParticipantConnection#getUserEntity()} and
     * {@link ConferenceParticipantConnection#getEndpoint()} of the conference host as they appear
     * in the CEP.  This is determined when we scan the first conference event package.
     * It is possible that this will be {@code null} for carriers which do not include the host
     * in the CEP.
     */
    private Pair<Uri, Uri> mHostParticipantIdentity = null;

    public void updateConferenceParticipantsAfterCreation() {
        if (mConferenceHost != null) {
            Log.v(this, "updateConferenceStateAfterCreation :: process participant update");
            handleConferenceParticipantsUpdate(mConferenceHost,
                    mConferenceHost.getConferenceParticipants());
        } else {
            Log.v(this, "updateConferenceStateAfterCreation :: null mConferenceHost");
        }
    }

    /**
     * Initializes a new {@link ImsConference}.
     *  @param telephonyConnectionService The connection service responsible for adding new
     *                                   conferene participants.
     * @param conferenceHost The telephony connection hosting the conference.
     * @param phoneAccountHandle The phone account handle associated with the conference.
     * @param featureFlagProxy
     */
    public ImsConference(TelecomAccountRegistry telecomAccountRegistry,
            TelephonyConnectionServiceProxy telephonyConnectionService,
            TelephonyConnection conferenceHost, PhoneAccountHandle phoneAccountHandle,
            FeatureFlagProxy featureFlagProxy, CarrierConfiguration carrierConfig) {

        super(phoneAccountHandle);

        mTelecomAccountRegistry = telecomAccountRegistry;
        mFeatureFlagProxy = featureFlagProxy;
        mCarrierConfig = carrierConfig;

        // Specify the connection time of the conference to be the connection time of the original
        // connection.
        long connectTime = conferenceHost.getOriginalConnection().getConnectTime();
        long connectElapsedTime = conferenceHost.getOriginalConnection().getConnectTimeReal();
        setConnectionTime(connectTime);
        setConnectionStartElapsedRealtimeMillis(connectElapsedTime);
        // Set the connectTime in the connection as well.
        conferenceHost.setConnectTimeMillis(connectTime);
        conferenceHost.setConnectionStartElapsedRealtimeMillis(connectElapsedTime);

        mTelephonyConnectionService = telephonyConnectionService;
        setConferenceHost(conferenceHost);

        int capabilities = Connection.CAPABILITY_MUTE |
                Connection.CAPABILITY_CONFERENCE_HAS_NO_CHILDREN;
        if (mCarrierConfig.isHoldAllowed()) {
            capabilities |= Connection.CAPABILITY_SUPPORT_HOLD | Connection.CAPABILITY_HOLD;
            mIsHoldable = true;
        }
        capabilities = applyHostCapabilities(capabilities,
                mConferenceHost.getConnectionCapabilities(),
                mConferenceHost.isCarrierVideoConferencingSupported());
        setConnectionCapabilities(capabilities);

    }

    /**
     * Transfers capabilities from the conference host to the conference itself.
     *
     * @param conferenceCapabilities The current conference capabilities.
     * @param capabilities The new conference host capabilities.
     * @param isVideoConferencingSupported Whether video conferencing is supported.
     * @return The merged capabilities to be applied to the conference.
     */
    private int applyHostCapabilities(int conferenceCapabilities, int capabilities,
            boolean isVideoConferencingSupported) {

        conferenceCapabilities = changeBitmask(conferenceCapabilities,
                    Connection.CAPABILITY_SUPPORTS_VT_LOCAL_BIDIRECTIONAL,
                (capabilities & Connection.CAPABILITY_SUPPORTS_VT_LOCAL_BIDIRECTIONAL) != 0);

        if (isVideoConferencingSupported) {
            conferenceCapabilities = changeBitmask(conferenceCapabilities,
                    Connection.CAPABILITY_SUPPORTS_VT_REMOTE_BIDIRECTIONAL,
                    (capabilities & Connection.CAPABILITY_SUPPORTS_VT_REMOTE_BIDIRECTIONAL) != 0);
            conferenceCapabilities = changeBitmask(conferenceCapabilities,
                    Connection.CAPABILITY_CAN_UPGRADE_TO_VIDEO,
                    (capabilities & Connection.CAPABILITY_CAN_UPGRADE_TO_VIDEO) != 0);
        } else {
            // If video conferencing is not supported, explicitly turn off the remote video
            // capability and the ability to upgrade to video.
            Log.v(this, "applyHostCapabilities : video conferencing not supported");
            conferenceCapabilities = changeBitmask(conferenceCapabilities,
                    Connection.CAPABILITY_SUPPORTS_VT_REMOTE_BIDIRECTIONAL, false);
            conferenceCapabilities = changeBitmask(conferenceCapabilities,
                    Connection.CAPABILITY_CAN_UPGRADE_TO_VIDEO, false);
        }

        conferenceCapabilities = changeBitmask(conferenceCapabilities,
                Connection.CAPABILITY_CANNOT_DOWNGRADE_VIDEO_TO_AUDIO,
                (capabilities & Connection.CAPABILITY_CANNOT_DOWNGRADE_VIDEO_TO_AUDIO) != 0);

        conferenceCapabilities = changeBitmask(conferenceCapabilities,
                Connection.CAPABILITY_CAN_PAUSE_VIDEO,
                mConferenceHost.getVideoPauseSupported() && isVideoCapable());

        conferenceCapabilities = changeBitmask(conferenceCapabilities,
                Connection.CAPABILITY_ADD_PARTICIPANT,
                (capabilities & Connection.CAPABILITY_ADD_PARTICIPANT) != 0);

        return conferenceCapabilities;
    }

    /**
     * Transfers properties from the conference host to the conference itself.
     *
     * @param conferenceProperties The current conference properties.
     * @param properties The new conference host properties.
     * @return The merged properties to be applied to the conference.
     */
    private int applyHostProperties(int conferenceProperties, int properties) {
        conferenceProperties = changeBitmask(conferenceProperties,
                Connection.PROPERTY_HIGH_DEF_AUDIO,
                (properties & Connection.PROPERTY_HIGH_DEF_AUDIO) != 0);

        conferenceProperties = changeBitmask(conferenceProperties,
                Connection.PROPERTY_WIFI,
                (properties & Connection.PROPERTY_WIFI) != 0);

        conferenceProperties = changeBitmask(conferenceProperties,
                Connection.PROPERTY_IS_EXTERNAL_CALL,
                (properties & Connection.PROPERTY_IS_EXTERNAL_CALL) != 0);

        conferenceProperties = changeBitmask(conferenceProperties,
                Connection.PROPERTY_REMOTELY_HOSTED, !isConferenceHost());

        conferenceProperties = changeBitmask(conferenceProperties,
                Connection.PROPERTY_IS_ADHOC_CONFERENCE,
                (properties & Connection.PROPERTY_IS_ADHOC_CONFERENCE) != 0);

        return conferenceProperties;
    }

    /**
     * Not used by the IMS conference controller.
     *
     * @return {@code Null}.
     */
    @Override
    public android.telecom.Connection getPrimaryConnection() {
        return null;
    }

    /**
     * Returns VideoProvider of the conference. This can be null.
     *
     * @hide
     */
    @Override
    public VideoProvider getVideoProvider() {
        if (mConferenceHost != null) {
            return mConferenceHost.getVideoProvider();
        }
        return null;
    }

    /**
     * Returns video state of conference
     *
     * @hide
     */
    @Override
    public int getVideoState() {
        if (mConferenceHost != null) {
            return mConferenceHost.getVideoState();
        }
        return VideoProfile.STATE_AUDIO_ONLY;
    }

    public Connection getConferenceHost() {
        return mConferenceHost;
    }

    /**
     * @return The address's to which this Connection is currently communicating.
     */
    public final List<Uri> getParticipants() {
        return mParticipants;
    }

    /**
     * Sets the value of the {@link #getParticipants()}.
     *
     * @param address The new address's.
     */
    public final void setParticipants(List<Uri> address) {
        mParticipants = address;
    }

    /**
     * Invoked when the Conference and all its {@link Connection}s should be disconnected.
     * <p>
     * Hangs up the call via the conference host connection.  When the host connection has been
     * successfully disconnected, the {@link #mTelephonyConnectionListener} listener receives an
     * {@code onDestroyed} event, which triggers the conference participant connections to be
     * disconnected.
     */
    @Override
    public void onDisconnect() {
        Log.v(this, "onDisconnect: hanging up conference host.");
        if (mConferenceHost == null) {
            return;
        }

        disconnectConferenceParticipants();

        Call call = mConferenceHost.getCall();
        if (call != null) {
            try {
                call.hangup();
            } catch (CallStateException e) {
                Log.e(this, e, "Exception thrown trying to hangup conference");
            }
        } else {
            Log.w(this, "onDisconnect - null call");
        }
    }

    /**
     * Invoked when the specified {@link android.telecom.Connection} should be separated from the
     * conference call.
     * <p>
     * IMS does not support separating connections from the conference.
     *
     * @param connection The connection to separate.
     */
    @Override
    public void onSeparate(android.telecom.Connection connection) {
        Log.wtf(this, "Cannot separate connections from an IMS conference.");
    }

    /**
     * Invoked when the specified {@link android.telecom.Connection} should be merged into the
     * conference call.
     *
     * @param connection The {@code Connection} to merge.
     */
    @Override
    public void onMerge(android.telecom.Connection connection) {
        try {
            Phone phone = mConferenceHost.getPhone();
            if (phone != null) {
                phone.conference();
            }
        } catch (CallStateException e) {
            Log.e(this, e, "Exception thrown trying to merge call into a conference");
        }
    }

    /**
     * Supports adding participants to an existing conference call
     *
     * @param participants that are pulled to existing conference call
     */
    @Override
    public void onAddConferenceParticipants(List<Uri> participants) {
        if (mConferenceHost == null) {
            return;
        }
        mConferenceHost.performAddConferenceParticipants(participants);
    }

    /**
     * Invoked when the conference is answered.
     */
    @Override
    public void onAnswer(int videoState) {
        if (mConferenceHost == null) {
            return;
        }
        mConferenceHost.performAnswer(videoState);
    }

    /**
     * Invoked when the conference is rejected.
     */
    @Override
    public void onReject() {
        if (mConferenceHost == null) {
            return;
        }
        mConferenceHost.performReject(android.telecom.Call.REJECT_REASON_DECLINED);
    }

    /**
     * Invoked when the conference should be put on hold.
     */
    @Override
    public void onHold() {
        if (mConferenceHost == null) {
            return;
        }
        mConferenceHost.performHold();
    }

    /**
     * Invoked when the conference should be moved from hold to active.
     */
    @Override
    public void onUnhold() {
        if (mConferenceHost == null) {
            return;
        }
        mConferenceHost.performUnhold();
    }

    /**
     * Invoked to play a DTMF tone.
     *
     * @param c A DTMF character.
     */
    @Override
    public void onPlayDtmfTone(char c) {
        if (mConferenceHost == null) {
            return;
        }
        mConferenceHost.onPlayDtmfTone(c);
    }

    /**
     * Invoked to stop playing a DTMF tone.
     */
    @Override
    public void onStopDtmfTone() {
        if (mConferenceHost == null) {
            return;
        }
        mConferenceHost.onStopDtmfTone();
    }

    /**
     * Handles the addition of connections to the {@link ImsConference}.  The
     * {@link ImsConferenceController} does not add connections to the conference.
     *
     * @param connection The newly added connection.
     */
    @Override
    public void onConnectionAdded(android.telecom.Connection connection) {
        // No-op
        Log.d(this, "connection added: " + connection
                + ", time: " + connection.getConnectTimeMillis());
    }

    @Override
    public void setHoldable(boolean isHoldable) {
        mIsHoldable = isHoldable;
        if (!mIsHoldable) {
            removeCapability(Connection.CAPABILITY_HOLD);
        } else {
            addCapability(Connection.CAPABILITY_HOLD);
        }
    }

    @Override
    public boolean isChildHoldable() {
        // The conference should not be a child of other conference.
        return false;
    }

    /**
     * Changes a bit-mask to add or remove a bit-field.
     *
     * @param bitmask The bit-mask.
     * @param bitfield The bit-field to change.
     * @param enabled Whether the bit-field should be set or removed.
     * @return The bit-mask with the bit-field changed.
     */
    private int changeBitmask(int bitmask, int bitfield, boolean enabled) {
        if (enabled) {
            return bitmask | bitfield;
        } else {
            return bitmask & ~bitfield;
        }
    }

    /**
     * Determines if this conference is hosted on the current device or the peer device.
     *
     * @return {@code true} if this conference is hosted on the current device, {@code false} if it
     *      is hosted on the peer device.
     */
    public boolean isConferenceHost() {
        if (mConferenceHost == null) {
            return false;
        }
        com.android.internal.telephony.Connection originalConnection =
                mConferenceHost.getOriginalConnection();

        return originalConnection != null && originalConnection.isMultiparty() &&
                originalConnection.isConferenceHost();
    }

    /**
     * Updates the manage conference capability of the conference.
     *
     * The following cases are handled:
     * <ul>
     *     <li>There is only a single participant in the conference -- manage conference is
     *     disabled.</li>
     *     <li>There is more than one participant in the conference -- manage conference is
     *     enabled.</li>
     *     <li>No conference event package data is available -- manage conference is disabled.</li>
     * </ul>
     * <p>
     * Note: We add and remove {@link Connection#CAPABILITY_CONFERENCE_HAS_NO_CHILDREN} to ensure
     * that the conference is represented appropriately on Bluetooth devices.
     */
    private void updateManageConference() {
        boolean couldManageConference =
                (getConnectionCapabilities() & Connection.CAPABILITY_MANAGE_CONFERENCE) != 0;
        boolean canManageConference = mFeatureFlagProxy.isUsingSinglePartyCallEmulation()
                && mIsEmulatingSinglePartyCall
                ? mConferenceParticipantConnections.size() > 1
                : mConferenceParticipantConnections.size() != 0;
        Log.v(this, "updateManageConference was :%s is:%s", couldManageConference ? "Y" : "N",
                canManageConference ? "Y" : "N");

        if (couldManageConference != canManageConference) {
            int capabilities = getConnectionCapabilities();

            if (canManageConference) {
                capabilities |= Connection.CAPABILITY_MANAGE_CONFERENCE;
                capabilities &= ~Connection.CAPABILITY_CONFERENCE_HAS_NO_CHILDREN;
            } else {
                capabilities &= ~Connection.CAPABILITY_MANAGE_CONFERENCE;
                capabilities |= Connection.CAPABILITY_CONFERENCE_HAS_NO_CHILDREN;
            }

            setConnectionCapabilities(capabilities);
        }
    }

    /**
     * Sets the connection hosting the conference and registers for callbacks.
     *
     * @param conferenceHost The connection hosting the conference.
     */
    private void setConferenceHost(TelephonyConnection conferenceHost) {
        if (Log.VERBOSE) {
            Log.v(this, "setConferenceHost " + conferenceHost);
        }

        mConferenceHost = conferenceHost;

        // Attempt to get the conference host's address (e.g. the host's own phone number).
        // We need to look at the default phone for the ImsPhone when creating the phone account
        // for the
        if (mConferenceHost.getPhone() != null &&
                mConferenceHost.getPhone().getPhoneType() == PhoneConstants.PHONE_TYPE_IMS) {
            // Look up the conference host's address; we need this later for filtering out the
            // conference host in conference event package data.
            Phone imsPhone = mConferenceHost.getPhone();
            mConferenceHostPhoneAccountHandle =
                    PhoneUtils.makePstnPhoneAccountHandle(imsPhone.getDefaultPhone());
            Uri hostAddress = mTelecomAccountRegistry.getAddress(mConferenceHostPhoneAccountHandle);

            ArrayList<Uri> hostAddresses = new ArrayList<>();

            // add address from TelecomAccountRegistry
            if (hostAddress != null) {
                hostAddresses.add(hostAddress);
            }

            // add addresses from phone
            if (imsPhone.getCurrentSubscriberUris() != null) {
                hostAddresses.addAll(
                        new ArrayList<>(Arrays.asList(imsPhone.getCurrentSubscriberUris())));
            }

            mConferenceHostAddress = new Uri[hostAddresses.size()];
            mConferenceHostAddress = hostAddresses.toArray(mConferenceHostAddress);

            mIsUsingSimCallManager = mTelecomAccountRegistry.isUsingSimCallManager(
                    mConferenceHostPhoneAccountHandle);
        }

        // If the conference is not hosted on this device copy over the address and presentation and
        // connect times so that we can log this appropriately in the call log.
        if (!isConferenceHost()) {
            setAddress(mConferenceHost.getAddress(), mConferenceHost.getAddressPresentation());
            setCallerDisplayName(mConferenceHost.getCallerDisplayName(),
                    mConferenceHost.getCallerDisplayNamePresentation());
            setConnectionStartElapsedRealtimeMillis(
                    mConferenceHost.getConnectionStartElapsedRealtimeMillis());
            setConnectionTime(mConferenceHost.getConnectTimeMillis());
        }

        mConferenceHost.addTelephonyConnectionListener(mTelephonyConnectionListener);
        setConnectionCapabilities(applyHostCapabilities(getConnectionCapabilities(),
                mConferenceHost.getConnectionCapabilities(),
                mConferenceHost.isCarrierVideoConferencingSupported()));
        setConnectionProperties(applyHostProperties(getConnectionProperties(),
                mConferenceHost.getConnectionProperties()));

        setState(mConferenceHost.getState());
        updateStatusHints();
        putExtras(mConferenceHost.getExtras());
    }

    /**
     * Handles state changes for conference participant(s).  The participants data passed in
     *
     * @param parent The connection which was notified of the conference participant.
     * @param participants The conference participant information.
     */
    @VisibleForTesting
    public void handleConferenceParticipantsUpdate(
            TelephonyConnection parent, List<ConferenceParticipant> participants) {

        if (participants == null) {
            return;
        }

        if (parent != null && !parent.isManageImsConferenceCallSupported()) {
            Log.i(this, "handleConferenceParticipantsUpdate: manage conference is disallowed");
            return;
        }

        Log.i(this, "handleConferenceParticipantsUpdate: size=%d", participants.size());

        // Perform the update in a synchronized manner.  It is possible for the IMS framework to
        // trigger two onConferenceParticipantsChanged callbacks in quick succession.  If the first
        // update adds new participants, and the second does something like update the status of one
        // of the participants, we can get into a situation where the participant is added twice.
        synchronized (mUpdateSyncRoot) {
            int oldParticipantCount = mConferenceParticipantConnections.size();
            boolean newParticipantsAdded = false;
            boolean oldParticipantsRemoved = false;
            ArrayList<ConferenceParticipant> newParticipants = new ArrayList<>(participants.size());
            HashSet<Pair<Uri,Uri>> participantUserEntities = new HashSet<>(participants.size());

            // Determine if the conference event package represents a single party conference.
            // A single party conference is one where there is no other participant other than the
            // conference host and one other participant.
            // We purposely exclude participants which have a disconnected state in the conference
            // event package; some carriers are known to keep a disconnected participant around in
            // subsequent CEP updates with a state of disconnected, even though its no longer part
            // of the conference.
            // Note: We consider 0 to still be a single party conference since some carriers will
            // send a conference event package with JUST the host in it when the conference is
            // disconnected.  We don't want to change back to conference mode prior to disconnection
            // or we will not log the call.
            boolean isSinglePartyConference = participants.stream()
                    .filter(p -> {
                        Pair<Uri, Uri> pIdent = new Pair<>(p.getHandle(), p.getEndpoint());
                        return !Objects.equals(mHostParticipantIdentity, pIdent)
                                && p.getState() != Connection.STATE_DISCONNECTED;
                    })
                    .count() <= 1;

            // We will only process the CEP data if:
            // 1. We're not emulating a single party call.
            // 2. We're emulating a single party call and the CEP contains more than just the
            //    single party
            if ((mIsEmulatingSinglePartyCall && !isSinglePartyConference) ||
                !mIsEmulatingSinglePartyCall) {
                // Add any new participants and update existing.
                for (ConferenceParticipant participant : participants) {
                    Pair<Uri, Uri> userEntity = new Pair<>(participant.getHandle(),
                            participant.getEndpoint());

                    // We will exclude disconnected participants from the hash set of tracked
                    // participants.  Some carriers are known to leave disconnected participants in
                    // the conference event package data which would cause them to be present in the
                    // conference even though they're disconnected.  Removing them from the hash set
                    // here means we'll clean them up below.
                    if (participant.getState() != Connection.STATE_DISCONNECTED) {
                        participantUserEntities.add(userEntity);
                    }
                    if (!mConferenceParticipantConnections.containsKey(userEntity)) {
                        // Some carriers will also include the conference host in the CEP.  We will
                        // filter that out here.
                        boolean disableFilter = false;
                        Phone phone = parent.getPhone();
                        if (phone != null) {
                            CarrierConfigManager cfgManager = (CarrierConfigManager)
                                    phone.getContext().getSystemService(Context.CARRIER_CONFIG_SERVICE);
                            if (cfgManager != null) {
                                disableFilter = cfgManager.getConfigForSubId(phone.getSubId())
                                        .getBoolean("disable_filter_out_conference_host");
                            }
                        }
                        if ((!isParticipantHost(mConferenceHostAddress, participant.getHandle())
                               || disableFilter)) {
                            Log.i(this, "Create participant connection, participant = %s", participant);
                            createConferenceParticipantConnection(parent, participant);
                            newParticipants.add(participant);
                            newParticipantsAdded = true;
                        } else {
                            // Track the identity of the conference host; its useful to know when
                            // we look at the CEP in the future.
                            mHostParticipantIdentity = userEntity;
                        }
                    } else {
                        ConferenceParticipantConnection connection =
                                mConferenceParticipantConnections.get(userEntity);
                        Log.i(this,
                                "handleConferenceParticipantsUpdate: updateState, participant = %s",
                                participant);
                        connection.updateState(participant.getState());
                        if (participant.getState() == Connection.STATE_DISCONNECTED) {
                            /**
                             * Per {@link ConferenceParticipantConnection#updateState(int)}, we will
                             * destroy the connection when its disconnected.
                             */
                            handleConnectionDestruction(connection);
                        }
                        connection.setVideoState(parent.getVideoState());
                    }
                }

                // Set state of new participants.
                if (newParticipantsAdded) {
                    // Set the state of the new participants at once and add to the conference
                    for (ConferenceParticipant newParticipant : newParticipants) {
                        ConferenceParticipantConnection connection =
                                mConferenceParticipantConnections.get(new Pair<>(
                                        newParticipant.getHandle(),
                                        newParticipant.getEndpoint()));
                        connection.updateState(newParticipant.getState());
                        /**
                         * Per {@link ConferenceParticipantConnection#updateState(int)}, we will
                         * destroy the connection when its disconnected.
                         */
                        if (newParticipant.getState() == Connection.STATE_DISCONNECTED) {
                            handleConnectionDestruction(connection);
                        }
                        connection.setVideoState(parent.getVideoState());
                    }
                }

                // Finally, remove any participants from the conference that no longer exist in the
                // conference event package data.
                Iterator<Map.Entry<Pair<Uri, Uri>, ConferenceParticipantConnection>> entryIterator =
                        mConferenceParticipantConnections.entrySet().iterator();
                while (entryIterator.hasNext()) {
                    Map.Entry<Pair<Uri, Uri>, ConferenceParticipantConnection> entry =
                            entryIterator.next();

                    if (!participantUserEntities.contains(entry.getKey())) {
                        ConferenceParticipantConnection participant = entry.getValue();
                        participant.setDisconnected(new DisconnectCause(DisconnectCause.CANCELED));
                        removeTelephonyConnection(participant);
                        participant.destroy();
                        entryIterator.remove();
                        oldParticipantsRemoved = true;
                    }
                }
            }

            int newParticipantCount = mConferenceParticipantConnections.size();
            Log.v(this, "handleConferenceParticipantsUpdate: oldParticipantCount=%d, "
                            + "newParticipantcount=%d", oldParticipantCount, newParticipantCount);
            // If the single party call emulation fature flag is enabled, we can potentially treat
            // the conference as a single party call when there is just one participant.
            if (mFeatureFlagProxy.isUsingSinglePartyCallEmulation() &&
                    !mConferenceHost.isAdhocConferenceCall()) {
                if (oldParticipantCount != 1 && newParticipantCount == 1) {
                    // If number of participants goes to 1, emulate a single party call.
                    startEmulatingSinglePartyCall();
                } else if (mIsEmulatingSinglePartyCall && !isSinglePartyConference) {
                    // Number of participants increased, so stop emulating a single party call.
                    stopEmulatingSinglePartyCall();
                }
            }

            // If new participants were added or old ones were removed, we need to ensure the state
            // of the manage conference capability is updated.
            if (newParticipantsAdded || oldParticipantsRemoved) {
                updateManageConference();
            }

            // If the conference is empty and we're supposed to do a local disconnect, do so now.
            if (mCarrierConfig.shouldLocalDisconnectEmptyConference()
                    && oldParticipantCount > 0 && newParticipantCount == 0) {
                Log.i(this, "handleConferenceParticipantsUpdate: empty conference; "
                        + "local disconnect.");
                onDisconnect();
            }
        }
    }

    /**
     * Called after {@link #startEmulatingSinglePartyCall()} to cause the conference to appear as
     * if it is a conference again.
     * 1. Tell telecom we're a conference again.
     * 2. Restore {@link Connection#CAPABILITY_MANAGE_CONFERENCE} capability.
     * 3. Null out the name/address.
     *
     * Note: Single party call emulation is disabled if the conference is taking place via a
     * sim call manager.  Emulating a single party call requires properties of the conference to be
     * changed (connect time, address, conference state) which cannot be guaranteed to be relayed
     * correctly by the sim call manager to Telecom.
     */
    private void stopEmulatingSinglePartyCall() {
        if (mIsUsingSimCallManager) {
            Log.i(this, "stopEmulatingSinglePartyCall: using sim call manager; skip.");
            return;
        }

        Log.i(this, "stopEmulatingSinglePartyCall: conference now has more than one"
                + " participant; make it look conference-like again.");
        mIsEmulatingSinglePartyCall = false;

        if (mCouldManageConference) {
            int currentCapabilities = getConnectionCapabilities();
            currentCapabilities |= Connection.CAPABILITY_MANAGE_CONFERENCE;
            setConnectionCapabilities(currentCapabilities);
        }

        // Null out the address/name so it doesn't look like a single party call
        setAddress(null, TelecomManager.PRESENTATION_UNKNOWN);
        setCallerDisplayName(null, TelecomManager.PRESENTATION_UNKNOWN);

        // Copy the conference connect time back to the previous lone participant.
        ConferenceParticipantConnection loneParticipant =
                mConferenceParticipantConnections.get(mLoneParticipantIdentity);
        if (loneParticipant != null) {
            Log.d(this,
                    "stopEmulatingSinglePartyCall: restored lone participant connect time");
            loneParticipant.setConnectTimeMillis(getConnectionTime());
            loneParticipant.setConnectionStartElapsedRealtimeMillis(
                    getConnectionStartElapsedRealtimeMillis());
        }

        // Tell Telecom its a conference again.
        setConferenceState(true);
    }

    /**
     * Called when a conference drops to a single participant. Causes this conference to present
     * itself to Telecom as if it was a single party call.
     * 1. Remove the participant from Telecom and from local tracking; when we get a new CEP in
     *    the future we'll just re-add the participant anyways.
     * 2. Tell telecom we're not a conference.
     * 3. Remove {@link Connection#CAPABILITY_MANAGE_CONFERENCE} capability.
     * 4. Set the name/address to that of the single participant.
     *
     * Note: Single party call emulation is disabled if the conference is taking place via a
     * sim call manager.  Emulating a single party call requires properties of the conference to be
     * changed (connect time, address, conference state) which cannot be guaranteed to be relayed
     * correctly by the sim call manager to Telecom.
     */
    private void startEmulatingSinglePartyCall() {
        if (mIsUsingSimCallManager) {
            Log.i(this, "startEmulatingSinglePartyCall: using sim call manager; skip.");
            return;
        }

        Log.i(this, "startEmulatingSinglePartyCall: conference has a single "
                + "participant; downgrade to single party call.");

        mIsEmulatingSinglePartyCall = true;
        Iterator<ConferenceParticipantConnection> valueIterator =
                mConferenceParticipantConnections.values().iterator();
        if (valueIterator.hasNext()) {
            ConferenceParticipantConnection entry = valueIterator.next();

            // Set the conference name/number to that of the remaining participant.
            setAddress(entry.getAddress(), entry.getAddressPresentation());
            setCallerDisplayName(entry.getCallerDisplayName(),
                    entry.getCallerDisplayNamePresentation());
            setConnectionStartElapsedRealtimeMillis(
                    entry.getConnectionStartElapsedRealtimeMillis());
            setConnectionTime(entry.getConnectTimeMillis());
            mLoneParticipantIdentity = new Pair<>(entry.getUserEntity(), entry.getEndpoint());

            // Remove the participant from Telecom.  It'll get picked up in a future CEP update
            // again anyways.
            entry.setDisconnected(new DisconnectCause(DisconnectCause.CANCELED,
                    DisconnectCause.REASON_EMULATING_SINGLE_CALL));
            removeTelephonyConnection(entry);
            entry.destroy();
            valueIterator.remove();
        }

        // Have Telecom pretend its not a conference.
        setConferenceState(false);

        // Remove manage conference capability.
        mCouldManageConference =
                (getConnectionCapabilities() & Connection.CAPABILITY_MANAGE_CONFERENCE) != 0;
        int currentCapabilities = getConnectionCapabilities();
        currentCapabilities &= ~Connection.CAPABILITY_MANAGE_CONFERENCE;
        setConnectionCapabilities(currentCapabilities);
    }

    /**
     * Creates a new {@link ConferenceParticipantConnection} to represent a
     * {@link ConferenceParticipant}.
     * <p>
     * The new connection is added to the conference controller and connection service.
     *
     * @param parent The connection which was notified of the participant change (e.g. the
     *                         parent connection).
     * @param participant The conference participant information.
     */
    private void createConferenceParticipantConnection(
            TelephonyConnection parent, ConferenceParticipant participant) {

        // Create and add the new connection in holding state so that it does not become the
        // active call.
        ConferenceParticipantConnection connection = new ConferenceParticipantConnection(
                parent.getOriginalConnection(), participant,
                !isConferenceHost() /* isRemotelyHosted */);
        if (participant.getConnectTime() == 0) {
            connection.setConnectTimeMillis(parent.getConnectTimeMillis());
            connection.setConnectionStartElapsedRealtimeMillis(
                    parent.getConnectionStartElapsedRealtimeMillis());
        } else {
            connection.setConnectTimeMillis(participant.getConnectTime());
            connection.setConnectionStartElapsedRealtimeMillis(participant.getConnectElapsedTime());
        }
        // Indicate whether this is an MT or MO call to Telecom; the participant has the cached
        // data from the time of merge.
        connection.setCallDirection(participant.getCallDirection());

        Log.i(this, "createConferenceParticipantConnection: participant=%s, connection=%s",
                participant, connection);

        synchronized(mUpdateSyncRoot) {
            mConferenceParticipantConnections.put(new Pair<>(participant.getHandle(),
                    participant.getEndpoint()), connection);
        }

        mTelephonyConnectionService.addExistingConnection(mConferenceHostPhoneAccountHandle,
                connection, this);
        addTelephonyConnection(connection);
    }

    /**
     * Removes a conference participant from the conference.
     *
     * @param participant The participant to remove.
     */
    private void removeConferenceParticipant(ConferenceParticipantConnection participant) {
        Log.i(this, "removeConferenceParticipant: %s", participant);

        synchronized(mUpdateSyncRoot) {
            mConferenceParticipantConnections.remove(new Pair<>(participant.getUserEntity(),
                    participant.getEndpoint()));
        }
        participant.destroy();
    }

    /**
     * Disconnects all conference participants from the conference.
     */
    private void disconnectConferenceParticipants() {
        Log.v(this, "disconnectConferenceParticipants");

        synchronized(mUpdateSyncRoot) {
            for (ConferenceParticipantConnection connection :
                    mConferenceParticipantConnections.values()) {

                // Mark disconnect cause as cancelled to ensure that the call is not logged in the
                // call log.
                connection.setDisconnected(new DisconnectCause(DisconnectCause.CANCELED));
                connection.destroy();
            }
            mConferenceParticipantConnections.clear();
            updateManageConference();
        }
    }

    /**
     * Determines if the passed in participant handle is the same as the conference host's handle.
     * Starts with a simple equality check.  However, the handles from a conference event package
     * will be a SIP uri, so we need to pull that apart to look for the participant's phone number.
     *
     * @param hostHandles The handle(s) of the connection hosting the conference.
     * @param handle The handle of the conference participant.
     * @return {@code true} if the host's handle matches the participant's handle, {@code false}
     *      otherwise.
     */
    private boolean isParticipantHost(Uri[] hostHandles, Uri handle) {
        // If there is no host handle or no participant handle, bail early.
        if (hostHandles == null || hostHandles.length == 0 || handle == null) {
            Log.v(this, "isParticipantHost(N) : host or participant uri null");
            return false;
        }

        // Conference event package participants are identified using SIP URIs (see RFC3261).
        // A valid SIP uri has the format: sip:user:password@host:port;uri-parameters?headers
        // Per RFC3261, the "user" can be a telephone number.
        // For example: sip:1650555121;phone-context=blah.com@host.com
        // In this case, the phone number is in the user field of the URI, and the parameters can be
        // ignored.
        //
        // A SIP URI can also specify a phone number in a format similar to:
        // sip:+1-212-555-1212@something.com;user=phone
        // In this case, the phone number is again in user field and the parameters can be ignored.
        // We can get the user field in these instances by splitting the string on the @, ;, or :
        // and looking at the first found item.

        String number = handle.getSchemeSpecificPart();
        String numberParts[] = number.split("[@;:]");

        if (numberParts.length == 0) {
            Log.v(this, "isParticipantHost(N) : no number in participant handle");
            return false;
        }
        number = numberParts[0];

        for (Uri hostHandle : hostHandles) {
            if (hostHandle == null) {
                continue;
            }
            // The host number will be a tel: uri.  Per RFC3966, the part after tel: is the phone
            // number.
            String hostNumber = hostHandle.getSchemeSpecificPart();

            // Use a loose comparison of the phone numbers.  This ensures that numbers that differ
            // by special characters are counted as equal.
            // E.g. +16505551212 would be the same as 16505551212
            boolean isHost = PhoneNumberUtils.compare(hostNumber, number);

            Log.v(this, "isParticipantHost(%s) : host: %s, participant %s", (isHost ? "Y" : "N"),
                    Rlog.pii(LOG_TAG, hostNumber), Rlog.pii(LOG_TAG, number));

            if (isHost) {
                return true;
            }
        }
        return false;
    }

    /**
     * Handles a change in the original connection backing the conference host connection.  This can
     * happen if an SRVCC event occurs on the original IMS connection, requiring a fallback to
     * GSM or CDMA.
     * <p>
     * If this happens, we will add the conference host connection to telecom and tear down the
     * conference.
     */
    private void handleOriginalConnectionChange() {
        if (mConferenceHost == null) {
            Log.w(this, "handleOriginalConnectionChange; conference host missing.");
            return;
        }

        com.android.internal.telephony.Connection originalConnection =
                mConferenceHost.getOriginalConnection();

        if (originalConnection != null &&
                originalConnection.getPhoneType() != PhoneConstants.PHONE_TYPE_IMS) {
            Log.i(this,
                    "handleOriginalConnectionChange : handover from IMS connection to " +
                            "new connection: %s", originalConnection);

            PhoneAccountHandle phoneAccountHandle = null;
            if (mConferenceHost.getPhone() != null) {
                if (mConferenceHost.getPhone().getPhoneType() == PhoneConstants.PHONE_TYPE_IMS) {
                    Phone imsPhone = mConferenceHost.getPhone();
                    // The phone account handle for an ImsPhone is based on the default phone (ie
                    // the base GSM or CDMA phone, not on the ImsPhone itself).
                    phoneAccountHandle =
                            PhoneUtils.makePstnPhoneAccountHandle(imsPhone.getDefaultPhone());
                } else {
                    // In the case of SRVCC, we still need a phone account, so use the top level
                    // phone to create a phone account.
                    phoneAccountHandle = PhoneUtils.makePstnPhoneAccountHandle(
                            mConferenceHost.getPhone());
                }
            }

            if (mConferenceHost.getPhone().getPhoneType() == PhoneConstants.PHONE_TYPE_GSM) {
                Log.i(this,"handleOriginalConnectionChange : SRVCC to GSM");
                GsmConnection c = new GsmConnection(originalConnection, getTelecomCallId(),
                        mConferenceHost.isOutgoingCall());
                // This is a newly created conference connection as a result of SRVCC
                c.setConferenceSupported(true);
                c.setTelephonyConnectionProperties(
                        c.getConnectionProperties() | Connection.PROPERTY_IS_DOWNGRADED_CONFERENCE);
                c.updateState();
                // Copy the connect time from the conferenceHost
                c.setConnectTimeMillis(originalConnection.getConnectTime());
                c.setConnectionStartElapsedRealtimeMillis(
                        mConferenceHost.getConnectionStartElapsedRealtimeMillis());
                mTelephonyConnectionService.addExistingConnection(phoneAccountHandle, c);
                mTelephonyConnectionService.addConnectionToConferenceController(c);
            } // CDMA case not applicable for SRVCC
            mConferenceHost.removeTelephonyConnectionListener(mTelephonyConnectionListener);
            mConferenceHost = null;
            setDisconnected(new DisconnectCause(DisconnectCause.OTHER));
            disconnectConferenceParticipants();
            destroyTelephonyConference();
        }

        updateStatusHints();
    }

    /**
     * Changes the state of the Ims conference.
     *
     * @param state the new state.
     */
    public void setState(int state) {
        Log.v(this, "setState %s", Connection.stateToString(state));

        switch (state) {
            case Connection.STATE_INITIALIZING:
            case Connection.STATE_NEW:
                // No-op -- not applicable.
                break;
            case Connection.STATE_RINGING:
                setConferenceOnRinging();
                break;
            case Connection.STATE_DIALING:
                setConferenceOnDialing();
                break;
            case Connection.STATE_DISCONNECTED:
                DisconnectCause disconnectCause;
                if (mConferenceHost == null) {
                    disconnectCause = new DisconnectCause(DisconnectCause.CANCELED);
                } else {
                    if (mConferenceHost.getPhone() != null) {
                        disconnectCause = DisconnectCauseUtil.toTelecomDisconnectCause(
                                mConferenceHost.getOriginalConnection().getDisconnectCause(),
                                null, mConferenceHost.getPhone().getPhoneId());
                    } else {
                        disconnectCause = DisconnectCauseUtil.toTelecomDisconnectCause(
                                mConferenceHost.getOriginalConnection().getDisconnectCause());
                    }
                }
                setDisconnected(disconnectCause);
                disconnectConferenceParticipants();
                destroyTelephonyConference();
                break;
            case Connection.STATE_ACTIVE:
                setConferenceOnActive();
                break;
            case Connection.STATE_HOLDING:
                setConferenceOnHold();
                break;
        }
    }

    /**
     * Determines if the host of this conference is capable of video calling.
     * @return {@code true} if video capable, {@code false} otherwise.
     */
    private boolean isVideoCapable() {
        int capabilities = mConferenceHost.getConnectionCapabilities();
        return (capabilities & Connection.CAPABILITY_SUPPORTS_VT_LOCAL_BIDIRECTIONAL) != 0
                && (capabilities & Connection.CAPABILITY_SUPPORTS_VT_REMOTE_BIDIRECTIONAL) != 0;
    }

    private void updateStatusHints() {
        if (mConferenceHost == null) {
            setStatusHints(null);
            return;
        }

        if (mConferenceHost.isWifi()) {
            Phone phone = mConferenceHost.getPhone();
            if (phone != null) {
                Context context = phone.getContext();
                String displaySubId = "";
                if (TelephonyManager.getDefault().getActiveModemCount() > 1) {
                    final int phoneId = mConferenceHost.getPhone().getPhoneId();
                    SubscriptionInfo sub = SubscriptionManager.from(
                            mConferenceHost.getPhone().getContext())
                        .getActiveSubscriptionInfoForSimSlotIndex(phoneId);
                    if (sub != null) {
                        displaySubId = sub.getDisplayName().toString();
                        displaySubId  = " " + displaySubId;
                    }
                }
                setStatusHints(new StatusHints(
                        context.getString(R.string.status_hint_label_wifi_call) + displaySubId,
                        Icon.createWithResource(
                                context, R.drawable.ic_signal_wifi_4_bar_24dp),
                        null /* extras */));
            }
        } else {
            setStatusHints(null);
        }
    }

    /**
     * Builds a string representation of the {@link ImsConference}.
     *
     * @return String representing the conference.
     */
    public String toString() {
        StringBuilder sb = new StringBuilder();
        sb.append("[ImsConference objId:");
        sb.append(System.identityHashCode(this));
        sb.append(" telecomCallID:");
        sb.append(getTelecomCallId());
        sb.append(" state:");
        sb.append(Connection.stateToString(getState()));
        sb.append(" hostConnection:");
        sb.append(mConferenceHost);
        sb.append(" participants:");
        sb.append(mConferenceParticipantConnections.size());
        sb.append("]");
        return sb.toString();
    }

<<<<<<< HEAD
    private boolean canHoldImsCalls() {
        PersistableBundle b = getCarrierConfig();
        // Return true if the CarrierConfig is unavailable
        return b == null || b.getBoolean(CarrierConfigManager.KEY_ALLOW_HOLD_IN_IMS_CALL_BOOL);
    }

    private PersistableBundle getCarrierConfig() {
        if (mConferenceHost == null) {
            return null;
        }

        Phone phone = mConferenceHost.getPhone();
        if (phone == null) {
            return null;
        }
        return PhoneGlobals.getInstance().getCarrierConfigForSubId(phone.getSubId());
    }

    /**
     * @return {@code true} if the carrier associated with the conference requires that the maximum
     *      size of the conference is enforced, {@code false} otherwise.
     */
    public boolean isMaximumConferenceSizeEnforced() {
        PersistableBundle b = getCarrierConfig();
        // Return false if the CarrierConfig is unavailable
        return b != null && b.getBoolean(
                CarrierConfigManager.KEY_IS_IMS_CONFERENCE_SIZE_ENFORCED_BOOL);
    }

    /**
     * @return {@code true} if the carrier associated with the conference supports multianchor
     * conference, {@code false} otherwise.
     */
    public boolean isMultiAnchorConferenceSupported() {
        PersistableBundle b = getCarrierConfig();
        // Return false if the CarrierConfig is unavailable
        return b != null && b.getBoolean(
                CarrierConfigManager.KEY_CARRIER_SUPPORTS_MULTIANCHOR_CONFERENCE);
    }

    /**
     * @return The maximum size of a conference call where
     * {@link #isMaximumConferenceSizeEnforced()} is true.
     */
    public int getMaximumConferenceSize() {
        PersistableBundle b = getCarrierConfig();

        // If there is no carrier config its really a problem, but we'll still define a sane limit
        // of 5 so that we can still make a conference.
        if (b == null) {
            Log.w(this, "getMaximumConferenceSize - failed to get conference size");
            return 5;
        }
        return b.getInt(CarrierConfigManager.KEY_IMS_CONFERENCE_SIZE_LIMIT_INT);
    }

=======
>>>>>>> 98e1f8e1
    /**
     * @return The number of participants in the conference.
     */
    public int getNumberOfParticipants() {
        return mConferenceParticipantConnections.size();
    }

    /**
     * @return {@code True} if the carrier enforces a maximum conference size, and the number of
     *      participants in the conference has reached the limit, {@code false} otherwise.
     */
    public boolean isFullConference() {
        return mCarrierConfig.isMaximumConferenceSizeEnforced()
                && getNumberOfParticipants() >= mCarrierConfig.getMaximumConferenceSize();
    }

    /**
     * @return {@code True} if the ImsConference is emulating single party call.
     */
    @VisibleForTesting
    public boolean isEmulatingSinglePartyCall() {
        return mIsEmulatingSinglePartyCall;
    }

    /**
     * Handles destruction of a {@link ConferenceParticipantConnection}.
     * We remove the participant from the list of tracked participants in the conference and
     * update whether the conference can be managed.
     * @param participant the conference participant.
     */
    private void handleConnectionDestruction(ConferenceParticipantConnection participant) {
        removeConferenceParticipant(participant);
        updateManageConference();
    }
}<|MERGE_RESOLUTION|>--- conflicted
+++ resolved
@@ -1501,36 +1501,6 @@
         return sb.toString();
     }
 
-<<<<<<< HEAD
-    private boolean canHoldImsCalls() {
-        PersistableBundle b = getCarrierConfig();
-        // Return true if the CarrierConfig is unavailable
-        return b == null || b.getBoolean(CarrierConfigManager.KEY_ALLOW_HOLD_IN_IMS_CALL_BOOL);
-    }
-
-    private PersistableBundle getCarrierConfig() {
-        if (mConferenceHost == null) {
-            return null;
-        }
-
-        Phone phone = mConferenceHost.getPhone();
-        if (phone == null) {
-            return null;
-        }
-        return PhoneGlobals.getInstance().getCarrierConfigForSubId(phone.getSubId());
-    }
-
-    /**
-     * @return {@code true} if the carrier associated with the conference requires that the maximum
-     *      size of the conference is enforced, {@code false} otherwise.
-     */
-    public boolean isMaximumConferenceSizeEnforced() {
-        PersistableBundle b = getCarrierConfig();
-        // Return false if the CarrierConfig is unavailable
-        return b != null && b.getBoolean(
-                CarrierConfigManager.KEY_IS_IMS_CONFERENCE_SIZE_ENFORCED_BOOL);
-    }
-
     /**
      * @return {@code true} if the carrier associated with the conference supports multianchor
      * conference, {@code false} otherwise.
@@ -1543,24 +1513,6 @@
     }
 
     /**
-     * @return The maximum size of a conference call where
-     * {@link #isMaximumConferenceSizeEnforced()} is true.
-     */
-    public int getMaximumConferenceSize() {
-        PersistableBundle b = getCarrierConfig();
-
-        // If there is no carrier config its really a problem, but we'll still define a sane limit
-        // of 5 so that we can still make a conference.
-        if (b == null) {
-            Log.w(this, "getMaximumConferenceSize - failed to get conference size");
-            return 5;
-        }
-        return b.getInt(CarrierConfigManager.KEY_IMS_CONFERENCE_SIZE_LIMIT_INT);
-    }
-
-=======
->>>>>>> 98e1f8e1
-    /**
      * @return The number of participants in the conference.
      */
     public int getNumberOfParticipants() {
