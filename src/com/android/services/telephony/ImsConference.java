--- conflicted
+++ resolved
@@ -20,14 +20,11 @@
 import android.graphics.drawable.Icon;
 import android.net.Uri;
 import android.os.Bundle;
-<<<<<<< HEAD
 import android.os.AsyncResult;
 import android.os.Handler;
 import android.os.Looper;
 import android.os.Message;
-=======
 import android.os.PersistableBundle;
->>>>>>> 840be809
 import android.telecom.Conference;
 import android.telecom.ConferenceParticipant;
 import android.telecom.Connection.VideoProvider;
@@ -39,11 +36,8 @@
 import android.telecom.VideoProfile;
 import android.telephony.CarrierConfigManager;
 import android.telephony.PhoneNumberUtils;
-<<<<<<< HEAD
 import android.telephony.SubscriptionManager;
-=======
 import android.util.Pair;
->>>>>>> 840be809
 
 import com.android.internal.telephony.Call;
 import com.android.internal.telephony.CallStateException;
@@ -357,17 +351,12 @@
         mTelephonyConnectionService = telephonyConnectionService;
         setConferenceHost(conferenceHost);
 
-<<<<<<< HEAD
-        int capabilities = Connection.CAPABILITY_SUPPORT_HOLD | Connection.CAPABILITY_HOLD |
-                Connection.CAPABILITY_MUTE | Connection.CAPABILITY_CONFERENCE_HAS_NO_CHILDREN |
+        int capabilities = Connection.CAPABILITY_MUTE |
+                Connection.CAPABILITY_CONFERENCE_HAS_NO_CHILDREN |
                 Connection.CAPABILITY_ADD_PARTICIPANT;
-=======
-        int capabilities = Connection.CAPABILITY_MUTE |
-                Connection.CAPABILITY_CONFERENCE_HAS_NO_CHILDREN;
         if (canHoldImsCalls()) {
             capabilities |= Connection.CAPABILITY_SUPPORT_HOLD | Connection.CAPABILITY_HOLD;
         }
->>>>>>> 840be809
         capabilities = applyHostCapabilities(capabilities,
                 mConferenceHost.getConnectionCapabilities(),
                 mConferenceHost.isCarrierVideoConferencingSupported());
@@ -777,7 +766,6 @@
                 if (!mConferenceParticipantConnections.containsKey(userEntity)) {
                     // Some carriers will also include the conference host in the CEP.  We will
                     // filter that out here.
-<<<<<<< HEAD
                     boolean disableFilter = false;
                     Phone phone = parent.getPhone();
                     if (phone != null) {
@@ -786,10 +774,7 @@
                         disableFilter = SubscriptionManager.getResourcesForSubId(context, subId)
                                      .getBoolean(R.bool.disable_filter_out_conference_host);
                     }
-                    if (!isParticipantHost(mConferenceHostAddress, userEntity)||disableFilter) {
-=======
                     if (!isParticipantHost(mConferenceHostAddress, participant.getHandle())) {
->>>>>>> 840be809
                         createConferenceParticipantConnection(parent, participant);
                         newParticipants.add(participant);
                         newParticipantsAdded = true;
@@ -995,10 +980,6 @@
                     "handleOriginalConnectionChange : handover from IMS connection to " +
                             "new connection: %s", originalConnection);
 
-<<<<<<< HEAD
-            if (mConferenceHost.getPhone() != null &&
-                    mConferenceHost.getPhone().getPhoneType() == PhoneConstants.PHONE_TYPE_GSM) {
-=======
             PhoneAccountHandle phoneAccountHandle = null;
             if (mConferenceHost.getPhone() != null) {
                 if (mConferenceHost.getPhone().getPhoneType() == PhoneConstants.PHONE_TYPE_IMS) {
@@ -1015,12 +996,10 @@
                 }
             }
 
-            if (mConferenceHost.getPhone().getPhoneType() == PhoneConstants.PHONE_TYPE_GSM) {
+            if (mConferenceHost.getPhone() != null &&
+                    mConferenceHost.getPhone().getPhoneType() == PhoneConstants.PHONE_TYPE_GSM) {
                 Log.i(this,"handleOriginalConnectionChange : SRVCC to GSM");
->>>>>>> 840be809
                 GsmConnection c = new GsmConnection(originalConnection, getTelecomCallId());
-                PhoneAccountHandle phoneAccountHandle =
-                        PhoneUtils.makePstnPhoneAccountHandle(mConferenceHost.getPhone());
                 // This is a newly created conference connection as a result of SRVCC
                 c.setConferenceSupported(true);
                 c.addCapability(Connection.CAPABILITY_CONFERENCE_HAS_NO_CHILDREN);
