/*
 * Copyright (C) 2014 The Android Open Source Project
 *
 * Licensed under the Apache License, Version 2.0 (the "License");
 * you may not use this file except in compliance with the License.
 * You may obtain a copy of the License at
 *
 *      http://www.apache.org/licenses/LICENSE-2.0
 *
 * Unless required by applicable law or agreed to in writing, software
 * distributed under the License is distributed on an "AS IS" BASIS,
 * WITHOUT WARRANTIES OR CONDITIONS OF ANY KIND, either express or implied.
 * See the License for the specific language governing permissions and
 * limitations under the License
 */

package com.android.services.telephony;

import android.content.Context;
import android.graphics.drawable.Icon;
import android.net.Uri;
import android.os.Bundle;
import android.os.PersistableBundle;
import android.telecom.Conference;
import android.telecom.ConferenceParticipant;
import android.telecom.Connection;
import android.telecom.Connection.VideoProvider;
import android.telecom.DisconnectCause;
import android.telecom.Log;
import android.telecom.PhoneAccountHandle;
import android.telecom.StatusHints;
import android.telecom.TelecomManager;
import android.telecom.VideoProfile;
import android.telephony.CarrierConfigManager;
import android.telephony.PhoneNumberUtils;
<<<<<<< HEAD
import android.telephony.SubscriptionInfo;
import android.telephony.SubscriptionManager;
import android.telephony.TelephonyManager;
import android.util.FeatureFlagUtils;
=======
>>>>>>> f83ab965
import android.util.Pair;

import com.android.internal.annotations.VisibleForTesting;
import com.android.internal.telephony.Call;
import com.android.internal.telephony.CallStateException;
import com.android.internal.telephony.Phone;
import com.android.internal.telephony.PhoneConstants;
import com.android.phone.PhoneGlobals;
import com.android.phone.PhoneUtils;
import com.android.phone.R;

import java.util.ArrayList;
import java.util.Arrays;
import java.util.HashMap;
import java.util.HashSet;
import java.util.Iterator;
import java.util.List;
import java.util.Map;
import java.util.Objects;

/**
 * Represents an IMS conference call.
 * <p>
 * An IMS conference call consists of a conference host connection and potentially a list of
 * conference participants.  The conference host connection represents the radio connection to the
 * IMS conference server.  Since it is not a connection to any one individual, it is not represented
 * in Telecom/InCall as a call.  The conference participant information is received via the host
 * connection via a conference event package.  Conference participant connections do not represent
 * actual radio connections to the participants; they act as a virtual representation of the
 * participant, keyed by a unique endpoint {@link android.net.Uri}.
 * <p>
 * The {@link ImsConference} listens for conference event package data received via the host
 * connection and is responsible for managing the conference participant connections which represent
 * the participants.
 */
public class ImsConference extends Conference implements Holdable {

    /**
     * Abstracts out fetching a feature flag.  Makes testing easier.
     */
    public interface FeatureFlagProxy {
        boolean isUsingSinglePartyCallEmulation();
    }

    /**
     * Listener used to respond to changes to conference participants.  At the conference level we
     * are most concerned with handling destruction of a conference participant.
     */
    private final Connection.Listener mParticipantListener = new Connection.Listener() {
        /**
         * Participant has been destroyed.  Remove it from the conference.
         *
         * @param connection The participant which was destroyed.
         */
        @Override
        public void onDestroyed(Connection connection) {
            ConferenceParticipantConnection participant =
                    (ConferenceParticipantConnection) connection;
            removeConferenceParticipant(participant);
            updateManageConference();
        }

    };

    /**
     * Listener used to respond to changes to the underlying radio connection for the conference
     * host connection.  Used to respond to SRVCC changes.
     */
    private final TelephonyConnection.TelephonyConnectionListener mTelephonyConnectionListener =
            new TelephonyConnection.TelephonyConnectionListener() {

        @Override
        public void onOriginalConnectionConfigured(TelephonyConnection c) {
            if (c == mConferenceHost) {
               handleOriginalConnectionChange();
            }
        }
    };

    /**
     * Listener used to respond to changes to the connection to the IMS conference server.
     */
    private final android.telecom.Connection.Listener mConferenceHostListener =
            new android.telecom.Connection.Listener() {

        /**
         * Updates the state of the conference based on the new state of the host.
         *
         * @param c The host connection.
         * @param state The new state
         */
        @Override
        public void onStateChanged(android.telecom.Connection c, int state) {
            setState(state);
        }

        /**
         * Disconnects the conference when its host connection disconnects.
         *
         * @param c The host connection.
         * @param disconnectCause The host connection disconnect cause.
         */
        @Override
        public void onDisconnected(android.telecom.Connection c, DisconnectCause disconnectCause) {
            setDisconnected(disconnectCause);
        }

        /**
         * Handles changes to conference participant data as reported by the conference host
         * connection.
         *
         * @param c The connection.
         * @param participants The participant information.
         */
        @Override
        public void onConferenceParticipantsChanged(android.telecom.Connection c,
                List<ConferenceParticipant> participants) {

            if (c == null || participants == null) {
                return;
            }
            Log.v(this, "onConferenceParticipantsChanged: %d participants", participants.size());
            TelephonyConnection telephonyConnection = (TelephonyConnection) c;
            handleConferenceParticipantsUpdate(telephonyConnection, participants);
        }

        @Override
        public void onVideoStateChanged(android.telecom.Connection c, int videoState) {
            Log.d(this, "onVideoStateChanged video state %d", videoState);
            setVideoState(c, videoState);
        }

        @Override
        public void onVideoProviderChanged(android.telecom.Connection c,
                Connection.VideoProvider videoProvider) {
            Log.d(this, "onVideoProviderChanged: Connection: %s, VideoProvider: %s", c,
                    videoProvider);
            setVideoProvider(c, videoProvider);
        }

        @Override
        public void onConnectionCapabilitiesChanged(Connection c, int connectionCapabilities) {
            Log.d(this, "onConnectionCapabilitiesChanged: Connection: %s," +
                    " connectionCapabilities: %s", c, connectionCapabilities);
            int capabilites = ImsConference.this.getConnectionCapabilities();
            boolean isVideoConferencingSupported = mConferenceHost == null ? false :
                    mConferenceHost.isCarrierVideoConferencingSupported();
            setConnectionCapabilities(applyHostCapabilities(capabilites, connectionCapabilities,
                    isVideoConferencingSupported));
        }

        @Override
        public void onConnectionPropertiesChanged(Connection c, int connectionProperties) {
            Log.d(this, "onConnectionPropertiesChanged: Connection: %s," +
                    " connectionProperties: %s", c, connectionProperties);
            int properties = ImsConference.this.getConnectionProperties();
            setConnectionProperties(applyHostProperties(properties, connectionProperties));
        }

        @Override
        public void onStatusHintsChanged(Connection c, StatusHints statusHints) {
            Log.v(this, "onStatusHintsChanged");
            updateStatusHints();
        }

        @Override
        public void onExtrasChanged(Connection c, Bundle extras) {
            Log.v(this, "onExtrasChanged: c=" + c + " Extras=" + extras);
            putExtras(extras);
        }

        @Override
        public void onExtrasRemoved(Connection c, List<String> keys) {
            Log.v(this, "onExtrasRemoved: c=" + c + " key=" + keys);
            removeExtras(keys);
        }
    };

    /**
     * The telephony connection service; used to add new participant connections to Telecom.
     */
    private TelephonyConnectionServiceProxy mTelephonyConnectionService;

    /**
     * The connection to the conference server which is hosting the conference.
     */
    private TelephonyConnection mConferenceHost;

    /**
     * The PhoneAccountHandle of the conference host.
     */
    private PhoneAccountHandle mConferenceHostPhoneAccountHandle;

    /**
     * The address of the conference host.
     */
    private Uri[] mConferenceHostAddress;

    private TelecomAccountRegistry mTelecomAccountRegistry;

    /**
     * The known conference participant connections.  The HashMap is keyed by a Pair containing
     * the handle and endpoint Uris.
     * Access to the hashmap is protected by the {@link #mUpdateSyncRoot}.
     */
    private final HashMap<Pair<Uri, Uri>, ConferenceParticipantConnection>
            mConferenceParticipantConnections = new HashMap<>();

    /**
     * Sychronization root used to ensure that updates to the
     * {@link #mConferenceParticipantConnections} happen atomically are are not interleaved across
     * threads.  There are some instances where the network will send conference event package
     * data closely spaced.  If that happens, it is possible that the interleaving of the update
     * will cause duplicate participant info to be added.
     */
    private final Object mUpdateSyncRoot = new Object();

    private boolean mIsHoldable;
    private boolean mCouldManageConference;
    private FeatureFlagProxy mFeatureFlagProxy;
    private boolean mIsEmulatingSinglePartyCall = false;
    /**
     * Where {@link #mIsEmulatingSinglePartyCall} is {@code true}, contains the
     * {@link ConferenceParticipantConnection#getUserEntity()} and
     * {@link ConferenceParticipantConnection#getEndpoint()} of the single participant which this
     * conference pretends to be.
     */
    private Pair<Uri, Uri> mLoneParticipantIdentity = null;

    /**
     * The {@link ConferenceParticipantConnection#getUserEntity()} and
     * {@link ConferenceParticipantConnection#getEndpoint()} of the conference host as they appear
     * in the CEP.  This is determined when we scan the first conference event package.
     * It is possible that this will be {@code null} for carriers which do not include the host
     * in the CEP.
     */
    private Pair<Uri, Uri> mHostParticipantIdentity = null;

    public void updateConferenceParticipantsAfterCreation() {
        if (mConferenceHost != null) {
            Log.v(this, "updateConferenceStateAfterCreation :: process participant update");
            handleConferenceParticipantsUpdate(mConferenceHost,
                    mConferenceHost.getConferenceParticipants());
        } else {
            Log.v(this, "updateConferenceStateAfterCreation :: null mConferenceHost");
        }
    }

    /**
     * Initializes a new {@link ImsConference}.
     *  @param telephonyConnectionService The connection service responsible for adding new
     *                                   conferene participants.
     * @param conferenceHost The telephony connection hosting the conference.
     * @param phoneAccountHandle The phone account handle associated with the conference.
     * @param featureFlagProxy
     */
    public ImsConference(TelecomAccountRegistry telecomAccountRegistry,
            TelephonyConnectionServiceProxy telephonyConnectionService,
            TelephonyConnection conferenceHost, PhoneAccountHandle phoneAccountHandle,
            FeatureFlagProxy featureFlagProxy) {

        super(phoneAccountHandle);

        mTelecomAccountRegistry = telecomAccountRegistry;
        mFeatureFlagProxy = featureFlagProxy;

        // Specify the connection time of the conference to be the connection time of the original
        // connection.
        long connectTime = conferenceHost.getOriginalConnection().getConnectTime();
        long connectElapsedTime = conferenceHost.getOriginalConnection().getConnectTimeReal();
        setConnectionTime(connectTime);
        setConnectionStartElapsedRealTime(connectElapsedTime);
        // Set the connectTime in the connection as well.
        conferenceHost.setConnectTimeMillis(connectTime);
        conferenceHost.setConnectionStartElapsedRealTime(connectElapsedTime);

        mTelephonyConnectionService = telephonyConnectionService;
        setConferenceHost(conferenceHost);

        int capabilities = Connection.CAPABILITY_MUTE |
                Connection.CAPABILITY_CONFERENCE_HAS_NO_CHILDREN |
                Connection.CAPABILITY_ADD_PARTICIPANT;
        if (canHoldImsCalls()) {
            capabilities |= Connection.CAPABILITY_SUPPORT_HOLD | Connection.CAPABILITY_HOLD;
            mIsHoldable = true;
        }
        capabilities = applyHostCapabilities(capabilities,
                mConferenceHost.getConnectionCapabilities(),
                mConferenceHost.isCarrierVideoConferencingSupported());
        setConnectionCapabilities(capabilities);

    }

    /**
     * Transfers capabilities from the conference host to the conference itself.
     *
     * @param conferenceCapabilities The current conference capabilities.
     * @param capabilities The new conference host capabilities.
     * @param isVideoConferencingSupported Whether video conferencing is supported.
     * @return The merged capabilities to be applied to the conference.
     */
    private int applyHostCapabilities(int conferenceCapabilities, int capabilities,
            boolean isVideoConferencingSupported) {

        conferenceCapabilities = changeBitmask(conferenceCapabilities,
                    Connection.CAPABILITY_SUPPORTS_VT_LOCAL_BIDIRECTIONAL,
                    can(capabilities, Connection.CAPABILITY_SUPPORTS_VT_LOCAL_BIDIRECTIONAL));

        if (isVideoConferencingSupported) {
            conferenceCapabilities = changeBitmask(conferenceCapabilities,
                    Connection.CAPABILITY_SUPPORTS_VT_REMOTE_BIDIRECTIONAL,
                    can(capabilities, Connection.CAPABILITY_SUPPORTS_VT_REMOTE_BIDIRECTIONAL));
            conferenceCapabilities = changeBitmask(conferenceCapabilities,
                    Connection.CAPABILITY_CAN_UPGRADE_TO_VIDEO,
                    can(capabilities, Connection.CAPABILITY_CAN_UPGRADE_TO_VIDEO));
        } else {
            // If video conferencing is not supported, explicitly turn off the remote video
            // capability and the ability to upgrade to video.
            Log.v(this, "applyHostCapabilities : video conferencing not supported");
            conferenceCapabilities = changeBitmask(conferenceCapabilities,
                    Connection.CAPABILITY_SUPPORTS_VT_REMOTE_BIDIRECTIONAL, false);
            conferenceCapabilities = changeBitmask(conferenceCapabilities,
                    Connection.CAPABILITY_CAN_UPGRADE_TO_VIDEO, false);
        }

        conferenceCapabilities = changeBitmask(conferenceCapabilities,
                Connection.CAPABILITY_CANNOT_DOWNGRADE_VIDEO_TO_AUDIO,
                can(capabilities, Connection.CAPABILITY_CANNOT_DOWNGRADE_VIDEO_TO_AUDIO));

        conferenceCapabilities = changeBitmask(conferenceCapabilities,
                Connection.CAPABILITY_CAN_PAUSE_VIDEO,
                mConferenceHost.getVideoPauseSupported() && isVideoCapable());

        return conferenceCapabilities;
    }

    /**
     * Transfers properties from the conference host to the conference itself.
     *
     * @param conferenceProperties The current conference properties.
     * @param properties The new conference host properties.
     * @return The merged properties to be applied to the conference.
     */
    private int applyHostProperties(int conferenceProperties, int properties) {
        conferenceProperties = changeBitmask(conferenceProperties,
                Connection.PROPERTY_HIGH_DEF_AUDIO,
                can(properties, Connection.PROPERTY_HIGH_DEF_AUDIO));

        conferenceProperties = changeBitmask(conferenceProperties,
                Connection.PROPERTY_WIFI,
                can(properties, Connection.PROPERTY_WIFI));

        conferenceProperties = changeBitmask(conferenceProperties,
                Connection.PROPERTY_IS_EXTERNAL_CALL,
                can(properties, Connection.PROPERTY_IS_EXTERNAL_CALL));

        return conferenceProperties;
    }

    /**
     * Not used by the IMS conference controller.
     *
     * @return {@code Null}.
     */
    @Override
    public android.telecom.Connection getPrimaryConnection() {
        return null;
    }

    /**
     * Returns VideoProvider of the conference. This can be null.
     *
     * @hide
     */
    @Override
    public VideoProvider getVideoProvider() {
        if (mConferenceHost != null) {
            return mConferenceHost.getVideoProvider();
        }
        return null;
    }

    /**
     * Returns video state of conference
     *
     * @hide
     */
    @Override
    public int getVideoState() {
        if (mConferenceHost != null) {
            return mConferenceHost.getVideoState();
        }
        return VideoProfile.STATE_AUDIO_ONLY;
    }

    /**
     * Invoked when the Conference and all its {@link Connection}s should be disconnected.
     * <p>
     * Hangs up the call via the conference host connection.  When the host connection has been
     * successfully disconnected, the {@link #mConferenceHostListener} listener receives an
     * {@code onDestroyed} event, which triggers the conference participant connections to be
     * disconnected.
     */
    @Override
    public void onDisconnect() {
        Log.v(this, "onDisconnect: hanging up conference host.");
        if (mConferenceHost == null) {
            return;
        }

        disconnectConferenceParticipants();

        Call call = mConferenceHost.getCall();
        if (call != null) {
            try {
                call.hangup();
            } catch (CallStateException e) {
                Log.e(this, e, "Exception thrown trying to hangup conference");
            }
        }
    }

    /**
     * Invoked when the specified {@link android.telecom.Connection} should be separated from the
     * conference call.
     * <p>
     * IMS does not support separating connections from the conference.
     *
     * @param connection The connection to separate.
     */
    @Override
    public void onSeparate(android.telecom.Connection connection) {
        Log.wtf(this, "Cannot separate connections from an IMS conference.");
    }

    /**
     * Invoked when the specified {@link android.telecom.Connection} should be merged into the
     * conference call.
     *
     * @param connection The {@code Connection} to merge.
     */
    @Override
    public void onMerge(android.telecom.Connection connection) {
        try {
            Phone phone = mConferenceHost.getPhone();
            if (phone != null) {
                phone.conference();
            }
        } catch (CallStateException e) {
            Log.e(this, e, "Exception thrown trying to merge call into a conference");
        }
    }

    /**
     * Invoked when the conference adds a participant to the conference call.
     *
     * @param participant The participant to be added with conference call.
     */
    @Override
    public void onAddParticipant(String participant) {
        try {
            Phone phone = (mConferenceHost != null) ? mConferenceHost.getPhone() : null;
            Log.d(this, "onAddParticipant mConferenceHost = " + mConferenceHost
                    + " Phone = " + phone);
            if (phone != null) {
                phone.addParticipant(participant);
            }
        } catch (CallStateException e) {
            Log.e(this, e, "Exception thrown trying to add a participant into conference");
        }
    }

    /**
     * Invoked when the conference should be put on hold.
     */
    @Override
    public void onHold() {
        if (mConferenceHost == null) {
            return;
        }
        mConferenceHost.performHold();
    }

    /**
     * Invoked when the conference should be moved from hold to active.
     */
    @Override
    public void onUnhold() {
        if (mConferenceHost == null) {
            return;
        }
        mConferenceHost.performUnhold();
    }

    /**
     * Invoked to play a DTMF tone.
     *
     * @param c A DTMF character.
     */
    @Override
    public void onPlayDtmfTone(char c) {
        if (mConferenceHost == null) {
            return;
        }
        mConferenceHost.onPlayDtmfTone(c);
    }

    /**
     * Invoked to stop playing a DTMF tone.
     */
    @Override
    public void onStopDtmfTone() {
        if (mConferenceHost == null) {
            return;
        }
        mConferenceHost.onStopDtmfTone();
    }

    /**
     * Handles the addition of connections to the {@link ImsConference}.  The
     * {@link ImsConferenceController} does not add connections to the conference.
     *
     * @param connection The newly added connection.
     */
    @Override
    public void onConnectionAdded(android.telecom.Connection connection) {
        // No-op
        Log.d(this, "connection added: " + connection
                + ", time: " + connection.getConnectTimeMillis());
    }

    @Override
    public void setHoldable(boolean isHoldable) {
        mIsHoldable = isHoldable;
        if (!mIsHoldable) {
            removeCapability(Connection.CAPABILITY_HOLD);
        } else {
            addCapability(Connection.CAPABILITY_HOLD);
        }
    }

    @Override
    public boolean isChildHoldable() {
        // The conference should not be a child of other conference.
        return false;
    }

    /**
     * Changes a bit-mask to add or remove a bit-field.
     *
     * @param bitmask The bit-mask.
     * @param bitfield The bit-field to change.
     * @param enabled Whether the bit-field should be set or removed.
     * @return The bit-mask with the bit-field changed.
     */
    private int changeBitmask(int bitmask, int bitfield, boolean enabled) {
        if (enabled) {
            return bitmask | bitfield;
        } else {
            return bitmask & ~bitfield;
        }
    }

    /**
     * Determines if this conference is hosted on the current device or the peer device.
     *
     * @return {@code true} if this conference is hosted on the current device, {@code false} if it
     *      is hosted on the peer device.
     */
    public boolean isConferenceHost() {
        if (mConferenceHost == null) {
            return false;
        }
        com.android.internal.telephony.Connection originalConnection =
                mConferenceHost.getOriginalConnection();

        return originalConnection != null && originalConnection.isMultiparty() &&
                originalConnection.isConferenceHost();
    }

    /**
     * Updates the manage conference capability of the conference.
     *
     * The following cases are handled:
     * <ul>
     *     <li>There is only a single participant in the conference -- manage conference is
     *     disabled.</li>
     *     <li>There is more than one participant in the conference -- manage conference is
     *     enabled.</li>
     *     <li>No conference event package data is available -- manage conference is disabled.</li>
     * </ul>
     * <p>
     * Note: We add and remove {@link Connection#CAPABILITY_CONFERENCE_HAS_NO_CHILDREN} to ensure
     * that the conference is represented appropriately on Bluetooth devices.
     */
    private void updateManageConference() {
        boolean couldManageConference = can(Connection.CAPABILITY_MANAGE_CONFERENCE);
        boolean canManageConference = mFeatureFlagProxy.isUsingSinglePartyCallEmulation()
                ? mConferenceParticipantConnections.size() > 1
                : mConferenceParticipantConnections.size() != 0;
        Log.v(this, "updateManageConference was :%s is:%s", couldManageConference ? "Y" : "N",
                canManageConference ? "Y" : "N");

        if (couldManageConference != canManageConference) {
            int capabilities = getConnectionCapabilities();

            if (canManageConference) {
                capabilities |= Connection.CAPABILITY_MANAGE_CONFERENCE;
                capabilities &= ~Connection.CAPABILITY_CONFERENCE_HAS_NO_CHILDREN;
            } else {
                capabilities &= ~Connection.CAPABILITY_MANAGE_CONFERENCE;
                capabilities |= Connection.CAPABILITY_CONFERENCE_HAS_NO_CHILDREN;
            }

            setConnectionCapabilities(capabilities);
        }
    }

    /**
     * Sets the connection hosting the conference and registers for callbacks.
     *
     * @param conferenceHost The connection hosting the conference.
     */
    private void setConferenceHost(TelephonyConnection conferenceHost) {
        if (Log.VERBOSE) {
            Log.v(this, "setConferenceHost " + conferenceHost);
        }

        mConferenceHost = conferenceHost;

        // Attempt to get the conference host's address (e.g. the host's own phone number).
        // We need to look at the default phone for the ImsPhone when creating the phone account
        // for the
        if (mConferenceHost.getPhone() != null &&
                mConferenceHost.getPhone().getPhoneType() == PhoneConstants.PHONE_TYPE_IMS) {
            // Look up the conference host's address; we need this later for filtering out the
            // conference host in conference event package data.
            Phone imsPhone = mConferenceHost.getPhone();
            mConferenceHostPhoneAccountHandle =
                    PhoneUtils.makePstnPhoneAccountHandle(imsPhone.getDefaultPhone());
            Uri hostAddress = mTelecomAccountRegistry.getAddress(mConferenceHostPhoneAccountHandle);

            ArrayList<Uri> hostAddresses = new ArrayList<>();

            // add address from TelecomAccountRegistry
            if (hostAddress != null) {
                hostAddresses.add(hostAddress);
            }

            // add addresses from phone
            if (imsPhone.getCurrentSubscriberUris() != null) {
                hostAddresses.addAll(
                        new ArrayList<>(Arrays.asList(imsPhone.getCurrentSubscriberUris())));
            }

            mConferenceHostAddress = new Uri[hostAddresses.size()];
            mConferenceHostAddress = hostAddresses.toArray(mConferenceHostAddress);
        }

        mConferenceHost.addConnectionListener(mConferenceHostListener);
        mConferenceHost.addTelephonyConnectionListener(mTelephonyConnectionListener);
        setConnectionCapabilities(applyHostCapabilities(getConnectionCapabilities(),
                mConferenceHost.getConnectionCapabilities(),
                mConferenceHost.isCarrierVideoConferencingSupported()));
        setConnectionProperties(applyHostProperties(getConnectionProperties(),
                mConferenceHost.getConnectionProperties()));

        setState(mConferenceHost.getState());
        updateStatusHints();
        putExtras(mConferenceHost.getExtras());
    }

    /**
     * Handles state changes for conference participant(s).  The participants data passed in
     *
     * @param parent The connection which was notified of the conference participant.
     * @param participants The conference participant information.
     */
    @VisibleForTesting
    public void handleConferenceParticipantsUpdate(
            TelephonyConnection parent, List<ConferenceParticipant> participants) {

        if (participants == null) {
            return;
        }

        if (parent != null && !parent.isManageImsConferenceCallSupported()) {
            Log.i(this, "handleConferenceParticipantsUpdate: manage conference is disallowed");
            return;
        }

        Log.i(this, "handleConferenceParticipantsUpdate: size=%d", participants.size());

        // Perform the update in a synchronized manner.  It is possible for the IMS framework to
        // trigger two onConferenceParticipantsChanged callbacks in quick succession.  If the first
        // update adds new participants, and the second does something like update the status of one
        // of the participants, we can get into a situation where the participant is added twice.
        synchronized (mUpdateSyncRoot) {
            int oldParticipantCount = mConferenceParticipantConnections.size();
            boolean newParticipantsAdded = false;
            boolean oldParticipantsRemoved = false;
            ArrayList<ConferenceParticipant> newParticipants = new ArrayList<>(participants.size());
            HashSet<Pair<Uri,Uri>> participantUserEntities = new HashSet<>(participants.size());

            // Determine if the conference event package represents a single party conference.
            // A single party conference is one where there is no other participant other than the
            // conference host and one other participant.
            boolean isSinglePartyConference = participants.stream()
                    .filter(p -> {
                        Pair<Uri, Uri> pIdent = new Pair<>(p.getHandle(), p.getEndpoint());
                        return !Objects.equals(mHostParticipantIdentity, pIdent);
                    })
                    .count() == 1;

            // We will only process the CEP data if:
            // 1. We're not emulating a single party call.
            // 2. We're emulating a single party call and the CEP contains more than just the
            //    single party
            if ((mIsEmulatingSinglePartyCall && !isSinglePartyConference) ||
                !mIsEmulatingSinglePartyCall) {
                // Add any new participants and update existing.
                for (ConferenceParticipant participant : participants) {
                    Pair<Uri, Uri> userEntity = new Pair<>(participant.getHandle(),
                            participant.getEndpoint());

                    participantUserEntities.add(userEntity);
                    if (!mConferenceParticipantConnections.containsKey(userEntity)) {
                        // Some carriers will also include the conference host in the CEP.  We will
                        // filter that out here.
                        // Also make sure the parent connection is not null.
                        boolean disableFilter = false;
                        Phone phone = parent.getPhone();
                        if (phone != null) {
                            CarrierConfigManager cfgManager = (CarrierConfigManager)
                                    phone.getContext().getSystemService(Context.CARRIER_CONFIG_SERVICE);
                            if (cfgManager != null) {
                                disableFilter = cfgManager.getConfigForSubId(phone.getSubId())
                                        .getBoolean("disable_filter_out_conference_host");
                            }
                        }
                        if ((!isParticipantHost(mConferenceHostAddress, participant.getHandle())
                               || disableFilter) && (parent.getOriginalConnection() != null)) {
                            Log.i(this, "Create participant connection, participant = %s", participant);
                            createConferenceParticipantConnection(parent, participant);
                            newParticipants.add(participant);
                            newParticipantsAdded = true;
                        } else {
                            // Track the identity of the conference host; its useful to know when
                            // we look at the CEP in the future.
                            mHostParticipantIdentity = userEntity;
                        }
                    } else {
                        ConferenceParticipantConnection connection =
                                mConferenceParticipantConnections.get(userEntity);
                        Log.i(this,
                                "handleConferenceParticipantsUpdate: updateState, participant = %s",
                                participant);
                        connection.updateState(participant.getState());
                        connection.setVideoState(parent.getVideoState());
                    }
                }

                // Set state of new participants.
                if (newParticipantsAdded) {
                    // Set the state of the new participants at once and add to the conference
                    for (ConferenceParticipant newParticipant : newParticipants) {
                        ConferenceParticipantConnection connection =
                                mConferenceParticipantConnections.get(new Pair<>(
                                        newParticipant.getHandle(),
                                        newParticipant.getEndpoint()));
                        connection.updateState(newParticipant.getState());
                        connection.setVideoState(parent.getVideoState());
                    }
                }

                // Finally, remove any participants from the conference that no longer exist in the
                // conference event package data.
                Iterator<Map.Entry<Pair<Uri, Uri>, ConferenceParticipantConnection>> entryIterator =
                        mConferenceParticipantConnections.entrySet().iterator();
                while (entryIterator.hasNext()) {
                    Map.Entry<Pair<Uri, Uri>, ConferenceParticipantConnection> entry =
                            entryIterator.next();

                    if (!participantUserEntities.contains(entry.getKey())) {
                        ConferenceParticipantConnection participant = entry.getValue();
                        participant.setDisconnected(new DisconnectCause(DisconnectCause.CANCELED));
                        participant.removeConnectionListener(mParticipantListener);
                        mTelephonyConnectionService.removeConnection(participant);
                        removeConnection(participant);
                        entryIterator.remove();
                        oldParticipantsRemoved = true;
                    }
                }
            }

            int newParticipantCount = mConferenceParticipantConnections.size();
            Log.v(this, "handleConferenceParticipantsUpdate: oldParticipantCount=%d, "
                            + "newParticipantcount=%d", oldParticipantCount, newParticipantCount);
            // If the single party call emulation fature flag is enabled, we can potentially treat
            // the conference as a single party call when there is just one participant.
            if (mFeatureFlagProxy.isUsingSinglePartyCallEmulation()) {
                if (oldParticipantCount > 1 && newParticipantCount == 1) {
                    // If number of participants goes to 1, emulate a single party call.
                    startEmulatingSinglePartyCall();
                } else if (mIsEmulatingSinglePartyCall && !isSinglePartyConference) {
                    // Number of participants increased, so stop emulating a single party call.
                    stopEmulatingSinglePartyCall();
                }
            }

            // If new participants were added or old ones were removed, we need to ensure the state
            // of the manage conference capability is updated.
            if (newParticipantsAdded || oldParticipantsRemoved) {
                updateManageConference();
            }
        }
    }

    /**
     * Called after {@link #startEmulatingSinglePartyCall()} to cause the conference to appear as
     * if it is a conference again.
     * 1. Tell telecom we're a conference again.
     * 2. Restore {@link Connection#CAPABILITY_MANAGE_CONFERENCE} capability.
     * 3. Null out the name/address.
     */
    private void stopEmulatingSinglePartyCall() {
        Log.i(this, "stopEmulatingSinglePartyCall: conference now has more than one"
                + " participant; make it look conference-like again.");
        mIsEmulatingSinglePartyCall = false;

        if (mCouldManageConference) {
            int currentCapabilities = getConnectionCapabilities();
            currentCapabilities |= Connection.CAPABILITY_MANAGE_CONFERENCE;
            setConnectionCapabilities(currentCapabilities);
        }

        // Null out the address/name so it doesn't look like a single party call
        setAddress(null, TelecomManager.PRESENTATION_UNKNOWN);
        setCallerDisplayName(null, TelecomManager.PRESENTATION_UNKNOWN);

        // Copy the conference connect time back to the previous lone participant.
        ConferenceParticipantConnection loneParticipant =
                mConferenceParticipantConnections.get(mLoneParticipantIdentity);
        if (loneParticipant != null) {
            Log.d(this,
                    "stopEmulatingSinglePartyCall: restored lone participant connect time");
            loneParticipant.setConnectTimeMillis(getConnectionTime());
            loneParticipant.setConnectionStartElapsedRealTime(getConnectionStartElapsedRealTime());
        }

        // Tell Telecom its a conference again.
        setConferenceState(true);
    }

    /**
     * Called when a conference drops to a single participant. Causes this conference to present
     * itself to Telecom as if it was a single party call.
     * 1. Remove the participant from Telecom and from local tracking; when we get a new CEP in
     *    the future we'll just re-add the participant anyways.
     * 2. Tell telecom we're not a conference.
     * 3. Remove {@link Connection#CAPABILITY_MANAGE_CONFERENCE} capability.
     * 4. Set the name/address to that of the single participant.
     */
    private void startEmulatingSinglePartyCall() {
        Log.i(this, "startEmulatingSinglePartyCall: conference has a single "
                + "participant; downgrade to single party call.");

        mIsEmulatingSinglePartyCall = true;
        Iterator<ConferenceParticipantConnection> valueIterator =
                mConferenceParticipantConnections.values().iterator();
        if (valueIterator.hasNext()) {
            ConferenceParticipantConnection entry = valueIterator.next();

            // Set the conference name/number to that of the remaining participant.
            setAddress(entry.getAddress(), entry.getAddressPresentation());
            setCallerDisplayName(entry.getCallerDisplayName(),
                    entry.getCallerDisplayNamePresentation());
            setConnectionStartElapsedRealTime(entry.getConnectElapsedTimeMillis());
            setConnectionTime(entry.getConnectTimeMillis());
            mLoneParticipantIdentity = new Pair<>(entry.getUserEntity(), entry.getEndpoint());

            // Remove the participant from Telecom.  It'll get picked up in a future CEP update
            // again anyways.
            entry.setDisconnected(new DisconnectCause(DisconnectCause.CANCELED,
                    DisconnectCause.REASON_EMULATING_SINGLE_CALL));
            entry.removeConnectionListener(mParticipantListener);
            mTelephonyConnectionService.removeConnection(entry);
            removeConnection(entry);
            valueIterator.remove();
        }

        // Have Telecom pretend its not a conference.
        setConferenceState(false);

        // Remove manage conference capability.
        mCouldManageConference = can(Connection.CAPABILITY_MANAGE_CONFERENCE);
        int currentCapabilities = getConnectionCapabilities();
        currentCapabilities &= ~Connection.CAPABILITY_MANAGE_CONFERENCE;
        setConnectionCapabilities(currentCapabilities);
    }

    /**
     * Creates a new {@link ConferenceParticipantConnection} to represent a
     * {@link ConferenceParticipant}.
     * <p>
     * The new connection is added to the conference controller and connection service.
     *
     * @param parent The connection which was notified of the participant change (e.g. the
     *                         parent connection).
     * @param participant The conference participant information.
     */
    private void createConferenceParticipantConnection(
            TelephonyConnection parent, ConferenceParticipant participant) {

        // Create and add the new connection in holding state so that it does not become the
        // active call.
        ConferenceParticipantConnection connection = new ConferenceParticipantConnection(
                parent.getOriginalConnection(), participant);
        connection.addConnectionListener(mParticipantListener);
        if (participant.getConnectTime() == 0) {
            connection.setConnectTimeMillis(parent.getConnectTimeMillis());
            connection.setConnectionStartElapsedRealTime(parent.getConnectElapsedTimeMillis());
        } else {
            connection.setConnectTimeMillis(participant.getConnectTime());
            connection.setConnectionStartElapsedRealTime(participant.getConnectElapsedTime());
        }
        Log.i(this, "createConferenceParticipantConnection: participant=%s, connection=%s",
                participant, connection);

        synchronized(mUpdateSyncRoot) {
            mConferenceParticipantConnections.put(new Pair<>(participant.getHandle(),
                    participant.getEndpoint()), connection);
        }

        mTelephonyConnectionService.addExistingConnection(mConferenceHostPhoneAccountHandle,
                connection, this);
        addConnection(connection);
    }

    /**
     * Removes a conference participant from the conference.
     *
     * @param participant The participant to remove.
     */
    private void removeConferenceParticipant(ConferenceParticipantConnection participant) {
        Log.i(this, "removeConferenceParticipant: %s", participant);

        participant.removeConnectionListener(mParticipantListener);
        synchronized(mUpdateSyncRoot) {
            mConferenceParticipantConnections.remove(new Pair<>(participant.getUserEntity(),
                    participant.getEndpoint()));
        }
        mTelephonyConnectionService.removeConnection(participant);
    }

    /**
     * Disconnects all conference participants from the conference.
     */
    private void disconnectConferenceParticipants() {
        Log.v(this, "disconnectConferenceParticipants");

        synchronized(mUpdateSyncRoot) {
            for (ConferenceParticipantConnection connection :
                    mConferenceParticipantConnections.values()) {

                connection.removeConnectionListener(mParticipantListener);
                // Mark disconnect cause as cancelled to ensure that the call is not logged in the
                // call log.
                connection.setDisconnected(new DisconnectCause(DisconnectCause.CANCELED));
                mTelephonyConnectionService.removeConnection(connection);
                connection.destroy();
            }
            mConferenceParticipantConnections.clear();
        }
    }

    /**
     * Determines if the passed in participant handle is the same as the conference host's handle.
     * Starts with a simple equality check.  However, the handles from a conference event package
     * will be a SIP uri, so we need to pull that apart to look for the participant's phone number.
     *
     * @param hostHandles The handle(s) of the connection hosting the conference.
     * @param handle The handle of the conference participant.
     * @return {@code true} if the host's handle matches the participant's handle, {@code false}
     *      otherwise.
     */
    private boolean isParticipantHost(Uri[] hostHandles, Uri handle) {
        // If there is no host handle or no participant handle, bail early.
        if (hostHandles == null || hostHandles.length == 0 || handle == null) {
            Log.v(this, "isParticipantHost(N) : host or participant uri null");
            return false;
        }

        // Conference event package participants are identified using SIP URIs (see RFC3261).
        // A valid SIP uri has the format: sip:user:password@host:port;uri-parameters?headers
        // Per RFC3261, the "user" can be a telephone number.
        // For example: sip:1650555121;phone-context=blah.com@host.com
        // In this case, the phone number is in the user field of the URI, and the parameters can be
        // ignored.
        //
        // A SIP URI can also specify a phone number in a format similar to:
        // sip:+1-212-555-1212@something.com;user=phone
        // In this case, the phone number is again in user field and the parameters can be ignored.
        // We can get the user field in these instances by splitting the string on the @, ;, or :
        // and looking at the first found item.

        String number = handle.getSchemeSpecificPart();
        String numberParts[] = number.split("[@;:]");

        if (numberParts.length == 0) {
            Log.v(this, "isParticipantHost(N) : no number in participant handle");
            return false;
        }
        number = numberParts[0];

        for (Uri hostHandle : hostHandles) {
            if (hostHandle == null) {
                continue;
            }
            // The host number will be a tel: uri.  Per RFC3966, the part after tel: is the phone
            // number.
            String hostNumber = hostHandle.getSchemeSpecificPart();

            // Use a loose comparison of the phone numbers.  This ensures that numbers that differ
            // by special characters are counted as equal.
            // E.g. +16505551212 would be the same as 16505551212
            boolean isHost = PhoneNumberUtils.compare(hostNumber, number);

            Log.v(this, "isParticipantHost(%s) : host: %s, participant %s", (isHost ? "Y" : "N"),
                    Log.pii(hostNumber), Log.pii(number));

            if (isHost) {
                return true;
            }
        }
        return false;
    }

    /**
     * Handles a change in the original connection backing the conference host connection.  This can
     * happen if an SRVCC event occurs on the original IMS connection, requiring a fallback to
     * GSM or CDMA.
     * <p>
     * If this happens, we will add the conference host connection to telecom and tear down the
     * conference.
     */
    private void handleOriginalConnectionChange() {
        if (mConferenceHost == null) {
            Log.w(this, "handleOriginalConnectionChange; conference host missing.");
            return;
        }

        com.android.internal.telephony.Connection originalConnection =
                mConferenceHost.getOriginalConnection();

        if (originalConnection != null &&
                originalConnection.getPhoneType() != PhoneConstants.PHONE_TYPE_IMS) {
            Log.i(this,
                    "handleOriginalConnectionChange : handover from IMS connection to " +
                            "new connection: %s", originalConnection);

            PhoneAccountHandle phoneAccountHandle = null;
            if (mConferenceHost.getPhone() != null) {
                if (mConferenceHost.getPhone().getPhoneType() == PhoneConstants.PHONE_TYPE_IMS) {
                    Phone imsPhone = mConferenceHost.getPhone();
                    // The phone account handle for an ImsPhone is based on the default phone (ie
                    // the base GSM or CDMA phone, not on the ImsPhone itself).
                    phoneAccountHandle =
                            PhoneUtils.makePstnPhoneAccountHandle(imsPhone.getDefaultPhone());
                } else {
                    // In the case of SRVCC, we still need a phone account, so use the top level
                    // phone to create a phone account.
                    phoneAccountHandle = PhoneUtils.makePstnPhoneAccountHandle(
                            mConferenceHost.getPhone());
                }
            }

            if (mConferenceHost.getPhone().getPhoneType() == PhoneConstants.PHONE_TYPE_GSM) {
                Log.i(this,"handleOriginalConnectionChange : SRVCC to GSM");
                GsmConnection c = new GsmConnection(originalConnection, getTelecomCallId(),
                        mConferenceHost.isOutgoingCall());
                // This is a newly created conference connection as a result of SRVCC
                c.setConferenceSupported(true);
                c.setConnectionProperties(
                        c.getConnectionProperties() | Connection.PROPERTY_IS_DOWNGRADED_CONFERENCE);
                c.updateState();
                // Copy the connect time from the conferenceHost
<<<<<<< HEAD
                c.setConnectTimeMillis(originalConnection.getConnectTime());
=======
                c.setConnectTimeMillis(mConferenceHost.getConnectTimeMillis());
                c.setConnectionStartElapsedRealTime(mConferenceHost.getConnectElapsedTimeMillis());
>>>>>>> f83ab965
                mTelephonyConnectionService.addExistingConnection(phoneAccountHandle, c);
                mTelephonyConnectionService.addConnectionToConferenceController(c);
            } // CDMA case not applicable for SRVCC
            mConferenceHost.removeConnectionListener(mConferenceHostListener);
            mConferenceHost.removeTelephonyConnectionListener(mTelephonyConnectionListener);
            mConferenceHost = null;
            setDisconnected(new DisconnectCause(DisconnectCause.OTHER));
            disconnectConferenceParticipants();
            destroy();
        }

        updateStatusHints();
    }

    /**
     * Changes the state of the Ims conference.
     *
     * @param state the new state.
     */
    public void setState(int state) {
        Log.v(this, "setState %s", Connection.stateToString(state));

        switch (state) {
            case Connection.STATE_INITIALIZING:
            case Connection.STATE_NEW:
            case Connection.STATE_RINGING:
                // No-op -- not applicable.
                break;
            case Connection.STATE_DIALING:
                setDialing();
                break;
            case Connection.STATE_DISCONNECTED:
                DisconnectCause disconnectCause;
                if (mConferenceHost == null) {
                    disconnectCause = new DisconnectCause(DisconnectCause.CANCELED);
                } else {
                    if (mConferenceHost.getPhone() != null) {
                        disconnectCause = DisconnectCauseUtil.toTelecomDisconnectCause(
                                mConferenceHost.getOriginalConnection().getDisconnectCause(),
                                null, mConferenceHost.getPhone().getPhoneId());
                    } else {
                        disconnectCause = DisconnectCauseUtil.toTelecomDisconnectCause(
                                mConferenceHost.getOriginalConnection().getDisconnectCause());
                    }
                }
                setDisconnected(disconnectCause);
                disconnectConferenceParticipants();
                destroy();
                break;
            case Connection.STATE_ACTIVE:
                setActive();
                break;
            case Connection.STATE_HOLDING:
                setOnHold();
                break;
        }
    }

    /**
     * Determines if the host of this conference is capable of video calling.
     * @return {@code true} if video capable, {@code false} otherwise.
     */
    private boolean isVideoCapable() {
        int capabilities = mConferenceHost.getConnectionCapabilities();
        return can(capabilities, Connection.CAPABILITY_SUPPORTS_VT_LOCAL_BIDIRECTIONAL)
                && can(capabilities, Connection.CAPABILITY_SUPPORTS_VT_REMOTE_BIDIRECTIONAL);
    }

    private void updateStatusHints() {
        if (mConferenceHost == null) {
            setStatusHints(null);
            return;
        }

        if (mConferenceHost.isWifi()) {
            Phone phone = mConferenceHost.getPhone();
            if (phone != null) {
                Context context = phone.getContext();
                String displaySubId = "";
                if (TelephonyManager.getDefault().getPhoneCount() > 1) {
                    final int phoneId = mConferenceHost.getPhone().getPhoneId();
                    SubscriptionInfo sub = SubscriptionManager.from(
                            mConferenceHost.getPhone().getContext())
                        .getActiveSubscriptionInfoForSimSlotIndex(phoneId);
                    if (sub != null) {
                        displaySubId = sub.getDisplayName().toString();
                        displaySubId  = " " + displaySubId;
                    }
                }
                setStatusHints(new StatusHints(
                        context.getString(R.string.status_hint_label_wifi_call) + displaySubId,
                        Icon.createWithResource(
                                context.getResources(),
                                R.drawable.ic_signal_wifi_4_bar_24dp),
                        null /* extras */));
            }
        } else {
            setStatusHints(null);
        }
    }

    /**
     * Builds a string representation of the {@link ImsConference}.
     *
     * @return String representing the conference.
     */
    public String toString() {
        StringBuilder sb = new StringBuilder();
        sb.append("[ImsConference objId:");
        sb.append(System.identityHashCode(this));
        sb.append(" telecomCallID:");
        sb.append(getTelecomCallId());
        sb.append(" state:");
        sb.append(Connection.stateToString(getState()));
        sb.append(" hostConnection:");
        sb.append(mConferenceHost);
        sb.append(" participants:");
        sb.append(mConferenceParticipantConnections.size());
        sb.append("]");
        return sb.toString();
    }

    private boolean canHoldImsCalls() {
        PersistableBundle b = getCarrierConfig();
        // Return true if the CarrierConfig is unavailable
        return b == null || b.getBoolean(CarrierConfigManager.KEY_ALLOW_HOLD_IN_IMS_CALL_BOOL);
    }

    private PersistableBundle getCarrierConfig() {
        if (mConferenceHost == null) {
            return null;
        }

        Phone phone = mConferenceHost.getPhone();
        if (phone == null) {
            return null;
        }
        return PhoneGlobals.getInstance().getCarrierConfigForSubId(phone.getSubId());
    }

    /**
     * @return {@code true} if the carrier associated with the conference requires that the maximum
     *      size of the conference is enforced, {@code false} otherwise.
     */
    public boolean isMaximumConferenceSizeEnforced() {
        PersistableBundle b = getCarrierConfig();
        // Return false if the CarrierConfig is unavailable
        return b != null && b.getBoolean(
                CarrierConfigManager.KEY_IS_IMS_CONFERENCE_SIZE_ENFORCED_BOOL);
    }

    /**
     * @return The maximum size of a conference call where
     * {@link #isMaximumConferenceSizeEnforced()} is true.
     */
    public int getMaximumConferenceSize() {
        PersistableBundle b = getCarrierConfig();

        // If there is no carrier config its really a problem, but we'll still define a sane limit
        // of 5 so that we can still make a conference.
        if (b == null) {
            Log.w(this, "getMaximumConferenceSize - failed to get conference size");
            return 5;
        }
        return b.getInt(CarrierConfigManager.KEY_IMS_CONFERENCE_SIZE_LIMIT_INT);
    }

    /**
     * @return The number of participants in the conference.
     */
    public int getNumberOfParticipants() {
        return mConferenceParticipantConnections.size();
    }

    /**
     * @return {@code True} if the carrier enforces a maximum conference size, and the number of
     *      participants in the conference has reached the limit, {@code false} otherwise.
     */
    public boolean isFullConference() {
        return isMaximumConferenceSizeEnforced()
                && getNumberOfParticipants() >= getMaximumConferenceSize();
    }
}<|MERGE_RESOLUTION|>--- conflicted
+++ resolved
@@ -33,13 +33,9 @@
 import android.telecom.VideoProfile;
 import android.telephony.CarrierConfigManager;
 import android.telephony.PhoneNumberUtils;
-<<<<<<< HEAD
 import android.telephony.SubscriptionInfo;
 import android.telephony.SubscriptionManager;
 import android.telephony.TelephonyManager;
-import android.util.FeatureFlagUtils;
-=======
->>>>>>> f83ab965
 import android.util.Pair;
 
 import com.android.internal.annotations.VisibleForTesting;
@@ -1127,12 +1123,8 @@
                         c.getConnectionProperties() | Connection.PROPERTY_IS_DOWNGRADED_CONFERENCE);
                 c.updateState();
                 // Copy the connect time from the conferenceHost
-<<<<<<< HEAD
                 c.setConnectTimeMillis(originalConnection.getConnectTime());
-=======
-                c.setConnectTimeMillis(mConferenceHost.getConnectTimeMillis());
                 c.setConnectionStartElapsedRealTime(mConferenceHost.getConnectElapsedTimeMillis());
->>>>>>> f83ab965
                 mTelephonyConnectionService.addExistingConnection(phoneAccountHandle, c);
                 mTelephonyConnectionService.addConnectionToConferenceController(c);
             } // CDMA case not applicable for SRVCC
