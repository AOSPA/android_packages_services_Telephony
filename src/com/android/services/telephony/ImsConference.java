/*
 * Copyright (C) 2014 The Android Open Source Project
 *
 * Licensed under the Apache License, Version 2.0 (the "License");
 * you may not use this file except in compliance with the License.
 * You may obtain a copy of the License at
 *
 *      http://www.apache.org/licenses/LICENSE-2.0
 *
 * Unless required by applicable law or agreed to in writing, software
 * distributed under the License is distributed on an "AS IS" BASIS,
 * WITHOUT WARRANTIES OR CONDITIONS OF ANY KIND, either express or implied.
 * See the License for the specific language governing permissions and
 * limitations under the License
 */

package com.android.services.telephony;

import android.annotation.NonNull;
import android.content.Context;
import android.graphics.drawable.Icon;
import android.net.Uri;
import android.os.Bundle;
import android.telecom.Connection;
import android.telecom.Connection.VideoProvider;
import android.telecom.DisconnectCause;
import android.telecom.PhoneAccountHandle;
import android.telecom.StatusHints;
import android.telecom.TelecomManager;
import android.telecom.VideoProfile;
import android.telephony.PhoneNumberUtils;
import android.telephony.SubscriptionInfo;
import android.telephony.SubscriptionManager;
import android.telephony.TelephonyManager;
import android.text.TextUtils;
import android.util.Pair;

import com.android.ims.internal.ConferenceParticipant;
import com.android.internal.annotations.VisibleForTesting;
import com.android.internal.telephony.Call;
import com.android.internal.telephony.CallStateException;
import com.android.internal.telephony.Phone;
import com.android.internal.telephony.PhoneConstants;
import com.android.phone.PhoneUtils;
import com.android.phone.R;
import com.android.telephony.Rlog;

import java.util.ArrayList;
import java.util.Arrays;
import java.util.HashMap;
import java.util.HashSet;
import java.util.Iterator;
import java.util.List;
import java.util.Map;
import java.util.Objects;
import java.util.stream.Collectors;

/**
 * Represents an IMS conference call.
 * <p>
 * An IMS conference call consists of a conference host connection and potentially a list of
 * conference participants.  The conference host connection represents the radio connection to the
 * IMS conference server.  Since it is not a connection to any one individual, it is not represented
 * in Telecom/InCall as a call.  The conference participant information is received via the host
 * connection via a conference event package.  Conference participant connections do not represent
 * actual radio connections to the participants; they act as a virtual representation of the
 * participant, keyed by a unique endpoint {@link android.net.Uri}.
 * <p>
 * The {@link ImsConference} listens for conference event package data received via the host
 * connection and is responsible for managing the conference participant connections which represent
 * the participants.
 */
public class ImsConference extends TelephonyConferenceBase implements Holdable {

    private static final String LOG_TAG = "ImsConference";

    /**
     * Abstracts out fetching a feature flag.  Makes testing easier.
     */
    public interface FeatureFlagProxy {
        boolean isUsingSinglePartyCallEmulation();
    }

    /**
     * Abstracts out carrier configuration items specific to the conference.
     */
    public static class CarrierConfiguration {
        /**
         * Builds and instance of {@link CarrierConfiguration}.
         */
        public static class Builder {
            private boolean mIsMaximumConferenceSizeEnforced = false;
            private int mMaximumConferenceSize = 5;
            private boolean mShouldLocalDisconnectEmptyConference = false;
            private boolean mIsHoldAllowed = false;
            private boolean mIsMultiAnchorConferenceSupported = false;
            private boolean mFilterOutConferenceHost = true;

            /**
             * Sets whether the maximum size of the conference is enforced.
             * @param isMaximumConferenceSizeEnforced {@code true} if conference size enforced.
             * @return builder instance.
             */
            public Builder setIsMaximumConferenceSizeEnforced(
                    boolean isMaximumConferenceSizeEnforced) {
                mIsMaximumConferenceSizeEnforced = isMaximumConferenceSizeEnforced;
                return this;
            }

            /**
             * Sets the maximum size of an IMS conference.
             * @param maximumConferenceSize Max conference size.
             * @return builder instance.
             */
            public Builder setMaximumConferenceSize(int maximumConferenceSize) {
                mMaximumConferenceSize = maximumConferenceSize;
                return this;
            }

            /**
             * Sets whether an empty conference should be locally disconnected.
             * @param shouldLocalDisconnectEmptyConference {@code true} if conference should be
             * locally disconnected if empty.
             * @return builder instance.
             */
            public Builder setShouldLocalDisconnectEmptyConference(
                    boolean shouldLocalDisconnectEmptyConference) {
                mShouldLocalDisconnectEmptyConference = shouldLocalDisconnectEmptyConference;
                return this;
            }

            /**
             * Sets whether holding the conference is allowed.
             * @param isHoldAllowed {@code true} if holding is allowed.
             * @return builder instance.
             */
            public Builder setIsHoldAllowed(boolean isHoldAllowed) {
                mIsHoldAllowed = isHoldAllowed;
                return this;
            }

            /**
             * Sets if the carrier associated with the conference supports multianchor.
             * @param isMultiAnchorConferenceSupported {@code true} if the carrier associated with
             * the conference supports multianchor.
             * @return builder instance.
             */
            public Builder setIsMultiAnchorConferenceSupported(
                    boolean isMultiAnchorConferenceSupported) {
                mIsMultiAnchorConferenceSupported = isMultiAnchorConferenceSupported;
                return this;
            }

            /**
             * Sets whether the conference host should be filtered out.
             * @param filterOutConferenceHost {@code true} if the conference host should be filtered
             * out.
             * @return builder instance.
             */
            public Builder setFilterOutConferenceHost(boolean filterOutConferenceHost) {
                mFilterOutConferenceHost = filterOutConferenceHost;
                return this;
            }

            /**
             * Build instance of {@link CarrierConfiguration}.
             * @return carrier config instance.
             */
            public ImsConference.CarrierConfiguration build() {
                return new ImsConference.CarrierConfiguration(mIsMaximumConferenceSizeEnforced,
                        mMaximumConferenceSize, mShouldLocalDisconnectEmptyConference,
                        mIsHoldAllowed, mIsMultiAnchorConferenceSupported,
                        mFilterOutConferenceHost);
            }
        }

        private boolean mIsMaximumConferenceSizeEnforced;

        private int mMaximumConferenceSize;

        private boolean mShouldLocalDisconnectEmptyConference;

        private boolean mIsHoldAllowed;

        private boolean mIsMultiAnchorConferenceSupported;

        private boolean mFilterOutConferenceHost;

        private CarrierConfiguration(boolean isMaximumConferenceSizeEnforced,
                int maximumConferenceSize, boolean shouldLocalDisconnectEmptyConference,
                boolean isHoldAllowed, boolean isMultiAnchorConferenceSupported,
                boolean filterOutConferenceHost) {
            mIsMaximumConferenceSizeEnforced = isMaximumConferenceSizeEnforced;
            mMaximumConferenceSize = maximumConferenceSize;
            mShouldLocalDisconnectEmptyConference = shouldLocalDisconnectEmptyConference;
            mIsHoldAllowed = isHoldAllowed;
            mIsMultiAnchorConferenceSupported = isMultiAnchorConferenceSupported;
            mFilterOutConferenceHost = filterOutConferenceHost;
        }

        /**
         * Determines whether the {@link ImsConference} should enforce a size limit based on
         * {@link #getMaximumConferenceSize()}.
         * {@code true} if maximum size limit should be enforced, {@code false} otherwise.
         */
        public boolean isMaximumConferenceSizeEnforced() {
            return mIsMaximumConferenceSizeEnforced;
        }

        /**
         * Determines the maximum number of participants (not including the host) in a conference
         * which is enforced when {@link #isMaximumConferenceSizeEnforced()} is {@code true}.
         */
        public int getMaximumConferenceSize() {
            return mMaximumConferenceSize;
        }

        /**
         * Determines whether this {@link ImsConference} should locally disconnect itself when the
         * number of participants in the conference drops to zero.
         * {@code true} if empty conference should be locally disconnected, {@code false}
         * otherwise.
         */
        public boolean shouldLocalDisconnectEmptyConference() {
            return mShouldLocalDisconnectEmptyConference;
        }

        /**
         * Determines whether holding the conference is permitted or not.
         * {@code true} if hold is permitted, {@code false} otherwise.
         */
        public boolean isHoldAllowed() {
            return mIsHoldAllowed;
        }

        /**
         * @return {@code true} if the carrier associated with the conference supports multianchor
         * conference, {@code false} otherwise.
         */
        public boolean isMultiAnchorConferenceSupported() {
            return mIsMultiAnchorConferenceSupported;
        }

        /**
         * Determines whether the conference host should be filtered out.
         * @return {@code true} if the conference host should be filtered out, {@code false}
         * otherwise.
         */
        public boolean shouldFilterOutConferenceHost() {
            return mFilterOutConferenceHost;
        }
    }

    /**
     * Listener used to respond to changes to the underlying radio connection for the conference
     * host connection.  Used to respond to SRVCC changes.
     */
    private final TelephonyConnection.TelephonyConnectionListener mTelephonyConnectionListener =
            new TelephonyConnection.TelephonyConnectionListener() {

                /**
                 * Updates the state of the conference based on the new state of the host.
                 *
                 * @param c The host connection.
                 * @param state The new state
                 */
                @Override
                public void onStateChanged(android.telecom.Connection c, int state) {
                    setState(state);
                }

                /**
                 * Disconnects the conference when its host connection disconnects.
                 *
                 * @param c The host connection.
                 * @param disconnectCause The host connection disconnect cause.
                 */
                @Override
                public void onDisconnected(android.telecom.Connection c,
                        DisconnectCause disconnectCause) {
                    setDisconnected(disconnectCause);
                }

                @Override
                public void onVideoStateChanged(android.telecom.Connection c, int videoState) {
                    Log.d(this, "onVideoStateChanged video state %d", videoState);
                    setVideoState(c, videoState);
                }

                @Override
                public void onVideoProviderChanged(android.telecom.Connection c,
                        Connection.VideoProvider videoProvider) {
                    Log.d(this, "onVideoProviderChanged: Connection: %s, VideoProvider: %s", c,
                            videoProvider);
                    setVideoProvider(c, videoProvider);
                }

                @Override
                public void onConnectionCapabilitiesChanged(Connection c,
                        int connectionCapabilities) {
                    Log.d(this, "onConnectionCapabilitiesChanged: Connection: %s,"
                            + " connectionCapabilities: %s", c, connectionCapabilities);
                    int capabilites = ImsConference.this.getConnectionCapabilities();
                    boolean isVideoConferencingSupported = mConferenceHost == null ? false :
                            mConferenceHost.isCarrierVideoConferencingSupported();
                    setConnectionCapabilities(
                            applyHostCapabilities(capabilites, connectionCapabilities,
                                    isVideoConferencingSupported));
                }

                @Override
                public void onConnectionPropertiesChanged(Connection c, int connectionProperties) {
                    Log.i(ImsConference.this, "onConnectionPropertiesChanged: Connection: %s,"
                            + " connectionProperties: %s", c, connectionProperties);
                    updateConnectionProperties(connectionProperties);
                }

                @Override
                public void onStatusHintsChanged(Connection c, StatusHints statusHints) {
                    Log.v(this, "onStatusHintsChanged");
                    updateStatusHints();
                }

                @Override
                public void onExtrasChanged(Connection c, Bundle extras) {
                    Log.v(this, "onExtrasChanged: c=" + c + " Extras=" + Rlog.pii(LOG_TAG, extras));
                    updateExtras(extras);
                }

                @Override
                public void onExtrasRemoved(Connection c, List<String> keys) {
                    Log.v(this, "onExtrasRemoved: c=" + c + " key=" + keys);
                    removeExtras(keys);
                }

                @Override
                public void onConnectionEvent(Connection c, String event, Bundle extras) {
                    if (Connection.EVENT_MERGE_START.equals(event)) {
                        // Do not pass a merge start event on the underlying host connection; only
                        // indicate a merge has started on the connections which are merged into a
                        // conference.
                        return;
                    }

                    sendConferenceEvent(event, extras);
                }

                @Override
                public void onOriginalConnectionConfigured(TelephonyConnection c) {
                    if (c == mConferenceHost) {
                        handleOriginalConnectionChange();
                    }
                }

                /**
                 * Handles changes to conference participant data as reported by the conference host
                 * connection.
                 *
                 * @param c The connection.
                 * @param participants The participant information.
                 */
                @Override
                public void onConferenceParticipantsChanged(android.telecom.Connection c,
                        List<ConferenceParticipant> participants) {

                    if (c == null || participants == null) {
                        return;
                    }
                    Log.v(this, "onConferenceParticipantsChanged: %d participants",
                            participants.size());
                    TelephonyConnection telephonyConnection = (TelephonyConnection) c;
                    handleConferenceParticipantsUpdate(telephonyConnection, participants);
                }

                /**
                 * Handles request to play a ringback tone.
                 *
                 * @param c The connection.
                 * @param ringback Whether the ringback tone is to be played.
                 */
                @Override
                public void onRingbackRequested(android.telecom.Connection c, boolean ringback) {
                    Log.d(this, "onRingbackRequested ringback %s", ringback ? "Y" : "N");
                    setRingbackRequested(ringback);
                }
            };

    /**
     * The telephony connection service; used to add new participant connections to Telecom.
     */
    private TelephonyConnectionServiceProxy mTelephonyConnectionService;

    /**
     * The connection to the conference server which is hosting the conference.
     */
    private TelephonyConnection mConferenceHost;

    /**
     * The PhoneAccountHandle of the conference host.
     */
    private PhoneAccountHandle mConferenceHostPhoneAccountHandle;

    /**
     * The address of the conference host.
     */
    private Uri[] mConferenceHostAddress;

    private TelecomAccountRegistry mTelecomAccountRegistry;

    /**
     * The participant with which Adhoc Conference call is getting formed.
     */
    private List<Uri> mParticipants;

    /**
     * The known conference participant connections.  The HashMap is keyed by a Pair containing
     * the handle and endpoint Uris.
     * Access to the hashmap is protected by the {@link #mUpdateSyncRoot}.
     */
    private final HashMap<Pair<Uri, Uri>, ConferenceParticipantConnection>
            mConferenceParticipantConnections = new HashMap<>();

    /**
     * Sychronization root used to ensure that updates to the
     * {@link #mConferenceParticipantConnections} happen atomically are are not interleaved across
     * threads.  There are some instances where the network will send conference event package
     * data closely spaced.  If that happens, it is possible that the interleaving of the update
     * will cause duplicate participant info to be added.
     */
    private final Object mUpdateSyncRoot = new Object();

    private boolean mIsHoldable;
    private boolean mCouldManageConference;
    private FeatureFlagProxy mFeatureFlagProxy;
    private final CarrierConfiguration mCarrierConfig;
    private boolean mIsUsingSimCallManager = false;

    /**
     * See {@link #isRemotelyHosted()} for details.
     */
    private boolean mWasRemotelyHosted = false;

    /**
     * Where {@link #isMultiparty()} is {@code false}, contains the
     * {@link ConferenceParticipantConnection#getUserEntity()} and
     * {@link ConferenceParticipantConnection#getEndpoint()} of the single participant which this
     * conference pretends to be.
     */
    private Pair<Uri, Uri> mLoneParticipantIdentity = null;

    /**
     * The {@link ConferenceParticipantConnection#getUserEntity()} and
     * {@link ConferenceParticipantConnection#getEndpoint()} of the conference host as they appear
     * in the CEP.  This is determined when we scan the first conference event package.
     * It is possible that this will be {@code null} for carriers which do not include the host
     * in the CEP.
     */
    private Pair<Uri, Uri> mHostParticipantIdentity = null;

    public void updateConferenceParticipantsAfterCreation() {
        if (mConferenceHost != null) {
            Log.v(this, "updateConferenceStateAfterCreation :: process participant update");
            handleConferenceParticipantsUpdate(mConferenceHost,
                    mConferenceHost.getConferenceParticipants());
        } else {
            Log.v(this, "updateConferenceStateAfterCreation :: null mConferenceHost");
        }
    }

    /**
     * Initializes a new {@link ImsConference}.
     *  @param telephonyConnectionService The connection service responsible for adding new
     *                                   conferene participants.
     * @param conferenceHost The telephony connection hosting the conference.
     * @param phoneAccountHandle The phone account handle associated with the conference.
     * @param featureFlagProxy
     */
    public ImsConference(TelecomAccountRegistry telecomAccountRegistry,
            TelephonyConnectionServiceProxy telephonyConnectionService,
            TelephonyConnection conferenceHost, PhoneAccountHandle phoneAccountHandle,
            FeatureFlagProxy featureFlagProxy, CarrierConfiguration carrierConfig) {

        super(phoneAccountHandle);

        mTelecomAccountRegistry = telecomAccountRegistry;
        mFeatureFlagProxy = featureFlagProxy;
        mCarrierConfig = carrierConfig;

        // Specify the connection time of the conference to be the connection time of the original
        // connection.
        com.android.internal.telephony.Connection originalConnection =
                conferenceHost.getOriginalConnection();
        //In MT IMS conference call, it will cleanup TelephonyConnection which backed the original
        //connection and remove from telecom, originalConnection will become null, so initialize
        //'connectTime' and 'connectElapsedTime' when new ImsConference.
        long connectTime = 0;
        long connectElapsedTime = 0;
        if (originalConnection != null ) {
            connectTime = originalConnection.getConnectTime();
            connectElapsedTime = originalConnection.getConnectTimeReal();
        }
        setConnectionTime(connectTime);
        setConnectionStartElapsedRealtimeMillis(connectElapsedTime);
        // Set the connectTime in the connection as well.
        conferenceHost.setConnectTimeMillis(connectTime);
        conferenceHost.setConnectionStartElapsedRealtimeMillis(connectElapsedTime);

        mTelephonyConnectionService = telephonyConnectionService;
        setConferenceHost(conferenceHost);
        setVideoProvider(conferenceHost, conferenceHost.getVideoProvider());

        int capabilities = Connection.CAPABILITY_MUTE |
                Connection.CAPABILITY_CONFERENCE_HAS_NO_CHILDREN;
        if (mCarrierConfig.isHoldAllowed()) {
            capabilities |= Connection.CAPABILITY_SUPPORT_HOLD | Connection.CAPABILITY_HOLD;
            mIsHoldable = true;
        }
        capabilities = applyHostCapabilities(capabilities,
                mConferenceHost.getConnectionCapabilities(),
                mConferenceHost.isCarrierVideoConferencingSupported());
        setConnectionCapabilities(capabilities);
    }

    /**
     * Transfers capabilities from the conference host to the conference itself.
     *
     * @param conferenceCapabilities The current conference capabilities.
     * @param capabilities The new conference host capabilities.
     * @param isVideoConferencingSupported Whether video conferencing is supported.
     * @return The merged capabilities to be applied to the conference.
     */
    private int applyHostCapabilities(int conferenceCapabilities, int capabilities,
            boolean isVideoConferencingSupported) {

        conferenceCapabilities = changeBitmask(conferenceCapabilities,
                    Connection.CAPABILITY_SUPPORTS_VT_LOCAL_BIDIRECTIONAL,
                (capabilities & Connection.CAPABILITY_SUPPORTS_VT_LOCAL_BIDIRECTIONAL) != 0);

        if (isVideoConferencingSupported) {
            conferenceCapabilities = changeBitmask(conferenceCapabilities,
                    Connection.CAPABILITY_SUPPORTS_VT_REMOTE_BIDIRECTIONAL,
                    (capabilities & Connection.CAPABILITY_SUPPORTS_VT_REMOTE_BIDIRECTIONAL) != 0);
            conferenceCapabilities = changeBitmask(conferenceCapabilities,
                    Connection.CAPABILITY_CAN_UPGRADE_TO_VIDEO,
                    (capabilities & Connection.CAPABILITY_CAN_UPGRADE_TO_VIDEO) != 0);
        } else {
            // If video conferencing is not supported, explicitly turn off the remote video
            // capability and the ability to upgrade to video.
            Log.v(this, "applyHostCapabilities : video conferencing not supported");
            conferenceCapabilities = changeBitmask(conferenceCapabilities,
                    Connection.CAPABILITY_SUPPORTS_VT_REMOTE_BIDIRECTIONAL, false);
            conferenceCapabilities = changeBitmask(conferenceCapabilities,
                    Connection.CAPABILITY_CAN_UPGRADE_TO_VIDEO, false);
        }

        conferenceCapabilities = changeBitmask(conferenceCapabilities,
                Connection.CAPABILITY_CANNOT_DOWNGRADE_VIDEO_TO_AUDIO,
                (capabilities & Connection.CAPABILITY_CANNOT_DOWNGRADE_VIDEO_TO_AUDIO) != 0);

        conferenceCapabilities = changeBitmask(conferenceCapabilities,
                Connection.CAPABILITY_CAN_PAUSE_VIDEO,
                mConferenceHost.getVideoPauseSupported() && isVideoCapable());

        conferenceCapabilities = changeBitmask(conferenceCapabilities,
                Connection.CAPABILITY_ADD_PARTICIPANT,
                (capabilities & Connection.CAPABILITY_ADD_PARTICIPANT) != 0);

        return conferenceCapabilities;
    }

    /**
     * Transfers properties from the conference host to the conference itself.
     *
     * @param conferenceProperties The current conference properties.
     * @param properties The new conference host properties.
     * @return The merged properties to be applied to the conference.
     */
    private int applyHostProperties(int conferenceProperties, int properties) {
        conferenceProperties = changeBitmask(conferenceProperties,
                Connection.PROPERTY_HIGH_DEF_AUDIO,
                (properties & Connection.PROPERTY_HIGH_DEF_AUDIO) != 0);

        conferenceProperties = changeBitmask(conferenceProperties,
                Connection.PROPERTY_WIFI,
                (properties & Connection.PROPERTY_WIFI) != 0);

        conferenceProperties = changeBitmask(conferenceProperties,
                Connection.PROPERTY_IS_EXTERNAL_CALL,
                (properties & Connection.PROPERTY_IS_EXTERNAL_CALL) != 0);

        conferenceProperties = changeBitmask(conferenceProperties,
                Connection.PROPERTY_REMOTELY_HOSTED, isRemotelyHosted());

        conferenceProperties = changeBitmask(conferenceProperties,
                Connection.PROPERTY_IS_ADHOC_CONFERENCE,
                (properties & Connection.PROPERTY_IS_ADHOC_CONFERENCE) != 0);
        Log.i(this, "applyHostProperties: confProp=%s", conferenceProperties);
<<<<<<< HEAD
=======

        conferenceProperties = changeBitmask(conferenceProperties,
                Connection.PROPERTY_CROSS_SIM,
                (properties & Connection.PROPERTY_CROSS_SIM) != 0);
>>>>>>> ffe7afdf

        return conferenceProperties;
    }

    /**
     * Not used by the IMS conference controller.
     *
     * @return {@code Null}.
     */
    @Override
    public android.telecom.Connection getPrimaryConnection() {
        return null;
    }

    /**
     * Returns VideoProvider of the conference. This can be null.
     *
     * @hide
     */
    @Override
    public VideoProvider getVideoProvider() {
        if (mConferenceHost != null) {
            return mConferenceHost.getVideoProvider();
        }
        return null;
    }

    /**
     * Returns video state of conference
     *
     * @hide
     */
    @Override
    public int getVideoState() {
        if (mConferenceHost != null) {
            return mConferenceHost.getVideoState();
        }
        return VideoProfile.STATE_AUDIO_ONLY;
    }

    public Connection getConferenceHost() {
        return mConferenceHost;
    }

    /**
     * @return The address's to which this Connection is currently communicating.
     */
    public final List<Uri> getParticipants() {
        return mParticipants;
    }

    /**
     * Sets the value of the {@link #getParticipants()}.
     *
     * @param address The new address's.
     */
    public final void setParticipants(List<Uri> address) {
        mParticipants = address;
    }

    /**
     * Invoked when the Conference and all its {@link Connection}s should be disconnected.
     * <p>
     * Hangs up the call via the conference host connection.  When the host connection has been
     * successfully disconnected, the {@link #mTelephonyConnectionListener} listener receives an
     * {@code onDestroyed} event, which triggers the conference participant connections to be
     * disconnected.
     */
    @Override
    public void onDisconnect() {
        Log.v(this, "onDisconnect: hanging up conference host.");
        if (mConferenceHost == null) {
            return;
        }

        disconnectConferenceParticipants();

        Call call = mConferenceHost.getCall();
        if (call != null) {
            try {
                call.hangup();
            } catch (CallStateException e) {
                Log.e(this, e, "Exception thrown trying to hangup conference");
            }
        } else {
            Log.w(this, "onDisconnect - null call");
        }
    }

    /**
     * Invoked when the specified {@link android.telecom.Connection} should be separated from the
     * conference call.
     * <p>
     * IMS does not support separating connections from the conference.
     *
     * @param connection The connection to separate.
     */
    @Override
    public void onSeparate(android.telecom.Connection connection) {
        Log.wtf(this, "Cannot separate connections from an IMS conference.");
    }

    /**
     * Invoked when the specified {@link android.telecom.Connection} should be merged into the
     * conference call.
     *
     * @param connection The {@code Connection} to merge.
     */
    @Override
    public void onMerge(android.telecom.Connection connection) {
        try {
            Phone phone = mConferenceHost.getPhone();
            if (phone != null) {
                phone.conference();
            }
        } catch (CallStateException e) {
            Log.e(this, e, "Exception thrown trying to merge call into a conference");
        }
    }

    /**
     * Supports adding participants to an existing conference call
     *
     * @param participants that are pulled to existing conference call
     */
    @Override
    public void onAddConferenceParticipants(List<Uri> participants) {
        if (mConferenceHost == null) {
            return;
        }
        mConferenceHost.performAddConferenceParticipants(participants);
    }

    /**
     * Invoked when the conference is answered.
     */
    @Override
    public void onAnswer(int videoState) {
        if (mConferenceHost == null) {
            return;
        }
        mConferenceHost.performAnswer(videoState);
    }

    /**
     * Invoked when the conference is rejected.
     */
    @Override
    public void onReject() {
        if (mConferenceHost == null) {
            return;
        }
        mConferenceHost.performReject(android.telecom.Call.REJECT_REASON_DECLINED);
    }

    /**
     * Invoked when the conference should be put on hold.
     */
    @Override
    public void onHold() {
        if (mConferenceHost == null) {
            return;
        }
        mConferenceHost.performHold();
    }

    /**
     * Invoked when the conference should be moved from hold to active.
     */
    @Override
    public void onUnhold() {
        if (mConferenceHost == null) {
            return;
        }
        mConferenceHost.performUnhold();
    }

    /**
     * Invoked to play a DTMF tone.
     *
     * @param c A DTMF character.
     */
    @Override
    public void onPlayDtmfTone(char c) {
        if (mConferenceHost == null) {
            return;
        }
        mConferenceHost.onPlayDtmfTone(c);
    }

    /**
     * Invoked to stop playing a DTMF tone.
     */
    @Override
    public void onStopDtmfTone() {
        if (mConferenceHost == null) {
            return;
        }
        mConferenceHost.onStopDtmfTone();
    }

    /**
     * Handles the addition of connections to the {@link ImsConference}.  The
     * {@link ImsConferenceController} does not add connections to the conference.
     *
     * @param connection The newly added connection.
     */
    @Override
    public void onConnectionAdded(android.telecom.Connection connection) {
        // No-op
        Log.d(this, "connection added: " + connection
                + ", time: " + connection.getConnectTimeMillis());
    }

    @Override
    public void setHoldable(boolean isHoldable) {
        mIsHoldable = isHoldable;
        if (!mIsHoldable) {
            removeCapability(Connection.CAPABILITY_HOLD);
        } else {
            addCapability(Connection.CAPABILITY_HOLD);
        }
    }

    @Override
    public boolean isChildHoldable() {
        // The conference should not be a child of other conference.
        return false;
    }

    /**
     * Changes a bit-mask to add or remove a bit-field.
     *
     * @param bitmask The bit-mask.
     * @param bitfield The bit-field to change.
     * @param enabled Whether the bit-field should be set or removed.
     * @return The bit-mask with the bit-field changed.
     */
    private int changeBitmask(int bitmask, int bitfield, boolean enabled) {
        if (enabled) {
            return bitmask | bitfield;
        } else {
            return bitmask & ~bitfield;
        }
    }

    /**
     * Returns whether the conference is remotely hosted or not.
     * This method will cache the current remotely hosted state when the conference host or
     * original connection becomes null.  This is important for scenarios where the conference host
     * or original connection changes midway through a conference such as in an SRVCC scenario.
     * @return {@code true} if the conference was remotely hosted based on the conference host and
     * its original connection, or based on the last known remotely hosted state.  {@code false}
     * otherwise.
     */
    public boolean isRemotelyHosted() {
        if (mConferenceHost == null || mConferenceHost.getOriginalConnection() == null) {
            return mWasRemotelyHosted;
        }
        com.android.internal.telephony.Connection originalConnection =
                mConferenceHost.getOriginalConnection();
        mWasRemotelyHosted = originalConnection.isMultiparty()
                && !originalConnection.isConferenceHost();
        return mWasRemotelyHosted;
    }

    /**
     * Determines if this conference is hosted on the current device or the peer device.
     *
     * @return {@code true} if this conference is hosted on the current device, {@code false} if it
     *      is hosted on the peer device.
     */
    public boolean isConferenceHost() {
        if (mConferenceHost == null) {
            return false;
        }
        com.android.internal.telephony.Connection originalConnection =
                mConferenceHost.getOriginalConnection();

        return originalConnection != null && originalConnection.isMultiparty() &&
                originalConnection.isConferenceHost();
    }

    /**
     * Updates the manage conference capability of the conference.
     *
     * The following cases are handled:
     * <ul>
     *     <li>There is only a single participant in the conference -- manage conference is
     *     disabled.</li>
     *     <li>There is more than one participant in the conference -- manage conference is
     *     enabled.</li>
     *     <li>No conference event package data is available -- manage conference is disabled.</li>
     * </ul>
     * <p>
     * Note: We add and remove {@link Connection#CAPABILITY_CONFERENCE_HAS_NO_CHILDREN} to ensure
     * that the conference is represented appropriately on Bluetooth devices.
     */
    private void updateManageConference() {
        boolean couldManageConference =
                (getConnectionCapabilities() & Connection.CAPABILITY_MANAGE_CONFERENCE) != 0;
        boolean canManageConference = mFeatureFlagProxy.isUsingSinglePartyCallEmulation()
                && !isMultiparty()
                ? mConferenceParticipantConnections.size() > 1
                : mConferenceParticipantConnections.size() != 0;
        Log.v(this, "updateManageConference was :%s is:%s", couldManageConference ? "Y" : "N",
                canManageConference ? "Y" : "N");

        if (couldManageConference != canManageConference) {
            int capabilities = getConnectionCapabilities();

            if (canManageConference) {
                capabilities |= Connection.CAPABILITY_MANAGE_CONFERENCE;
                capabilities &= ~Connection.CAPABILITY_CONFERENCE_HAS_NO_CHILDREN;
            } else {
                capabilities &= ~Connection.CAPABILITY_MANAGE_CONFERENCE;
                capabilities |= Connection.CAPABILITY_CONFERENCE_HAS_NO_CHILDREN;
            }

            setConnectionCapabilities(capabilities);
        }
    }

    /**
     * Sets the connection hosting the conference and registers for callbacks.
     *
     * @param conferenceHost The connection hosting the conference.
     */
    private void setConferenceHost(TelephonyConnection conferenceHost) {
        Log.i(this, "setConferenceHost " + conferenceHost);

        mConferenceHost = conferenceHost;

        // Attempt to get the conference host's address (e.g. the host's own phone number).
        // We need to look at the default phone for the ImsPhone when creating the phone account
        // for the
        if (mConferenceHost.getPhone() != null &&
                mConferenceHost.getPhone().getPhoneType() == PhoneConstants.PHONE_TYPE_IMS) {
            // Look up the conference host's address; we need this later for filtering out the
            // conference host in conference event package data.
            Phone imsPhone = mConferenceHost.getPhone();
            mConferenceHostPhoneAccountHandle =
                    PhoneUtils.makePstnPhoneAccountHandle(imsPhone.getDefaultPhone());
            Uri hostAddress = mTelecomAccountRegistry.getAddress(mConferenceHostPhoneAccountHandle);

            ArrayList<Uri> hostAddresses = new ArrayList<>();

            // add address from TelecomAccountRegistry
            if (hostAddress != null) {
                hostAddresses.add(hostAddress);
            }

            // add addresses from phone
            if (imsPhone.getCurrentSubscriberUris() != null) {
                hostAddresses.addAll(
                        new ArrayList<>(Arrays.asList(imsPhone.getCurrentSubscriberUris())));
            }

            mConferenceHostAddress = new Uri[hostAddresses.size()];
            mConferenceHostAddress = hostAddresses.toArray(mConferenceHostAddress);
            Log.i(this, "setConferenceHost: temp log hosts are "
                    + Arrays.stream(mConferenceHostAddress)
                    .map(Uri::toString)
                    .collect(Collectors.joining(", ")));

            Log.i(this, "setConferenceHost: hosts are "
                    + Arrays.stream(mConferenceHostAddress)
                    .map(Uri::getSchemeSpecificPart)
                    .map(ssp -> Rlog.pii(LOG_TAG, ssp))
                    .collect(Collectors.joining(", ")));

            Log.i(this, "setConferenceHost: hosts are "
                    + Arrays.stream(mConferenceHostAddress)
                    .map(Uri::getSchemeSpecificPart)
                    .map(ssp -> Rlog.pii(LOG_TAG, ssp))
                    .collect(Collectors.joining(", ")));

            mIsUsingSimCallManager = mTelecomAccountRegistry.isUsingSimCallManager(
                    mConferenceHostPhoneAccountHandle);
        }

        // If the conference is not hosted on this device copy over the address and presentation and
        // connect times so that we can log this appropriately in the call log.
        if (!isConferenceHost()) {
            setAddress(mConferenceHost.getAddress(), mConferenceHost.getAddressPresentation());
            setCallerDisplayName(mConferenceHost.getCallerDisplayName(),
                    mConferenceHost.getCallerDisplayNamePresentation());
            setConnectionStartElapsedRealtimeMillis(
                    mConferenceHost.getConnectionStartElapsedRealtimeMillis());
            setConnectionTime(mConferenceHost.getConnectTimeMillis());
        }

        mConferenceHost.addTelephonyConnectionListener(mTelephonyConnectionListener);
        setConnectionCapabilities(applyHostCapabilities(getConnectionCapabilities(),
                mConferenceHost.getConnectionCapabilities(),
                mConferenceHost.isCarrierVideoConferencingSupported()));
        setConnectionProperties(applyHostProperties(getConnectionProperties(),
                mConferenceHost.getConnectionProperties()));

        setState(mConferenceHost.getState());
        updateStatusHints();
        putExtras(mConferenceHost.getExtras());
    }

    /**
     * Handles state changes for conference participant(s).  The participants data passed in
     *
     * @param parent The connection which was notified of the conference participant.
     * @param participants The conference participant information.
     */
    @VisibleForTesting
    public void handleConferenceParticipantsUpdate(
            TelephonyConnection parent, List<ConferenceParticipant> participants) {

        if (participants == null) {
            return;
        }

        if (parent != null && !parent.isManageImsConferenceCallSupported()) {
            Log.i(this, "handleConferenceParticipantsUpdate: manage conference is disallowed");
            return;
        }

        Log.i(this, "handleConferenceParticipantsUpdate: size=%d", participants.size());

        // Perform the update in a synchronized manner.  It is possible for the IMS framework to
        // trigger two onConferenceParticipantsChanged callbacks in quick succession.  If the first
        // update adds new participants, and the second does something like update the status of one
        // of the participants, we can get into a situation where the participant is added twice.
        synchronized (mUpdateSyncRoot) {
            int oldParticipantCount = mConferenceParticipantConnections.size();
            boolean newParticipantsAdded = false;
            boolean oldParticipantsRemoved = false;
            ArrayList<ConferenceParticipant> newParticipants = new ArrayList<>(participants.size());
            HashSet<Pair<Uri,Uri>> participantUserEntities = new HashSet<>(participants.size());

            // Determine if the conference event package represents a single party conference.
            // A single party conference is one where there is no other participant other than the
            // conference host and one other participant.
            // We purposely exclude participants which have a disconnected state in the conference
            // event package; some carriers are known to keep a disconnected participant around in
            // subsequent CEP updates with a state of disconnected, even though its no longer part
            // of the conference.
            // Note: We consider 0 to still be a single party conference since some carriers will
            // send a conference event package with JUST the host in it when the conference is
            // disconnected.  We don't want to change back to conference mode prior to disconnection
            // or we will not log the call.
            boolean isSinglePartyConference = participants.stream()
                    .filter(p -> {
                        Pair<Uri, Uri> pIdent = new Pair<>(p.getHandle(), p.getEndpoint());
                        return !Objects.equals(mHostParticipantIdentity, pIdent)
                                && p.getState() != Connection.STATE_DISCONNECTED;
                    })
                    .count() <= 1;

            // We will only process the CEP data if:
            // 1. We're not emulating a single party call.
            // 2. We're emulating a single party call and the CEP contains more than just the
            //    single party
            if ((!isMultiparty() && !isSinglePartyConference)
                    || isMultiparty()) {
                // Add any new participants and update existing.
                for (ConferenceParticipant participant : participants) {
                    Pair<Uri, Uri> userEntity = new Pair<>(participant.getHandle(),
                            participant.getEndpoint());

                    // We will exclude disconnected participants from the hash set of tracked
                    // participants.  Some carriers are known to leave disconnected participants in
                    // the conference event package data which would cause them to be present in the
                    // conference even though they're disconnected.  Removing them from the hash set
                    // here means we'll clean them up below.
                    if (participant.getState() != Connection.STATE_DISCONNECTED) {
                        participantUserEntities.add(userEntity);
                    }
                    if (!mConferenceParticipantConnections.containsKey(userEntity)) {
                        // Some carriers will also include the conference host in the CEP.  We will
                        // filter that out here.
                        if ((!isParticipantHost(mConferenceHostAddress, participant.getHandle())
                               || !mCarrierConfig.shouldFilterOutConferenceHost())) {
                            Log.i(this, "Create participant connection, participant = %s", participant);
                            createConferenceParticipantConnection(parent, participant);
                            newParticipants.add(participant);
                            newParticipantsAdded = true;
                        } else {
                            // Track the identity of the conference host; its useful to know when
                            // we look at the CEP in the future.
                            mHostParticipantIdentity = userEntity;
                        }
                    } else {
                        ConferenceParticipantConnection connection =
                                mConferenceParticipantConnections.get(userEntity);
                        Log.i(this,
                                "handleConferenceParticipantsUpdate: updateState, participant = %s",
                                participant);
                        connection.updateState(participant.getState());
                        if (participant.getState() == Connection.STATE_DISCONNECTED) {
                            /**
                             * Per {@link ConferenceParticipantConnection#updateState(int)}, we will
                             * destroy the connection when its disconnected.
                             */
                            handleConnectionDestruction(connection);
                        }
                        connection.setVideoState(parent.getVideoState());
                    }
                }

                // Set state of new participants.
                if (newParticipantsAdded) {
                    // Set the state of the new participants at once and add to the conference
                    for (ConferenceParticipant newParticipant : newParticipants) {
                        ConferenceParticipantConnection connection =
                                mConferenceParticipantConnections.get(new Pair<>(
                                        newParticipant.getHandle(),
                                        newParticipant.getEndpoint()));
                        connection.updateState(newParticipant.getState());
                        /**
                         * Per {@link ConferenceParticipantConnection#updateState(int)}, we will
                         * destroy the connection when its disconnected.
                         */
                        if (newParticipant.getState() == Connection.STATE_DISCONNECTED) {
                            handleConnectionDestruction(connection);
                        }
                        connection.setVideoState(parent.getVideoState());
                    }
                }

                // Finally, remove any participants from the conference that no longer exist in the
                // conference event package data.
                Iterator<Map.Entry<Pair<Uri, Uri>, ConferenceParticipantConnection>> entryIterator =
                        mConferenceParticipantConnections.entrySet().iterator();
                while (entryIterator.hasNext()) {
                    Map.Entry<Pair<Uri, Uri>, ConferenceParticipantConnection> entry =
                            entryIterator.next();

                    if (!participantUserEntities.contains(entry.getKey())) {
                        ConferenceParticipantConnection participant = entry.getValue();
                        participant.setDisconnected(new DisconnectCause(DisconnectCause.CANCELED));
                        removeTelephonyConnection(participant);
                        participant.destroy();
                        entryIterator.remove();
                        oldParticipantsRemoved = true;
                    }
                }
            }

            int newParticipantCount = mConferenceParticipantConnections.size();
            Log.v(this, "handleConferenceParticipantsUpdate: oldParticipantCount=%d, "
                            + "newParticipantcount=%d", oldParticipantCount, newParticipantCount);
            // If the single party call emulation fature flag is enabled, we can potentially treat
            // the conference as a single party call when there is just one participant.
            if (mFeatureFlagProxy.isUsingSinglePartyCallEmulation() &&
                    !mConferenceHost.isAdhocConferenceCall()) {
                if (oldParticipantCount != 1 && newParticipantCount == 1) {
                    // If number of participants goes to 1, emulate a single party call.
                    startEmulatingSinglePartyCall();
                } else if (!isMultiparty() && !isSinglePartyConference) {
                    // Number of participants increased, so stop emulating a single party call.
                    stopEmulatingSinglePartyCall();
                }
            }

            // If new participants were added or old ones were removed, we need to ensure the state
            // of the manage conference capability is updated.
            if (newParticipantsAdded || oldParticipantsRemoved) {
                updateManageConference();
            }

            // If the conference is empty and we're supposed to do a local disconnect, do so now.
            if (mCarrierConfig.shouldLocalDisconnectEmptyConference()
                    // If we dropped from > 0 participants to zero
                    // OR if the conference had a single participant and is emulating a standalone
                    // call.
                    && (oldParticipantCount > 0 || !isMultiparty())
                    // AND the CEP says there is nobody left any more.
                    && newParticipantCount == 0) {
                Log.i(this, "handleConferenceParticipantsUpdate: empty conference; "
                        + "local disconnect.");
                onDisconnect();
            }
        }
    }

    /**
     * Called after {@link #startEmulatingSinglePartyCall()} to cause the conference to appear as
     * if it is a conference again.
     * 1. Tell telecom we're a conference again.
     * 2. Restore {@link Connection#CAPABILITY_MANAGE_CONFERENCE} capability.
     * 3. Null out the name/address.
     *
     * Note: Single party call emulation is disabled if the conference is taking place via a
     * sim call manager.  Emulating a single party call requires properties of the conference to be
     * changed (connect time, address, conference state) which cannot be guaranteed to be relayed
     * correctly by the sim call manager to Telecom.
     */
    private void stopEmulatingSinglePartyCall() {
        if (mIsUsingSimCallManager) {
            Log.i(this, "stopEmulatingSinglePartyCall: using sim call manager; skip.");
            return;
        }

        Log.i(this, "stopEmulatingSinglePartyCall: conference now has more than one"
                + " participant; make it look conference-like again.");

        if (mCouldManageConference) {
            int currentCapabilities = getConnectionCapabilities();
            currentCapabilities |= Connection.CAPABILITY_MANAGE_CONFERENCE;
            setConnectionCapabilities(currentCapabilities);
        }

        // Null out the address/name so it doesn't look like a single party call
        setAddress(null, TelecomManager.PRESENTATION_UNKNOWN);
        setCallerDisplayName(null, TelecomManager.PRESENTATION_UNKNOWN);

        // Copy the conference connect time back to the previous lone participant.
        ConferenceParticipantConnection loneParticipant =
                mConferenceParticipantConnections.get(mLoneParticipantIdentity);
        if (loneParticipant != null) {
            Log.d(this,
                    "stopEmulatingSinglePartyCall: restored lone participant connect time");
            loneParticipant.setConnectTimeMillis(getConnectionTime());
            loneParticipant.setConnectionStartElapsedRealtimeMillis(
                    getConnectionStartElapsedRealtimeMillis());
        }

        // Tell Telecom its a conference again.
        setConferenceState(true);
    }

    /**
     * Called when a conference drops to a single participant. Causes this conference to present
     * itself to Telecom as if it was a single party call.
     * 1. Remove the participant from Telecom and from local tracking; when we get a new CEP in
     *    the future we'll just re-add the participant anyways.
     * 2. Tell telecom we're not a conference.
     * 3. Remove {@link Connection#CAPABILITY_MANAGE_CONFERENCE} capability.
     * 4. Set the name/address to that of the single participant.
     *
     * Note: Single party call emulation is disabled if the conference is taking place via a
     * sim call manager.  Emulating a single party call requires properties of the conference to be
     * changed (connect time, address, conference state) which cannot be guaranteed to be relayed
     * correctly by the sim call manager to Telecom.
     */
    private void startEmulatingSinglePartyCall() {
        if (mIsUsingSimCallManager) {
            Log.i(this, "startEmulatingSinglePartyCall: using sim call manager; skip.");
            return;
        }

        Log.i(this, "startEmulatingSinglePartyCall: conference has a single "
                + "participant; downgrade to single party call.");

        Iterator<ConferenceParticipantConnection> valueIterator =
                mConferenceParticipantConnections.values().iterator();
        if (valueIterator.hasNext()) {
            ConferenceParticipantConnection entry = valueIterator.next();

            // Set the conference name/number to that of the remaining participant.
            setAddress(entry.getAddress(), entry.getAddressPresentation());
            setCallerDisplayName(entry.getCallerDisplayName(),
                    entry.getCallerDisplayNamePresentation());
            setConnectionStartElapsedRealtimeMillis(
                    entry.getConnectionStartElapsedRealtimeMillis());
            setConnectionTime(entry.getConnectTimeMillis());
            setCallDirection(entry.getCallDirection());
            mLoneParticipantIdentity = new Pair<>(entry.getUserEntity(), entry.getEndpoint());

            // Remove the participant from Telecom.  It'll get picked up in a future CEP update
            // again anyways.
            entry.setDisconnected(new DisconnectCause(DisconnectCause.CANCELED,
                    DisconnectCause.REASON_EMULATING_SINGLE_CALL));
            removeTelephonyConnection(entry);
            entry.destroy();
            valueIterator.remove();
        }

        // Have Telecom pretend its not a conference.
        setConferenceState(false);

        // Remove manage conference capability.
        mCouldManageConference =
                (getConnectionCapabilities() & Connection.CAPABILITY_MANAGE_CONFERENCE) != 0;
        int currentCapabilities = getConnectionCapabilities();
        currentCapabilities &= ~Connection.CAPABILITY_MANAGE_CONFERENCE;
        setConnectionCapabilities(currentCapabilities);
    }

    /**
     * Creates a new {@link ConferenceParticipantConnection} to represent a
     * {@link ConferenceParticipant}.
     * <p>
     * The new connection is added to the conference controller and connection service.
     *
     * @param parent The connection which was notified of the participant change (e.g. the
     *                         parent connection).
     * @param participant The conference participant information.
     */
    private void createConferenceParticipantConnection(
            TelephonyConnection parent, ConferenceParticipant participant) {

        // Create and add the new connection in holding state so that it does not become the
        // active call.
        ConferenceParticipantConnection connection = new ConferenceParticipantConnection(
                parent.getOriginalConnection(), participant,
<<<<<<< HEAD
                !isConferenceHost() /* isRemotelyHosted */,
                isParticipantHost(mConferenceHostAddress, participant.getHandle()));
=======
                !isConferenceHost() /* isRemotelyHosted */);
>>>>>>> ffe7afdf

        if (participant.getConnectTime() == 0) {
            connection.setConnectTimeMillis(parent.getConnectTimeMillis());
            connection.setConnectionStartElapsedRealtimeMillis(
                    parent.getConnectionStartElapsedRealtimeMillis());
        } else {
            connection.setConnectTimeMillis(participant.getConnectTime());
            connection.setConnectionStartElapsedRealtimeMillis(participant.getConnectElapsedTime());
        }
        // Indicate whether this is an MT or MO call to Telecom; the participant has the cached
        // data from the time of merge.
        connection.setCallDirection(participant.getCallDirection());

        // Ensure important attributes of the parent get copied to child.
        connection.setConnectionProperties(applyHostPropertiesToChild(
                connection.getConnectionProperties(), parent.getConnectionProperties()));
        connection.setStatusHints(parent.getStatusHints());
        connection.setExtras(getChildExtrasFromHostBundle(parent.getExtras()));

        Log.i(this, "createConferenceParticipantConnection: participant=%s, connection=%s",
                participant, connection);

        synchronized(mUpdateSyncRoot) {
            mConferenceParticipantConnections.put(new Pair<>(participant.getHandle(),
                    participant.getEndpoint()), connection);
        }

        mTelephonyConnectionService.addExistingConnection(mConferenceHostPhoneAccountHandle,
                connection, this);
        addTelephonyConnection(connection);
    }

    /**
     * Removes a conference participant from the conference.
     *
     * @param participant The participant to remove.
     */
    private void removeConferenceParticipant(ConferenceParticipantConnection participant) {
        Log.i(this, "removeConferenceParticipant: %s", participant);

        synchronized(mUpdateSyncRoot) {
            mConferenceParticipantConnections.remove(new Pair<>(participant.getUserEntity(),
                    participant.getEndpoint()));
        }
        participant.destroy();
    }

    /**
     * Disconnects all conference participants from the conference.
     */
    private void disconnectConferenceParticipants() {
        Log.v(this, "disconnectConferenceParticipants");

        synchronized(mUpdateSyncRoot) {
            for (ConferenceParticipantConnection connection :
                    mConferenceParticipantConnections.values()) {

                // Mark disconnect cause as cancelled to ensure that the call is not logged in the
                // call log.
                connection.setDisconnected(new DisconnectCause(DisconnectCause.CANCELED));
                connection.destroy();
            }
            mConferenceParticipantConnections.clear();
            updateManageConference();
        }
    }

    /**
     * Extracts a phone number from a {@link Uri}.
     * <p>
     * Phone numbers can be represented either as a TEL URI or a SIP URI.
     * For conference event packages, RFC3261 specifies how participants can be identified using a
     * SIP URI.
     * A valid SIP uri has the format: sip:user:password@host:port;uri-parameters?headers
     * Per RFC3261, the "user" can be a telephone number.
     * For example: sip:1650555121;phone-context=blah.com@host.com
     * In this case, the phone number is in the user field of the URI, and the parameters can be
     * ignored.
     *
     * A SIP URI can also specify a phone number in a format similar to:
     * sip:+1-212-555-1212@something.com;user=phone
     * In this case, the phone number is again in user field and the parameters can be ignored.
     * We can get the user field in these instances by splitting the string on the @, ;, or :
     * and looking at the first found item.
     * @param handle The URI containing a SIP or TEL formatted phone number.
     * @return extracted phone number.
     */
    private static @NonNull String extractPhoneNumber(@NonNull Uri handle) {
        // Number is always in the scheme specific part, regardless of whether this is a TEL or SIP
        // URI.
        String number = handle.getSchemeSpecificPart();
        // Get anything before the @ for the SIP case.
        String[] numberParts = number.split("[@;:]");

        if (numberParts.length == 0) {
            Log.v(LOG_TAG, "extractPhoneNumber(N) : no number in handle");
            return "";
        }
        return numberParts[0];
    }

    /**
     * Determines if the passed in participant handle is the same as the conference host's handle.
     * Starts with a simple equality check.  However, the handles from a conference event package
     * will be a SIP uri, so we need to pull that apart to look for the participant's phone number.
     *
     * @param hostHandles The handle(s) of the connection hosting the conference, typically obtained
     *                    from P-Associated-Uri entries.
     * @param handle The handle of the conference participant.
     * @return {@code true} if the host's handle matches the participant's handle, {@code false}
     *      otherwise.
     */
    @VisibleForTesting
    public static boolean isParticipantHost(Uri[] hostHandles, Uri handle) {
        // If there is no host handle or no participant handle, bail early.
        if (hostHandles == null || hostHandles.length == 0 || handle == null) {
            Log.v(LOG_TAG, "isParticipantHost(N) : host or participant uri null");
            return false;
        }

        String number = extractPhoneNumber(handle);
        // If we couldn't extract the participant's number, then we can't determine if it is the
        // host or not.
        if (TextUtils.isEmpty(number)) {
            return false;
        }

        for (Uri hostHandle : hostHandles) {
            if (hostHandle == null) {
                continue;
            }
            // Similar to the CEP participant data, the host identity in the P-Associated-Uri could
            // be a SIP URI or a TEL URI.
            String hostNumber = extractPhoneNumber(hostHandle);

            // Use a loose comparison of the phone numbers.  This ensures that numbers that differ
            // by special characters are counted as equal.
            // E.g. +16505551212 would be the same as 16505551212
            boolean isHost = PhoneNumberUtils.compare(hostNumber, number);

            Log.v(LOG_TAG, "isParticipantHost(%s) : host: %s, participant %s", (isHost ? "Y" : "N"),
                    Rlog.pii(LOG_TAG, hostNumber), Rlog.pii(LOG_TAG, number));

            if (isHost) {
                return true;
            }
        }
        return false;
    }

    /**
     * Handles a change in the original connection backing the conference host connection.  This can
     * happen if an SRVCC event occurs on the original IMS connection, requiring a fallback to
     * GSM or CDMA.
     * <p>
     * If this happens, we will add the conference host connection to telecom and tear down the
     * conference.
     */
    private void handleOriginalConnectionChange() {
        if (mConferenceHost == null) {
            Log.w(this, "handleOriginalConnectionChange; conference host missing.");
            return;
        }

        com.android.internal.telephony.Connection originalConnection =
                mConferenceHost.getOriginalConnection();

        if (originalConnection != null &&
                originalConnection.getPhoneType() != PhoneConstants.PHONE_TYPE_IMS) {
            Log.i(this,
                    "handleOriginalConnectionChange : handover from IMS connection to " +
                            "new connection: %s", originalConnection);

            PhoneAccountHandle phoneAccountHandle = null;
            if (mConferenceHost.getPhone() != null) {
                if (mConferenceHost.getPhone().getPhoneType() == PhoneConstants.PHONE_TYPE_IMS) {
                    Phone imsPhone = mConferenceHost.getPhone();
                    // The phone account handle for an ImsPhone is based on the default phone (ie
                    // the base GSM or CDMA phone, not on the ImsPhone itself).
                    phoneAccountHandle =
                            PhoneUtils.makePstnPhoneAccountHandle(imsPhone.getDefaultPhone());
                } else {
                    // In the case of SRVCC, we still need a phone account, so use the top level
                    // phone to create a phone account.
                    phoneAccountHandle = PhoneUtils.makePstnPhoneAccountHandle(
                            mConferenceHost.getPhone());
                }
            }

            if (mConferenceHost.getPhone().getPhoneType() == PhoneConstants.PHONE_TYPE_GSM) {
                GsmConnection c = new GsmConnection(originalConnection, getTelecomCallId(),
                        mConferenceHost.getCallDirection());
                Log.i(this, "handleOriginalConnectionChange : SRVCC to GSM."
                        + " Created new GsmConnection with objId=" + System.identityHashCode(c)
                        + " and originalConnection objId="
                        + System.identityHashCode(originalConnection));
                // This is a newly created conference connection as a result of SRVCC
                c.setConferenceSupported(true);
                c.setTelephonyConnectionProperties(
                        c.getConnectionProperties() | Connection.PROPERTY_IS_DOWNGRADED_CONFERENCE);
                c.updateState();
                // Copy the connect time from the conferenceHost
                c.setConnectTimeMillis(originalConnection.getConnectTime());
                c.setConnectionStartElapsedRealtimeMillis(
                        mConferenceHost.getConnectionStartElapsedRealtimeMillis());
                mTelephonyConnectionService.addExistingConnection(phoneAccountHandle, c);
                mTelephonyConnectionService.addConnectionToConferenceController(c);
            } // CDMA case not applicable for SRVCC
            mConferenceHost.removeTelephonyConnectionListener(mTelephonyConnectionListener);
            mConferenceHost = null;
            setDisconnected(new DisconnectCause(DisconnectCause.OTHER));
            disconnectConferenceParticipants();
            destroyTelephonyConference();
        }

        updateStatusHints();
    }

    /**
     * Changes the state of the Ims conference.
     *
     * @param state the new state.
     */
    public void setState(int state) {
        Log.v(this, "setState %s", Connection.stateToString(state));

        switch (state) {
            case Connection.STATE_INITIALIZING:
            case Connection.STATE_NEW:
                // No-op -- not applicable.
                break;
            case Connection.STATE_RINGING:
                setConferenceOnRinging();
                break;
            case Connection.STATE_DIALING:
                setConferenceOnDialing();
                break;
            case Connection.STATE_DISCONNECTED:
                DisconnectCause disconnectCause;
                if (mConferenceHost == null) {
                    disconnectCause = new DisconnectCause(DisconnectCause.CANCELED);
                } else {
                    com.android.internal.telephony.Connection originalConnection =
                                mConferenceHost.getOriginalConnection();
                    if (mConferenceHost.getPhone() != null) {
                        disconnectCause = originalConnection != null ?
                                DisconnectCauseUtil.toTelecomDisconnectCause(
                                originalConnection.getDisconnectCause(),
                                null, mConferenceHost.getPhone().getPhoneId())
                                : new DisconnectCause(DisconnectCause.UNKNOWN);
                    } else {
                        disconnectCause = originalConnection != null ?
                                DisconnectCauseUtil.toTelecomDisconnectCause(
                                originalConnection.getDisconnectCause())
                                : new DisconnectCause(DisconnectCause.UNKNOWN);
                    }
                }
                setDisconnected(disconnectCause);
                disconnectConferenceParticipants();
                destroyTelephonyConference();
                break;
            case Connection.STATE_ACTIVE:
                setConferenceOnActive();
                break;
            case Connection.STATE_HOLDING:
                setConferenceOnHold();
                break;
        }
    }

    /**
     * Determines if the host of this conference is capable of video calling.
     * @return {@code true} if video capable, {@code false} otherwise.
     */
    private boolean isVideoCapable() {
        int capabilities = mConferenceHost.getConnectionCapabilities();
        return (capabilities & Connection.CAPABILITY_SUPPORTS_VT_LOCAL_BIDIRECTIONAL) != 0
                && (capabilities & Connection.CAPABILITY_SUPPORTS_VT_REMOTE_BIDIRECTIONAL) != 0;
    }

    private void updateStatusHints() {
        if (mConferenceHost == null) {
            setStatusHints(null);
            return;
        }

        if (mConferenceHost.isWifi()) {
            Phone phone = mConferenceHost.getPhone();
            if (phone != null) {
                Context context = phone.getContext();
                String displaySubId = "";
                if (TelephonyManager.getDefault().getActiveModemCount() > 1) {
                    final int phoneId = mConferenceHost.getPhone().getPhoneId();
                    SubscriptionInfo sub = SubscriptionManager.from(
                            mConferenceHost.getPhone().getContext())
                        .getActiveSubscriptionInfoForSimSlotIndex(phoneId);
                    if (sub != null) {
                        displaySubId = sub.getDisplayName().toString();
                        displaySubId  = " " + displaySubId;
                    }
                }
                StatusHints hints = new StatusHints(
                        context.getString(R.string.status_hint_label_wifi_call) + displaySubId,
                        Icon.createWithResource(
                                context, R.drawable.ic_signal_wifi_4_bar_24dp),
                        null /* extras */);
                setStatusHints(hints);

                // Ensure the children know they're a WIFI call as well.
                for (Connection c : getConnections()) {
                    c.setStatusHints(hints);
                }
            }
        } else {
            setStatusHints(null);
        }
    }

    /**
     * Updates the conference's properties based on changes to the host.
     * Also ensures pertinent properties from the host such as the WIFI property are copied to the
     * children as well.
     * @param connectionProperties The new host properties.
     */
    private void updateConnectionProperties(int connectionProperties) {
        int properties = ImsConference.this.getConnectionProperties();
        setConnectionProperties(applyHostProperties(properties, connectionProperties));

        for (Connection c : getConnections()) {
            c.setConnectionProperties(applyHostPropertiesToChild(c.getConnectionProperties(),
                    connectionProperties));
        }
    }

    /**
     * Updates extras in the conference based on changes made in the parent.
     * Also copies select extras (e.g. EXTRA_CALL_NETWORK_TYPE) to the children as well.
     * @param extras The extras to copy.
     */
    private void updateExtras(Bundle extras) {
        putExtras(extras);

        if (extras == null) {
            return;
        }

        Bundle childBundle = getChildExtrasFromHostBundle(extras);
        for (Connection c : getConnections()) {
            c.putExtras(childBundle);
        }
    }

    /**
     * Given an extras bundle from the host, returns a new bundle containing those extras which are
     * releveant to the children.
     * @param extras The host extras.
     * @return The extras pertinent to the children.
     */
    private Bundle getChildExtrasFromHostBundle(Bundle extras) {
        Bundle extrasToCopy = new Bundle();
        if (extras != null && extras.containsKey(TelecomManager.EXTRA_CALL_NETWORK_TYPE)) {
            int networkType = extras.getInt(TelecomManager.EXTRA_CALL_NETWORK_TYPE);
            extrasToCopy.putInt(TelecomManager.EXTRA_CALL_NETWORK_TYPE, networkType);
        }
        return extrasToCopy;
    }

    /**
     * Given the properties from a conference host applies and changes to the host's properties to
     * the child as well.
     * @param childProperties The existing child properties.
     * @param hostProperties The properties from the host.
     * @return The child properties with the applicable host bits set/unset.
     */
    private int applyHostPropertiesToChild(int childProperties, int hostProperties) {
        childProperties = changeBitmask(childProperties,
                Connection.PROPERTY_WIFI,
                (hostProperties & Connection.PROPERTY_WIFI) != 0);
        return childProperties;
    }

    /**
     * Builds a string representation of the {@link ImsConference}.
     *
     * @return String representing the conference.
     */
    public String toString() {
        StringBuilder sb = new StringBuilder();
        sb.append("[ImsConference objId:");
        sb.append(System.identityHashCode(this));
        sb.append(" telecomCallID:");
        sb.append(getTelecomCallId());
        sb.append(" state:");
        sb.append(Connection.stateToString(getState()));
        sb.append(" hostConnection:");
        sb.append(mConferenceHost);
        sb.append(" participants:");
        sb.append(mConferenceParticipantConnections.size());
        sb.append("]");
        return sb.toString();
    }

    /**
     * @return {@code true} if the carrier associated with the conference supports multianchor
     * conference, {@code false} otherwise.
     */
    public boolean isMultiAnchorConferenceSupported() {
        return mCarrierConfig.isMultiAnchorConferenceSupported();
    }

    /**
     * @return The number of participants in the conference.
     */
    public int getNumberOfParticipants() {
        return mConferenceParticipantConnections.size();
    }

    /**
     * @return {@code True} if the carrier enforces a maximum conference size, and the number of
     *      participants in the conference has reached the limit, {@code false} otherwise.
     */
    public boolean isFullConference() {
        return mCarrierConfig.isMaximumConferenceSizeEnforced()
                && getNumberOfParticipants() >= mCarrierConfig.getMaximumConferenceSize();
    }

    /**
     * Handles destruction of a {@link ConferenceParticipantConnection}.
     * We remove the participant from the list of tracked participants in the conference and
     * update whether the conference can be managed.
     * @param participant the conference participant.
     */
    private void handleConnectionDestruction(ConferenceParticipantConnection participant) {
        removeConferenceParticipant(participant);
        updateManageConference();
    }
}<|MERGE_RESOLUTION|>--- conflicted
+++ resolved
@@ -595,13 +595,10 @@
                 Connection.PROPERTY_IS_ADHOC_CONFERENCE,
                 (properties & Connection.PROPERTY_IS_ADHOC_CONFERENCE) != 0);
         Log.i(this, "applyHostProperties: confProp=%s", conferenceProperties);
-<<<<<<< HEAD
-=======
 
         conferenceProperties = changeBitmask(conferenceProperties,
                 Connection.PROPERTY_CROSS_SIM,
                 (properties & Connection.PROPERTY_CROSS_SIM) != 0);
->>>>>>> ffe7afdf
 
         return conferenceProperties;
     }
@@ -1305,12 +1302,8 @@
         // active call.
         ConferenceParticipantConnection connection = new ConferenceParticipantConnection(
                 parent.getOriginalConnection(), participant,
-<<<<<<< HEAD
                 !isConferenceHost() /* isRemotelyHosted */,
                 isParticipantHost(mConferenceHostAddress, participant.getHandle()));
-=======
-                !isConferenceHost() /* isRemotelyHosted */);
->>>>>>> ffe7afdf
 
         if (participant.getConnectTime() == 0) {
             connection.setConnectTimeMillis(parent.getConnectTimeMillis());
