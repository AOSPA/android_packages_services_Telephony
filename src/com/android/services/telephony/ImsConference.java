--- conflicted
+++ resolved
@@ -218,15 +218,12 @@
 
         @Override
         public void onConnectionEvent(Connection c, String event, Bundle extras) {
-<<<<<<< HEAD
-=======
             if (Connection.EVENT_MERGE_START.equals(event)) {
                 // Do not pass a merge start event on the underlying host connection; we only
                 // indicate a merge has started on the connections which are merged into a
                 // conference.
                 return;
             }
->>>>>>> b81b3cdb
             sendConnectionEvent(event, extras);
         }
     };
@@ -780,13 +777,10 @@
             // Determine if the conference event package represents a single party conference.
             // A single party conference is one where there is no other participant other than the
             // conference host and one other participant.
-<<<<<<< HEAD
-=======
             // We purposely exclude participants which have a disconnected state in the conference
             // event package; some carriers are known to keep a disconnected participant around in
             // subsequent CEP updates with a state of disconnected, even though its no longer part
             // of the conference.
->>>>>>> b81b3cdb
             // Note: We consider 0 to still be a single party conference since some carriers will
             // send a conference event package with JUST the host in it when the conference is
             // disconnected.  We don't want to change back to conference mode prior to disconnection
@@ -794,12 +788,8 @@
             boolean isSinglePartyConference = participants.stream()
                     .filter(p -> {
                         Pair<Uri, Uri> pIdent = new Pair<>(p.getHandle(), p.getEndpoint());
-<<<<<<< HEAD
-                        return !Objects.equals(mHostParticipantIdentity, pIdent);
-=======
                         return !Objects.equals(mHostParticipantIdentity, pIdent)
                                 && p.getState() != Connection.STATE_DISCONNECTED;
->>>>>>> b81b3cdb
                     })
                     .count() <= 1;
 
@@ -814,8 +804,14 @@
                     Pair<Uri, Uri> userEntity = new Pair<>(participant.getHandle(),
                             participant.getEndpoint());
 
-<<<<<<< HEAD
-                    participantUserEntities.add(userEntity);
+                    // We will exclude disconnected participants from the hash set of tracked
+                    // participants.  Some carriers are known to leave disconnected participants in
+                    // the conference event package data which would cause them to be present in the
+                    // conference even though they're disconnected.  Removing them from the hash set
+                    // here means we'll clean them up below.
+                    if (participant.getState() != Connection.STATE_DISCONNECTED) {
+                        participantUserEntities.add(userEntity);
+                    }
                     if (!mConferenceParticipantConnections.containsKey(userEntity)) {
                         // Some carriers will also include the conference host in the CEP.  We will
                         // filter that out here.
@@ -833,20 +829,6 @@
                         if ((!isParticipantHost(mConferenceHostAddress, participant.getHandle())
                                || disableFilter) && (parent.getOriginalConnection() != null)) {
                             Log.i(this, "Create participant connection, participant = %s", participant);
-=======
-                    // We will exclude disconnected participants from the hash set of tracked
-                    // participants.  Some carriers are known to leave disconnected participants in
-                    // the conference event package data which would cause them to be present in the
-                    // conference even though they're disconnected.  Removing them from the hash set
-                    // here means we'll clean them up below.
-                    if (participant.getState() != Connection.STATE_DISCONNECTED) {
-                        participantUserEntities.add(userEntity);
-                    }
-                    if (!mConferenceParticipantConnections.containsKey(userEntity)) {
-                        // Some carriers will also include the conference host in the CEP.  We will
-                        // filter that out here.
-                        if (!isParticipantHost(mConferenceHostAddress, participant.getHandle())) {
->>>>>>> b81b3cdb
                             createConferenceParticipantConnection(parent, participant);
                             newParticipants.add(participant);
                             newParticipantsAdded = true;
@@ -863,7 +845,6 @@
                                 participant);
                         connection.updateState(participant.getState());
                         connection.setVideoState(parent.getVideoState());
-<<<<<<< HEAD
                     }
                 }
 
@@ -880,24 +861,6 @@
                     }
                 }
 
-=======
-                    }
-                }
-
-                // Set state of new participants.
-                if (newParticipantsAdded) {
-                    // Set the state of the new participants at once and add to the conference
-                    for (ConferenceParticipant newParticipant : newParticipants) {
-                        ConferenceParticipantConnection connection =
-                                mConferenceParticipantConnections.get(new Pair<>(
-                                        newParticipant.getHandle(),
-                                        newParticipant.getEndpoint()));
-                        connection.updateState(newParticipant.getState());
-                        connection.setVideoState(parent.getVideoState());
-                    }
-                }
-
->>>>>>> b81b3cdb
                 // Finally, remove any participants from the conference that no longer exist in the
                 // conference event package data.
                 Iterator<Map.Entry<Pair<Uri, Uri>, ConferenceParticipantConnection>> entryIterator =
@@ -930,12 +893,9 @@
                 } else if (mIsEmulatingSinglePartyCall && !isSinglePartyConference) {
                     // Number of participants increased, so stop emulating a single party call.
                     stopEmulatingSinglePartyCall();
-<<<<<<< HEAD
                 } else if (mIsConferenceUri && newParticipantCount == 1) {
                     // conference uri call can right away start with a single participant
                     startEmulatingSinglePartyCall();
-=======
->>>>>>> b81b3cdb
                 }
             }
 
@@ -1241,11 +1201,7 @@
                         c.getConnectionProperties() | Connection.PROPERTY_IS_DOWNGRADED_CONFERENCE);
                 c.updateState();
                 // Copy the connect time from the conferenceHost
-<<<<<<< HEAD
                 c.setConnectTimeMillis(originalConnection.getConnectTime());
-=======
-                c.setConnectTimeMillis(mConferenceHost.getConnectTimeMillis());
->>>>>>> b81b3cdb
                 c.setConnectionStartElapsedRealTime(mConferenceHost.getConnectElapsedTimeMillis());
                 mTelephonyConnectionService.addExistingConnection(phoneAccountHandle, c);
                 mTelephonyConnectionService.addConnectionToConferenceController(c);
