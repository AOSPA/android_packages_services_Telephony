--- conflicted
+++ resolved
@@ -268,13 +268,8 @@
 
                 @Override
                 public void onExtrasChanged(Connection c, Bundle extras) {
-<<<<<<< HEAD
                     Log.v(this, "onExtrasChanged: c=" + c + " Extras=" + Rlog.pii(LOG_TAG, extras));
-                    putExtras(extras);
-=======
-                    Log.v(this, "onExtrasChanged: c=" + c + " Extras=" + extras);
                     updateExtras(extras);
->>>>>>> 8a6f5d03
                 }
 
                 @Override
