--- conflicted
+++ resolved
@@ -396,12 +396,7 @@
         connection.destroy();
         mImsConferences.add(conference);
         // If one of the participants failed to join the conference, recalculate will set the
-<<<<<<< HEAD
-        // conferenceable connections for the conference to show merge calls option
-        recalculate();
-=======
         // conferenceable connections for the conference to show merge calls option.
         recalculateConferenceable();
->>>>>>> 00c46a7f
     }
 }