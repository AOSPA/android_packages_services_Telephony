/*
 * Copyright (C) 2014 The Android Open Source Project
 *
 * Licensed under the Apache License, Version 2.0 (the "License");
 * you may not use this file except in compliance with the License.
 * You may obtain a copy of the License at
 *
 *      http://www.apache.org/licenses/LICENSE-2.0
 *
 * Unless required by applicable law or agreed to in writing, software
 * distributed under the License is distributed on an "AS IS" BASIS,
 * WITHOUT WARRANTIES OR CONDITIONS OF ANY KIND, either express or implied.
 * See the License for the specific language governing permissions and
 * limitations under the License
 */

package com.android.services.telephony;

import android.annotation.NonNull;
import android.content.Context;
import android.os.PersistableBundle;
import android.telecom.Conference;
import android.telecom.Conferenceable;
import android.telecom.Connection;
import android.telecom.ConnectionService;
import android.telecom.DisconnectCause;
import android.telecom.PhoneAccountHandle;
import android.telephony.CarrierConfigManager;
import android.telephony.TelephonyManager;

import com.android.internal.telephony.Phone;
import com.android.internal.telephony.PhoneConstants;
import com.android.phone.PhoneUtils;
import com.android.telephony.Rlog;

import java.util.ArrayList;
import java.util.Collections;
import java.util.HashSet;
import java.util.Iterator;
import java.util.List;
import java.util.Objects;
import java.util.stream.Collectors;

/**
 * Manages conferences for IMS connections.
 */
public class ImsConferenceController {
    private static final String LOG_TAG = "ImsConferenceController";

    /**
     * Conference listener; used to receive notification when a conference has been disconnected.
     */
    private final TelephonyConferenceBase.TelephonyConferenceListener mConferenceListener =
            new TelephonyConferenceBase.TelephonyConferenceListener() {
        @Override
        public void onDestroyed(Conference conference) {
            if (Log.VERBOSE) {
                Log.v(ImsConferenceController.class, "onDestroyed: %s", conference);
            }

            if (conference instanceof ImsConference) {
                // Ims Conference call ended, so UE may now have the ability to initiate
                // an Adhoc Conference call. Hence, try enabling adhoc conference capability
                if(TelephonyManager.isConcurrentCallsPossible()){
                    mTelecomAccountRegistry.refreshAdhocConferenceForAccount(true,
                            conference.getPhoneAccountHandle());
                } else {
                     mTelecomAccountRegistry.refreshAdhocConference(true);
                }
            }
            mImsConferences.remove(conference);
        }

        @Override
        public void onStateChanged(Conference conference, int oldState, int newState) {
            Log.v(this, "onStateChanged: Conference = " + conference);
            recalculateConferenceable();
        }
    };

    private final TelephonyConnection.TelephonyConnectionListener mTelephonyConnectionListener =
            new TelephonyConnection.TelephonyConnectionListener() {
        @Override
        public void onConferenceStarted() {
            Log.v(this, "onConferenceStarted");
            recalculate();
        }

        @Override
        public void onConferenceSupportedChanged(Connection c, boolean isConferenceSupported) {
            Log.v(this, "onConferenceSupportedChanged");
            recalculate();
        }

        @Override
        public void onStateChanged(Connection c, int state) {
            Log.v(this, "onStateChanged: %s", Rlog.pii(LOG_TAG, c.getAddress()));
            recalculate();
        }

        @Override
        public void onDisconnected(Connection c, DisconnectCause disconnectCause) {
            Log.v(this, "onDisconnected: %s", Rlog.pii(LOG_TAG, c.getAddress()));
            recalculate();
        }

        @Override
        public void onDestroyed(Connection connection) {
            remove(connection);
        }
    };

    /**
     * The current {@link ConnectionService}.
     */
    private final TelephonyConnectionServiceProxy mConnectionService;

    private final ImsConference.FeatureFlagProxy mFeatureFlagProxy;

    /**
     * List of known {@link TelephonyConnection}s.
     */
    private final ArrayList<TelephonyConnection> mTelephonyConnections = new ArrayList<>();

    /**
     * List of known {@link ImsConference}s. There can be upto maximum two Ims conference calls.
     * One conference call can be a host conference call and another conference call formed as a
     * result of accepting incoming conference call.
     */
    private final ArrayList<ImsConference> mImsConferences = new ArrayList<>(2);

    private TelecomAccountRegistry mTelecomAccountRegistry;

    /**
     * Creates a new instance of the Ims conference controller.
     *
     * @param connectionService The current connection service.
     * @param featureFlagProxy
     */
    public ImsConferenceController(TelecomAccountRegistry telecomAccountRegistry,
            TelephonyConnectionServiceProxy connectionService,
            ImsConference.FeatureFlagProxy featureFlagProxy) {
        mConnectionService = connectionService;
        mTelecomAccountRegistry = telecomAccountRegistry;
        mFeatureFlagProxy = featureFlagProxy;
    }

    void addConference(ImsConference conference) {
        if (mImsConferences.contains(conference)) {
            // Adding a duplicate realistically shouldn't happen.
            Log.w(this, "addConference - conference already tracked; conference=%s", conference);
            return;
        }
        mImsConferences.add(conference);
        conference.addTelephonyConferenceListener(mConferenceListener);
        recalculateConferenceable();
    }

    /**
     * Adds a new connection to the IMS conference controller.
     *
     * @param connection
     */
    void add(TelephonyConnection connection) {
        // DO NOT add external calls; we don't want to consider them as a potential conference
        // member.
        if ((connection.getConnectionProperties() & Connection.PROPERTY_IS_EXTERNAL_CALL) ==
                Connection.PROPERTY_IS_EXTERNAL_CALL) {
            return;
        }

        if (mTelephonyConnections.contains(connection)) {
            // Adding a duplicate realistically shouldn't happen.
            Log.w(this, "add - connection already tracked; connection=%s", connection);
            return;
        }

        // Note: Wrap in Log.VERBOSE to avoid calling connection.toString if we are not going to be
        // outputting the value.
        if (Log.VERBOSE) {
            Log.v(this, "add connection %s", connection);
        }

        mTelephonyConnections.add(connection);
        connection.addTelephonyConnectionListener(mTelephonyConnectionListener);
        recalculateConference();
        recalculateConferenceable();
    }

    /**
     * Removes a connection from the IMS conference controller.
     *
     * @param connection
     */
    void remove(Connection connection) {
        // External calls are not part of the conference controller, so don't remove them.
        if ((connection.getConnectionProperties() & Connection.PROPERTY_IS_EXTERNAL_CALL) ==
                Connection.PROPERTY_IS_EXTERNAL_CALL) {
            return;
        }

        if (!mTelephonyConnections.contains(connection)) {
            // Debug only since TelephonyConnectionService tries to clean up the connections tracked
            // when the original connection changes.  It does this proactively.
            Log.d(this, "remove - connection not tracked; connection=%s", connection);
            return;
        }

        if (Log.VERBOSE) {
            Log.v(this, "remove connection: %s", connection);
        }

        if (connection instanceof TelephonyConnection) {
            TelephonyConnection telephonyConnection = (TelephonyConnection) connection;
            telephonyConnection.removeTelephonyConnectionListener(mTelephonyConnectionListener);
        }
        mTelephonyConnections.remove(connection);
        recalculateConferenceable();
    }

    /**
     * Triggers both a re-check of conferenceable connections, as well as checking for new
     * conferences.
     */
    private void recalculate() {
        recalculateConferenceable();
        recalculateConference();
    }

    private PhoneAccountHandle getPhoneAccountHandle(@NonNull Conferenceable c) {
        if (c instanceof Connection) {
            Connection connection = (Connection) c;
            return connection.getPhoneAccountHandle();
        } else if (c instanceof Conference) {
            Conference conference = (Conference) c;
            return conference.getPhoneAccountHandle();
        }
        throw new IllegalArgumentException("Unrecognized Conferenceable!" + c);
    }

    private boolean isSamePhoneAccountHandle(
            @NonNull Conferenceable left, @NonNull Conferenceable right) {
        PhoneAccountHandle leftHandle = getPhoneAccountHandle(left);
        PhoneAccountHandle rightHandle = getPhoneAccountHandle(right);
        return Objects.equals(leftHandle, rightHandle);
    }

    /**
     * Calculates the conference-capable state of all GSM connections in this connection service.
     * Connections from different {@link PhoneAccountHandle}s shall not be conferenceable.
     */
    private void recalculateConferenceable() {
        Log.v(this, "recalculateConferenceable : %d", mTelephonyConnections.size());
        HashSet<Conferenceable> conferenceableSet = new HashSet<>(mTelephonyConnections.size() +
                mImsConferences.size());
        HashSet<Connection> conferenceParticipantsSet = new HashSet<>();

        // Loop through and collect all calls which are active or holding
        for (TelephonyConnection connection : mTelephonyConnections) {
            if (Log.DEBUG) {
                Log.d(this, "recalc - %s %s supportsConf? %s", connection.getState(), connection,
                        connection.isConferenceSupported());
            }

            // If this connection is a member of a conference hosted on another device, it is not
            // conferenceable with any other connections.
            if (isMemberOfPeerConference(connection)) {
                if (Log.VERBOSE) {
                    Log.v(this, "Skipping connection in peer conference: %s", connection);
                }
                continue;
            }

            // If this connection does not support being in a conference call, then it is not
            // conferenceable with any other connection.
            if (!connection.isConferenceSupported()) {
                connection.setConferenceables(Collections.<Conferenceable>emptyList());
                continue;
            }

            switch (connection.getState()) {
                case Connection.STATE_ACTIVE:
                    // fall through
                case Connection.STATE_HOLDING:
                    conferenceableSet.add(connection);
                    continue;
                default:
                    break;
            }
            // This connection is not active or holding, so clear all conferencable connections
            connection.setConferenceables(Collections.<Conferenceable>emptyList());
        }
        // Also loop through all active conferences and collect the ones that are ACTIVE or HOLDING.
        for (ImsConference conference : mImsConferences) {
            if (Log.DEBUG) {
                Log.d(this, "recalc - %s %s", conference.getState(), conference);
            }

            if (!conference.isConferenceHost() &&
                    (!conference.isMultiAnchorConferenceSupported())) {
                if (Log.VERBOSE) {
                    Log.v(this, "skipping conference (not hosted on this device): %s", conference);
                }
                continue;
            }

            // Since UE cannot host two conference calls, remove the ability to initiate
            // another conference call as there already exists a conference call, which
            // is hosted on this device.
            if(TelephonyManager.isConcurrentCallsPossible()){
                mTelecomAccountRegistry.refreshAdhocConferenceForAccount(false,
                        conference.getPhoneAccountHandle());
            } else {
                mTelecomAccountRegistry.refreshAdhocConference(false);
            }
            switch (conference.getState()) {
                case Connection.STATE_ACTIVE:
                    //fall through
                case Connection.STATE_HOLDING:
                    if (!conference.isFullConference()) {
                        conferenceParticipantsSet.addAll(conference.getConnections());
                        conferenceableSet.add(conference);
                    }
                    continue;
                default:
                    break;
            }
        }

        Log.v(this, "conferenceableSet size: " + conferenceableSet.size());

        for (Conferenceable c : conferenceableSet) {
            if (c instanceof Connection) {
<<<<<<< HEAD
                PhoneAccountHandle handle = getPhoneAccountHandle(c);
                // Remove this connection from the Set and add ones with same PhoneAccountHandle
                // and both connections are not in HELD state
                List<Conferenceable> conferenceables = conferenceableSet
                        .stream()
                        .filter(conferenceable -> c != conferenceable &&
                        Objects.equals(handle, getPhoneAccountHandle(conferenceable)) &&
                        !(isHeld(c) && isHeld(conferenceable)))
                        .collect(Collectors.toList());
=======
>>>>>>> aef64c2d
                // TODO: Remove this once RemoteConnection#setConferenceableConnections is fixed.
                // Add all conference participant connections as conferenceable with a standalone
                // Connection.  We need to do this to ensure that RemoteConnections work properly.
                // At the current time, a RemoteConnection will not be conferenceable with a
                // Conference, so we need to add its children to ensure the user can merge the call
                // into the conference.
                // We should add support for RemoteConnection#setConferenceables, which accepts a
                // list of remote conferences and connections in the future.
                List<Conferenceable> conferenceables = conferenceParticipantsSet
                        .stream()
                        // Removes conference participants from different PhoneAccountHandles.
                        .filter(connection -> isSamePhoneAccountHandle(c, connection))
                        .collect(Collectors.toCollection(ArrayList::new));

                // Removes this connection from the Set and add all others. Removes conferenceables
                // from different PhoneAccountHandles.
                conferenceables.addAll(conferenceableSet
                        .stream()
                        .filter(conferenceable -> c != conferenceable
                                && isSamePhoneAccountHandle(c, conferenceable)).toList());

                ((Connection) c).setConferenceables(conferenceables);
            } else if (c instanceof ImsConference) {
                PhoneAccountHandle handle = getPhoneAccountHandle(c);
                ImsConference imsConference = (ImsConference) c;

                // If the conference is full, don't allow anything to be conferenced with it.
                if (imsConference.isFullConference()) {
                    imsConference.setConferenceableConnections(Collections.<Connection>emptyList());
                }

                // Remove all conferences from the set, since we can not conference a conference
                // to another conference. Removes connections from different PhoneAccountHandles.
                List<Connection> connections = conferenceableSet
                        .stream()
<<<<<<< HEAD
                        .filter(conferenceable -> conferenceable instanceof Connection &&
                        Objects.equals(handle, getPhoneAccountHandle(conferenceable)) &&
                        !(isHeld(c) && isHeld(conferenceable)))
=======
                        .filter(conferenceable -> conferenceable instanceof Connection
                                && isSamePhoneAccountHandle(c, conferenceable))
>>>>>>> aef64c2d
                        .map(conferenceable -> (Connection) conferenceable)
                        .collect(Collectors.toList());
                // Conference equivalent to setConferenceables that only accepts Connections
                imsConference.setConferenceableConnections(connections);
            }
        }
    }

    /**
     * Retrieves the PhoneAccountHandle for Conferenceable object
     */
    private static PhoneAccountHandle getPhoneAccountHandle(Conferenceable c) {
        if (c instanceof Connection) {
            return ((Connection) c).getPhoneAccountHandle();
        } else if (c instanceof ImsConference) {
            return ((ImsConference) c).getPhoneAccountHandle();
        }
        return null;
    }

    /*
     * Checks if the Connection is in HELD state
     */
    private static boolean isHeld(Conferenceable conn) {
        return conn instanceof Connection ?
                isHoldingState(((Connection) conn).getState()) :
                conn instanceof ImsConference ?
                isHoldingState(((ImsConference) conn).getState()) : false;
    }

    private static boolean isHoldingState(int state) {
        return state == Connection.STATE_HOLDING;
    }

    /**
     * Determines if a connection is a member of a conference hosted on another device.
     *
     * @param connection The connection.
     * @return {@code true} if the connection is a member of a conference hosted on another device.
     */
    private boolean isMemberOfPeerConference(Connection connection) {
        if (!(connection instanceof TelephonyConnection)) {
            return false;
        }
        TelephonyConnection telephonyConnection = (TelephonyConnection) connection;
        com.android.internal.telephony.Connection originalConnection =
                telephonyConnection.getOriginalConnection();

        return originalConnection != null && originalConnection.isMultiparty() &&
                originalConnection.isMemberOfPeerConference();
    }

    /**
     * Starts a new ImsConference for a connection which just entered a multiparty state.
     */
    private void recalculateConference() {
        Log.v(this, "recalculateConference");

        Iterator<TelephonyConnection> it = mTelephonyConnections.iterator();
        while (it.hasNext()) {
            TelephonyConnection connection = it.next();
            if (connection.isImsConnection() && connection.getOriginalConnection() != null &&
                    connection.getOriginalConnection().isMultiparty()) {

                startConference(connection);
                it.remove();
            }
        }
    }

    /**
     * Starts a new {@link ImsConference} for the given IMS connection.
     * <p>
     * Creates a new IMS Conference to manage the conference represented by the connection.
     * Internally the ImsConference wraps the radio connection with a new TelephonyConnection
     * which is NOT reported to the connection service and Telecom.
     * <p>
     * Once the new IMS Conference has been created, the connection passed in is held and removed
     * from the connection service (removing it from Telecom).  The connection is put into a held
     * state to ensure that telecom removes the connection without putting it into a disconnected
     * state first.
     *
     * @param connection The connection to the Ims server.
     */
    private void startConference(TelephonyConnection connection) {
        if (Log.VERBOSE) {
            Log.v(this, "Start new ImsConference - connection: %s", connection);
        }

        if (connection.isAdhocConferenceCall()) {
            Log.w(this, "start new ImsConference - control should never come here");
            return;
        }
        // Make a clone of the connection which will become the Ims conference host connection.
        // This is necessary since the Connection Service does not support removing a connection
        // from Telecom.  Instead we create a new instance and remove the old one from telecom.
        TelephonyConnection conferenceHostConnection = connection.cloneConnection();
        conferenceHostConnection.setVideoPauseSupported(connection.getVideoPauseSupported());
        conferenceHostConnection.setManageImsConferenceCallSupported(
                connection.isManageImsConferenceCallSupported());
        conferenceHostConnection.setTelephonyConnectionService(
                connection.getTelephonyConnectionService());
        // WARNING: do not try to copy the video provider from connection to
        // conferenceHostConnection here.  In connection.cloneConnection, part of the clone
        // process is to set the original connection so it's already set:
        // conferenceHostConnection.setVideoProvider(connection.getVideoProvider());
        // There is a subtle concurrency issue here where at the time of merge, the
        // TelephonyConnection potentially has the WRONG video provider set on it (compared to
        // the ImsPhoneConnection (ie original connection) which has the correct one.
        // If you follow the logic in ImsPhoneCallTracker#onCallMerged through, what happens is the
        // new post-merge video provider is set on the ImsPhoneConnection.  That informs it's
        // listeners (e.g. TelephonyConnection) via a handler.  We immediately change the multiparty
        // start of the host connection and ImsPhoneCallTracker starts the setup we are
        // performing here.  When cloning TelephonyConnection, we get the right VideoProvider
        // because it is copied from the originalConnection, not using the potentially stale value
        // in the TelephonyConnection.

        PhoneAccountHandle phoneAccountHandle = null;

        // Attempt to determine the phone account associated with the conference host connection.
        ImsConference.CarrierConfiguration carrierConfig = null;
        if (connection.getPhone() != null &&
                connection.getPhone().getPhoneType() == PhoneConstants.PHONE_TYPE_IMS) {
            Phone imsPhone = connection.getPhone();
            // The phone account handle for an ImsPhone is based on the default phone (ie the
            // base GSM or CDMA phone, not on the ImsPhone itself).
            phoneAccountHandle =
                    PhoneUtils.makePstnPhoneAccountHandle(imsPhone.getDefaultPhone());
            carrierConfig = getCarrierConfig(imsPhone);
        }

        ImsConference conference = new ImsConference(mTelecomAccountRegistry, mConnectionService,
                conferenceHostConnection, phoneAccountHandle, mFeatureFlagProxy, carrierConfig);
        conference.setState(conferenceHostConnection.getState());
        conference.setCallDirection(conferenceHostConnection.getCallDirection());
        conference.addTelephonyConferenceListener(mConferenceListener);
        conference.updateConferenceParticipantsAfterCreation();
        mConnectionService.addConference(conference);
        conferenceHostConnection.setTelecomCallId(conference.getTelecomCallId());

        // Cleanup TelephonyConnection which backed the original connection and remove from telecom.
        // Use the "Other" disconnect cause to ensure the call is logged to the call log but the
        // disconnect tone is not played.
        connection.removeTelephonyConnectionListener(mTelephonyConnectionListener);
        connection.setTelephonyConnectionDisconnected(new DisconnectCause(DisconnectCause.OTHER,
                android.telephony.DisconnectCause.toString(
                        android.telephony.DisconnectCause.IMS_MERGED_SUCCESSFULLY)));
        connection.close();
        mImsConferences.add(conference);
        // If one of the participants failed to join the conference, recalculate will set the
        // conferenceable connections for the conference to show merge calls option.
        recalculateConferenceable();
    }

    public static ImsConference.CarrierConfiguration getCarrierConfig(Phone phone) {
        ImsConference.CarrierConfiguration.Builder config =
                new ImsConference.CarrierConfiguration.Builder();
        if (phone == null) {
            return config.build();
        }

        CarrierConfigManager cfgManager = (CarrierConfigManager)
                phone.getContext().getSystemService(Context.CARRIER_CONFIG_SERVICE);
        if (cfgManager != null) {
            PersistableBundle bundle = cfgManager.getConfigForSubId(phone.getSubId());
            boolean isMaximumConferenceSizeEnforced = bundle.getBoolean(
                    CarrierConfigManager.KEY_IS_IMS_CONFERENCE_SIZE_ENFORCED_BOOL);
            int maximumConferenceSize = bundle.getInt(
                    CarrierConfigManager.KEY_IMS_CONFERENCE_SIZE_LIMIT_INT);
            boolean isHoldAllowed = bundle.getBoolean(
                    CarrierConfigManager.KEY_ALLOW_HOLD_IN_IMS_CALL_BOOL);
            boolean shouldLocalDisconnectOnEmptyConference = bundle.getBoolean(
                    CarrierConfigManager.KEY_LOCAL_DISCONNECT_EMPTY_IMS_CONFERENCE_BOOL);
            boolean isMultiAnchorConferenceSupported = bundle.getBoolean(
                    CarrierConfigManager.KEY_CARRIER_SUPPORTS_MULTIANCHOR_CONFERENCE);
            boolean filterOutConferenceHost = !cfgManager.getConfigForSubId(phone.getSubId())
                    .getBoolean("disable_filter_out_conference_host");

            config.setIsMaximumConferenceSizeEnforced(isMaximumConferenceSizeEnforced)
                    .setMaximumConferenceSize(maximumConferenceSize)
                    .setIsHoldAllowed(isHoldAllowed)
                    .setShouldLocalDisconnectEmptyConference(
                            shouldLocalDisconnectOnEmptyConference)
                    .setIsMultiAnchorConferenceSupported(isMultiAnchorConferenceSupported)
                    .setFilterOutConferenceHost(filterOutConferenceHost);
        }
        return config.build();
    }
}<|MERGE_RESOLUTION|>--- conflicted
+++ resolved
@@ -331,18 +331,6 @@
 
         for (Conferenceable c : conferenceableSet) {
             if (c instanceof Connection) {
-<<<<<<< HEAD
-                PhoneAccountHandle handle = getPhoneAccountHandle(c);
-                // Remove this connection from the Set and add ones with same PhoneAccountHandle
-                // and both connections are not in HELD state
-                List<Conferenceable> conferenceables = conferenceableSet
-                        .stream()
-                        .filter(conferenceable -> c != conferenceable &&
-                        Objects.equals(handle, getPhoneAccountHandle(conferenceable)) &&
-                        !(isHeld(c) && isHeld(conferenceable)))
-                        .collect(Collectors.toList());
-=======
->>>>>>> aef64c2d
                 // TODO: Remove this once RemoteConnection#setConferenceableConnections is fixed.
                 // Add all conference participant connections as conferenceable with a standalone
                 // Connection.  We need to do this to ensure that RemoteConnections work properly.
@@ -378,32 +366,16 @@
                 // to another conference. Removes connections from different PhoneAccountHandles.
                 List<Connection> connections = conferenceableSet
                         .stream()
-<<<<<<< HEAD
                         .filter(conferenceable -> conferenceable instanceof Connection &&
                         Objects.equals(handle, getPhoneAccountHandle(conferenceable)) &&
+                        isSamePhoneAccountHandle(c, conferenceable) &&
                         !(isHeld(c) && isHeld(conferenceable)))
-=======
-                        .filter(conferenceable -> conferenceable instanceof Connection
-                                && isSamePhoneAccountHandle(c, conferenceable))
->>>>>>> aef64c2d
                         .map(conferenceable -> (Connection) conferenceable)
                         .collect(Collectors.toList());
                 // Conference equivalent to setConferenceables that only accepts Connections
                 imsConference.setConferenceableConnections(connections);
             }
         }
-    }
-
-    /**
-     * Retrieves the PhoneAccountHandle for Conferenceable object
-     */
-    private static PhoneAccountHandle getPhoneAccountHandle(Conferenceable c) {
-        if (c instanceof Connection) {
-            return ((Connection) c).getPhoneAccountHandle();
-        } else if (c instanceof ImsConference) {
-            return ((ImsConference) c).getPhoneAccountHandle();
-        }
-        return null;
     }
 
     /*
