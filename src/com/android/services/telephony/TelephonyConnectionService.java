/*
 * Copyright (C) 2014 The Android Open Source Project
 *
 * Licensed under the Apache License, Version 2.0 (the "License");
 * you may not use this file except in compliance with the License.
 * You may obtain a copy of the License at
 *
 *      http://www.apache.org/licenses/LICENSE-2.0
 *
 * Unless required by applicable law or agreed to in writing, software
 * distributed under the License is distributed on an "AS IS" BASIS,
 * WITHOUT WARRANTIES OR CONDITIONS OF ANY KIND, either express or implied.
 * See the License for the specific language governing permissions and
 * limitations under the License.
 */

package com.android.services.telephony;

import android.annotation.NonNull;
import android.content.ActivityNotFoundException;
import android.content.BroadcastReceiver;
import android.content.ComponentName;
import android.content.Context;
import android.content.Intent;
import android.content.IntentFilter;
import android.net.Uri;
import android.os.Bundle;
import android.provider.Settings;
import android.telecom.Conference;
import android.telecom.Connection;
import android.telecom.ConnectionRequest;
import android.telecom.ConnectionService;
import android.telecom.DisconnectCause;
import android.telecom.PhoneAccount;
import android.telecom.PhoneAccountHandle;
import android.telecom.TelecomManager;
import android.telecom.VideoProfile;
import android.telephony.CarrierConfigManager;
import android.telephony.PhoneNumberUtils;
import android.telephony.RadioAccessFamily;
import android.telephony.ServiceState;
import android.telephony.SubscriptionManager;
import android.telephony.TelephonyManager;
import android.telephony.emergency.EmergencyNumber;
import android.text.TextUtils;
import android.util.Pair;

import com.android.internal.annotations.VisibleForTesting;
import com.android.internal.telephony.Call;
import com.android.internal.telephony.CallStateException;
import com.android.internal.telephony.GsmCdmaPhone;
import com.android.internal.telephony.IccCard;
import com.android.internal.telephony.IccCardConstants;
import com.android.internal.telephony.Phone;
import com.android.internal.telephony.PhoneConstants;
import com.android.internal.telephony.PhoneFactory;
import com.android.internal.telephony.PhoneSwitcher;
import com.android.internal.telephony.RIL;
import com.android.internal.telephony.SubscriptionController;
import com.android.internal.telephony.imsphone.ImsExternalCallTracker;
import com.android.internal.telephony.imsphone.ImsPhone;
import com.android.internal.telephony.imsphone.ImsPhoneConnection;
import com.android.internal.telephony.TelephonyProperties;
import com.android.phone.MMIDialogActivity;
import com.android.phone.PhoneUtils;
import com.android.phone.R;

import java.lang.ref.WeakReference;
import java.util.ArrayList;
import java.util.Arrays;
import java.util.Collection;
import java.util.Collections;
import java.util.LinkedList;
import java.util.concurrent.CopyOnWriteArrayList;
import java.util.List;
import java.util.Map;
import java.util.Queue;
import java.util.concurrent.CompletableFuture;
import java.util.concurrent.TimeUnit;
import java.util.regex.Pattern;

import javax.annotation.Nullable;

/**
 * Service for making GSM and CDMA connections.
 */
public class TelephonyConnectionService extends ConnectionService {

    // Timeout before we continue with the emergency call without waiting for DDS switch response
    // from the modem.
    private static final int DEFAULT_DATA_SWITCH_TIMEOUT_MS = 1000;

    // If configured, reject attempts to dial numbers matching this pattern.
    private static final Pattern CDMA_ACTIVATION_CODE_REGEX_PATTERN =
            Pattern.compile("\\*228[0-9]{0,2}");

    private final TelephonyConnectionServiceProxy mTelephonyConnectionServiceProxy =
            new TelephonyConnectionServiceProxy() {
        @Override
        public Collection<Connection> getAllConnections() {
            return TelephonyConnectionService.this.getAllConnections();
        }
        @Override
        public void addConference(TelephonyConference mTelephonyConference) {
            TelephonyConnectionService.this.addConference(mTelephonyConference);
        }
        @Override
        public void addConference(ImsConference mImsConference) {
            TelephonyConnectionService.this.addConference(mImsConference);
        }
        @Override
        public void removeConnection(Connection connection) {
            TelephonyConnectionService.this.removeConnection(connection);
        }
        @Override
        public void addExistingConnection(PhoneAccountHandle phoneAccountHandle,
                                          Connection connection) {
            TelephonyConnectionService.this
                    .addExistingConnection(phoneAccountHandle, connection);
        }
        @Override
        public void addExistingConnection(PhoneAccountHandle phoneAccountHandle,
                Connection connection, Conference conference) {
            TelephonyConnectionService.this
                    .addExistingConnection(phoneAccountHandle, connection, conference);
        }
        @Override
        public void addConnectionToConferenceController(TelephonyConnection connection) {
            TelephonyConnectionService.this.addConnectionToConferenceController(connection);
        }
    };

    private final Connection.Listener mConnectionListener = new Connection.Listener() {
        @Override
        public void onConferenceChanged(Connection connection, Conference conference) {
            mHoldTracker.updateHoldCapability(connection.getPhoneAccountHandle());
        }
    };

    private final BroadcastReceiver mTtyBroadcastReceiver = new BroadcastReceiver() {
        @Override
        public void onReceive(Context context, Intent intent) {
            String action = intent.getAction();
            Log.v(this, "onReceive, action: %s", action);
            if (action.equals(TelecomManager.ACTION_TTY_PREFERRED_MODE_CHANGED)) {
                int newPreferredTtyMode = intent.getIntExtra(
                        TelecomManager.EXTRA_TTY_PREFERRED_MODE, TelecomManager.TTY_MODE_OFF);

                boolean isTtyNowEnabled = newPreferredTtyMode != TelecomManager.TTY_MODE_OFF;
                if (isTtyNowEnabled != mIsTtyEnabled) {
                    handleTtyModeChange(isTtyNowEnabled);
                }
            }
        }
    };

    private final TelephonyConferenceController mTelephonyConferenceController =
            new TelephonyConferenceController(mTelephonyConnectionServiceProxy);
    private final CdmaConferenceController mCdmaConferenceController =
            new CdmaConferenceController(this);
    private final ImsConferenceController mImsConferenceController =
            new ImsConferenceController(TelecomAccountRegistry.getInstance(this),
                    mTelephonyConnectionServiceProxy,
                    // FeatureFlagProxy; used to determine if standalone call emulation is enabled.
                    // TODO: Move to carrier config
                    () -> true);

    private ComponentName mExpectedComponentName = null;
    private RadioOnHelper mRadioOnHelper;
    private EmergencyTonePlayer mEmergencyTonePlayer;
    private HoldTracker mHoldTracker;
    private boolean mIsTtyEnabled;

    // Contains one TelephonyConnection that has placed a call and a memory of which Phones it has
    // already tried to connect with. There should be only one TelephonyConnection trying to place a
    // call at one time. We also only access this cache from a TelephonyConnection that wishes to
    // redial, so we use a WeakReference that will become stale once the TelephonyConnection is
    // destroyed.
    @VisibleForTesting
    public Pair<WeakReference<TelephonyConnection>, Queue<Phone>> mEmergencyRetryCache;

    /**
     * Keeps track of the status of a SIM slot.
     */
    private static class SlotStatus {
        public int slotId;
        // RAT capabilities
        public int capabilities;
        // By default, we will assume that the slots are not locked.
        public boolean isLocked = false;
        // Is the emergency number associated with the slot
        public boolean hasDialedEmergencyNumber = false;

        public SlotStatus(int slotId, int capabilities) {
            this.slotId = slotId;
            this.capabilities = capabilities;
        }
    }

    // SubscriptionManager Proxy interface for testing
    public interface SubscriptionManagerProxy {
        int getDefaultVoicePhoneId();
        int getSimStateForSlotIdx(int slotId);
        int getPhoneId(int subId);
    }

    private SubscriptionManagerProxy mSubscriptionManagerProxy = new SubscriptionManagerProxy() {
        @Override
        public int getDefaultVoicePhoneId() {
            return SubscriptionManager.getDefaultVoicePhoneId();
        }

        @Override
        public int getSimStateForSlotIdx(int slotId) {
            return SubscriptionManager.getSimStateForSlotIndex(slotId);
        }

        @Override
        public int getPhoneId(int subId) {
            return SubscriptionManager.getPhoneId(subId);
        }
    };

    // TelephonyManager Proxy interface for testing
    @VisibleForTesting
    public interface TelephonyManagerProxy {
        int getPhoneCount();
        boolean hasIccCard(int slotId);
        boolean isCurrentEmergencyNumber(String number);
        Map<Integer, List<EmergencyNumber>> getCurrentEmergencyNumberList();
    }

    private TelephonyManagerProxy mTelephonyManagerProxy;

    private class TelephonyManagerProxyImpl implements TelephonyManagerProxy {
        private final TelephonyManager mTelephonyManager;


        TelephonyManagerProxyImpl(Context context) {
            mTelephonyManager = new TelephonyManager(context);
        }

        @Override
        public int getPhoneCount() {
            return mTelephonyManager.getPhoneCount();
        }

        @Override
        public boolean hasIccCard(int slotId) {
            return mTelephonyManager.hasIccCard(slotId);
        }

        @Override
        public boolean isCurrentEmergencyNumber(String number) {
            return mTelephonyManager.isEmergencyNumber(number);
        }

        @Override
        public Map<Integer, List<EmergencyNumber>> getCurrentEmergencyNumberList() {
            return mTelephonyManager.getEmergencyNumberList();
        }
    }

    //PhoneFactory proxy interface for testing
    @VisibleForTesting
    public interface PhoneFactoryProxy {
        Phone getPhone(int index);
        Phone getDefaultPhone();
        Phone[] getPhones();
    }

    private PhoneFactoryProxy mPhoneFactoryProxy = new PhoneFactoryProxy() {
        @Override
        public Phone getPhone(int index) {
            return PhoneFactory.getPhone(index);
        }

        @Override
        public Phone getDefaultPhone() {
            return PhoneFactory.getDefaultPhone();
        }

        @Override
        public Phone[] getPhones() {
            return PhoneFactory.getPhones();
        }
    };

    @VisibleForTesting
    public void setSubscriptionManagerProxy(SubscriptionManagerProxy proxy) {
        mSubscriptionManagerProxy = proxy;
    }

    @VisibleForTesting
    public void setTelephonyManagerProxy(TelephonyManagerProxy proxy) {
        mTelephonyManagerProxy = proxy;
    }

    @VisibleForTesting
    public void setPhoneFactoryProxy(PhoneFactoryProxy proxy) {
        mPhoneFactoryProxy = proxy;
    }

    /**
     * A listener to actionable events specific to the TelephonyConnection.
     */
    private final TelephonyConnection.TelephonyConnectionListener mTelephonyConnectionListener =
            new TelephonyConnection.TelephonyConnectionListener() {
        @Override
        public void onOriginalConnectionConfigured(TelephonyConnection c) {
            addConnectionToConferenceController(c);
        }

        @Override
        public void onOriginalConnectionRetry(TelephonyConnection c, boolean isPermanentFailure) {
            retryOutgoingOriginalConnection(c, isPermanentFailure);
        }
    };

    private List<ConnectionRemovedListener> mConnectionRemovedListeners =
            new CopyOnWriteArrayList<>();

    /**
     * A listener to be invoked whenever a TelephonyConnection is removed
     * from connection service.
     */
    public interface ConnectionRemovedListener {
        public void onConnectionRemoved(TelephonyConnection conn);
    }

    @Override
    public void onCreate() {
        super.onCreate();
        Log.initLogging(this);
        setTelephonyManagerProxy(new TelephonyManagerProxyImpl(getApplicationContext()));
        mExpectedComponentName = new ComponentName(this, this.getClass());
        mEmergencyTonePlayer = new EmergencyTonePlayer(this);
        TelecomAccountRegistry.getInstance(this).setTelephonyConnectionService(this);
        mHoldTracker = new HoldTracker();
        mIsTtyEnabled = isTtyModeEnabled(getApplicationContext());

        IntentFilter intentFilter = new IntentFilter(
                TelecomManager.ACTION_TTY_PREFERRED_MODE_CHANGED);
        registerReceiver(mTtyBroadcastReceiver, intentFilter);
    }

    @Override
    public boolean onUnbind(Intent intent) {
        unregisterReceiver(mTtyBroadcastReceiver);
        return super.onUnbind(intent);
    }

    @Override
    public Connection onCreateOutgoingConnection(
            PhoneAccountHandle connectionManagerPhoneAccount,
            final ConnectionRequest request) {
        Log.i(this, "onCreateOutgoingConnection, request: " + request);

        Bundle bundle = request.getExtras();
        boolean isSkipSchemaOrConfUri = (bundle != null) && (bundle.getBoolean(
                TelephonyProperties.EXTRA_SKIP_SCHEMA_PARSING, false) ||
                bundle.getBoolean(TelephonyProperties.EXTRA_DIAL_CONFERENCE_URI, false));
        Uri handle = request.getAddress();
        if (!isSkipSchemaOrConfUri && handle == null) {
            Log.d(this, "onCreateOutgoingConnection, handle is null");
            return Connection.createFailedConnection(
                    DisconnectCauseUtil.toTelecomDisconnectCause(
                            android.telephony.DisconnectCause.NO_PHONE_NUMBER_SUPPLIED,
                            "No phone number supplied"));
        }

        if (handle == null) handle = Uri.EMPTY;
        String scheme = handle.getScheme();
        String number;
        if (PhoneAccount.SCHEME_VOICEMAIL.equals(scheme)) {
            // TODO: We don't check for SecurityException here (requires
            // CALL_PRIVILEGED permission).
            final Phone phone = getPhoneForAccount(request.getAccountHandle(),
                    false /* isEmergencyCall */, null /* not an emergency call */);
            if (phone == null) {
                Log.d(this, "onCreateOutgoingConnection, phone is null");
                return Connection.createFailedConnection(
                        DisconnectCauseUtil.toTelecomDisconnectCause(
                                android.telephony.DisconnectCause.OUT_OF_SERVICE,
                                "Phone is null"));
            }
            number = phone.getVoiceMailNumber();
            if (TextUtils.isEmpty(number)) {
                Log.d(this, "onCreateOutgoingConnection, no voicemail number set.");
                return Connection.createFailedConnection(
                        DisconnectCauseUtil.toTelecomDisconnectCause(
                                android.telephony.DisconnectCause.VOICEMAIL_NUMBER_MISSING,
                                "Voicemail scheme provided but no voicemail number set.",
                                phone.getPhoneId()));
            }

            // Convert voicemail: to tel:
            handle = Uri.fromParts(PhoneAccount.SCHEME_TEL, number, null);
        } else {
            if (!isSkipSchemaOrConfUri && !PhoneAccount.SCHEME_TEL.equals(scheme)) {
                Log.d(this, "onCreateOutgoingConnection, Handle %s is not type tel", scheme);
                return Connection.createFailedConnection(
                        DisconnectCauseUtil.toTelecomDisconnectCause(
                                android.telephony.DisconnectCause.INVALID_NUMBER,
                                "Handle scheme is not type tel"));
            }

            number = handle.getSchemeSpecificPart();
            if (!isSkipSchemaOrConfUri && TextUtils.isEmpty(number)) {
                Log.d(this, "onCreateOutgoingConnection, unable to parse number");
                return Connection.createFailedConnection(
                        DisconnectCauseUtil.toTelecomDisconnectCause(
                                android.telephony.DisconnectCause.INVALID_NUMBER,
                                "Unable to parse number"));
            }

            final Phone phone = getPhoneForAccount(request.getAccountHandle(),
                    false /* isEmergencyCall*/, null /* not an emergency call */);
            if (phone != null && CDMA_ACTIVATION_CODE_REGEX_PATTERN.matcher(number).matches()) {
                // Obtain the configuration for the outgoing phone's SIM. If the outgoing number
                // matches the *228 regex pattern, fail the call. This number is used for OTASP, and
                // when dialed could lock LTE SIMs to 3G if not prohibited..
                boolean disableActivation = false;
                CarrierConfigManager cfgManager = (CarrierConfigManager)
                        phone.getContext().getSystemService(Context.CARRIER_CONFIG_SERVICE);
                if (cfgManager != null) {
                    disableActivation = cfgManager.getConfigForSubId(phone.getSubId())
                            .getBoolean(CarrierConfigManager.KEY_DISABLE_CDMA_ACTIVATION_CODE_BOOL);
                }

                if (disableActivation) {
                    return Connection.createFailedConnection(
                            DisconnectCauseUtil.toTelecomDisconnectCause(
                                    android.telephony.DisconnectCause
                                            .CDMA_ALREADY_ACTIVATED,
                                    "Tried to dial *228",
                                    phone.getPhoneId()));
                }
            }
        }

        final boolean isEmergencyNumber = mTelephonyManagerProxy.isCurrentEmergencyNumber(number);
        // Find out if this is a test emergency number
        final boolean isTestEmergencyNumber = isEmergencyNumberTestNumber(number);

        // Convert into emergency number if necessary
        // This is required in some regions (e.g. Taiwan).
        if (isEmergencyNumber) {
            final Phone phone = getPhoneForAccount(request.getAccountHandle(), false,
                    handle.getSchemeSpecificPart());
            // We only do the conversion if the phone is not in service. The un-converted
            // emergency numbers will go to the correct destination when the phone is in-service,
            // so they will only need the special emergency call setup when the phone is out of
            // service.
            if (phone == null || phone.getServiceState().getState()
                    != ServiceState.STATE_IN_SERVICE) {
                String convertedNumber = PhoneNumberUtils.convertToEmergencyNumber(this, number);
                if (!TextUtils.equals(convertedNumber, number)) {
                    Log.i(this, "onCreateOutgoingConnection, converted to emergency number");
                    number = convertedNumber;
                    handle = Uri.fromParts(PhoneAccount.SCHEME_TEL, number, null);
                }
            }
        }
        final String numberToDial = number;


        final boolean isAirplaneModeOn = Settings.Global.getInt(getContentResolver(),
                Settings.Global.AIRPLANE_MODE_ON, 0) > 0;

        boolean needToTurnOnRadio = (isEmergencyNumber && (!isRadioOn() || isAirplaneModeOn))
                || isRadioPowerDownOnBluetooth();

        if (needToTurnOnRadio) {
            final Uri resultHandle = handle;
            // By default, Connection based on the default Phone, since we need to return to Telecom
            // now.
            final int originalPhoneType = PhoneFactory.getDefaultPhone().getPhoneType();
            final Connection resultConnection = getTelephonyConnection(request, numberToDial,
                    isEmergencyNumber, resultHandle, PhoneFactory.getDefaultPhone());
            if (mRadioOnHelper == null) {
                mRadioOnHelper = new RadioOnHelper(this);
            }
            mRadioOnHelper.triggerRadioOnAndListen(new RadioOnStateListener.Callback() {
                @Override
                public void onComplete(RadioOnStateListener listener, boolean isRadioReady) {
                    handleOnComplete(isRadioReady, isEmergencyNumber, resultConnection, request,
                            numberToDial, resultHandle, originalPhoneType);
                }

                @Override
                public boolean isOkToCall(Phone phone, int serviceState) {
                    // HAL 1.4 introduced a new variant of dial for emergency calls, which includes
                    // an isTesting parameter. For HAL 1.4+, do not wait for IN_SERVICE, this will
                    // be handled at the RIL/vendor level by emergencyDial(...).
                    boolean waitForInServiceToDialEmergency = isTestEmergencyNumber
                            && phone.getHalVersion().less(RIL.RADIO_HAL_VERSION_1_4);
                    if (isEmergencyNumber && !waitForInServiceToDialEmergency) {
                        // We currently only look to make sure that the radio is on before dialing.
                        // We should be able to make emergency calls at any time after the radio has
                        // been powered on and isn't in the UNAVAILABLE state, even if it is
                        // reporting the OUT_OF_SERVICE state.
                        return (phone.getState() == PhoneConstants.State.OFFHOOK)
                            || phone.getServiceState().getState() != ServiceState.STATE_POWER_OFF;
                    } else {
                        // Wait until we are in service and ready to make calls. This can happen
                        // when we power down the radio on bluetooth to save power on watches or if
                        // it is a test emergency number and we have to wait for the device to move
                        // IN_SERVICE before the call can take place over normal routing.
                        return (phone.getState() == PhoneConstants.State.OFFHOOK)
                                // Do not wait for voice in service on opportunistic SIMs.
                                || SubscriptionController.getInstance().isOpportunistic(
                                        phone.getSubId())
                                || serviceState == ServiceState.STATE_IN_SERVICE;
                    }
                }
            });
            // Return the still unconnected GsmConnection and wait for the Radios to boot before
            // connecting it to the underlying Phone.
            return resultConnection;
        } else {
            if (!canAddCall() && !isEmergencyNumber) {
                Log.d(this, "onCreateOutgoingConnection, cannot add call .");
                return Connection.createFailedConnection(
                        new DisconnectCause(DisconnectCause.ERROR,
                                getApplicationContext().getText(
                                        R.string.incall_error_cannot_add_call),
                                getApplicationContext().getText(
                                        R.string.incall_error_cannot_add_call),
                                "Add call restricted due to ongoing video call"));
            }

            // Get the right phone object from the account data passed in.
            final Phone phone = getPhoneForAccount(request.getAccountHandle(), isEmergencyNumber,
                    /* Note: when not an emergency, handle can be null for unknown callers */
                    handle == null ? null : handle.getSchemeSpecificPart());
            if (!isEmergencyNumber) {
                final Connection resultConnection = getTelephonyConnection(request, numberToDial,
                        false, handle, phone);
                return placeOutgoingConnection(request, resultConnection, phone);
            } else {
                final Connection resultConnection = getTelephonyConnection(request, numberToDial,
                        true, handle, phone);
                CompletableFuture<Boolean> phoneFuture = delayDialForDdsSwitch(phone);
                phoneFuture.whenComplete((result, error) -> {
                    if (error != null) {
                        Log.w(this, "onCreateOutgoingConn - delayDialForDdsSwitch exception= "
                                + error.getMessage());
                    }
                    Log.i(this, "onCreateOutgoingConn - delayDialForDdsSwitch result = " + result);
                    placeOutgoingConnection(request, resultConnection, phone);
                });
                return resultConnection;
            }
        }
    }

    private Connection placeOutgoingConnection(ConnectionRequest request,
            Connection resultConnection, Phone phone) {
        // If there was a failure, the resulting connection will not be a TelephonyConnection,
        // so don't place the call!
        if (resultConnection instanceof TelephonyConnection) {
            if (request.getExtras() != null && request.getExtras().getBoolean(
                    TelecomManager.EXTRA_USE_ASSISTED_DIALING, false)) {
                ((TelephonyConnection) resultConnection).setIsUsingAssistedDialing(true);
            }
            placeOutgoingConnection((TelephonyConnection) resultConnection, phone, request);
        }
        return resultConnection;
    }

    private boolean isEmergencyNumberTestNumber(String number) {
        number = PhoneNumberUtils.stripSeparators(number);
        Map<Integer, List<EmergencyNumber>> list =
                mTelephonyManagerProxy.getCurrentEmergencyNumberList();
        // Do not worry about which subscription the test emergency call is on yet, only detect that
        // it is an emergency.
        for (Integer sub : list.keySet()) {
            for (EmergencyNumber eNumber : list.get(sub)) {
                if (number.equals(eNumber.getNumber())
                        && eNumber.isFromSources(EmergencyNumber.EMERGENCY_NUMBER_SOURCE_TEST)) {
                    Log.i(this, "isEmergencyNumberTestNumber: " + number + " has been detected as "
                            + "a test emergency number.,");
                    return true;
                }
            }
        }
        return false;
    }

    /**
     * Whether the cellular radio is power off because the device is on Bluetooth.
     */
    private boolean isRadioPowerDownOnBluetooth() {
        final Context context = getApplicationContext();
        final boolean allowed = context.getResources().getBoolean(
                R.bool.config_allowRadioPowerDownOnBluetooth);
        final int cellOn = Settings.Global.getInt(context.getContentResolver(),
                Settings.Global.CELL_ON,
                PhoneConstants.CELL_ON_FLAG);
        return (allowed && cellOn == PhoneConstants.CELL_ON_FLAG && !isRadioOn());
    }

    /**
     * Handle the onComplete callback of RadioOnStateListener.
     */
    private void handleOnComplete(boolean isRadioReady, boolean isEmergencyNumber,
            Connection originalConnection, ConnectionRequest request, String numberToDial,
            Uri handle, int originalPhoneType) {
        // Make sure the Call has not already been canceled by the user.
        if (originalConnection.getState() == Connection.STATE_DISCONNECTED) {
            Log.i(this, "Call disconnected before the outgoing call was placed. Skipping call "
                    + "placement.");
            return;
        }
        // Get the right phone object since the radio has been turned on successfully.
        if (isRadioReady) {
            final Phone phone = getPhoneForAccount(request.getAccountHandle(), isEmergencyNumber,
                    /* Note: when not an emergency, handle can be null for unknown callers */
                    handle == null ? null : handle.getSchemeSpecificPart());
            if (!isEmergencyNumber) {
                adjustAndPlaceOutgoingConnection(phone, originalConnection, request, numberToDial,
                        handle, originalPhoneType, false);
            } else {
                delayDialForDdsSwitch(phone).whenComplete((result, error) -> {
                    if (error != null) {
                        Log.w(this, "handleOnComplete - delayDialForDdsSwitch exception= "
                                + error.getMessage());
                    }
                    Log.i(this, "handleOnComplete - delayDialForDdsSwitch result = " + result);
                    adjustAndPlaceOutgoingConnection(phone, originalConnection, request,
                            numberToDial, handle, originalPhoneType, true);
                });
            }

        } else {
            Log.w(this, "onCreateOutgoingConnection, failed to turn on radio");
            originalConnection.setDisconnected(
                    DisconnectCauseUtil.toTelecomDisconnectCause(
                            android.telephony.DisconnectCause.POWER_OFF,
                            "Failed to turn on radio."));
            originalConnection.destroy();
        }
    }

    private void adjustAndPlaceOutgoingConnection(Phone phone, Connection connectionToEvaluate,
            ConnectionRequest request, String numberToDial, Uri handle, int originalPhoneType,
            boolean isEmergencyNumber) {
        // If the PhoneType of the Phone being used is different than the Default Phone, then we
        // need to create a new Connection using that PhoneType and replace it in Telecom.
        if (phone.getPhoneType() != originalPhoneType) {
            Connection repConnection = getTelephonyConnection(request, numberToDial,
                    isEmergencyNumber, handle, phone);
            // If there was a failure, the resulting connection will not be a TelephonyConnection,
            // so don't place the call, just return!
            if (repConnection instanceof TelephonyConnection) {
                placeOutgoingConnection((TelephonyConnection) repConnection, phone, request);
            }
            // Notify Telecom of the new Connection type.
            // TODO: Switch out the underlying connection instead of creating a new
            // one and causing UI Jank.
            boolean noActiveSimCard = SubscriptionController.getInstance()
                    .getActiveSubInfoCount(phone.getContext().getOpPackageName()) == 0;
            // If there's no active sim card and the device is in emergency mode, use E account.
            addExistingConnection(PhoneUtils.makePstnPhoneAccountHandleWithPrefix(
                    phone, "", isEmergencyNumber && noActiveSimCard), repConnection);
            // Remove the old connection from Telecom after.
            connectionToEvaluate.setDisconnected(
                    DisconnectCauseUtil.toTelecomDisconnectCause(
                            android.telephony.DisconnectCause.OUTGOING_CANCELED,
                            "Reconnecting outgoing Emergency Call.",
                            phone.getPhoneId()));
            connectionToEvaluate.destroy();
        } else {
            placeOutgoingConnection((TelephonyConnection) connectionToEvaluate, phone, request);
        }
    }

    /**
     * @return {@code true} if any other call is disabling the ability to add calls, {@code false}
     *      otherwise.
     */
    private boolean canAddCall() {
        Collection<Connection> connections = getAllConnections();
        for (Connection connection : connections) {
            if (connection.getExtras() != null &&
                    connection.getExtras().getBoolean(Connection.EXTRA_DISABLE_ADD_CALL, false)) {
                return false;
            }
        }
        return true;
    }

    private Connection getTelephonyConnection(final ConnectionRequest request, final String number,
            boolean isEmergencyNumber, final Uri handle, Phone phone) {

        if (phone == null) {
            final Context context = getApplicationContext();
            if (context.getResources().getBoolean(R.bool.config_checkSimStateBeforeOutgoingCall)) {
                // Check SIM card state before the outgoing call.
                // Start the SIM unlock activity if PIN_REQUIRED.
                final Phone defaultPhone = mPhoneFactoryProxy.getDefaultPhone();
                final IccCard icc = defaultPhone.getIccCard();
                IccCardConstants.State simState = IccCardConstants.State.UNKNOWN;
                if (icc != null) {
                    simState = icc.getState();
                }
                if (simState == IccCardConstants.State.PIN_REQUIRED) {
                    final String simUnlockUiPackage = context.getResources().getString(
                            R.string.config_simUnlockUiPackage);
                    final String simUnlockUiClass = context.getResources().getString(
                            R.string.config_simUnlockUiClass);
                    if (simUnlockUiPackage != null && simUnlockUiClass != null) {
                        Intent simUnlockIntent = new Intent().setComponent(new ComponentName(
                                simUnlockUiPackage, simUnlockUiClass));
                        simUnlockIntent.addFlags(Intent.FLAG_ACTIVITY_NEW_TASK);
                        try {
                            context.startActivity(simUnlockIntent);
                        } catch (ActivityNotFoundException exception) {
                            Log.e(this, exception, "Unable to find SIM unlock UI activity.");
                        }
                    }
                    return Connection.createFailedConnection(
                            DisconnectCauseUtil.toTelecomDisconnectCause(
                                    android.telephony.DisconnectCause.OUT_OF_SERVICE,
                                    "SIM_STATE_PIN_REQUIRED"));
                }
            }

            Log.d(this, "onCreateOutgoingConnection, phone is null");
            return Connection.createFailedConnection(
                    DisconnectCauseUtil.toTelecomDisconnectCause(
                            android.telephony.DisconnectCause.OUT_OF_SERVICE, "Phone is null"));
        }

        // Check both voice & data RAT to enable normal CS call,
        // when voice RAT is OOS but Data RAT is present.
        int state = phone.getServiceState().getState();
        if (state == ServiceState.STATE_OUT_OF_SERVICE) {
            int dataNetType = phone.getServiceState().getDataNetworkType();
            if (dataNetType == TelephonyManager.NETWORK_TYPE_LTE ||
                    dataNetType == TelephonyManager.NETWORK_TYPE_LTE_CA) {
                state = phone.getServiceState().getDataRegState();
            }
        }

        // If we're dialing a non-emergency number and the phone is in ECM mode, reject the call if
        // carrier configuration specifies that we cannot make non-emergency calls in ECM mode.
        if (!isEmergencyNumber && phone.isInEcm()) {
            boolean allowNonEmergencyCalls = true;
            CarrierConfigManager cfgManager = (CarrierConfigManager)
                    phone.getContext().getSystemService(Context.CARRIER_CONFIG_SERVICE);
            if (cfgManager != null) {
                allowNonEmergencyCalls = cfgManager.getConfigForSubId(phone.getSubId())
                        .getBoolean(CarrierConfigManager.KEY_ALLOW_NON_EMERGENCY_CALLS_IN_ECM_BOOL);
            }

            if (!allowNonEmergencyCalls) {
                return Connection.createFailedConnection(
                        DisconnectCauseUtil.toTelecomDisconnectCause(
                                android.telephony.DisconnectCause.CDMA_NOT_EMERGENCY,
                                "Cannot make non-emergency call in ECM mode.",
                                phone.getPhoneId()));
            }
        }

        if (!isEmergencyNumber) {
            switch (state) {
                case ServiceState.STATE_IN_SERVICE:
                case ServiceState.STATE_EMERGENCY_ONLY:
                    break;
                case ServiceState.STATE_OUT_OF_SERVICE:
                    if (phone.isUtEnabled() && number.endsWith("#")) {
                        Log.d(this, "onCreateOutgoingConnection dial for UT");
                        break;
                    } else {
                        return Connection.createFailedConnection(
                                DisconnectCauseUtil.toTelecomDisconnectCause(
                                        android.telephony.DisconnectCause.OUT_OF_SERVICE,
                                        "ServiceState.STATE_OUT_OF_SERVICE",
                                        phone.getPhoneId()));
                    }
                case ServiceState.STATE_POWER_OFF:
                    // Don't disconnect if radio is power off because the device is on Bluetooth.
                    if (isRadioPowerDownOnBluetooth()) {
                        break;
                    }
                    return Connection.createFailedConnection(
                            DisconnectCauseUtil.toTelecomDisconnectCause(
                                    android.telephony.DisconnectCause.POWER_OFF,
                                    "ServiceState.STATE_POWER_OFF",
                                    phone.getPhoneId()));
                default:
                    Log.d(this, "onCreateOutgoingConnection, unknown service state: %d", state);
                    return Connection.createFailedConnection(
                            DisconnectCauseUtil.toTelecomDisconnectCause(
                                    android.telephony.DisconnectCause.OUTGOING_FAILURE,
                                    "Unknown service state " + state,
                                    phone.getPhoneId()));
            }
        }

        final Context context = getApplicationContext();
        final boolean isTtyModeEnabled = isTtyModeEnabled(context);
        if (VideoProfile.isVideo(request.getVideoState()) && isTtyModeEnabled
                && !isEmergencyNumber) {
            return Connection.createFailedConnection(DisconnectCauseUtil.toTelecomDisconnectCause(
                    android.telephony.DisconnectCause.VIDEO_CALL_NOT_ALLOWED_WHILE_TTY_ENABLED,
                    null, phone.getPhoneId()));
        }

        // Check for additional limits on CDMA phones.
        final Connection failedConnection = checkAdditionalOutgoingCallLimits(phone);
        if (failedConnection != null) {
            return failedConnection;
        }

        // Check roaming status to see if we should block custom call forwarding codes
        if (blockCallForwardingNumberWhileRoaming(phone, number)) {
            return Connection.createFailedConnection(
                    DisconnectCauseUtil.toTelecomDisconnectCause(
                            android.telephony.DisconnectCause.DIALED_CALL_FORWARDING_WHILE_ROAMING,
                            "Call forwarding while roaming",
                            phone.getPhoneId()));
        }


        final TelephonyConnection connection =
                createConnectionFor(phone, null, true /* isOutgoing */, request.getAccountHandle(),
                        request.getTelecomCallId(), request.getAddress(), request.getVideoState());
        if (connection == null) {
            return Connection.createFailedConnection(
                    DisconnectCauseUtil.toTelecomDisconnectCause(
                            android.telephony.DisconnectCause.OUTGOING_FAILURE,
                            "Invalid phone type",
                            phone.getPhoneId()));
        }
        connection.setAddress(handle, PhoneConstants.PRESENTATION_ALLOWED);
        connection.setInitializing();
        connection.setVideoState(request.getVideoState());
        connection.setRttTextStream(request.getRttTextStream());
        connection.setTtyEnabled(isTtyModeEnabled);
        return connection;
    }

    @Override
    public Connection onCreateIncomingConnection(
            PhoneAccountHandle connectionManagerPhoneAccount,
            ConnectionRequest request) {
        Log.i(this, "onCreateIncomingConnection, request: " + request);
        // If there is an incoming emergency CDMA Call (while the phone is in ECBM w/ No SIM),
        // make sure the PhoneAccount lookup retrieves the default Emergency Phone.
        PhoneAccountHandle accountHandle = request.getAccountHandle();
        boolean isEmergency = false;
        if (accountHandle != null && PhoneUtils.EMERGENCY_ACCOUNT_HANDLE_ID.equals(
                accountHandle.getId())) {
            Log.i(this, "Emergency PhoneAccountHandle is being used for incoming call... " +
                    "Treat as an Emergency Call.");
            isEmergency = true;
        }
        Phone phone = getPhoneForAccount(accountHandle, isEmergency,
                /* Note: when not an emergency, handle can be null for unknown callers */
                request.getAddress() == null ? null : request.getAddress().getSchemeSpecificPart());
        if (phone == null) {
            return Connection.createFailedConnection(
                    DisconnectCauseUtil.toTelecomDisconnectCause(
                            android.telephony.DisconnectCause.ERROR_UNSPECIFIED,
                            "Phone is null"));
        }

        Call call = phone.getRingingCall();
        if (!call.getState().isRinging()) {
            Log.i(this, "onCreateIncomingConnection, no ringing call");
            return Connection.createFailedConnection(
                    DisconnectCauseUtil.toTelecomDisconnectCause(
                            android.telephony.DisconnectCause.INCOMING_MISSED,
                            "Found no ringing call",
                            phone.getPhoneId()));
        }

        com.android.internal.telephony.Connection originalConnection =
                call.getState() == Call.State.WAITING ?
                    call.getLatestConnection() : call.getEarliestConnection();
        if (isOriginalConnectionKnown(originalConnection)) {
            Log.i(this, "onCreateIncomingConnection, original connection already registered");
            return Connection.createCanceledConnection();
        }

        // We should rely on the originalConnection to get the video state.  The request coming
        // from Telecom does not know the video state of the incoming call.
        int videoState = originalConnection != null ? originalConnection.getVideoState() :
                VideoProfile.STATE_AUDIO_ONLY;

        TelephonyConnection connection =
                createConnectionFor(phone, originalConnection, false /* isOutgoing */,
                        request.getAccountHandle(), request.getTelecomCallId(),
                        request.getAddress(), videoState);
        handleIncomingRtt(request, originalConnection);
        if (connection == null) {
            return Connection.createCanceledConnection();
        } else {
            connection.setTtyEnabled(isTtyModeEnabled(getApplicationContext()));
            return connection;
        }
    }

    private void handleIncomingRtt(ConnectionRequest request,
            com.android.internal.telephony.Connection originalConnection) {
        if (originalConnection == null
                || originalConnection.getPhoneType() != PhoneConstants.PHONE_TYPE_IMS) {
            if (request.isRequestingRtt()) {
                Log.w(this, "Requesting RTT on non-IMS call, ignoring");
            }
            return;
        }

        ImsPhoneConnection imsOriginalConnection = (ImsPhoneConnection) originalConnection;
        if (!request.isRequestingRtt()) {
            if (imsOriginalConnection.isRttEnabledForCall()) {
                Log.w(this, "Incoming call requested RTT but we did not get a RttTextStream");
            }
            return;
        }

        Log.i(this, "Setting RTT stream on ImsPhoneConnection in case we need it later");
        imsOriginalConnection.setCurrentRttTextStream(request.getRttTextStream());

        if (!imsOriginalConnection.isRttEnabledForCall()) {
            if (request.isRequestingRtt()) {
                Log.w(this, "Incoming call processed as RTT but did not come in as one. Ignoring");
            }
            return;
        }

        Log.i(this, "Setting the call to be answered with RTT on.");
        imsOriginalConnection.getImsCall().setAnswerWithRtt();
    }

    /**
     * Called by the {@link ConnectionService} when a newly created {@link Connection} has been
     * added to the {@link ConnectionService} and sent to Telecom.  Here it is safe to send
     * connection events.
     *
     * @param connection the {@link Connection}.
     */
    @Override
    public void onCreateConnectionComplete(Connection connection) {
        if (connection instanceof TelephonyConnection) {
            TelephonyConnection telephonyConnection = (TelephonyConnection) connection;
            maybeSendInternationalCallEvent(telephonyConnection);
            maybeSendPhoneAccountUpdateEvent(telephonyConnection);
        }
    }

    @Override
    public void triggerConferenceRecalculate() {
        if (mTelephonyConferenceController.shouldRecalculate()) {
            mTelephonyConferenceController.recalculate();
        }
    }

    @Override
    public Connection onCreateUnknownConnection(PhoneAccountHandle connectionManagerPhoneAccount,
            ConnectionRequest request) {
        Log.i(this, "onCreateUnknownConnection, request: " + request);
        // Use the registered emergency Phone if the PhoneAccountHandle is set to Telephony's
        // Emergency PhoneAccount
        PhoneAccountHandle accountHandle = request.getAccountHandle();
        Phone phone = null;
        if (accountHandle != null && PhoneUtils.EMERGENCY_ACCOUNT_HANDLE_ID.equals(
                accountHandle.getId())) {
            Log.i(this, "Emergency PhoneAccountHandle is being used for unknown call... " +
                    "Treat as an Emergency Call.");
            for (Phone phoneSelected : mPhoneFactoryProxy.getPhones()) {
                if (phoneSelected.getState() == PhoneConstants.State.OFFHOOK) {
                    phone = phoneSelected;
                    break;
                }
            }
        }
<<<<<<< HEAD
        if (phone == null) phone = getPhoneForAccount(accountHandle, false,
=======
        Phone phone = getPhoneForAccount(accountHandle, isEmergency,
>>>>>>> b81b3cdb
                /* Note: when not an emergency, handle can be null for unknown callers */
                request.getAddress() == null ? null : request.getAddress().getSchemeSpecificPart());
        if (phone == null) {
            return Connection.createFailedConnection(
                    DisconnectCauseUtil.toTelecomDisconnectCause(
                            android.telephony.DisconnectCause.ERROR_UNSPECIFIED,
                            "Phone is null"));
        }
        Bundle extras = request.getExtras();

        final List<com.android.internal.telephony.Connection> allConnections = new ArrayList<>();

        // Handle the case where an unknown connection has an IMS external call ID specified; we can
        // skip the rest of the guesswork and just grad that unknown call now.
        if (phone.getImsPhone() != null && extras != null &&
                extras.containsKey(ImsExternalCallTracker.EXTRA_IMS_EXTERNAL_CALL_ID)) {

            ImsPhone imsPhone = (ImsPhone) phone.getImsPhone();
            ImsExternalCallTracker externalCallTracker = imsPhone.getExternalCallTracker();
            int externalCallId = extras.getInt(ImsExternalCallTracker.EXTRA_IMS_EXTERNAL_CALL_ID,
                    -1);

            if (externalCallTracker != null) {
                com.android.internal.telephony.Connection connection =
                        externalCallTracker.getConnectionById(externalCallId);

                if (connection != null) {
                    allConnections.add(connection);
                }
            }
        }

        if (allConnections.isEmpty()) {
            final Call ringingCall = phone.getRingingCall();
            if (ringingCall.hasConnections()) {
                allConnections.addAll(ringingCall.getConnections());
            }
            final Call foregroundCall = phone.getForegroundCall();
            if ((foregroundCall.getState() != Call.State.DISCONNECTED)
                    && (foregroundCall.hasConnections())) {
                allConnections.addAll(foregroundCall.getConnections());
            }
            if (phone.getImsPhone() != null) {
                final Call imsFgCall = phone.getImsPhone().getForegroundCall();
                if ((imsFgCall.getState() != Call.State.DISCONNECTED) && imsFgCall
                        .hasConnections()) {
                    allConnections.addAll(imsFgCall.getConnections());
                }
            }
            final Call backgroundCall = phone.getBackgroundCall();
            if (backgroundCall.hasConnections()) {
                allConnections.addAll(phone.getBackgroundCall().getConnections());
            }
        }

        com.android.internal.telephony.Connection unknownConnection = null;
        for (com.android.internal.telephony.Connection telephonyConnection : allConnections) {
            if (!isOriginalConnectionKnown(telephonyConnection)) {
                unknownConnection = telephonyConnection;
                Log.d(this, "onCreateUnknownConnection: conn = " + unknownConnection);
                break;
            }
        }

        if (unknownConnection == null) {
            Log.i(this, "onCreateUnknownConnection, did not find previously unknown connection.");
            return Connection.createCanceledConnection();
        }

        // We should rely on the originalConnection to get the video state.  The request coming
        // from Telecom does not know the video state of the unknown call.
        int videoState = unknownConnection != null ? unknownConnection.getVideoState() :
                VideoProfile.STATE_AUDIO_ONLY;

        TelephonyConnection connection =
                createConnectionFor(phone, unknownConnection,
                        !unknownConnection.isIncoming() /* isOutgoing */,
                        request.getAccountHandle(), request.getTelecomCallId(),
                        request.getAddress(), videoState);

        if (connection == null) {
            return Connection.createCanceledConnection();
        } else {
            connection.updateState();
            return connection;
        }
    }

    /**
     * Conferences two connections.
     *
     * Note: The {@link android.telecom.RemoteConnection#setConferenceableConnections(List)} API has
     * a limitation in that it can only specify conferenceables which are instances of
     * {@link android.telecom.RemoteConnection}.  In the case of an {@link ImsConference}, the
     * regular {@link Connection#setConferenceables(List)} API properly handles being able to merge
     * a {@link Conference} and a {@link Connection}.  As a result when, merging a
     * {@link android.telecom.RemoteConnection} into a {@link android.telecom.RemoteConference}
     * require merging a {@link ConferenceParticipantConnection} which is a child of the
     * {@link Conference} with a {@link TelephonyConnection}.  The
     * {@link ConferenceParticipantConnection} class does not have the capability to initiate a
     * conference merge, so we need to call
     * {@link TelephonyConnection#performConference(Connection)} on either {@code connection1} or
     * {@code connection2}, one of which is an instance of {@link TelephonyConnection}.
     *
     * @param connection1 A connection to merge into a conference call.
     * @param connection2 A connection to merge into a conference call.
     */
    @Override
    public void onConference(Connection connection1, Connection connection2) {
        if (connection1 instanceof TelephonyConnection) {
            ((TelephonyConnection) connection1).performConference(connection2);
        } else if (connection2 instanceof TelephonyConnection) {
            ((TelephonyConnection) connection2).performConference(connection1);
        } else {
            Log.w(this, "onConference - cannot merge connections " +
                    "Connection1: %s, Connection2: %2", connection1, connection2);
        }
    }

    @Override
    public void onConnectionAdded(Connection connection) {
        if (connection instanceof Holdable && !isExternalConnection(connection)) {
            connection.addConnectionListener(mConnectionListener);
            mHoldTracker.addHoldable(
                    connection.getPhoneAccountHandle(), (Holdable) connection);
        }
    }

    @Override
    public void onConnectionRemoved(Connection connection) {
        if (connection instanceof Holdable && !isExternalConnection(connection)) {
            mHoldTracker.removeHoldable(connection.getPhoneAccountHandle(), (Holdable) connection);
        }
    }

    @Override
    public void onConferenceAdded(Conference conference) {
        if (conference instanceof Holdable) {
            mHoldTracker.addHoldable(conference.getPhoneAccountHandle(), (Holdable) conference);
        }
    }

    @Override
    public void onConferenceRemoved(Conference conference) {
        if (conference instanceof Holdable) {
            mHoldTracker.removeHoldable(conference.getPhoneAccountHandle(), (Holdable) conference);
        }
    }

    private boolean isExternalConnection(Connection connection) {
        return (connection.getConnectionProperties() & Connection.PROPERTY_IS_EXTERNAL_CALL)
                == Connection.PROPERTY_IS_EXTERNAL_CALL;
    }

    private boolean blockCallForwardingNumberWhileRoaming(Phone phone, String number) {
        if (phone == null || TextUtils.isEmpty(number) || !phone.getServiceState().getRoaming()) {
            return false;
        }
        String[] blockPrefixes = null;
        CarrierConfigManager cfgManager = (CarrierConfigManager)
                phone.getContext().getSystemService(Context.CARRIER_CONFIG_SERVICE);
        if (cfgManager != null) {
            blockPrefixes = cfgManager.getConfigForSubId(phone.getSubId()).getStringArray(
                    CarrierConfigManager.KEY_CALL_FORWARDING_BLOCKS_WHILE_ROAMING_STRING_ARRAY);
        }

        if (blockPrefixes != null) {
            for (String prefix : blockPrefixes) {
                if (number.startsWith(prefix)) {
                    return true;
                }
            }
        }
        return false;
    }

    @Override
    public void onAddParticipant(Connection connection, String participant) {
        if (connection instanceof TelephonyConnection) {
            ((TelephonyConnection) connection).performAddParticipant(participant);
        }

    }

    private boolean isRadioOn() {
        boolean result = false;
        for (Phone phone : mPhoneFactoryProxy.getPhones()) {
            result |= phone.isRadioOn();
        }
        return result;
    }

    private Pair<WeakReference<TelephonyConnection>, Queue<Phone>> makeCachedConnectionPhonePair(
            TelephonyConnection c) {
        Queue<Phone> phones = new LinkedList<>(Arrays.asList(mPhoneFactoryProxy.getPhones()));
        return new Pair<>(new WeakReference<>(c), phones);
    }

    // Update the mEmergencyRetryCache by removing the Phone used to call the last failed emergency
    // number and then moving it to the back of the queue if it is not a permanent failure cause
    // from the modem.
    private void updateCachedConnectionPhonePair(TelephonyConnection c,
            boolean isPermanentFailure) {
        // No cache exists, create a new one.
        if (mEmergencyRetryCache == null) {
            Log.i(this, "updateCachedConnectionPhonePair, cache is null. Generating new cache");
            mEmergencyRetryCache = makeCachedConnectionPhonePair(c);
        // Cache is stale, create a new one with the new TelephonyConnection.
        } else if (mEmergencyRetryCache.first.get() != c) {
            Log.i(this, "updateCachedConnectionPhonePair, cache is stale. Regenerating.");
            mEmergencyRetryCache = makeCachedConnectionPhonePair(c);
        }

        Queue<Phone> cachedPhones = mEmergencyRetryCache.second;
        // Need to refer default phone considering ImsPhone because
        // cachedPhones is a list that contains default phones.
        Phone phoneUsed = c.getPhone().getDefaultPhone();
        if (phoneUsed == null) {
            return;
        }
        // Remove phone used from the list, but for temporary fail cause, it will be added
        // back to list further in this method. However in case of permanent failure, the
        // phone shouldn't be reused, hence it will not be added back again.
        cachedPhones.remove(phoneUsed);
        Log.i(this, "updateCachedConnectionPhonePair, isPermanentFailure:" + isPermanentFailure);
        if (!isPermanentFailure) {
            // In case of temporary failure, add the phone back, this will result adding it
            // to tail of list mEmergencyRetryCache.second, giving other phone more
            // priority and that is what we want.
            cachedPhones.offer(phoneUsed);
        }
    }

    /**
     * Updates a cache containing all of the slots that are available for redial at any point.
     *
     * - If a Connection returns with the disconnect cause EMERGENCY_TEMP_FAILURE, keep that phone
     * in the cache, but move it to the lowest priority in the list. Then, place the emergency call
     * on the next phone in the list.
     * - If a Connection returns with the disconnect cause EMERGENCY_PERM_FAILURE, remove that phone
     * from the cache and pull another phone from the cache to place the emergency call.
     *
     * This will continue until there are no more slots to dial on.
     */
    @VisibleForTesting
    public void retryOutgoingOriginalConnection(TelephonyConnection c, boolean isPermanentFailure) {
        int phoneId = (c.getPhone() == null) ? -1 : c.getPhone().getPhoneId();
        updateCachedConnectionPhonePair(c, isPermanentFailure);
        // Pull next phone to use from the cache or null if it is empty
        Phone newPhoneToUse = (mEmergencyRetryCache.second != null)
                ? mEmergencyRetryCache.second.peek() : null;
        if (newPhoneToUse != null) {
            int videoState = c.getVideoState();
            Bundle connExtras = c.getExtras();
            Log.i(this, "retryOutgoingOriginalConnection, redialing on Phone Id: " + newPhoneToUse);
            c.clearOriginalConnection();
            if (phoneId != newPhoneToUse.getPhoneId()) updatePhoneAccount(c, newPhoneToUse);
            placeOutgoingConnection(c, newPhoneToUse, videoState, connExtras);
        } else {
            // We have run out of Phones to use. Disconnect the call and destroy the connection.
            Log.i(this, "retryOutgoingOriginalConnection, no more Phones to use. Disconnecting.");
            c.setDisconnected(new DisconnectCause(DisconnectCause.ERROR));
            c.clearOriginalConnection();
            c.destroy();
        }
    }

    private void updatePhoneAccount(TelephonyConnection connection, Phone phone) {
        PhoneAccountHandle pHandle = PhoneUtils.makePstnPhoneAccountHandle(phone);
        // For ECall handling on MSIM, until the request reaches here (i.e PhoneApp), we don't know
        // on which phone account ECall can be placed. After deciding, we should notify Telecom of
        // the change so that the proper PhoneAccount can be displayed.
        Log.i(this, "updatePhoneAccount setPhoneAccountHandle, account = " + pHandle);
        connection.setPhoneAccountHandle(pHandle);
    }

    private void placeOutgoingConnection(
            TelephonyConnection connection, Phone phone, ConnectionRequest request) {
        placeOutgoingConnection(connection, phone, request.getVideoState(), request.getExtras());
    }

    private void placeOutgoingConnection(
            TelephonyConnection connection, Phone phone, int videoState, Bundle extras) {
        String number = connection.getAddress().getSchemeSpecificPart();
        boolean isAddParticipant = (extras != null) && extras
                .getBoolean(TelephonyProperties.ADD_PARTICIPANT_KEY, false);
        Log.d(this, "placeOutgoingConnection isAddParticipant = " + isAddParticipant);

        updatePhoneAccount(connection, phone);

        com.android.internal.telephony.Connection originalConnection = null;
        try {
            if (phone != null) {
                if (isAddParticipant) {
                    phone.addParticipant(number);
                    return;
                } else {
                    originalConnection = phone.dial(number, new ImsPhone.ImsDialArgs.Builder()
                            .setVideoState(videoState)
                            .setIntentExtras(extras)
                            .setRttTextStream(connection.getRttTextStream())
                            .build());
                }
            }
        } catch (CallStateException e) {
            Log.e(this, e, "placeOutgoingConnection, phone.dial exception: " + e);
            int cause = android.telephony.DisconnectCause.OUTGOING_FAILURE;
            switch (e.getError()) {
                case CallStateException.ERROR_OUT_OF_SERVICE:
                    cause = android.telephony.DisconnectCause.OUT_OF_SERVICE;
                    break;
                case CallStateException.ERROR_POWER_OFF:
                    cause = android.telephony.DisconnectCause.POWER_OFF;
                    break;
                case CallStateException.ERROR_ALREADY_DIALING:
                    cause = android.telephony.DisconnectCause.ALREADY_DIALING;
                    break;
                case CallStateException.ERROR_CALL_RINGING:
                    cause = android.telephony.DisconnectCause.CANT_CALL_WHILE_RINGING;
                    break;
                case CallStateException.ERROR_CALLING_DISABLED:
                    cause = android.telephony.DisconnectCause.CALLING_DISABLED;
                    break;
                case CallStateException.ERROR_TOO_MANY_CALLS:
                    cause = android.telephony.DisconnectCause.TOO_MANY_ONGOING_CALLS;
                    break;
                case CallStateException.ERROR_OTASP_PROVISIONING_IN_PROCESS:
                    cause = android.telephony.DisconnectCause.OTASP_PROVISIONING_IN_PROCESS;
                    break;
            }
            connection.setDisconnected(DisconnectCauseUtil.toTelecomDisconnectCause(
                    cause, e.getMessage(), phone.getPhoneId()));
            connection.clearOriginalConnection();
            connection.destroy();
            return;
        }

        if (originalConnection == null) {
            int telephonyDisconnectCause = android.telephony.DisconnectCause.OUTGOING_FAILURE;
            // On GSM phones, null connection means that we dialed an MMI code
            if (phone.getPhoneType() == PhoneConstants.PHONE_TYPE_GSM) {
                Log.d(this, "dialed MMI code");
                int subId = phone.getSubId();
                Log.d(this, "subId: "+subId);
                telephonyDisconnectCause = android.telephony.DisconnectCause.DIALED_MMI;
                final Intent intent = new Intent(this, MMIDialogActivity.class);
                intent.setFlags(Intent.FLAG_ACTIVITY_NEW_TASK |
                        Intent.FLAG_ACTIVITY_EXCLUDE_FROM_RECENTS);
                if (SubscriptionManager.isValidSubscriptionId(subId)) {
                    intent.putExtra(PhoneConstants.SUBSCRIPTION_KEY, subId);
                }
                startActivity(intent);
            }
            Log.d(this, "placeOutgoingConnection, phone.dial returned null");
            connection.setDisconnected(DisconnectCauseUtil.toTelecomDisconnectCause(
                    telephonyDisconnectCause, "Connection is null", phone.getPhoneId()));
            connection.clearOriginalConnection();
            connection.destroy();
        } else {
            connection.setOriginalConnection(originalConnection);
        }
    }

    private TelephonyConnection createConnectionFor(
            Phone phone,
            com.android.internal.telephony.Connection originalConnection,
            boolean isOutgoing,
            PhoneAccountHandle phoneAccountHandle,
            String telecomCallId,
            Uri address,
            int videoState) {
        TelephonyConnection returnConnection = null;
        int phoneType = phone.getPhoneType();
        if (phoneType == TelephonyManager.PHONE_TYPE_GSM) {
            returnConnection = new GsmConnection(originalConnection, telecomCallId, isOutgoing);
        } else if (phoneType == TelephonyManager.PHONE_TYPE_CDMA) {
            boolean allowsMute = allowsMute(phone);
            returnConnection = new CdmaConnection(originalConnection, mEmergencyTonePlayer,
                    allowsMute, isOutgoing, telecomCallId);
        }
        if (returnConnection != null) {
            // Listen to Telephony specific callbacks from the connection
            returnConnection.addTelephonyConnectionListener(mTelephonyConnectionListener);
            returnConnection.setVideoPauseSupported(
                    TelecomAccountRegistry.getInstance(this).isVideoPauseSupported(
                            phoneAccountHandle));
            returnConnection.setManageImsConferenceCallSupported(
                    TelecomAccountRegistry.getInstance(this).isManageImsConferenceCallSupported(
                            phoneAccountHandle));
            returnConnection.setShowPreciseFailedCause(
                    TelecomAccountRegistry.getInstance(this).isShowPreciseFailedCause(
                            phoneAccountHandle));
            addConnectionRemovedListener(returnConnection);
        }
        return returnConnection;
    }

    private boolean isOriginalConnectionKnown(
            com.android.internal.telephony.Connection originalConnection) {
        for (Connection connection : getAllConnections()) {
            if (connection instanceof TelephonyConnection) {
                TelephonyConnection telephonyConnection = (TelephonyConnection) connection;
                if (telephonyConnection.getOriginalConnection() == originalConnection) {
                    return true;
                }
            }
        }
        return false;
    }

    /**
     * Determines which {@link Phone} will be used to place the call.
     * @param accountHandle The {@link PhoneAccountHandle} which was sent from Telecom to place the
     *      call on.
     * @param isEmergency {@code true} if this is an emergency call, {@code false} otherwise.
     * @param emergencyNumberAddress When {@code isEmergency} is {@code true}, will be the phone
     *      of the emergency call.  Otherwise, this can be {@code null}  .
     * @return
     */
    private Phone getPhoneForAccount(PhoneAccountHandle accountHandle, boolean isEmergency,
                                     @Nullable String emergencyNumberAddress) {
        Phone chosenPhone = null;
        if (isEmergency) {
            return PhoneFactory.getPhone(PhoneUtils.getPhoneIdForECall());
        }
        int subId = PhoneUtils.getSubIdForPhoneAccountHandle(accountHandle);
        if (subId != SubscriptionManager.INVALID_SUBSCRIPTION_ID) {
            int phoneId = mSubscriptionManagerProxy.getPhoneId(subId);
            chosenPhone = mPhoneFactoryProxy.getPhone(phoneId);
        } else {
            for (Phone phone : mPhoneFactoryProxy.getPhones()) {
                Call call = phone.getRingingCall();
                if (call.getState().isRinging()) {
                    return phone;
                }
            }
        }
        // If this is an emergency call and the phone we originally planned to make this call
        // with is not in service or was invalid, try to find one that is in service, using the
        // default as a last chance backup.
        if (isEmergency && (chosenPhone == null || !isAvailableForEmergencyCalls(chosenPhone))) {
            Log.d(this, "getPhoneForAccount: phone for phone acct handle %s is out of service "
                    + "or invalid for emergency call.", accountHandle);
            chosenPhone = getPhoneForEmergencyCall(emergencyNumberAddress);
            Log.d(this, "getPhoneForAccount: using subId: " +
                    (chosenPhone == null ? "null" : chosenPhone.getSubId()));
        }
        return chosenPhone;
    }

    private CompletableFuture<Boolean> delayDialForDdsSwitch(Phone phone) {
        if (phone == null) {
            return CompletableFuture.completedFuture(Boolean.TRUE);
        }
        return possiblyOverrideDefaultDataForEmergencyCall(phone)
                .completeOnTimeout(false, DEFAULT_DATA_SWITCH_TIMEOUT_MS,
                        TimeUnit.MILLISECONDS);
    }

    /**
     * If needed, block until Default Data subscription is switched for outgoing emergency call.
     *
     * In some cases, we need to try to switch the Default Data subscription before placing the
     * emergency call on DSDS devices. This includes the following situation:
     * - The modem does not support processing GNSS SUPL requests on the non-default data
     * subscription. For some carriers that do not provide a control plane fallback mechanism, the
     * SUPL request will be dropped and we will not be able to get the user's location for the
     * emergency call. In this case, we need to swap default data temporarily.
     * @param phone Evaluates whether or not the default data should be moved to the phone
     *              specified. Should not be null.
     */
    private CompletableFuture<Boolean> possiblyOverrideDefaultDataForEmergencyCall(
            @NonNull Phone phone) {
        TelephonyManager telephony = TelephonyManager.from(phone.getContext());
        int phoneCount = telephony.getPhoneCount();
        // Do not override DDS if this is a single SIM device.
        if (phoneCount <= PhoneConstants.MAX_PHONE_COUNT_SINGLE_SIM) {
            return CompletableFuture.completedFuture(Boolean.TRUE);
        }

        CarrierConfigManager cfgManager = (CarrierConfigManager)
                phone.getContext().getSystemService(Context.CARRIER_CONFIG_SERVICE);
        if (cfgManager == null) {
            // For some reason CarrierConfigManager is unavailable. Do not block emergency call.
            Log.w(this, "possiblyOverrideDefaultDataForEmergencyCall: couldn't get"
                    + "CarrierConfigManager");
            return CompletableFuture.completedFuture(Boolean.TRUE);
        }
        // Only override default data if we are IN_SERVICE and on a home network. We don't want to
        // perform a DDS switch of we are on a roaming network, where SUPL may not be available.
        boolean isPhoneAvailableForEmergency = isAvailableForEmergencyCalls(phone);
        boolean isRoaming = phone.getServiceState().getVoiceRoaming();
        if (!isPhoneAvailableForEmergency || isRoaming) {
            Log.d(this, "possiblyOverrideDefaultDataForEmergencyCall: not switching DDS, avail = "
                    + isPhoneAvailableForEmergency + ", roaming = " + isRoaming);
            return CompletableFuture.completedFuture(Boolean.TRUE);
        }

        // Do not switch Default data if this device supports emergency SUPL on non-DDS.
        final boolean gnssSuplRequiresDefaultData = phone.getContext().getResources().getBoolean(
                R.bool.config_gnss_supl_requires_default_data_for_emergency);
        if (!gnssSuplRequiresDefaultData) {
            Log.d(this, "possiblyOverrideDefaultDataForEmergencyCall: not switching DDS, does not "
                    + "require DDS switch.");
            return CompletableFuture.completedFuture(Boolean.TRUE);
        }

        final boolean supportsCpFallback = cfgManager.getConfigForSubId(phone.getSubId())
                .getInt(CarrierConfigManager.Gps.KEY_ES_SUPL_CONTROL_PLANE_SUPPORT_INT,
                        CarrierConfigManager.Gps.SUPL_EMERGENCY_MODE_TYPE_CP_ONLY)
                != CarrierConfigManager.Gps.SUPL_EMERGENCY_MODE_TYPE_DP_ONLY;
        if (supportsCpFallback) {
            Log.d(this, "possiblyOverrideDefaultDataForEmergencyCall: not switching DDS, carrier "
                    + "supports CP fallback.");
            // Do not try to swap default data if we support CS fallback, do not want to introduce
            // a lag in emergency call setup time if possible.
            return CompletableFuture.completedFuture(Boolean.TRUE);
        }

        // Get extension time, may be 0 for some carriers that support ECBM as well. Use
        // CarrierConfig default if format fails.
        int extensionTime = 0;
        try {
            extensionTime = Integer.valueOf(cfgManager.getConfigForSubId(phone.getSubId())
                    .getString(CarrierConfigManager.Gps.KEY_ES_EXTENSION_SEC_STRING, "0"));
        } catch (NumberFormatException e) {
            // Just use default.
        }
        CompletableFuture<Boolean> modemResultFuture = new CompletableFuture<>();
        try {
            Log.d(this, "possiblyOverrideDefaultDataForEmergencyCall: overriding DDS for "
                    + extensionTime + "seconds");
            PhoneSwitcher.getInstance().overrideDefaultDataForEmergency(phone.getPhoneId(),
                    extensionTime, modemResultFuture);
            // Catch all exceptions, we want to continue with emergency call if possible.
        } catch (Exception e) {
            Log.w(this, "possiblyOverrideDefaultDataForEmergencyCall: exception = "
                    + e.getMessage());
        }
        return modemResultFuture;
    }

    /**
     * Get the Phone to use for an emergency call of the given emergency number address:
     *  a) If there are multiple Phones with the Subscriptions that support the emergency number
     *     address, and one of them is the default voice Phone, consider the default voice phone
     *     if 1.4 HAL is supported, or if it is available for emergency call.
     *  b) If there are multiple Phones with the Subscriptions that support the emergency number
     *     address, and none of them is the default voice Phone, use one of these Phones if 1.4 HAL
     *     is supported, or if it is available for emergency call.
     *  c) If there is no Phone that supports the emergency call for the address, use the defined
     *     Priority list to select the Phone via {@link #getFirstPhoneForEmergencyCall}.
     */
    public Phone getPhoneForEmergencyCall(String emergencyNumberAddress) {
        // Find the list of available Phones for the given emergency number address
        List<Phone> potentialEmergencyPhones = new ArrayList<>();
        int defaultVoicePhoneId = mSubscriptionManagerProxy.getDefaultVoicePhoneId();
        for (Phone phone : mPhoneFactoryProxy.getPhones()) {
            if (phone.getEmergencyNumberTracker() != null) {
                if (phone.getEmergencyNumberTracker().isEmergencyNumber(
                        emergencyNumberAddress, true)) {
                    if (phone.getHalVersion().greaterOrEqual(RIL.RADIO_HAL_VERSION_1_4)
                            || isAvailableForEmergencyCalls(phone)) {
                        // a)
                        if (phone.getPhoneId() == defaultVoicePhoneId) {
                            Log.i(this, "getPhoneForEmergencyCall, Phone Id that supports"
                                    + " emergency number: " + phone.getPhoneId());
                            return phone;
                        }
                        potentialEmergencyPhones.add(phone);
                    }
                }
            }
        }
        // b)
        if (potentialEmergencyPhones.size() > 0) {
            Log.i(this, "getPhoneForEmergencyCall, Phone Id that supports emergency number:"
                    + potentialEmergencyPhones.get(0).getPhoneId());
            return getFirstPhoneForEmergencyCall(potentialEmergencyPhones);
        }
        // c)
        return getFirstPhoneForEmergencyCall();
    }

    @VisibleForTesting
    public Phone getFirstPhoneForEmergencyCall() {
        return getFirstPhoneForEmergencyCall(null);
    }

    /**
     * Retrieves the most sensible Phone to use for an emergency call using the following Priority
     *  list (for multi-SIM devices):
     *  1) The User's SIM preference for Voice calling
     *  2) The First Phone that is currently IN_SERVICE or is available for emergency calling
     *  3) Prioritize phones that have the dialed emergency number as part of their emergency
     *     number list
     *  4) If there is a PUK locked SIM, compare the SIMs that are not PUK locked. If all the SIMs
     *     are locked, skip to condition 5).
     *  5) The Phone with more Capabilities.
     *  6) The First Phone that has a SIM card in it (Starting from Slot 0...N)
     *  7) The Default Phone (Currently set as Slot 0)
     */
    @VisibleForTesting
    public Phone getFirstPhoneForEmergencyCall(List<Phone> phonesWithEmergencyNumber) {
        // 1)
        int phoneId = mSubscriptionManagerProxy.getDefaultVoicePhoneId();
        if (phoneId != SubscriptionManager.INVALID_PHONE_INDEX) {
            Phone defaultPhone = mPhoneFactoryProxy.getPhone(phoneId);
            if (defaultPhone != null && isAvailableForEmergencyCalls(defaultPhone)) {
                if (phonesWithEmergencyNumber == null
                        || phonesWithEmergencyNumber.contains(defaultPhone)) {
                    return defaultPhone;
                }
            }
        }

        Phone firstPhoneWithSim = null;
        int phoneCount = mTelephonyManagerProxy.getPhoneCount();
        List<SlotStatus> phoneSlotStatus = new ArrayList<>(phoneCount);
        for (int i = 0; i < phoneCount; i++) {
            Phone phone = mPhoneFactoryProxy.getPhone(i);
            if (phone == null) {
                continue;
            }
            // 2)
            if (isAvailableForEmergencyCalls(phone)) {
                if (phonesWithEmergencyNumber == null
                        || phonesWithEmergencyNumber.contains(phone)) {
                    // the slot has the radio on & state is in service.
                    Log.i(this,
                            "getFirstPhoneForEmergencyCall, radio on & in service, Phone Id:" + i);
                    return phone;
                }
            }
            // 5)
            // Store the RAF Capabilities for sorting later.
            int radioAccessFamily = phone.getRadioAccessFamily();
            SlotStatus status = new SlotStatus(i, radioAccessFamily);
            phoneSlotStatus.add(status);
            Log.i(this, "getFirstPhoneForEmergencyCall, RAF:" +
                    Integer.toHexString(radioAccessFamily) + " saved for Phone Id:" + i);
            // 4)
            // Report Slot's PIN/PUK lock status for sorting later.
            int simState = mSubscriptionManagerProxy.getSimStateForSlotIdx(i);
            if (simState == TelephonyManager.SIM_STATE_PIN_REQUIRED ||
                    simState == TelephonyManager.SIM_STATE_PUK_REQUIRED) {
                status.isLocked = true;
            }
            // 3) Store if the Phone has the corresponding emergency number
            if (phonesWithEmergencyNumber != null) {
                for (Phone phoneWithEmergencyNumber : phonesWithEmergencyNumber) {
                    if (phoneWithEmergencyNumber != null
                            && phoneWithEmergencyNumber.getPhoneId() == i) {
                        status.hasDialedEmergencyNumber = true;
                    }
                }
            }
            // 6)
            if (firstPhoneWithSim == null && mTelephonyManagerProxy.hasIccCard(i)) {
                // The slot has a SIM card inserted, but is not in service, so keep track of this
                // Phone. Do not return because we want to make sure that none of the other Phones
                // are in service (because that is always faster).
                firstPhoneWithSim = phone;
                Log.i(this, "getFirstPhoneForEmergencyCall, SIM card inserted, Phone Id:" +
                        firstPhoneWithSim.getPhoneId());
            }
        }
        // 7)
        if (firstPhoneWithSim == null && phoneSlotStatus.isEmpty()) {
            if (phonesWithEmergencyNumber == null || phonesWithEmergencyNumber.isEmpty()) {
                // No Phones available, get the default
                Log.i(this, "getFirstPhoneForEmergencyCall, return default phone");
                return  mPhoneFactoryProxy.getDefaultPhone();
            }
            return phonesWithEmergencyNumber.get(0);
        } else {
            // 5)
            final int defaultPhoneId = mPhoneFactoryProxy.getDefaultPhone().getPhoneId();
            final Phone firstOccupiedSlot = firstPhoneWithSim;
            if (!phoneSlotStatus.isEmpty()) {
                // Only sort if there are enough elements to do so.
                if (phoneSlotStatus.size() > 1) {
                    Collections.sort(phoneSlotStatus, (o1, o2) -> {
                        if (!o1.hasDialedEmergencyNumber && o2.hasDialedEmergencyNumber) {
                            return -1;
                        }
                        if (o1.hasDialedEmergencyNumber && !o2.hasDialedEmergencyNumber) {
                            return 1;
                        }
                        // First start by seeing if either of the phone slots are locked. If they
                        // are, then sort by non-locked SIM first. If they are both locked, sort
                        // by capability instead.
                        if (o1.isLocked && !o2.isLocked) {
                            return -1;
                        }
                        if (o2.isLocked && !o1.isLocked) {
                            return 1;
                        }
                        // sort by number of RadioAccessFamily Capabilities.
                        int compare = Integer.bitCount(o1.capabilities) -
                                Integer.bitCount(o2.capabilities);
                        if (compare == 0) {
                            // Sort by highest RAF Capability if the number is the same.
                            compare = RadioAccessFamily.getHighestRafCapability(o1.capabilities) -
                                    RadioAccessFamily.getHighestRafCapability(o2.capabilities);
                            if (compare == 0) {
                                if (firstOccupiedSlot != null) {
                                    // If the RAF capability is the same, choose based on whether or
                                    // not any of the slots are occupied with a SIM card (if both
                                    // are, always choose the first).
                                    if (o1.slotId == firstOccupiedSlot.getPhoneId()) {
                                        return 1;
                                    } else if (o2.slotId == firstOccupiedSlot.getPhoneId()) {
                                        return -1;
                                    }
                                } else {
                                    // No slots have SIMs detected in them, so weight the default
                                    // Phone Id greater than the others.
                                    if (o1.slotId == defaultPhoneId) {
                                        return 1;
                                    } else if (o2.slotId == defaultPhoneId) {
                                        return -1;
                                    }
                                }
                            }
                        }
                        return compare;
                    });
                }
                int mostCapablePhoneId = phoneSlotStatus.get(phoneSlotStatus.size() - 1).slotId;
                Log.i(this, "getFirstPhoneForEmergencyCall, Using Phone Id: " + mostCapablePhoneId +
                        "with highest capability");
                return mPhoneFactoryProxy.getPhone(mostCapablePhoneId);
            } else {
                // 6)
                return firstPhoneWithSim;
            }
        }
    }

    /**
     * Returns true if the state of the Phone is IN_SERVICE or available for emergency calling only.
     */
    private boolean isAvailableForEmergencyCalls(Phone phone) {
        return ServiceState.STATE_IN_SERVICE == phone.getServiceState().getState() ||
                phone.getServiceState().isEmergencyOnly();
    }

    /**
     * Determines if the connection should allow mute.
     *
     * @param phone The current phone.
     * @return {@code True} if the connection should allow mute.
     */
    private boolean allowsMute(Phone phone) {
        // For CDMA phones, check if we are in Emergency Callback Mode (ECM).  Mute is disallowed
        // in ECM mode.
        if (phone.getPhoneType() == TelephonyManager.PHONE_TYPE_CDMA) {
            if (phone.isInEcm()) {
                return false;
            }
        }

        return true;
    }

    @Override
    public void removeConnection(Connection connection) {
        super.removeConnection(connection);
        if (connection instanceof TelephonyConnection) {
            TelephonyConnection telephonyConnection = (TelephonyConnection) connection;
            telephonyConnection.removeTelephonyConnectionListener(mTelephonyConnectionListener);
            removeConnectionRemovedListener((TelephonyConnection)connection);
            fireOnConnectionRemoved((TelephonyConnection)connection);
        }
    }

    /**
     * When a {@link TelephonyConnection} has its underlying original connection configured,
     * we need to add it to the correct conference controller.
     *
     * @param connection The connection to be added to the controller
     */
    public void addConnectionToConferenceController(TelephonyConnection connection) {
        // TODO: Need to revisit what happens when the original connection for the
        // TelephonyConnection changes.  If going from CDMA --> GSM (for example), the
        // instance of TelephonyConnection will still be a CdmaConnection, not a GsmConnection.
        // The CDMA conference controller makes the assumption that it will only have CDMA
        // connections in it, while the other conference controllers aren't as restrictive.  Really,
        // when we go between CDMA and GSM we should replace the TelephonyConnection.
        if (connection.isImsConnection()) {
            Log.d(this, "Adding IMS connection to conference controller: " + connection);
            mImsConferenceController.add(connection);
            mTelephonyConferenceController.remove(connection);
            if (connection instanceof CdmaConnection) {
                mCdmaConferenceController.remove((CdmaConnection) connection);
            }
        } else {
            int phoneType = connection.getCall().getPhone().getPhoneType();
            if (phoneType == TelephonyManager.PHONE_TYPE_GSM) {
                Log.d(this, "Adding GSM connection to conference controller: " + connection);
                mTelephonyConferenceController.add(connection);
                if (connection instanceof CdmaConnection) {
                    mCdmaConferenceController.remove((CdmaConnection) connection);
                }
            } else if (phoneType == TelephonyManager.PHONE_TYPE_CDMA &&
                    connection instanceof CdmaConnection) {
                Log.d(this, "Adding CDMA connection to conference controller: " + connection);
                mCdmaConferenceController.add((CdmaConnection) connection);
                mTelephonyConferenceController.remove(connection);
            }
            Log.d(this, "Removing connection from IMS conference controller: " + connection);
            mImsConferenceController.remove(connection);
        }
    }

    private void addConnectionRemovedListener(ConnectionRemovedListener l) {
        mConnectionRemovedListeners.add(l);
    }

    private void removeConnectionRemovedListener(ConnectionRemovedListener l) {
        if (l != null) {
            mConnectionRemovedListeners.remove(l);
        }
    }

    private void fireOnConnectionRemoved(TelephonyConnection conn) {
        for (ConnectionRemovedListener l : mConnectionRemovedListeners) {
            l.onConnectionRemoved(conn);
        }
    }

    /**
     * Create a new CDMA connection. CDMA connections have additional limitations when creating
     * additional calls which are handled in this method.  Specifically, CDMA has a "FLASH" command
     * that can be used for three purposes: merging a call, swapping unmerged calls, and adding
     * a new outgoing call. The function of the flash command depends on the context of the current
     * set of calls. This method will prevent an outgoing call from being made if it is not within
     * the right circumstances to support adding a call.
     */
    private Connection checkAdditionalOutgoingCallLimits(Phone phone) {
        if (phone.getPhoneType() == TelephonyManager.PHONE_TYPE_CDMA) {
            // Check to see if any CDMA conference calls exist, and if they do, check them for
            // limitations.
            for (Conference conference : getAllConferences()) {
                if (conference instanceof CdmaConference) {
                    CdmaConference cdmaConf = (CdmaConference) conference;

                    // If the CDMA conference has not been merged, add-call will not work, so fail
                    // this request to add a call.
                    if (cdmaConf.can(Connection.CAPABILITY_MERGE_CONFERENCE)) {
                        return Connection.createFailedConnection(new DisconnectCause(
                                    DisconnectCause.RESTRICTED,
                                    null,
                                    getResources().getString(R.string.callFailed_cdma_call_limit),
                                    "merge-capable call exists, prevent flash command."));
                    }
                }
            }
        }

        return null; // null means nothing went wrong, and call should continue.
    }

    private boolean isTtyModeEnabled(Context context) {
        return (android.provider.Settings.Secure.getInt(
                context.getContentResolver(),
                android.provider.Settings.Secure.PREFERRED_TTY_MODE,
                TelecomManager.TTY_MODE_OFF) != TelecomManager.TTY_MODE_OFF);
    }

    /**
     * For outgoing dialed calls, potentially send a ConnectionEvent if the user is on WFC and is
     * dialing an international number.
     * @param telephonyConnection The connection.
     */
    private void maybeSendInternationalCallEvent(TelephonyConnection telephonyConnection) {
        if (telephonyConnection == null || telephonyConnection.getPhone() == null ||
                telephonyConnection.getPhone().getDefaultPhone() == null) {
            return;
        }
        Phone phone = telephonyConnection.getPhone().getDefaultPhone();
        if (phone instanceof GsmCdmaPhone) {
            GsmCdmaPhone gsmCdmaPhone = (GsmCdmaPhone) phone;
            if (telephonyConnection.isOutgoingCall() &&
                    gsmCdmaPhone.isNotificationOfWfcCallRequired(
                            telephonyConnection.getOriginalConnection().getOrigDialString())) {
                // Send connection event to InCall UI to inform the user of the fact they
                // are potentially placing an international call on WFC.
                Log.i(this, "placeOutgoingConnection - sending international call on WFC " +
                        "confirmation event");
                telephonyConnection.sendConnectionEvent(
                        TelephonyManager.EVENT_NOTIFY_INTERNATIONAL_CALL_ON_WFC, null);
            }
        }
    }

<<<<<<< HEAD
    private void maybeSendPhoneAccountUpdateEvent(TelephonyConnection telephonyConnection) {
        if (telephonyConnection == null || telephonyConnection.getPhone() == null) {
            return;
        }
        updatePhoneAccount(telephonyConnection,
                mPhoneFactoryProxy.getPhone(telephonyConnection.getPhone().getPhoneId()));
    }

=======
>>>>>>> b81b3cdb
    private void handleTtyModeChange(boolean isTtyEnabled) {
        Log.i(this, "handleTtyModeChange; isTtyEnabled=%b", isTtyEnabled);
        mIsTtyEnabled = isTtyEnabled;
        for (Connection connection : getAllConnections()) {
            if (connection instanceof TelephonyConnection) {
                TelephonyConnection telephonyConnection = (TelephonyConnection) connection;
                telephonyConnection.setTtyEnabled(isTtyEnabled);
            }
        }
    }
}<|MERGE_RESOLUTION|>--- conflicted
+++ resolved
@@ -978,11 +978,7 @@
                 }
             }
         }
-<<<<<<< HEAD
         if (phone == null) phone = getPhoneForAccount(accountHandle, false,
-=======
-        Phone phone = getPhoneForAccount(accountHandle, isEmergency,
->>>>>>> b81b3cdb
                 /* Note: when not an emergency, handle can be null for unknown callers */
                 request.getAddress() == null ? null : request.getAddress().getSchemeSpecificPart());
         if (phone == null) {
@@ -1880,7 +1876,6 @@
         }
     }
 
-<<<<<<< HEAD
     private void maybeSendPhoneAccountUpdateEvent(TelephonyConnection telephonyConnection) {
         if (telephonyConnection == null || telephonyConnection.getPhone() == null) {
             return;
@@ -1889,8 +1884,6 @@
                 mPhoneFactoryProxy.getPhone(telephonyConnection.getPhone().getPhoneId()));
     }
 
-=======
->>>>>>> b81b3cdb
     private void handleTtyModeChange(boolean isTtyEnabled) {
         Log.i(this, "handleTtyModeChange; isTtyEnabled=%b", isTtyEnabled);
         mIsTtyEnabled = isTtyEnabled;
