--- conflicted
+++ resolved
@@ -1811,13 +1811,9 @@
                     });
         }
 
-<<<<<<< HEAD
         updatePhoneAccount(connection, phone);
 
-        com.android.internal.telephony.Connection originalConnection = null;
-=======
         final com.android.internal.telephony.Connection originalConnection;
->>>>>>> 546a0bc9
         try {
             if (phone != null) {
                 EmergencyNumber emergencyNumber =
