/*
 * Copyright (C) 2014 The Android Open Source Project
 *
 * Licensed under the Apache License, Version 2.0 (the "License");
 * you may not use this file except in compliance with the License.
 * You may obtain a copy of the License at
 *
 *      http://www.apache.org/licenses/LICENSE-2.0
 *
 * Unless required by applicable law or agreed to in writing, software
 * distributed under the License is distributed on an "AS IS" BASIS,
 * WITHOUT WARRANTIES OR CONDITIONS OF ANY KIND, either express or implied.
 * See the License for the specific language governing permissions and
 * limitations under the License.
 */

package com.android.services.telephony;

import android.content.ActivityNotFoundException;
import android.content.BroadcastReceiver;
import android.content.ComponentName;
import android.content.Context;
import android.content.Intent;
import android.content.IntentFilter;
import android.net.Uri;
import android.os.Bundle;
import android.provider.Settings;
import android.telecom.Conference;
import android.telecom.Connection;
import android.telecom.ConnectionRequest;
import android.telecom.ConnectionService;
import android.telecom.DisconnectCause;
import android.telecom.PhoneAccount;
import android.telecom.PhoneAccountHandle;
import android.telecom.TelecomManager;
import android.telecom.VideoProfile;
import android.telephony.CarrierConfigManager;
import android.telephony.PhoneNumberUtils;
import android.telephony.RadioAccessFamily;
import android.telephony.ServiceState;
import android.telephony.SubscriptionManager;
import android.telephony.TelephonyManager;
import android.text.TextUtils;
import android.util.Pair;

import com.android.internal.annotations.VisibleForTesting;
import com.android.internal.telephony.Call;
import com.android.internal.telephony.CallStateException;
import com.android.internal.telephony.GsmCdmaPhone;
import com.android.internal.telephony.IccCard;
import com.android.internal.telephony.IccCardConstants;
import com.android.internal.telephony.Phone;
import com.android.internal.telephony.PhoneConstants;
import com.android.internal.telephony.PhoneFactory;
import com.android.internal.telephony.RIL;
import com.android.internal.telephony.imsphone.ImsExternalCallTracker;
import com.android.internal.telephony.imsphone.ImsPhone;
import com.android.internal.telephony.imsphone.ImsPhoneConnection;
import com.android.internal.telephony.TelephonyProperties;
import com.android.phone.MMIDialogActivity;
import com.android.phone.PhoneUtils;
import com.android.phone.R;

import java.lang.ref.WeakReference;
import java.util.ArrayList;
import java.util.Arrays;
import java.util.Collection;
import java.util.Collections;
import java.util.LinkedList;
import java.util.concurrent.CopyOnWriteArrayList;
import java.util.List;
import java.util.Queue;
import java.util.regex.Pattern;

/**
 * Service for making GSM and CDMA connections.
 */
public class TelephonyConnectionService extends ConnectionService {

    // If configured, reject attempts to dial numbers matching this pattern.
    private static final Pattern CDMA_ACTIVATION_CODE_REGEX_PATTERN =
            Pattern.compile("\\*228[0-9]{0,2}");

    private final TelephonyConnectionServiceProxy mTelephonyConnectionServiceProxy =
            new TelephonyConnectionServiceProxy() {
        @Override
        public Collection<Connection> getAllConnections() {
            return TelephonyConnectionService.this.getAllConnections();
        }
        @Override
        public void addConference(TelephonyConference mTelephonyConference) {
            TelephonyConnectionService.this.addConference(mTelephonyConference);
        }
        @Override
        public void addConference(ImsConference mImsConference) {
            TelephonyConnectionService.this.addConference(mImsConference);
        }
        @Override
        public void removeConnection(Connection connection) {
            TelephonyConnectionService.this.removeConnection(connection);
        }
        @Override
        public void addExistingConnection(PhoneAccountHandle phoneAccountHandle,
                                          Connection connection) {
            TelephonyConnectionService.this
                    .addExistingConnection(phoneAccountHandle, connection);
        }
        @Override
        public void addExistingConnection(PhoneAccountHandle phoneAccountHandle,
                Connection connection, Conference conference) {
            TelephonyConnectionService.this
                    .addExistingConnection(phoneAccountHandle, connection, conference);
        }
        @Override
        public void addConnectionToConferenceController(TelephonyConnection connection) {
            TelephonyConnectionService.this.addConnectionToConferenceController(connection);
        }
    };

    private final Connection.Listener mConnectionListener = new Connection.Listener() {
        @Override
        public void onConferenceChanged(Connection connection, Conference conference) {
            mHoldTracker.updateHoldCapability(connection.getPhoneAccountHandle());
        }
    };

    private final BroadcastReceiver mTtyBroadcastReceiver = new BroadcastReceiver() {
        @Override
        public void onReceive(Context context, Intent intent) {
            String action = intent.getAction();
            Log.v(this, "onReceive, action: %s", action);
            if (action.equals(TelecomManager.ACTION_TTY_PREFERRED_MODE_CHANGED)) {
                int newPreferredTtyMode = intent.getIntExtra(
                        TelecomManager.EXTRA_TTY_PREFERRED_MODE, TelecomManager.TTY_MODE_OFF);

                boolean isTtyNowEnabled = newPreferredTtyMode != TelecomManager.TTY_MODE_OFF;
                if (isTtyNowEnabled != mIsTtyEnabled) {
                    handleTtyModeChange(isTtyNowEnabled);
                }
            }
        }
    };

    private final TelephonyConferenceController mTelephonyConferenceController =
            new TelephonyConferenceController(mTelephonyConnectionServiceProxy);
    private final CdmaConferenceController mCdmaConferenceController =
            new CdmaConferenceController(this);
    private final ImsConferenceController mImsConferenceController =
            new ImsConferenceController(TelecomAccountRegistry.getInstance(this),
                    mTelephonyConnectionServiceProxy);

    private ComponentName mExpectedComponentName = null;
    private RadioOnHelper mRadioOnHelper;
    private EmergencyTonePlayer mEmergencyTonePlayer;
    private HoldTracker mHoldTracker;
    private boolean mIsTtyEnabled;

    // Contains one TelephonyConnection that has placed a call and a memory of which Phones it has
    // already tried to connect with. There should be only one TelephonyConnection trying to place a
    // call at one time. We also only access this cache from a TelephonyConnection that wishes to
    // redial, so we use a WeakReference that will become stale once the TelephonyConnection is
    // destroyed.
    @VisibleForTesting
    public Pair<WeakReference<TelephonyConnection>, Queue<Phone>> mEmergencyRetryCache;

    /**
     * Keeps track of the status of a SIM slot.
     */
    private static class SlotStatus {
        public int slotId;
        // RAT capabilities
        public int capabilities;
        // By default, we will assume that the slots are not locked.
        public boolean isLocked = false;

        public SlotStatus(int slotId, int capabilities) {
            this.slotId = slotId;
            this.capabilities = capabilities;
        }
    }

    // SubscriptionManager Proxy interface for testing
    public interface SubscriptionManagerProxy {
        int getDefaultVoicePhoneId();
        int getSimStateForSlotIdx(int slotId);
        int getPhoneId(int subId);
    }

    private SubscriptionManagerProxy mSubscriptionManagerProxy = new SubscriptionManagerProxy() {
        @Override
        public int getDefaultVoicePhoneId() {
            return SubscriptionManager.getDefaultVoicePhoneId();
        }

        @Override
        public int getSimStateForSlotIdx(int slotId) {
            return SubscriptionManager.getSimStateForSlotIndex(slotId);
        }

        @Override
        public int getPhoneId(int subId) {
            return SubscriptionManager.getPhoneId(subId);
        }
    };

    // TelephonyManager Proxy interface for testing
    public interface TelephonyManagerProxy {
        int getPhoneCount();
        boolean hasIccCard(int slotId);
    }

    private TelephonyManagerProxy mTelephonyManagerProxy = new TelephonyManagerProxy() {
        private final TelephonyManager sTelephonyManager = TelephonyManager.getDefault();

        @Override
        public int getPhoneCount() {
            return sTelephonyManager.getPhoneCount();
        }

        @Override
        public boolean hasIccCard(int slotId) {
            return sTelephonyManager.hasIccCard(slotId);
        }
    };

    //PhoneFactory proxy interface for testing
    public interface PhoneFactoryProxy {
        Phone getPhone(int index);
        Phone getDefaultPhone();
        Phone[] getPhones();
    }

    private PhoneFactoryProxy mPhoneFactoryProxy = new PhoneFactoryProxy() {
        @Override
        public Phone getPhone(int index) {
            return PhoneFactory.getPhone(index);
        }

        @Override
        public Phone getDefaultPhone() {
            return PhoneFactory.getDefaultPhone();
        }

        @Override
        public Phone[] getPhones() {
            return PhoneFactory.getPhones();
        }
    };

    @VisibleForTesting
    public void setSubscriptionManagerProxy(SubscriptionManagerProxy proxy) {
        mSubscriptionManagerProxy = proxy;
    }

    @VisibleForTesting
    public void setTelephonyManagerProxy(TelephonyManagerProxy proxy) {
        mTelephonyManagerProxy = proxy;
    }

    @VisibleForTesting
    public void setPhoneFactoryProxy(PhoneFactoryProxy proxy) {
        mPhoneFactoryProxy = proxy;
    }

    /**
     * A listener to actionable events specific to the TelephonyConnection.
     */
    private final TelephonyConnection.TelephonyConnectionListener mTelephonyConnectionListener =
            new TelephonyConnection.TelephonyConnectionListener() {
        @Override
        public void onOriginalConnectionConfigured(TelephonyConnection c) {
            addConnectionToConferenceController(c);
        }

        @Override
        public void onOriginalConnectionRetry(TelephonyConnection c, int cause) {
            if (cause == android.telephony.DisconnectCause.IMS_SIP_ALTERNATE_EMERGENCY_CALL) {
                handleAlternateEmergencyCallDisconnectCause(c);
            } else {
                retryOutgoingOriginalConnection(c, (cause ==
                        android.telephony.DisconnectCause.EMERGENCY_PERM_FAILURE));
            }
        }
    };

    private void handleAlternateEmergencyCallDisconnectCause(TelephonyConnection c) {
        boolean isAirplaneModeOn = Settings.Global.getInt(getContentResolver(),
                Settings.Global.AIRPLANE_MODE_ON, 0) > 0;
        if (isAirplaneModeOn) {
            if (mRadioOnHelper == null) {
                mRadioOnHelper = new RadioOnHelper(this);
            }
            Log.i(this, "Exit airplane mode");
            mRadioOnHelper.triggerRadioOnAndListen(new RadioOnStateListener.Callback() {
                @Override
                public void onComplete(RadioOnStateListener listener, boolean isRadioReady) {
                    Log.i(this, "Redialing the call after exiting airplane mode");
                    placeOutgoingConnection(c, c.getPhone(), c.getVideoState(), c.getExtras());
                }

                @Override
                public boolean isOkToCall(Phone phone, int serviceState) {
                    return (phone.getState() == PhoneConstants.State.OFFHOOK)
                            || phone.getServiceStateTracker().isRadioOn();
                }
            });
        } else {
            //User might have turned off Airplane mode after dialing the call.
            //So just retry the call if Alternate emergency call disconnect cause is received.
            placeOutgoingConnection(c, c.getPhone(), c.getVideoState(), c.getExtras());
        }
    }

    private List<ConnectionRemovedListener> mConnectionRemovedListeners =
            new CopyOnWriteArrayList<>();

    /**
     * A listener to be invoked whenever a TelephonyConnection is removed
     * from connection service.
     */
    public interface ConnectionRemovedListener {
        public void onConnectionRemoved(TelephonyConnection conn);
    }

    @Override
    public void onCreate() {
        super.onCreate();
        Log.initLogging(this);
        mExpectedComponentName = new ComponentName(this, this.getClass());
        mEmergencyTonePlayer = new EmergencyTonePlayer(this);
        TelecomAccountRegistry.getInstance(this).setTelephonyConnectionService(this);
        mHoldTracker = new HoldTracker();
        mIsTtyEnabled = isTtyModeEnabled(getApplicationContext());

        IntentFilter intentFilter = new IntentFilter(
                TelecomManager.ACTION_TTY_PREFERRED_MODE_CHANGED);
        registerReceiver(mTtyBroadcastReceiver, intentFilter);
    }

    @Override
    public boolean onUnbind(Intent intent) {
        unregisterReceiver(mTtyBroadcastReceiver);
        return super.onUnbind(intent);
    }

    @Override
    public Connection onCreateOutgoingConnection(
            PhoneAccountHandle connectionManagerPhoneAccount,
            final ConnectionRequest request) {
        Log.i(this, "onCreateOutgoingConnection, request: " + request);

        Bundle bundle = request.getExtras();
        boolean isSkipSchemaOrConfUri = (bundle != null) && (bundle.getBoolean(
                TelephonyProperties.EXTRA_SKIP_SCHEMA_PARSING, false) ||
                bundle.getBoolean(TelephonyProperties.EXTRA_DIAL_CONFERENCE_URI, false));
        Uri handle = request.getAddress();
        if (!isSkipSchemaOrConfUri && handle == null) {
            Log.d(this, "onCreateOutgoingConnection, handle is null");
            return Connection.createFailedConnection(
                    DisconnectCauseUtil.toTelecomDisconnectCause(
                            android.telephony.DisconnectCause.NO_PHONE_NUMBER_SUPPLIED,
                            "No phone number supplied"));
        }

        if (handle == null) handle = Uri.EMPTY;
        String scheme = handle.getScheme();
        String number;
        if (PhoneAccount.SCHEME_VOICEMAIL.equals(scheme)) {
            // TODO: We don't check for SecurityException here (requires
            // CALL_PRIVILEGED permission).
            final Phone phone = getPhoneForAccount(request.getAccountHandle(), false,
                    handle.getSchemeSpecificPart());
            if (phone == null) {
                Log.d(this, "onCreateOutgoingConnection, phone is null");
                return Connection.createFailedConnection(
                        DisconnectCauseUtil.toTelecomDisconnectCause(
                                android.telephony.DisconnectCause.OUT_OF_SERVICE,
                                "Phone is null"));
            }
            number = phone.getVoiceMailNumber();
            if (TextUtils.isEmpty(number)) {
                Log.d(this, "onCreateOutgoingConnection, no voicemail number set.");
                return Connection.createFailedConnection(
                        DisconnectCauseUtil.toTelecomDisconnectCause(
                                android.telephony.DisconnectCause.VOICEMAIL_NUMBER_MISSING,
                                "Voicemail scheme provided but no voicemail number set.",
                                phone.getPhoneId()));
            }

            // Convert voicemail: to tel:
            handle = Uri.fromParts(PhoneAccount.SCHEME_TEL, number, null);
        } else {
            if (!isSkipSchemaOrConfUri && !PhoneAccount.SCHEME_TEL.equals(scheme)) {
                Log.d(this, "onCreateOutgoingConnection, Handle %s is not type tel", scheme);
                return Connection.createFailedConnection(
                        DisconnectCauseUtil.toTelecomDisconnectCause(
                                android.telephony.DisconnectCause.INVALID_NUMBER,
                                "Handle scheme is not type tel"));
            }

            number = handle.getSchemeSpecificPart();
            if (!isSkipSchemaOrConfUri && TextUtils.isEmpty(number)) {
                Log.d(this, "onCreateOutgoingConnection, unable to parse number");
                return Connection.createFailedConnection(
                        DisconnectCauseUtil.toTelecomDisconnectCause(
                                android.telephony.DisconnectCause.INVALID_NUMBER,
                                "Unable to parse number"));
            }

            final Phone phone = getPhoneForAccount(request.getAccountHandle(), false,
                    handle.getSchemeSpecificPart());
            if (phone != null && CDMA_ACTIVATION_CODE_REGEX_PATTERN.matcher(number).matches()) {
                // Obtain the configuration for the outgoing phone's SIM. If the outgoing number
                // matches the *228 regex pattern, fail the call. This number is used for OTASP, and
                // when dialed could lock LTE SIMs to 3G if not prohibited..
                boolean disableActivation = false;
                CarrierConfigManager cfgManager = (CarrierConfigManager)
                        phone.getContext().getSystemService(Context.CARRIER_CONFIG_SERVICE);
                if (cfgManager != null) {
                    disableActivation = cfgManager.getConfigForSubId(phone.getSubId())
                            .getBoolean(CarrierConfigManager.KEY_DISABLE_CDMA_ACTIVATION_CODE_BOOL);
                }

                if (disableActivation) {
                    return Connection.createFailedConnection(
                            DisconnectCauseUtil.toTelecomDisconnectCause(
                                    android.telephony.DisconnectCause
                                            .CDMA_ALREADY_ACTIVATED,
                                    "Tried to dial *228",
                                    phone.getPhoneId()));
                }
            }
        }

        // Convert into emergency number if necessary
        // This is required in some regions (e.g. Taiwan).
<<<<<<< HEAD
        if (!PhoneUtils.isLocalEmergencyNumber(number)) {
            final Phone phone = getPhoneForAccount(request.getAccountHandle(), false);
=======
        if (!PhoneNumberUtils.isLocalEmergencyNumber(this, number)) {
            final Phone phone = getPhoneForAccount(request.getAccountHandle(), false,
                    handle.getSchemeSpecificPart());
>>>>>>> 4b556535
            // We only do the conversion if the phone is not in service. The un-converted
            // emergency numbers will go to the correct destination when the phone is in-service,
            // so they will only need the special emergency call setup when the phone is out of
            // service.
            if (phone == null || phone.getServiceState().getState()
                    != ServiceState.STATE_IN_SERVICE) {
                String convertedNumber = PhoneNumberUtils.convertToEmergencyNumber(this, number);
                if (!TextUtils.equals(convertedNumber, number)) {
                    Log.i(this, "onCreateOutgoingConnection, converted to emergency number");
                    number = convertedNumber;
                    handle = Uri.fromParts(PhoneAccount.SCHEME_TEL, number, null);
                }
            }
        }
        final String numberToDial = number;

        final boolean isEmergencyNumber =
                PhoneUtils.isLocalEmergencyNumber(number);


        final boolean isAirplaneModeOn = Settings.Global.getInt(getContentResolver(),
                Settings.Global.AIRPLANE_MODE_ON, 0) > 0;

        boolean needToTurnOnRadio = (isEmergencyNumber && (!isRadioOn() || isAirplaneModeOn))
                || isRadioPowerDownOnBluetooth();

        if (needToTurnOnRadio) {
            final Uri resultHandle = handle;
            // By default, Connection based on the default Phone, since we need to return to Telecom
            // now.
            final int originalPhoneType = PhoneFactory.getDefaultPhone().getPhoneType();
            final Connection resultConnection = getTelephonyConnection(request, numberToDial,
                    isEmergencyNumber, resultHandle, PhoneFactory.getDefaultPhone());
            if (mRadioOnHelper == null) {
                mRadioOnHelper = new RadioOnHelper(this);
            }
            mRadioOnHelper.triggerRadioOnAndListen(new RadioOnStateListener.Callback() {
                @Override
                public void onComplete(RadioOnStateListener listener, boolean isRadioReady) {
                    handleOnComplete(isRadioReady, isEmergencyNumber, resultConnection, request,
                            numberToDial, resultHandle, originalPhoneType);
                }

                @Override
                public boolean isOkToCall(Phone phone, int serviceState) {
                    if (isEmergencyNumber) {
                        // We currently only look to make sure that the radio is on before dialing.
                        // We should be able to make emergency calls at any time after the radio has
                        // been powered on and isn't in the UNAVAILABLE state, even if it is
                        // reporting the OUT_OF_SERVICE state.
                        return (phone.getState() == PhoneConstants.State.OFFHOOK)
                            || phone.getServiceState().getState() != ServiceState.STATE_POWER_OFF;
                    } else {
                        // It is not an emergency number, so wait until we are in service and ready
                        // to make calls. This can happen when we power down the radio on bluetooth
                        // to save power on watches.
                        return (phone.getState() == PhoneConstants.State.OFFHOOK)
                            || serviceState == ServiceState.STATE_IN_SERVICE;
                    }
                }
            });
            // Return the still unconnected GsmConnection and wait for the Radios to boot before
            // connecting it to the underlying Phone.
            return resultConnection;
        } else {
            if (!canAddCall() && !isEmergencyNumber) {
                Log.d(this, "onCreateOutgoingConnection, cannot add call .");
                return Connection.createFailedConnection(
                        new DisconnectCause(DisconnectCause.ERROR,
                                getApplicationContext().getText(
                                        R.string.incall_error_cannot_add_call),
                                getApplicationContext().getText(
                                        R.string.incall_error_cannot_add_call),
                                "Add call restricted due to ongoing video call"));
            }

            // Get the right phone object from the account data passed in.
            final Phone phone = getPhoneForAccount(request.getAccountHandle(), isEmergencyNumber,
                    handle.getSchemeSpecificPart());
            Connection resultConnection = getTelephonyConnection(request, numberToDial,
                    isEmergencyNumber, handle, phone);
            // If there was a failure, the resulting connection will not be a TelephonyConnection,
            // so don't place the call!
            if (resultConnection instanceof TelephonyConnection) {
                if (request.getExtras() != null && request.getExtras().getBoolean(
                        TelecomManager.EXTRA_USE_ASSISTED_DIALING, false)) {
                    ((TelephonyConnection) resultConnection).setIsUsingAssistedDialing(true);
                }
                placeOutgoingConnection((TelephonyConnection) resultConnection, phone, request);
            }
            return resultConnection;
        }
    }

    /**
     * Whether the cellular radio is power off because the device is on Bluetooth.
     */
    private boolean isRadioPowerDownOnBluetooth() {
        final Context context = getApplicationContext();
        final boolean allowed = context.getResources().getBoolean(
                R.bool.config_allowRadioPowerDownOnBluetooth);
        final int cellOn = Settings.Global.getInt(context.getContentResolver(),
                Settings.Global.CELL_ON,
                PhoneConstants.CELL_ON_FLAG);
        return (allowed && cellOn == PhoneConstants.CELL_ON_FLAG && !isRadioOn());
    }

    /**
     * Handle the onComplete callback of RadioOnStateListener.
     */
    private void handleOnComplete(boolean isRadioReady, boolean isEmergencyNumber,
            Connection originalConnection, ConnectionRequest request, String numberToDial,
            Uri handle, int originalPhoneType) {
        // Make sure the Call has not already been canceled by the user.
        if (originalConnection.getState() == Connection.STATE_DISCONNECTED) {
            Log.i(this, "Call disconnected before the outgoing call was placed. Skipping call "
                    + "placement.");
            return;
        }
        if (isRadioReady) {
            // Get the right phone object since the radio has been turned on
            // successfully.
            final Phone phone = getPhoneForAccount(request.getAccountHandle(),
                    isEmergencyNumber, handle.getSchemeSpecificPart());
            // If the PhoneType of the Phone being used is different than the Default Phone, then we
            // need create a new Connection using that PhoneType and replace it in Telecom.
            if (phone.getPhoneType() != originalPhoneType) {
                Connection repConnection = getTelephonyConnection(request, numberToDial,
                        isEmergencyNumber, handle, phone);
                // If there was a failure, the resulting connection will not be a
                // TelephonyConnection, so don't place the call, just return!
                if (repConnection instanceof TelephonyConnection) {
                    placeOutgoingConnection((TelephonyConnection) repConnection, phone, request);
                }
                // Notify Telecom of the new Connection type.
                // TODO: Switch out the underlying connection instead of creating a new
                // one and causing UI Jank.
                addExistingConnection(PhoneUtils.makePstnPhoneAccountHandleWithPrefix(
                        phone, "", isEmergencyNumber), repConnection);
                // Remove the old connection from Telecom after.
                originalConnection.setDisconnected(
                        DisconnectCauseUtil.toTelecomDisconnectCause(
                                android.telephony.DisconnectCause.OUTGOING_CANCELED,
                                "Reconnecting outgoing Emergency Call.",
                                phone.getPhoneId()));
                originalConnection.destroy();
            } else {
                placeOutgoingConnection((TelephonyConnection) originalConnection, phone, request);
            }
        } else {
            Log.w(this, "onCreateOutgoingConnection, failed to turn on radio");
            originalConnection.setDisconnected(
                    DisconnectCauseUtil.toTelecomDisconnectCause(
                            android.telephony.DisconnectCause.POWER_OFF,
                            "Failed to turn on radio."));
            originalConnection.destroy();
        }
    }

    /**
     * @return {@code true} if any other call is disabling the ability to add calls, {@code false}
     *      otherwise.
     */
    private boolean canAddCall() {
        Collection<Connection> connections = getAllConnections();
        for (Connection connection : connections) {
            if (connection.getExtras() != null &&
                    connection.getExtras().getBoolean(Connection.EXTRA_DISABLE_ADD_CALL, false)) {
                return false;
            }
        }
        return true;
    }

    private Connection getTelephonyConnection(final ConnectionRequest request, final String number,
            boolean isEmergencyNumber, final Uri handle, Phone phone) {

        if (phone == null) {
            final Context context = getApplicationContext();
            if (context.getResources().getBoolean(R.bool.config_checkSimStateBeforeOutgoingCall)) {
                // Check SIM card state before the outgoing call.
                // Start the SIM unlock activity if PIN_REQUIRED.
                final Phone defaultPhone = mPhoneFactoryProxy.getDefaultPhone();
                final IccCard icc = defaultPhone.getIccCard();
                IccCardConstants.State simState = IccCardConstants.State.UNKNOWN;
                if (icc != null) {
                    simState = icc.getState();
                }
                if (simState == IccCardConstants.State.PIN_REQUIRED) {
                    final String simUnlockUiPackage = context.getResources().getString(
                            R.string.config_simUnlockUiPackage);
                    final String simUnlockUiClass = context.getResources().getString(
                            R.string.config_simUnlockUiClass);
                    if (simUnlockUiPackage != null && simUnlockUiClass != null) {
                        Intent simUnlockIntent = new Intent().setComponent(new ComponentName(
                                simUnlockUiPackage, simUnlockUiClass));
                        simUnlockIntent.addFlags(Intent.FLAG_ACTIVITY_NEW_TASK);
                        try {
                            context.startActivity(simUnlockIntent);
                        } catch (ActivityNotFoundException exception) {
                            Log.e(this, exception, "Unable to find SIM unlock UI activity.");
                        }
                    }
                    return Connection.createFailedConnection(
                            DisconnectCauseUtil.toTelecomDisconnectCause(
                                    android.telephony.DisconnectCause.OUT_OF_SERVICE,
                                    "SIM_STATE_PIN_REQUIRED"));
                }
            }

            Log.d(this, "onCreateOutgoingConnection, phone is null");
            return Connection.createFailedConnection(
                    DisconnectCauseUtil.toTelecomDisconnectCause(
                            android.telephony.DisconnectCause.OUT_OF_SERVICE, "Phone is null"));
        }

        // Check both voice & data RAT to enable normal CS call,
        // when voice RAT is OOS but Data RAT is present.
        int state = phone.getServiceState().getState();
        if (state == ServiceState.STATE_OUT_OF_SERVICE) {
            int dataNetType = phone.getServiceState().getDataNetworkType();
            if (dataNetType == TelephonyManager.NETWORK_TYPE_LTE ||
                    dataNetType == TelephonyManager.NETWORK_TYPE_LTE_CA) {
                state = phone.getServiceState().getDataRegState();
            }
        }

        // If we're dialing a non-emergency number and the phone is in ECM mode, reject the call if
        // carrier configuration specifies that we cannot make non-emergency calls in ECM mode.
        if (!isEmergencyNumber && phone.isInEcm()) {
            boolean allowNonEmergencyCalls = true;
            CarrierConfigManager cfgManager = (CarrierConfigManager)
                    phone.getContext().getSystemService(Context.CARRIER_CONFIG_SERVICE);
            if (cfgManager != null) {
                allowNonEmergencyCalls = cfgManager.getConfigForSubId(phone.getSubId())
                        .getBoolean(CarrierConfigManager.KEY_ALLOW_NON_EMERGENCY_CALLS_IN_ECM_BOOL);
            }

            if (!allowNonEmergencyCalls) {
                return Connection.createFailedConnection(
                        DisconnectCauseUtil.toTelecomDisconnectCause(
                                android.telephony.DisconnectCause.CDMA_NOT_EMERGENCY,
                                "Cannot make non-emergency call in ECM mode.",
                                phone.getPhoneId()));
            }
        }

        if (!isEmergencyNumber) {
            switch (state) {
                case ServiceState.STATE_IN_SERVICE:
                case ServiceState.STATE_EMERGENCY_ONLY:
                    break;
                case ServiceState.STATE_OUT_OF_SERVICE:
                    if (phone.isUtEnabled() && number.endsWith("#")) {
                        Log.d(this, "onCreateOutgoingConnection dial for UT");
                        break;
                    } else {
                        return Connection.createFailedConnection(
                                DisconnectCauseUtil.toTelecomDisconnectCause(
                                        android.telephony.DisconnectCause.OUT_OF_SERVICE,
                                        "ServiceState.STATE_OUT_OF_SERVICE",
                                        phone.getPhoneId()));
                    }
                case ServiceState.STATE_POWER_OFF:
                    // Don't disconnect if radio is power off because the device is on Bluetooth.
                    if (isRadioPowerDownOnBluetooth()) {
                        break;
                    }
                    return Connection.createFailedConnection(
                            DisconnectCauseUtil.toTelecomDisconnectCause(
                                    android.telephony.DisconnectCause.POWER_OFF,
                                    "ServiceState.STATE_POWER_OFF",
                                    phone.getPhoneId()));
                default:
                    Log.d(this, "onCreateOutgoingConnection, unknown service state: %d", state);
                    return Connection.createFailedConnection(
                            DisconnectCauseUtil.toTelecomDisconnectCause(
                                    android.telephony.DisconnectCause.OUTGOING_FAILURE,
                                    "Unknown service state " + state,
                                    phone.getPhoneId()));
            }
        }

        final Context context = getApplicationContext();
        final boolean isTtyModeEnabled = isTtyModeEnabled(context);
        if (VideoProfile.isVideo(request.getVideoState()) && isTtyModeEnabled
                && !isEmergencyNumber) {
            return Connection.createFailedConnection(DisconnectCauseUtil.toTelecomDisconnectCause(
                    android.telephony.DisconnectCause.VIDEO_CALL_NOT_ALLOWED_WHILE_TTY_ENABLED,
                    null, phone.getPhoneId()));
        }

        // Check for additional limits on CDMA phones.
        final Connection failedConnection = checkAdditionalOutgoingCallLimits(phone);
        if (failedConnection != null) {
            return failedConnection;
        }

        // Check roaming status to see if we should block custom call forwarding codes
        if (blockCallForwardingNumberWhileRoaming(phone, number)) {
            return Connection.createFailedConnection(
                    DisconnectCauseUtil.toTelecomDisconnectCause(
                            android.telephony.DisconnectCause.DIALED_CALL_FORWARDING_WHILE_ROAMING,
                            "Call forwarding while roaming",
                            phone.getPhoneId()));
        }


        final TelephonyConnection connection =
                createConnectionFor(phone, null, true /* isOutgoing */, request.getAccountHandle(),
                        request.getTelecomCallId(), request.getAddress(), request.getVideoState());
        if (connection == null) {
            return Connection.createFailedConnection(
                    DisconnectCauseUtil.toTelecomDisconnectCause(
                            android.telephony.DisconnectCause.OUTGOING_FAILURE,
                            "Invalid phone type",
                            phone.getPhoneId()));
        }
        connection.setAddress(handle, PhoneConstants.PRESENTATION_ALLOWED);
        connection.setInitializing();
        connection.setVideoState(request.getVideoState());
        connection.setRttTextStream(request.getRttTextStream());
        connection.setTtyEnabled(isTtyModeEnabled);
        return connection;
    }

    @Override
    public Connection onCreateIncomingConnection(
            PhoneAccountHandle connectionManagerPhoneAccount,
            ConnectionRequest request) {
        Log.i(this, "onCreateIncomingConnection, request: " + request);
        // If there is an incoming emergency CDMA Call (while the phone is in ECBM w/ No SIM),
        // make sure the PhoneAccount lookup retrieves the default Emergency Phone.
        PhoneAccountHandle accountHandle = request.getAccountHandle();
<<<<<<< HEAD
        Phone phone = getPhoneForAccount(accountHandle, false);
=======
        boolean isEmergency = false;
        if (accountHandle != null && PhoneUtils.EMERGENCY_ACCOUNT_HANDLE_ID.equals(
                accountHandle.getId())) {
            Log.i(this, "Emergency PhoneAccountHandle is being used for incoming call... " +
                    "Treat as an Emergency Call.");
            isEmergency = true;
        }
        Phone phone = getPhoneForAccount(accountHandle, isEmergency,
                request.getAddress().getSchemeSpecificPart());
>>>>>>> 4b556535
        if (phone == null) {
            return Connection.createFailedConnection(
                    DisconnectCauseUtil.toTelecomDisconnectCause(
                            android.telephony.DisconnectCause.ERROR_UNSPECIFIED,
                            "Phone is null"));
        }

        Call call = phone.getRingingCall();
        if (!call.getState().isRinging()) {
            Log.i(this, "onCreateIncomingConnection, no ringing call");
            return Connection.createFailedConnection(
                    DisconnectCauseUtil.toTelecomDisconnectCause(
                            android.telephony.DisconnectCause.INCOMING_MISSED,
                            "Found no ringing call",
                            phone.getPhoneId()));
        }

        com.android.internal.telephony.Connection originalConnection =
                call.getState() == Call.State.WAITING ?
                    call.getLatestConnection() : call.getEarliestConnection();
        if (isOriginalConnectionKnown(originalConnection)) {
            Log.i(this, "onCreateIncomingConnection, original connection already registered");
            return Connection.createCanceledConnection();
        }

        // We should rely on the originalConnection to get the video state.  The request coming
        // from Telecom does not know the video state of the incoming call.
        int videoState = originalConnection != null ? originalConnection.getVideoState() :
                VideoProfile.STATE_AUDIO_ONLY;

        TelephonyConnection connection =
                createConnectionFor(phone, originalConnection, false /* isOutgoing */,
                        request.getAccountHandle(), request.getTelecomCallId(),
                        request.getAddress(), videoState);
        handleIncomingRtt(request, originalConnection);
        if (connection == null) {
            return Connection.createCanceledConnection();
        } else {
            return connection;
        }
    }

    private void handleIncomingRtt(ConnectionRequest request,
            com.android.internal.telephony.Connection originalConnection) {
        if (originalConnection == null
                || originalConnection.getPhoneType() != PhoneConstants.PHONE_TYPE_IMS) {
            if (request.isRequestingRtt()) {
                Log.w(this, "Requesting RTT on non-IMS call, ignoring");
            }
            return;
        }

        ImsPhoneConnection imsOriginalConnection = (ImsPhoneConnection) originalConnection;
        if (!request.isRequestingRtt()) {
            if (imsOriginalConnection.isRttEnabledForCall()) {
                Log.w(this, "Incoming call requested RTT but we did not get a RttTextStream");
            }
            return;
        }

        Log.i(this, "Setting RTT stream on ImsPhoneConnection in case we need it later");
        imsOriginalConnection.setCurrentRttTextStream(request.getRttTextStream());

        if (!imsOriginalConnection.isRttEnabledForCall()) {
            if (request.isRequestingRtt()) {
                Log.w(this, "Incoming call processed as RTT but did not come in as one. Ignoring");
            }
            return;
        }

        Log.i(this, "Setting the call to be answered with RTT on.");
        imsOriginalConnection.getImsCall().setAnswerWithRtt();
    }

    /**
     * Called by the {@link ConnectionService} when a newly created {@link Connection} has been
     * added to the {@link ConnectionService} and sent to Telecom.  Here it is safe to send
     * connection events.
     *
     * @param connection the {@link Connection}.
     */
    @Override
    public void onCreateConnectionComplete(Connection connection) {
        if (connection instanceof TelephonyConnection) {
            TelephonyConnection telephonyConnection = (TelephonyConnection) connection;
            maybeSendInternationalCallEvent(telephonyConnection);
            maybeSendPhoneAccountUpdateEvent(telephonyConnection);
        }
    }

    @Override
    public void triggerConferenceRecalculate() {
        if (mTelephonyConferenceController.shouldRecalculate()) {
            mTelephonyConferenceController.recalculate();
        }
    }

    @Override
    public Connection onCreateUnknownConnection(PhoneAccountHandle connectionManagerPhoneAccount,
            ConnectionRequest request) {
        Log.i(this, "onCreateUnknownConnection, request: " + request);
        // Use the registered emergency Phone if the PhoneAccountHandle is set to Telephony's
        // Emergency PhoneAccount
        PhoneAccountHandle accountHandle = request.getAccountHandle();
        Phone phone = null;
        if (accountHandle != null && PhoneUtils.EMERGENCY_ACCOUNT_HANDLE_ID.equals(
                accountHandle.getId())) {
            Log.i(this, "Emergency PhoneAccountHandle is being used for unknown call... " +
                    "Treat as an Emergency Call.");
            for (Phone phoneSelected : mPhoneFactoryProxy.getPhones()) {
                if (phoneSelected.getState() == PhoneConstants.State.OFFHOOK) {
                    phone = phoneSelected;
                    break;
                }
            }
        }
<<<<<<< HEAD
        if (phone == null) phone = getPhoneForAccount(accountHandle, false);
=======
        Phone phone = getPhoneForAccount(accountHandle, isEmergency,
                request.getAddress().getSchemeSpecificPart());
>>>>>>> 4b556535
        if (phone == null) {
            return Connection.createFailedConnection(
                    DisconnectCauseUtil.toTelecomDisconnectCause(
                            android.telephony.DisconnectCause.ERROR_UNSPECIFIED,
                            "Phone is null"));
        }
        Bundle extras = request.getExtras();

        final List<com.android.internal.telephony.Connection> allConnections = new ArrayList<>();

        // Handle the case where an unknown connection has an IMS external call ID specified; we can
        // skip the rest of the guesswork and just grad that unknown call now.
        if (phone.getImsPhone() != null && extras != null &&
                extras.containsKey(ImsExternalCallTracker.EXTRA_IMS_EXTERNAL_CALL_ID)) {

            ImsPhone imsPhone = (ImsPhone) phone.getImsPhone();
            ImsExternalCallTracker externalCallTracker = imsPhone.getExternalCallTracker();
            int externalCallId = extras.getInt(ImsExternalCallTracker.EXTRA_IMS_EXTERNAL_CALL_ID,
                    -1);

            if (externalCallTracker != null) {
                com.android.internal.telephony.Connection connection =
                        externalCallTracker.getConnectionById(externalCallId);

                if (connection != null) {
                    allConnections.add(connection);
                }
            }
        }

        if (allConnections.isEmpty()) {
            final Call ringingCall = phone.getRingingCall();
            if (ringingCall.hasConnections()) {
                allConnections.addAll(ringingCall.getConnections());
            }
            final Call foregroundCall = phone.getForegroundCall();
            if ((foregroundCall.getState() != Call.State.DISCONNECTED)
                    && (foregroundCall.hasConnections())) {
                allConnections.addAll(foregroundCall.getConnections());
            }
            if (phone.getImsPhone() != null) {
                final Call imsFgCall = phone.getImsPhone().getForegroundCall();
                if ((imsFgCall.getState() != Call.State.DISCONNECTED) && imsFgCall
                        .hasConnections()) {
                    allConnections.addAll(imsFgCall.getConnections());
                }
            }
            final Call backgroundCall = phone.getBackgroundCall();
            if (backgroundCall.hasConnections()) {
                allConnections.addAll(phone.getBackgroundCall().getConnections());
            }
        }

        com.android.internal.telephony.Connection unknownConnection = null;
        for (com.android.internal.telephony.Connection telephonyConnection : allConnections) {
            if (!isOriginalConnectionKnown(telephonyConnection)) {
                unknownConnection = telephonyConnection;
                Log.d(this, "onCreateUnknownConnection: conn = " + unknownConnection);
                break;
            }
        }

        if (unknownConnection == null) {
            Log.i(this, "onCreateUnknownConnection, did not find previously unknown connection.");
            return Connection.createCanceledConnection();
        }

        // We should rely on the originalConnection to get the video state.  The request coming
        // from Telecom does not know the video state of the unknown call.
        int videoState = unknownConnection != null ? unknownConnection.getVideoState() :
                VideoProfile.STATE_AUDIO_ONLY;

        TelephonyConnection connection =
                createConnectionFor(phone, unknownConnection,
                        !unknownConnection.isIncoming() /* isOutgoing */,
                        request.getAccountHandle(), request.getTelecomCallId(),
                        request.getAddress(), videoState);

        if (connection == null) {
            return Connection.createCanceledConnection();
        } else {
            connection.updateState();
            return connection;
        }
    }

    /**
     * Conferences two connections.
     *
     * Note: The {@link android.telecom.RemoteConnection#setConferenceableConnections(List)} API has
     * a limitation in that it can only specify conferenceables which are instances of
     * {@link android.telecom.RemoteConnection}.  In the case of an {@link ImsConference}, the
     * regular {@link Connection#setConferenceables(List)} API properly handles being able to merge
     * a {@link Conference} and a {@link Connection}.  As a result when, merging a
     * {@link android.telecom.RemoteConnection} into a {@link android.telecom.RemoteConference}
     * require merging a {@link ConferenceParticipantConnection} which is a child of the
     * {@link Conference} with a {@link TelephonyConnection}.  The
     * {@link ConferenceParticipantConnection} class does not have the capability to initiate a
     * conference merge, so we need to call
     * {@link TelephonyConnection#performConference(Connection)} on either {@code connection1} or
     * {@code connection2}, one of which is an instance of {@link TelephonyConnection}.
     *
     * @param connection1 A connection to merge into a conference call.
     * @param connection2 A connection to merge into a conference call.
     */
    @Override
    public void onConference(Connection connection1, Connection connection2) {
        if (connection1 instanceof TelephonyConnection) {
            ((TelephonyConnection) connection1).performConference(connection2);
        } else if (connection2 instanceof TelephonyConnection) {
            ((TelephonyConnection) connection2).performConference(connection1);
        } else {
            Log.w(this, "onConference - cannot merge connections " +
                    "Connection1: %s, Connection2: %2", connection1, connection2);
        }
    }

    @Override
    public void onConnectionAdded(Connection connection) {
        if (connection instanceof Holdable && !isExternalConnection(connection)) {
            connection.addConnectionListener(mConnectionListener);
            mHoldTracker.addHoldable(
                    connection.getPhoneAccountHandle(), (Holdable) connection);
        }
    }

    @Override
    public void onConnectionRemoved(Connection connection) {
        if (connection instanceof Holdable && !isExternalConnection(connection)) {
            mHoldTracker.removeHoldable(connection.getPhoneAccountHandle(), (Holdable) connection);
        }
    }

    @Override
    public void onConferenceAdded(Conference conference) {
        if (conference instanceof Holdable) {
            mHoldTracker.addHoldable(conference.getPhoneAccountHandle(), (Holdable) conference);
        }
    }

    @Override
    public void onConferenceRemoved(Conference conference) {
        if (conference instanceof Holdable) {
            mHoldTracker.removeHoldable(conference.getPhoneAccountHandle(), (Holdable) conference);
        }
    }

    private boolean isExternalConnection(Connection connection) {
        return (connection.getConnectionProperties() & Connection.PROPERTY_IS_EXTERNAL_CALL)
                == Connection.PROPERTY_IS_EXTERNAL_CALL;
    }

    private boolean blockCallForwardingNumberWhileRoaming(Phone phone, String number) {
        if (phone == null || TextUtils.isEmpty(number) || !phone.getServiceState().getRoaming()) {
            return false;
        }
        String[] blockPrefixes = null;
        CarrierConfigManager cfgManager = (CarrierConfigManager)
                phone.getContext().getSystemService(Context.CARRIER_CONFIG_SERVICE);
        if (cfgManager != null) {
            blockPrefixes = cfgManager.getConfigForSubId(phone.getSubId()).getStringArray(
                    CarrierConfigManager.KEY_CALL_FORWARDING_BLOCKS_WHILE_ROAMING_STRING_ARRAY);
        }

        if (blockPrefixes != null) {
            for (String prefix : blockPrefixes) {
                if (number.startsWith(prefix)) {
                    return true;
                }
            }
        }
        return false;
    }

    @Override
    public void onAddParticipant(Connection connection, String participant) {
        if (connection instanceof TelephonyConnection) {
            ((TelephonyConnection) connection).performAddParticipant(participant);
        }

    }

    private boolean isRadioOn() {
        boolean result = false;
        for (Phone phone : mPhoneFactoryProxy.getPhones()) {
            result |= phone.isRadioOn();
        }
        return result;
    }

    private Pair<WeakReference<TelephonyConnection>, Queue<Phone>> makeCachedConnectionPhonePair(
            TelephonyConnection c) {
        Queue<Phone> phones = new LinkedList<>(Arrays.asList(mPhoneFactoryProxy.getPhones()));
        return new Pair<>(new WeakReference<>(c), phones);
    }

    // Update the mEmergencyRetryCache by removing the Phone used to call the last failed emergency
    // number and then moving it to the back of the queue if it is not a permanent failure cause
    // from the modem.
    private void updateCachedConnectionPhonePair(TelephonyConnection c,
            boolean isPermanentFailure) {
        // No cache exists, create a new one.
        if (mEmergencyRetryCache == null) {
            Log.i(this, "updateCachedConnectionPhonePair, cache is null. Generating new cache");
            mEmergencyRetryCache = makeCachedConnectionPhonePair(c);
        // Cache is stale, create a new one with the new TelephonyConnection.
        } else if (mEmergencyRetryCache.first.get() != c) {
            Log.i(this, "updateCachedConnectionPhonePair, cache is stale. Regenerating.");
            mEmergencyRetryCache = makeCachedConnectionPhonePair(c);
        }

        Queue<Phone> cachedPhones = mEmergencyRetryCache.second;
        // Need to refer default phone considering ImsPhone because
        // cachedPhones is a list that contains default phones.
        Phone phoneUsed = c.getPhone().getDefaultPhone();
        if (phoneUsed == null) {
            return;
        }
        // Remove phone used from the list, but for temporary fail cause, it will be added
        // back to list further in this method. However in case of permanent failure, the
        // phone shouldn't be reused, hence it will not be added back again.
        cachedPhones.remove(phoneUsed);
        Log.i(this, "updateCachedConnectionPhonePair, isPermanentFailure:" + isPermanentFailure);
        if (!isPermanentFailure) {
            // In case of temporary failure, add the phone back, this will result adding it
            // to tail of list mEmergencyRetryCache.second, giving other phone more
            // priority and that is what we want.
            cachedPhones.offer(phoneUsed);
        }
    }

    /**
     * Updates a cache containing all of the slots that are available for redial at any point.
     *
     * - If a Connection returns with the disconnect cause EMERGENCY_TEMP_FAILURE, keep that phone
     * in the cache, but move it to the lowest priority in the list. Then, place the emergency call
     * on the next phone in the list.
     * - If a Connection returns with the disconnect cause EMERGENCY_PERM_FAILURE, remove that phone
     * from the cache and pull another phone from the cache to place the emergency call.
     *
     * This will continue until there are no more slots to dial on.
     */
    @VisibleForTesting
    public void retryOutgoingOriginalConnection(TelephonyConnection c, boolean isPermanentFailure) {
        int phoneId = (c.getPhone() == null) ? -1 : c.getPhone().getPhoneId();
        updateCachedConnectionPhonePair(c, isPermanentFailure);
        // Pull next phone to use from the cache or null if it is empty
        Phone newPhoneToUse = (mEmergencyRetryCache.second != null)
                ? mEmergencyRetryCache.second.peek() : null;
        if (newPhoneToUse != null) {
            int videoState = c.getVideoState();
            Bundle connExtras = c.getExtras();
            Log.i(this, "retryOutgoingOriginalConnection, redialing on Phone Id: " + newPhoneToUse);
            c.clearOriginalConnection();
            if (phoneId != newPhoneToUse.getPhoneId()) updatePhoneAccount(c, newPhoneToUse);
            placeOutgoingConnection(c, newPhoneToUse, videoState, connExtras);
        } else {
            // We have run out of Phones to use. Disconnect the call and destroy the connection.
            Log.i(this, "retryOutgoingOriginalConnection, no more Phones to use. Disconnecting.");
            c.setDisconnected(new DisconnectCause(DisconnectCause.ERROR));
            c.clearOriginalConnection();
            c.destroy();
        }
    }

    private void updatePhoneAccount(TelephonyConnection connection, Phone phone) {
        PhoneAccountHandle pHandle = PhoneUtils.makePstnPhoneAccountHandle(phone);
        // For ECall handling on MSIM, until the request reaches here (i.e PhoneApp), we don't know
        // on which phone account ECall can be placed. After deciding, we should notify Telecom of
        // the change so that the proper PhoneAccount can be displayed.
        Log.i(this, "updatePhoneAccount setPhoneAccountHandle, account = " + pHandle);
        connection.setPhoneAccountHandle(pHandle);
    }

    private void placeOutgoingConnection(
            TelephonyConnection connection, Phone phone, ConnectionRequest request) {
        placeOutgoingConnection(connection, phone, request.getVideoState(), request.getExtras());
    }

    private void placeOutgoingConnection(
            TelephonyConnection connection, Phone phone, int videoState, Bundle extras) {
        String number = connection.getAddress().getSchemeSpecificPart();
        boolean isAddParticipant = (extras != null) && extras
                .getBoolean(TelephonyProperties.ADD_PARTICIPANT_KEY, false);
        Log.d(this, "placeOutgoingConnection isAddParticipant = " + isAddParticipant);

        updatePhoneAccount(connection, phone);

        com.android.internal.telephony.Connection originalConnection = null;
        try {
            if (phone != null) {
                if (isAddParticipant) {
                    phone.addParticipant(number);
                    return;
                } else {
                    originalConnection = phone.dial(number, new ImsPhone.ImsDialArgs.Builder()
                            .setVideoState(videoState)
                            .setIntentExtras(extras)
                            .setRttTextStream(connection.getRttTextStream())
                            .build());
                }
            }
        } catch (CallStateException e) {
            Log.e(this, e, "placeOutgoingConnection, phone.dial exception: " + e);
            int cause = android.telephony.DisconnectCause.OUTGOING_FAILURE;
            switch (e.getError()) {
                case CallStateException.ERROR_OUT_OF_SERVICE:
                    cause = android.telephony.DisconnectCause.OUT_OF_SERVICE;
                    break;
                case CallStateException.ERROR_POWER_OFF:
                    cause = android.telephony.DisconnectCause.POWER_OFF;
                    break;
                case CallStateException.ERROR_ALREADY_DIALING:
                    cause = android.telephony.DisconnectCause.ALREADY_DIALING;
                    break;
                case CallStateException.ERROR_CALL_RINGING:
                    cause = android.telephony.DisconnectCause.CANT_CALL_WHILE_RINGING;
                    break;
                case CallStateException.ERROR_CALLING_DISABLED:
                    cause = android.telephony.DisconnectCause.CALLING_DISABLED;
                    break;
                case CallStateException.ERROR_TOO_MANY_CALLS:
                    cause = android.telephony.DisconnectCause.TOO_MANY_ONGOING_CALLS;
                    break;
                case CallStateException.ERROR_OTASP_PROVISIONING_IN_PROCESS:
                    cause = android.telephony.DisconnectCause.OTASP_PROVISIONING_IN_PROCESS;
                    break;
            }
            connection.setDisconnected(DisconnectCauseUtil.toTelecomDisconnectCause(
                    cause, e.getMessage(), phone.getPhoneId()));
            connection.clearOriginalConnection();
            connection.destroy();
            return;
        }

        if (originalConnection == null) {
            int telephonyDisconnectCause = android.telephony.DisconnectCause.OUTGOING_FAILURE;
            // On GSM phones, null connection means that we dialed an MMI code
            if (phone.getPhoneType() == PhoneConstants.PHONE_TYPE_GSM) {
                Log.d(this, "dialed MMI code");
                int subId = phone.getSubId();
                Log.d(this, "subId: "+subId);
                telephonyDisconnectCause = android.telephony.DisconnectCause.DIALED_MMI;
                final Intent intent = new Intent(this, MMIDialogActivity.class);
                intent.setFlags(Intent.FLAG_ACTIVITY_NEW_TASK |
                        Intent.FLAG_ACTIVITY_EXCLUDE_FROM_RECENTS);
                if (SubscriptionManager.isValidSubscriptionId(subId)) {
                    intent.putExtra(PhoneConstants.SUBSCRIPTION_KEY, subId);
                }
                startActivity(intent);
            }
            Log.d(this, "placeOutgoingConnection, phone.dial returned null");
            connection.setDisconnected(DisconnectCauseUtil.toTelecomDisconnectCause(
                    telephonyDisconnectCause, "Connection is null", phone.getPhoneId()));
            connection.clearOriginalConnection();
            connection.destroy();
        } else {
            connection.setOriginalConnection(originalConnection);
        }
    }

    private TelephonyConnection createConnectionFor(
            Phone phone,
            com.android.internal.telephony.Connection originalConnection,
            boolean isOutgoing,
            PhoneAccountHandle phoneAccountHandle,
            String telecomCallId,
            Uri address,
            int videoState) {
        TelephonyConnection returnConnection = null;
        int phoneType = phone.getPhoneType();
        if (phoneType == TelephonyManager.PHONE_TYPE_GSM) {
            returnConnection = new GsmConnection(originalConnection, telecomCallId, isOutgoing);
        } else if (phoneType == TelephonyManager.PHONE_TYPE_CDMA) {
            boolean allowsMute = allowsMute(phone);
            returnConnection = new CdmaConnection(originalConnection, mEmergencyTonePlayer,
                    allowsMute, isOutgoing, telecomCallId);
        }
        if (returnConnection != null) {
            // Listen to Telephony specific callbacks from the connection
            returnConnection.addTelephonyConnectionListener(mTelephonyConnectionListener);
            returnConnection.setVideoPauseSupported(
                    TelecomAccountRegistry.getInstance(this).isVideoPauseSupported(
                            phoneAccountHandle));
            returnConnection.setManageImsConferenceCallSupported(
                    TelecomAccountRegistry.getInstance(this).isManageImsConferenceCallSupported(
                            phoneAccountHandle));
            returnConnection.setShowPreciseFailedCause(
                    TelecomAccountRegistry.getInstance(this).isShowPreciseFailedCause(
                            phoneAccountHandle));
            addConnectionRemovedListener(returnConnection);
        }
        return returnConnection;
    }

    private boolean isOriginalConnectionKnown(
            com.android.internal.telephony.Connection originalConnection) {
        for (Connection connection : getAllConnections()) {
            if (connection instanceof TelephonyConnection) {
                TelephonyConnection telephonyConnection = (TelephonyConnection) connection;
                if (telephonyConnection.getOriginalConnection() == originalConnection) {
                    return true;
                }
            }
        }
        return false;
    }

    private Phone getPhoneForAccount(PhoneAccountHandle accountHandle, boolean isEmergency,
                                     String emergencyNumberAddress) {
        Phone chosenPhone = null;
        if (isEmergency) {
            return PhoneFactory.getPhone(PhoneUtils.getPhoneIdForECall());
        }
        int subId = PhoneUtils.getSubIdForPhoneAccountHandle(accountHandle);
        if (subId != SubscriptionManager.INVALID_SUBSCRIPTION_ID) {
            int phoneId = mSubscriptionManagerProxy.getPhoneId(subId);
            chosenPhone = mPhoneFactoryProxy.getPhone(phoneId);
<<<<<<< HEAD
        } else {
            for (Phone phone : mPhoneFactoryProxy.getPhones()) {
                Call call = phone.getRingingCall();
                if (call.getState().isRinging()) {
                    return phone;
                }
            }
         }
=======
        }
        // If this is an emergency call and the phone we originally planned to make this call
        // with is not in service or was invalid, try to find one that is in service, using the
        // default as a last chance backup.
        if (isEmergency && (chosenPhone == null || ServiceState.STATE_IN_SERVICE != chosenPhone
                .getServiceState().getState())) {
            Log.d(this, "getPhoneForAccount: phone for phone acct handle %s is out of service "
                    + "or invalid for emergency call.", accountHandle);
            chosenPhone = getPhoneForEmergencyCall(emergencyNumberAddress);
            Log.d(this, "getPhoneForAccount: using subId: " +
                    (chosenPhone == null ? "null" : chosenPhone.getSubId()));
        }
>>>>>>> 4b556535
        return chosenPhone;
    }

    /**
     * Get the Phone to use for an emergency call of the given emergency number address:
     *  a) If there are multiple Phones with the Subscriptions that support the emergency number
     *     address, and one of them is the default voice Phone, consider the default voice phone
     *     if 1.4 HAL is supported, or if it is available for emergency call.
     *  b) If there are multiple Phones with the Subscriptions that support the emergency number
     *     address, and none of them is the default voice Phone, use one of these Phones if 1.4 HAL
     *     is supported, or if it is available for emergency call.
     *  c) If there is no Phone that supports the emergency call for the address, use the defined
     *     Priority list to select the Phone via {@link #getFirstPhoneForEmergencyCall}.
     */
    public Phone getPhoneForEmergencyCall(String emergencyNumberAddress) {
        // Find the list of available Phones for the given emergency number address
        List<Phone> potentialEmergencyPhones = new ArrayList<>();
        int defaultVoicePhoneId = mSubscriptionManagerProxy.getDefaultVoicePhoneId();
        for (Phone phone : mPhoneFactoryProxy.getPhones()) {
            if (phone.getEmergencyNumberTracker() != null) {
                if (phone.getEmergencyNumberTracker().isEmergencyNumber(
                        emergencyNumberAddress, true)) {
                    if (phone.getHalVersion().greaterOrEqual(RIL.RADIO_HAL_VERSION_1_4)
                            || isAvailableForEmergencyCalls(phone)) {
                        // a)
                        if (phone.getPhoneId() == defaultVoicePhoneId) {
                            Log.i(this, "getPhoneForEmergencyCall, Phone Id that supports"
                                    + " emergency number: " + phone.getPhoneId());
                            return phone;
                        }
                        potentialEmergencyPhones.add(phone);
                    }
                }
            }
        }
        // b)
        if (potentialEmergencyPhones.size() > 0) {
            Log.i(this, "getPhoneForEmergencyCall, Phone Id that supports emergency number:"
                    + potentialEmergencyPhones.get(0).getPhoneId());
            return potentialEmergencyPhones.get(0);
        }
        // c)
        return getFirstPhoneForEmergencyCall();
    }

    /**
     * Retrieves the most sensible Phone to use for an emergency call using the following Priority
     *  list (for multi-SIM devices):
     *  1) The User's SIM preference for Voice calling
     *  2) The First Phone that is currently IN_SERVICE or is available for emergency calling
     *  3) If there is a PUK locked SIM, compare the SIMs that are not PUK locked. If all the SIMs
     *     are locked, skip to condition 4).
     *  4) The Phone with more Capabilities.
     *  5) The First Phone that has a SIM card in it (Starting from Slot 0...N)
     *  6) The Default Phone (Currently set as Slot 0)
     */
    @VisibleForTesting
    public Phone getFirstPhoneForEmergencyCall() {
        // 1)
        int phoneId = mSubscriptionManagerProxy.getDefaultVoicePhoneId();
        if (phoneId != SubscriptionManager.INVALID_PHONE_INDEX) {
            Phone defaultPhone = mPhoneFactoryProxy.getPhone(phoneId);
            if (defaultPhone != null && isAvailableForEmergencyCalls(defaultPhone)) {
                return defaultPhone;
            }
        }

        Phone firstPhoneWithSim = null;
        int phoneCount = mTelephonyManagerProxy.getPhoneCount();
        List<SlotStatus> phoneSlotStatus = new ArrayList<>(phoneCount);
        for (int i = 0; i < phoneCount; i++) {
            Phone phone = mPhoneFactoryProxy.getPhone(i);
            if (phone == null) {
                continue;
            }
            // 2)
            if (isAvailableForEmergencyCalls(phone)) {
                // the slot has the radio on & state is in service.
                Log.i(this, "getFirstPhoneForEmergencyCall, radio on & in service, Phone Id:" + i);
                return phone;
            }
            // 4)
            // Store the RAF Capabilities for sorting later.
            int radioAccessFamily = phone.getRadioAccessFamily();
            SlotStatus status = new SlotStatus(i, radioAccessFamily);
            phoneSlotStatus.add(status);
            Log.i(this, "getFirstPhoneForEmergencyCall, RAF:" +
                    Integer.toHexString(radioAccessFamily) + " saved for Phone Id:" + i);
            // 3)
            // Report Slot's PIN/PUK lock status for sorting later.
            int simState = mSubscriptionManagerProxy.getSimStateForSlotIdx(i);
            if (simState == TelephonyManager.SIM_STATE_PIN_REQUIRED ||
                    simState == TelephonyManager.SIM_STATE_PUK_REQUIRED) {
                status.isLocked = true;
            }
            // 5)
            if (firstPhoneWithSim == null && mTelephonyManagerProxy.hasIccCard(i)) {
                // The slot has a SIM card inserted, but is not in service, so keep track of this
                // Phone. Do not return because we want to make sure that none of the other Phones
                // are in service (because that is always faster).
                firstPhoneWithSim = phone;
                Log.i(this, "getFirstPhoneForEmergencyCall, SIM card inserted, Phone Id:" +
                        firstPhoneWithSim.getPhoneId());
            }
        }
        // 6)
        if (firstPhoneWithSim == null && phoneSlotStatus.isEmpty()) {
            // No Phones available, get the default.
            Log.i(this, "getFirstPhoneForEmergencyCall, return default phone");
            return mPhoneFactoryProxy.getDefaultPhone();
        } else {
            // 4)
            final int defaultPhoneId = mPhoneFactoryProxy.getDefaultPhone().getPhoneId();
            final Phone firstOccupiedSlot = firstPhoneWithSim;
            if (!phoneSlotStatus.isEmpty()) {
                // Only sort if there are enough elements to do so.
                if (phoneSlotStatus.size() > 1) {
                    Collections.sort(phoneSlotStatus, (o1, o2) -> {
                        // First start by seeing if either of the phone slots are locked. If they
                        // are, then sort by non-locked SIM first. If they are both locked, sort
                        // by capability instead.
                        if (o1.isLocked && !o2.isLocked) {
                            return -1;
                        }
                        if (o2.isLocked && !o1.isLocked) {
                            return 1;
                        }
                        // sort by number of RadioAccessFamily Capabilities.
                        int compare = Integer.bitCount(o1.capabilities) -
                                Integer.bitCount(o2.capabilities);
                        if (compare == 0) {
                            // Sort by highest RAF Capability if the number is the same.
                            compare = RadioAccessFamily.getHighestRafCapability(o1.capabilities) -
                                    RadioAccessFamily.getHighestRafCapability(o2.capabilities);
                            if (compare == 0) {
                                if (firstOccupiedSlot != null) {
                                    // If the RAF capability is the same, choose based on whether or
                                    // not any of the slots are occupied with a SIM card (if both
                                    // are, always choose the first).
                                    if (o1.slotId == firstOccupiedSlot.getPhoneId()) {
                                        return 1;
                                    } else if (o2.slotId == firstOccupiedSlot.getPhoneId()) {
                                        return -1;
                                    }
                                } else {
                                    // No slots have SIMs detected in them, so weight the default
                                    // Phone Id greater than the others.
                                    if (o1.slotId == defaultPhoneId) {
                                        return 1;
                                    } else if (o2.slotId == defaultPhoneId) {
                                        return -1;
                                    }
                                }
                            }
                        }
                        return compare;
                    });
                }
                int mostCapablePhoneId = phoneSlotStatus.get(phoneSlotStatus.size() - 1).slotId;
                Log.i(this, "getFirstPhoneForEmergencyCall, Using Phone Id: " + mostCapablePhoneId +
                        "with highest capability");
                return mPhoneFactoryProxy.getPhone(mostCapablePhoneId);
            } else {
                // 5)
                return firstPhoneWithSim;
            }
        }
    }

    /**
     * Returns true if the state of the Phone is IN_SERVICE or available for emergency calling only.
     */
    private boolean isAvailableForEmergencyCalls(Phone phone) {
        return ServiceState.STATE_IN_SERVICE == phone.getServiceState().getState() ||
                phone.getServiceState().isEmergencyOnly();
    }

    /**
     * Determines if the connection should allow mute.
     *
     * @param phone The current phone.
     * @return {@code True} if the connection should allow mute.
     */
    private boolean allowsMute(Phone phone) {
        // For CDMA phones, check if we are in Emergency Callback Mode (ECM).  Mute is disallowed
        // in ECM mode.
        if (phone.getPhoneType() == TelephonyManager.PHONE_TYPE_CDMA) {
            if (phone.isInEcm()) {
                return false;
            }
        }

        return true;
    }

    @Override
    public void removeConnection(Connection connection) {
        super.removeConnection(connection);
        if (connection instanceof TelephonyConnection) {
            TelephonyConnection telephonyConnection = (TelephonyConnection) connection;
            telephonyConnection.removeTelephonyConnectionListener(mTelephonyConnectionListener);
            removeConnectionRemovedListener((TelephonyConnection)connection);
            fireOnConnectionRemoved((TelephonyConnection)connection);
        }
    }

    /**
     * When a {@link TelephonyConnection} has its underlying original connection configured,
     * we need to add it to the correct conference controller.
     *
     * @param connection The connection to be added to the controller
     */
    public void addConnectionToConferenceController(TelephonyConnection connection) {
        // TODO: Need to revisit what happens when the original connection for the
        // TelephonyConnection changes.  If going from CDMA --> GSM (for example), the
        // instance of TelephonyConnection will still be a CdmaConnection, not a GsmConnection.
        // The CDMA conference controller makes the assumption that it will only have CDMA
        // connections in it, while the other conference controllers aren't as restrictive.  Really,
        // when we go between CDMA and GSM we should replace the TelephonyConnection.
        if (connection.isImsConnection()) {
            Log.d(this, "Adding IMS connection to conference controller: " + connection);
            mImsConferenceController.add(connection);
            mTelephonyConferenceController.remove(connection);
            if (connection instanceof CdmaConnection) {
                mCdmaConferenceController.remove((CdmaConnection) connection);
            }
        } else {
            int phoneType = connection.getCall().getPhone().getPhoneType();
            if (phoneType == TelephonyManager.PHONE_TYPE_GSM) {
                Log.d(this, "Adding GSM connection to conference controller: " + connection);
                mTelephonyConferenceController.add(connection);
                if (connection instanceof CdmaConnection) {
                    mCdmaConferenceController.remove((CdmaConnection) connection);
                }
            } else if (phoneType == TelephonyManager.PHONE_TYPE_CDMA &&
                    connection instanceof CdmaConnection) {
                Log.d(this, "Adding CDMA connection to conference controller: " + connection);
                mCdmaConferenceController.add((CdmaConnection) connection);
                mTelephonyConferenceController.remove(connection);
            }
            Log.d(this, "Removing connection from IMS conference controller: " + connection);
            mImsConferenceController.remove(connection);
        }
    }

    private void addConnectionRemovedListener(ConnectionRemovedListener l) {
        mConnectionRemovedListeners.add(l);
    }

    private void removeConnectionRemovedListener(ConnectionRemovedListener l) {
        if (l != null) {
            mConnectionRemovedListeners.remove(l);
        }
    }

    private void fireOnConnectionRemoved(TelephonyConnection conn) {
        for (ConnectionRemovedListener l : mConnectionRemovedListeners) {
            l.onConnectionRemoved(conn);
        }
    }

    /**
     * Create a new CDMA connection. CDMA connections have additional limitations when creating
     * additional calls which are handled in this method.  Specifically, CDMA has a "FLASH" command
     * that can be used for three purposes: merging a call, swapping unmerged calls, and adding
     * a new outgoing call. The function of the flash command depends on the context of the current
     * set of calls. This method will prevent an outgoing call from being made if it is not within
     * the right circumstances to support adding a call.
     */
    private Connection checkAdditionalOutgoingCallLimits(Phone phone) {
        if (phone.getPhoneType() == TelephonyManager.PHONE_TYPE_CDMA) {
            // Check to see if any CDMA conference calls exist, and if they do, check them for
            // limitations.
            for (Conference conference : getAllConferences()) {
                if (conference instanceof CdmaConference) {
                    CdmaConference cdmaConf = (CdmaConference) conference;

                    // If the CDMA conference has not been merged, add-call will not work, so fail
                    // this request to add a call.
                    if (cdmaConf.can(Connection.CAPABILITY_MERGE_CONFERENCE)) {
                        return Connection.createFailedConnection(new DisconnectCause(
                                    DisconnectCause.RESTRICTED,
                                    null,
                                    getResources().getString(R.string.callFailed_cdma_call_limit),
                                    "merge-capable call exists, prevent flash command."));
                    }
                }
            }
        }

        return null; // null means nothing went wrong, and call should continue.
    }

    private boolean isTtyModeEnabled(Context context) {
        return (android.provider.Settings.Secure.getInt(
                context.getContentResolver(),
                android.provider.Settings.Secure.PREFERRED_TTY_MODE,
                TelecomManager.TTY_MODE_OFF) != TelecomManager.TTY_MODE_OFF);
    }

    /**
     * For outgoing dialed calls, potentially send a ConnectionEvent if the user is on WFC and is
     * dialing an international number.
     * @param telephonyConnection The connection.
     */
    private void maybeSendInternationalCallEvent(TelephonyConnection telephonyConnection) {
        if (telephonyConnection == null || telephonyConnection.getPhone() == null ||
                telephonyConnection.getPhone().getDefaultPhone() == null) {
            return;
        }
        Phone phone = telephonyConnection.getPhone().getDefaultPhone();
        if (phone instanceof GsmCdmaPhone) {
            GsmCdmaPhone gsmCdmaPhone = (GsmCdmaPhone) phone;
            if (telephonyConnection.isOutgoingCall() &&
                    gsmCdmaPhone.isNotificationOfWfcCallRequired(
                            telephonyConnection.getOriginalConnection().getOrigDialString())) {
                // Send connection event to InCall UI to inform the user of the fact they
                // are potentially placing an international call on WFC.
                Log.i(this, "placeOutgoingConnection - sending international call on WFC " +
                        "confirmation event");
                telephonyConnection.sendConnectionEvent(
                        TelephonyManager.EVENT_NOTIFY_INTERNATIONAL_CALL_ON_WFC, null);
            }
        }
    }

    private void maybeSendPhoneAccountUpdateEvent(TelephonyConnection telephonyConnection) {
        if (telephonyConnection == null || telephonyConnection.getPhone() == null) {
            return;
        }
        updatePhoneAccount(telephonyConnection,
                mPhoneFactoryProxy.getPhone(telephonyConnection.getPhone().getPhoneId()));
    }

    private void handleTtyModeChange(boolean isTtyEnabled) {
        Log.i(this, "handleTtyModeChange; isTtyEnabled=%b", isTtyEnabled);
        mIsTtyEnabled = isTtyEnabled;
        for (Connection connection : getAllConnections()) {
            if (connection instanceof TelephonyConnection) {
                TelephonyConnection telephonyConnection = (TelephonyConnection) connection;
                telephonyConnection.setTtyEnabled(isTtyEnabled);
            }
        }
    }
}<|MERGE_RESOLUTION|>--- conflicted
+++ resolved
@@ -434,14 +434,9 @@
 
         // Convert into emergency number if necessary
         // This is required in some regions (e.g. Taiwan).
-<<<<<<< HEAD
         if (!PhoneUtils.isLocalEmergencyNumber(number)) {
-            final Phone phone = getPhoneForAccount(request.getAccountHandle(), false);
-=======
-        if (!PhoneNumberUtils.isLocalEmergencyNumber(this, number)) {
             final Phone phone = getPhoneForAccount(request.getAccountHandle(), false,
                     handle.getSchemeSpecificPart());
->>>>>>> 4b556535
             // We only do the conversion if the phone is not in service. The un-converted
             // emergency numbers will go to the correct destination when the phone is in-service,
             // so they will only need the special emergency call setup when the phone is out of
@@ -776,9 +771,6 @@
         // If there is an incoming emergency CDMA Call (while the phone is in ECBM w/ No SIM),
         // make sure the PhoneAccount lookup retrieves the default Emergency Phone.
         PhoneAccountHandle accountHandle = request.getAccountHandle();
-<<<<<<< HEAD
-        Phone phone = getPhoneForAccount(accountHandle, false);
-=======
         boolean isEmergency = false;
         if (accountHandle != null && PhoneUtils.EMERGENCY_ACCOUNT_HANDLE_ID.equals(
                 accountHandle.getId())) {
@@ -788,7 +780,6 @@
         }
         Phone phone = getPhoneForAccount(accountHandle, isEmergency,
                 request.getAddress().getSchemeSpecificPart());
->>>>>>> 4b556535
         if (phone == null) {
             return Connection.createFailedConnection(
                     DisconnectCauseUtil.toTelecomDisconnectCause(
@@ -905,12 +896,8 @@
                 }
             }
         }
-<<<<<<< HEAD
-        if (phone == null) phone = getPhoneForAccount(accountHandle, false);
-=======
-        Phone phone = getPhoneForAccount(accountHandle, isEmergency,
+        if (phone == null) phone = getPhoneForAccount(accountHandle, false,
                 request.getAddress().getSchemeSpecificPart());
->>>>>>> 4b556535
         if (phone == null) {
             return Connection.createFailedConnection(
                     DisconnectCauseUtil.toTelecomDisconnectCause(
@@ -1329,7 +1316,6 @@
         if (subId != SubscriptionManager.INVALID_SUBSCRIPTION_ID) {
             int phoneId = mSubscriptionManagerProxy.getPhoneId(subId);
             chosenPhone = mPhoneFactoryProxy.getPhone(phoneId);
-<<<<<<< HEAD
         } else {
             for (Phone phone : mPhoneFactoryProxy.getPhones()) {
                 Call call = phone.getRingingCall();
@@ -1337,8 +1323,6 @@
                     return phone;
                 }
             }
-         }
-=======
         }
         // If this is an emergency call and the phone we originally planned to make this call
         // with is not in service or was invalid, try to find one that is in service, using the
@@ -1351,7 +1335,6 @@
             Log.d(this, "getPhoneForAccount: using subId: " +
                     (chosenPhone == null ? "null" : chosenPhone.getSubId()));
         }
->>>>>>> 4b556535
         return chosenPhone;
     }
 
