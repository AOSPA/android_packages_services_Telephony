--- conflicted
+++ resolved
@@ -221,10 +221,6 @@
     @VisibleForTesting
     public Pair<WeakReference<TelephonyConnection>, Queue<Phone>> mEmergencyRetryCache;
     private DeviceState mDeviceState = new DeviceState();
-<<<<<<< HEAD
-    private final String ACTION_MSIM_VOICE_CAPABILITY_CHANGED =
-        "org.codeaurora.intent.action.MSIM_VOICE_CAPABILITY_CHANGED";
-=======
     private EmergencyStateTracker mEmergencyStateTracker;
     private DomainSelectionResolver mDomainSelectionResolver;
     private EmergencyCallDomainSelectionConnection mEmergencyCallDomainSelectionConnection;
@@ -234,7 +230,8 @@
     private ImsManager mImsManager = null;
     private DomainSelectionConnection mDomainSelectionConnection;
     private TelephonyConnection mNormalCallConnection;
->>>>>>> 7cb9b66b
+    private final String ACTION_MSIM_VOICE_CAPABILITY_CHANGED =
+        "org.codeaurora.intent.action.MSIM_VOICE_CAPABILITY_CHANGED";
 
     /**
      * Keeps track of the status of a SIM slot.
@@ -2425,12 +2422,8 @@
                         }
                     });
         }
-<<<<<<< HEAD
 
         updatePhoneAccount(connection, phone);
-
-=======
->>>>>>> 7cb9b66b
         final com.android.internal.telephony.Connection originalConnection;
         try {
             if (isHoldOrSwapInProgress()) {
@@ -2479,7 +2472,6 @@
                         phone, videoState)) {
                     return;
                 }
-<<<<<<< HEAD
 
                 // Get connection to hold if any
                 Pair<TelephonyConnection, PhoneAccountHandle> pairToHold =
@@ -2494,13 +2486,6 @@
                         .setIntentExtras(extras)
                         .setRttTextStream(connection.getRttTextStream())
                         .build(),
-=======
-                originalConnection = phone.dial(number, new ImsPhone.ImsDialArgs.Builder()
-                                .setVideoState(videoState)
-                                .setIntentExtras(extras)
-                                .setRttTextStream(connection.getRttTextStream())
-                                .build(),
->>>>>>> 7cb9b66b
                         // We need to wait until the phone has been chosen in GsmCdmaPhone to
                         // register for the associated TelephonyConnection call event listeners.
                         connection::registerForCallEvents);
