--- conflicted
+++ resolved
@@ -105,7 +105,6 @@
         }
 
         @Override
-<<<<<<< HEAD
         public void onEmergencyRedial(
                 TelephonyConnection connection, PhoneAccountHandle redialPhoneAccount,
                         int phoneId) {
@@ -141,10 +140,11 @@
             } else {
                 connection.setOriginalConnection(originalConnection);
             }
-=======
+        }
+
+        @Override
         public void onOriginalConnectionRetry(TelephonyConnection c) {
             retryOutgoingOriginalConnection(c);
->>>>>>> 840be809
         }
     };
 
@@ -240,12 +240,9 @@
             }
         }
 
-<<<<<<< HEAD
-        boolean isEmergencyNumber = PhoneUtils.isLocalEmergencyNumber(number);
-=======
         // Convert into emergency number if necessary
         // This is required in some regions (e.g. Taiwan).
-        if (!PhoneNumberUtils.isLocalEmergencyNumber(this, number) &&
+        if (!PhoneUtils.isLocalEmergencyNumber(number) &&
                 PhoneNumberUtils.isConvertToEmergencyNumberEnabled()) {
             final Phone phone = getPhoneForAccount(request.getAccountHandle(), false);
             // We only do the conversion if the phone is not in service. The un-converted
@@ -265,9 +262,10 @@
         final String numberToDial = number;
 
         final boolean isEmergencyNumber =
-                PhoneNumberUtils.isLocalEmergencyNumber(this, numberToDial);
-
-        if (isEmergencyNumber && !isRadioOn()) {
+                PhoneUtils.isLocalEmergencyNumber(numberToDial);
+        final boolean isAirplaneModeOn = Settings.System.getInt(getContentResolver(),
+                Settings.System.AIRPLANE_MODE_ON, 0) != 0;
+        if (isEmergencyNumber && (!isRadioOn() || isAirplaneModeOn)) {
             final Uri emergencyHandle = handle;
             // By default, Connection based on the default Phone, since we need to return to Telecom
             // now.
@@ -277,6 +275,7 @@
             if (mEmergencyCallHelper == null) {
                 mEmergencyCallHelper = new EmergencyCallHelper(this);
             }
+            mUseEmergencyCallHelper = true;
             mEmergencyCallHelper.enableEmergencyCalling(new EmergencyCallStateListener.Callback() {
                 @Override
                 public void onComplete(EmergencyCallStateListener listener, boolean isRadioReady) {
@@ -373,7 +372,6 @@
 
     private Connection getTelephonyConnection(final ConnectionRequest request, final String number,
             boolean isEmergencyNumber, final Uri handle, Phone phone) {
->>>>>>> 840be809
 
         if (phone == null) {
             final Context context = getApplicationContext();
@@ -421,17 +419,9 @@
             int dataNetType = phone.getServiceState().getDataNetworkType();
             if (dataNetType == TelephonyManager.NETWORK_TYPE_LTE ||
                     dataNetType == TelephonyManager.NETWORK_TYPE_LTE_CA) {
-<<<<<<< HEAD
                         state = phone.getServiceState().getDataRegState();
             }
         }
-        final boolean isAirplaneModeOn = Settings.System.getInt(getContentResolver(),
-                Settings.System.AIRPLANE_MODE_ON, 0) != 0;
-=======
-                state = phone.getServiceState().getDataRegState();
-            }
-        }
->>>>>>> 840be809
 
         // If we're dialing a non-emergency number and the phone is in ECM mode, reject the call if
         // carrier configuration specifies that we cannot make non-emergency calls in ECM mode.
@@ -453,16 +443,7 @@
             }
         }
 
-<<<<<<< HEAD
-        if (isEmergencyNumber) {
-            mRequest = request;
-            if (!phone.isRadioOn() || isAirplaneModeOn) {
-                mUseEmergencyCallHelper = true;
-            }
-        } else {
-=======
         if (!isEmergencyNumber) {
->>>>>>> 840be809
             switch (state) {
                 case ServiceState.STATE_IN_SERVICE:
                 case ServiceState.STATE_EMERGENCY_ONLY:
@@ -517,37 +498,6 @@
         connection.setInitializing();
         connection.setVideoState(request.getVideoState());
 
-<<<<<<< HEAD
-        if (mUseEmergencyCallHelper) {
-            if (mEmergencyCallHelper == null) {
-                mEmergencyCallHelper = new EmergencyCallHelper(this);
-            }
-            mEmergencyCallHelper.startTurnOnRadioSequence(number,
-                    new EmergencyCallHelper.Callback() {
-                        @Override
-                        public void onComplete(Phone phone, boolean isRadioReady) {
-                            if (connection.getState() == Connection.STATE_DISCONNECTED) {
-                                // If the connection has already been disconnected, do nothing.
-                            } else if (isRadioReady) {
-                                connection.setInitialized();
-                                placeOutgoingConnection(connection, phone, request);
-                            } else {
-                                Log.d(this, "onCreateOutgoingConnection, failed to turn on radio");
-                                connection.setDisconnected(
-                                        DisconnectCauseUtil.toTelecomDisconnectCause(
-                                                android.telephony.DisconnectCause.POWER_OFF,
-                                                "Failed to turn on radio."));
-                                connection.destroy();
-                            }
-                        }
-                    });
-
-        } else {
-            placeOutgoingConnection(connection, phone, request);
-        }
-
-=======
->>>>>>> 840be809
         return connection;
     }
 
@@ -802,7 +752,7 @@
             Bundle connExtras = c.getExtras();
             Log.i(this, "retryOutgoingOriginalConnection, redialing on Phone Id: " + newPhoneToUse);
             c.clearOriginalConnection();
-            placeOutgoingConnection(c, newPhoneToUse, videoState, connExtras);
+            placeOutgoingConnection(c, newPhoneToUse, videoState, connExtras, null);
         } else {
             // We have run out of Phones to use. Disconnect the call and destroy the connection.
             Log.i(this, "retryOutgoingOriginalConnection, no more Phones to use. Disconnecting.");
@@ -822,14 +772,15 @@
 
     private void placeOutgoingConnection(
             TelephonyConnection connection, Phone phone, ConnectionRequest request) {
-        placeOutgoingConnection(connection, phone, request.getVideoState(), request.getExtras());
+        placeOutgoingConnection(connection, phone, request.getVideoState(), request.getExtras(),
+                request);
     }
 
     private void placeOutgoingConnection(
-            TelephonyConnection connection, Phone phone, int videoState, Bundle extras) {
+            TelephonyConnection connection, Phone phone, int videoState, Bundle extras,
+            ConnectionRequest request) {
         String number = connection.getAddress().getSchemeSpecificPart();
 
-<<<<<<< HEAD
         PhoneAccountHandle pHandle = PhoneUtils.makePstnPhoneAccountHandle(phone);
         // For ECall handling on MSIM, till the request reaches here(i.e PhoneApp)
         // we dont know on which phone account ECall can be placed, once after deciding
@@ -856,19 +807,15 @@
                 .getBoolean(TelephonyProperties.ADD_PARTICIPANT_KEY, false);
         Log.d(this, "placeOutgoingConnection isAddParticipant = " + isAddParticipant);
 
-        com.android.internal.telephony.Connection originalConnection;
-        try {
-            if (isAddParticipant) {
-                phone.addParticipant(number);
-                return;
-            } else {
-                originalConnection = phone.dial(number, null, request.getVideoState(), bundle);
-=======
         com.android.internal.telephony.Connection originalConnection = null;
         try {
             if (phone != null) {
-                originalConnection = phone.dial(number, null, videoState, extras);
->>>>>>> 840be809
+                if (isAddParticipant) {
+                    phone.addParticipant(number);
+                    return;
+                } else {
+                    originalConnection = phone.dial(number, null, request.getVideoState(), bundle);
+                }
             }
         } catch (CallStateException e) {
             Log.e(this, e, "placeOutgoingConnection, phone.dial exception: " + e);
