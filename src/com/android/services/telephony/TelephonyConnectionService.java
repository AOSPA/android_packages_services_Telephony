--- conflicted
+++ resolved
@@ -921,11 +921,7 @@
             if (phone.getPhoneType() == PhoneConstants.PHONE_TYPE_GSM) {
                 Log.d(this, "dialed MMI code");
                 int subId = phone.getSubId();
-<<<<<<< HEAD
-                Log.d(this, "subId: " + subId);
-=======
                 Log.d(this, "subId: "+subId);
->>>>>>> b8dfe4af
                 telephonyDisconnectCause = android.telephony.DisconnectCause.DIALED_MMI;
                 final Intent intent = new Intent(this, MMIDialogActivity.class);
                 intent.setFlags(Intent.FLAG_ACTIVITY_NEW_TASK |
