--- conflicted
+++ resolved
@@ -281,21 +281,7 @@
             mRequest = request;
         }
 
-<<<<<<< HEAD
-        if (isEmergencyNumber && (!isRadioOn() || isAirplaneModeOn)) {
-            final Uri emergencyHandle = handle;
-            // By default, Connection based on the default Phone, since we need to return to Telecom
-            // now.
-            final int defaultPhoneType = PhoneFactory.getDefaultPhone().getPhoneType();
-            final Connection emergencyConnection = getTelephonyConnection(request, numberToDial,
-                    isEmergencyNumber, emergencyHandle, PhoneFactory.getDefaultPhone());
-            if (mEmergencyCallHelper == null) {
-                mEmergencyCallHelper = new EmergencyCallHelper(this);
-            }
-            mUseEmergencyCallHelper = true;
-            mEmergencyCallHelper.enableEmergencyCalling(new EmergencyCallStateListener.Callback() {
-=======
-        if ((isEmergencyNumber && !isRadioOn()) || isRadioPowerDownOnBluetooth()) {
+        if ((isEmergencyNumber && (!isRadioOn() || isAirplaneModeOn)) || isRadioPowerDownOnBluetooth()) {
             final Uri resultHandle = handle;
             // By default, Connection based on the default Phone, since we need to return to Telecom
             // now.
@@ -303,7 +289,6 @@
                     isEmergencyNumber, resultHandle, PhoneFactory.getDefaultPhone());
             RadioOnHelper radioOnHelper = new RadioOnHelper(this);
             radioOnHelper.enableRadioOnCalling(new RadioOnStateListener.Callback() {
->>>>>>> 993a920d
                 @Override
                 public void onComplete(RadioOnStateListener listener,
                         boolean isRadioReady) {
