/*
 * Copyright (C) 2014 The Android Open Source Project
 *
 * Licensed under the Apache License, Version 2.0 (the "License");
 * you may not use this file except in compliance with the License.
 * You may obtain a copy of the License at
 *
 *      http://www.apache.org/licenses/LICENSE-2.0
 *
 * Unless required by applicable law or agreed to in writing, software
 * distributed under the License is distributed on an "AS IS" BASIS,
 * WITHOUT WARRANTIES OR CONDITIONS OF ANY KIND, either express or implied.
 * See the License for the specific language governing permissions and
 * limitations under the License.
 */

package com.android.services.telephony;

import android.content.ActivityNotFoundException;
import android.content.BroadcastReceiver;
import android.content.ComponentName;
import android.content.Context;
import android.content.Intent;
import android.content.IntentFilter;
import android.net.Uri;
import android.os.Bundle;
import android.provider.Settings;
import android.telecom.Conference;
import android.telecom.Connection;
import android.telecom.ConnectionRequest;
import android.telecom.ConnectionService;
import android.telecom.DisconnectCause;
import android.telecom.PhoneAccount;
import android.telecom.PhoneAccountHandle;
import android.telecom.TelecomManager;
import android.telecom.VideoProfile;
import android.telephony.CarrierConfigManager;
import android.telephony.PhoneNumberUtils;
import android.telephony.RadioAccessFamily;
import android.telephony.ServiceState;
import android.telephony.SubscriptionManager;
import android.telephony.TelephonyManager;
import android.text.TextUtils;
import android.util.Pair;

import com.android.internal.annotations.VisibleForTesting;
import com.android.internal.telephony.Call;
import com.android.internal.telephony.CallStateException;
import com.android.internal.telephony.GsmCdmaPhone;
import com.android.internal.telephony.IccCard;
import com.android.internal.telephony.IccCardConstants;
import com.android.internal.telephony.Phone;
import com.android.internal.telephony.PhoneConstants;
import com.android.internal.telephony.PhoneFactory;
import com.android.internal.telephony.imsphone.ImsExternalCallTracker;
import com.android.internal.telephony.imsphone.ImsPhone;
import com.android.internal.telephony.imsphone.ImsPhoneConnection;
import com.android.internal.telephony.TelephonyProperties;
import com.android.phone.MMIDialogActivity;
import com.android.phone.PhoneUtils;
import com.android.phone.R;

import java.lang.ref.WeakReference;
import java.util.ArrayList;
import java.util.Arrays;
import java.util.Collection;
import java.util.Collections;
import java.util.LinkedList;
import java.util.concurrent.CopyOnWriteArrayList;
import java.util.List;
import java.util.Queue;
import java.util.regex.Pattern;

/**
 * Service for making GSM and CDMA connections.
 */
public class TelephonyConnectionService extends ConnectionService {

    // If configured, reject attempts to dial numbers matching this pattern.
    private static final Pattern CDMA_ACTIVATION_CODE_REGEX_PATTERN =
            Pattern.compile("\\*228[0-9]{0,2}");

    private final TelephonyConnectionServiceProxy mTelephonyConnectionServiceProxy =
            new TelephonyConnectionServiceProxy() {
        @Override
        public Collection<Connection> getAllConnections() {
            return TelephonyConnectionService.this.getAllConnections();
        }
        @Override
        public void addConference(TelephonyConference mTelephonyConference) {
            TelephonyConnectionService.this.addConference(mTelephonyConference);
        }
        @Override
        public void addConference(ImsConference mImsConference) {
            TelephonyConnectionService.this.addConference(mImsConference);
        }
        @Override
        public void removeConnection(Connection connection) {
            TelephonyConnectionService.this.removeConnection(connection);
        }
        @Override
        public void addExistingConnection(PhoneAccountHandle phoneAccountHandle,
                                          Connection connection) {
            TelephonyConnectionService.this
                    .addExistingConnection(phoneAccountHandle, connection);
        }
        @Override
        public void addExistingConnection(PhoneAccountHandle phoneAccountHandle,
                Connection connection, Conference conference) {
            TelephonyConnectionService.this
                    .addExistingConnection(phoneAccountHandle, connection, conference);
        }
        @Override
        public void addConnectionToConferenceController(TelephonyConnection connection) {
            TelephonyConnectionService.this.addConnectionToConferenceController(connection);
        }
    };

    private final Connection.Listener mConnectionListener = new Connection.Listener() {
        @Override
        public void onConferenceChanged(Connection connection, Conference conference) {
            mHoldTracker.updateHoldCapability(connection.getPhoneAccountHandle());
        }
    };

    private final BroadcastReceiver mTtyBroadcastReceiver = new BroadcastReceiver() {
        @Override
        public void onReceive(Context context, Intent intent) {
            String action = intent.getAction();
            Log.v(this, "onReceive, action: %s", action);
            if (action.equals(TelecomManager.ACTION_TTY_PREFERRED_MODE_CHANGED)) {
                int newPreferredTtyMode = intent.getIntExtra(
                        TelecomManager.EXTRA_TTY_PREFERRED_MODE, TelecomManager.TTY_MODE_OFF);

                boolean isTtyNowEnabled = newPreferredTtyMode != TelecomManager.TTY_MODE_OFF;
                if (isTtyNowEnabled != mIsTtyEnabled) {
                    handleTtyModeChange(isTtyNowEnabled);
                }
            }
        }
    };

    private final TelephonyConferenceController mTelephonyConferenceController =
            new TelephonyConferenceController(mTelephonyConnectionServiceProxy);
    private final CdmaConferenceController mCdmaConferenceController =
            new CdmaConferenceController(this);
    private final ImsConferenceController mImsConferenceController =
            new ImsConferenceController(TelecomAccountRegistry.getInstance(this),
                    mTelephonyConnectionServiceProxy);

    private ComponentName mExpectedComponentName = null;
    private RadioOnHelper mRadioOnHelper;
    private EmergencyTonePlayer mEmergencyTonePlayer;
    private HoldTracker mHoldTracker;
    private boolean mIsTtyEnabled;

    // Contains one TelephonyConnection that has placed a call and a memory of which Phones it has
    // already tried to connect with. There should be only one TelephonyConnection trying to place a
    // call at one time. We also only access this cache from a TelephonyConnection that wishes to
    // redial, so we use a WeakReference that will become stale once the TelephonyConnection is
    // destroyed.
    @VisibleForTesting
    public Pair<WeakReference<TelephonyConnection>, Queue<Phone>> mEmergencyRetryCache;

    /**
     * Keeps track of the status of a SIM slot.
     */
    private static class SlotStatus {
        public int slotId;
        // RAT capabilities
        public int capabilities;
        // By default, we will assume that the slots are not locked.
        public boolean isLocked = false;

        public SlotStatus(int slotId, int capabilities) {
            this.slotId = slotId;
            this.capabilities = capabilities;
        }
    }

    // SubscriptionManager Proxy interface for testing
    public interface SubscriptionManagerProxy {
        int getDefaultVoicePhoneId();
        int getSimStateForSlotIdx(int slotId);
        int getPhoneId(int subId);
    }

    private SubscriptionManagerProxy mSubscriptionManagerProxy = new SubscriptionManagerProxy() {
        @Override
        public int getDefaultVoicePhoneId() {
            return SubscriptionManager.getDefaultVoicePhoneId();
        }

        @Override
        public int getSimStateForSlotIdx(int slotId) {
            return SubscriptionManager.getSimStateForSlotIndex(slotId);
        }

        @Override
        public int getPhoneId(int subId) {
            return SubscriptionManager.getPhoneId(subId);
        }
    };

    // TelephonyManager Proxy interface for testing
    public interface TelephonyManagerProxy {
        int getPhoneCount();
        boolean hasIccCard(int slotId);
    }

    private TelephonyManagerProxy mTelephonyManagerProxy = new TelephonyManagerProxy() {
        private final TelephonyManager sTelephonyManager = TelephonyManager.getDefault();

        @Override
        public int getPhoneCount() {
            return sTelephonyManager.getPhoneCount();
        }

        @Override
        public boolean hasIccCard(int slotId) {
            return sTelephonyManager.hasIccCard(slotId);
        }
    };

    //PhoneFactory proxy interface for testing
    public interface PhoneFactoryProxy {
        Phone getPhone(int index);
        Phone getDefaultPhone();
        Phone[] getPhones();
    }

    private PhoneFactoryProxy mPhoneFactoryProxy = new PhoneFactoryProxy() {
        @Override
        public Phone getPhone(int index) {
            return PhoneFactory.getPhone(index);
        }

        @Override
        public Phone getDefaultPhone() {
            return PhoneFactory.getDefaultPhone();
        }

        @Override
        public Phone[] getPhones() {
            return PhoneFactory.getPhones();
        }
    };

    @VisibleForTesting
    public void setSubscriptionManagerProxy(SubscriptionManagerProxy proxy) {
        mSubscriptionManagerProxy = proxy;
    }

    @VisibleForTesting
    public void setTelephonyManagerProxy(TelephonyManagerProxy proxy) {
        mTelephonyManagerProxy = proxy;
    }

    @VisibleForTesting
    public void setPhoneFactoryProxy(PhoneFactoryProxy proxy) {
        mPhoneFactoryProxy = proxy;
    }

    /**
     * A listener to actionable events specific to the TelephonyConnection.
     */
    private final TelephonyConnection.TelephonyConnectionListener mTelephonyConnectionListener =
            new TelephonyConnection.TelephonyConnectionListener() {
        @Override
        public void onOriginalConnectionConfigured(TelephonyConnection c) {
            addConnectionToConferenceController(c);
        }

        @Override
        public void onOriginalConnectionRetry(TelephonyConnection c, int cause) {
            if (cause == android.telephony.DisconnectCause.IMS_SIP_ALTERNATE_EMERGENCY_CALL) {
                handleAlternateEmergencyCallDisconnectCause(c);
            } else {
                retryOutgoingOriginalConnection(c, (cause ==
                        android.telephony.DisconnectCause.EMERGENCY_PERM_FAILURE));
            }
        }
    };

    private void handleAlternateEmergencyCallDisconnectCause(TelephonyConnection c) {
        boolean isAirplaneModeOn = Settings.Global.getInt(getContentResolver(),
                Settings.Global.AIRPLANE_MODE_ON, 0) > 0;
        if (isAirplaneModeOn) {
            if (mRadioOnHelper == null) {
                mRadioOnHelper = new RadioOnHelper(this);
            }
            Log.i(this, "Exit airplane mode");
            mRadioOnHelper.triggerRadioOnAndListen(new RadioOnStateListener.Callback() {
                @Override
                public void onComplete(RadioOnStateListener listener, boolean isRadioReady) {
                    Log.i(this, "Redialing the call after exiting airplane mode");
                    placeOutgoingConnection(c, c.getPhone(), c.getVideoState(), c.getExtras());
                }

                @Override
                public boolean isOkToCall(Phone phone, int serviceState) {
                    return (phone.getState() == PhoneConstants.State.OFFHOOK)
                            || phone.getServiceStateTracker().isRadioOn();
                }
            });
        } else {
            //User might have turned off Airplane mode after dialing the call.
            //So just retry the call if Alternate emergency call disconnect cause is received.
            placeOutgoingConnection(c, c.getPhone(), c.getVideoState(), c.getExtras());
        }
    }

    private List<ConnectionRemovedListener> mConnectionRemovedListeners =
            new CopyOnWriteArrayList<>();

    /**
     * A listener to be invoked whenever a TelephonyConnection is removed
     * from connection service.
     */
    public interface ConnectionRemovedListener {
        public void onConnectionRemoved(TelephonyConnection conn);
    }

    @Override
    public void onCreate() {
        super.onCreate();
        Log.initLogging(this);
        mExpectedComponentName = new ComponentName(this, this.getClass());
        mEmergencyTonePlayer = new EmergencyTonePlayer(this);
        TelecomAccountRegistry.getInstance(this).setTelephonyConnectionService(this);
        mHoldTracker = new HoldTracker();
        mIsTtyEnabled = isTtyModeEnabled(getApplicationContext());

        IntentFilter intentFilter = new IntentFilter(
                TelecomManager.ACTION_TTY_PREFERRED_MODE_CHANGED);
        registerReceiver(mTtyBroadcastReceiver, intentFilter);
    }

    @Override
    public boolean onUnbind(Intent intent) {
        unregisterReceiver(mTtyBroadcastReceiver);
        return super.onUnbind(intent);
    }

    @Override
    public Connection onCreateOutgoingConnection(
            PhoneAccountHandle connectionManagerPhoneAccount,
            final ConnectionRequest request) {
        Log.i(this, "onCreateOutgoingConnection, request: " + request);

        Bundle bundle = request.getExtras();
        boolean isSkipSchemaOrConfUri = (bundle != null) && (bundle.getBoolean(
                TelephonyProperties.EXTRA_SKIP_SCHEMA_PARSING, false) ||
                bundle.getBoolean(TelephonyProperties.EXTRA_DIAL_CONFERENCE_URI, false));
        Uri handle = request.getAddress();
        if (!isSkipSchemaOrConfUri && handle == null) {
            Log.d(this, "onCreateOutgoingConnection, handle is null");
            return Connection.createFailedConnection(
                    DisconnectCauseUtil.toTelecomDisconnectCause(
                            android.telephony.DisconnectCause.NO_PHONE_NUMBER_SUPPLIED,
                            "No phone number supplied"));
        }

        if (handle == null) handle = Uri.EMPTY;
        String scheme = handle.getScheme();
        String number;
        if (PhoneAccount.SCHEME_VOICEMAIL.equals(scheme)) {
            // TODO: We don't check for SecurityException here (requires
            // CALL_PRIVILEGED permission).
            final Phone phone = getPhoneForAccount(request.getAccountHandle(), false);
            if (phone == null) {
                Log.d(this, "onCreateOutgoingConnection, phone is null");
                return Connection.createFailedConnection(
                        DisconnectCauseUtil.toTelecomDisconnectCause(
                                android.telephony.DisconnectCause.OUT_OF_SERVICE,
                                "Phone is null"));
            }
            number = phone.getVoiceMailNumber();
            if (TextUtils.isEmpty(number)) {
                Log.d(this, "onCreateOutgoingConnection, no voicemail number set.");
                return Connection.createFailedConnection(
                        DisconnectCauseUtil.toTelecomDisconnectCause(
                                android.telephony.DisconnectCause.VOICEMAIL_NUMBER_MISSING,
                                "Voicemail scheme provided but no voicemail number set.",
                                phone.getPhoneId()));
            }

            // Convert voicemail: to tel:
            handle = Uri.fromParts(PhoneAccount.SCHEME_TEL, number, null);
        } else {
            if (!isSkipSchemaOrConfUri && !PhoneAccount.SCHEME_TEL.equals(scheme)) {
                Log.d(this, "onCreateOutgoingConnection, Handle %s is not type tel", scheme);
                return Connection.createFailedConnection(
                        DisconnectCauseUtil.toTelecomDisconnectCause(
                                android.telephony.DisconnectCause.INVALID_NUMBER,
                                "Handle scheme is not type tel"));
            }

            number = handle.getSchemeSpecificPart();
            if (!isSkipSchemaOrConfUri && TextUtils.isEmpty(number)) {
                Log.d(this, "onCreateOutgoingConnection, unable to parse number");
                return Connection.createFailedConnection(
                        DisconnectCauseUtil.toTelecomDisconnectCause(
                                android.telephony.DisconnectCause.INVALID_NUMBER,
                                "Unable to parse number"));
            }

            final Phone phone = getPhoneForAccount(request.getAccountHandle(), false);
            if (phone != null && CDMA_ACTIVATION_CODE_REGEX_PATTERN.matcher(number).matches()) {
                // Obtain the configuration for the outgoing phone's SIM. If the outgoing number
                // matches the *228 regex pattern, fail the call. This number is used for OTASP, and
                // when dialed could lock LTE SIMs to 3G if not prohibited..
                boolean disableActivation = false;
                CarrierConfigManager cfgManager = (CarrierConfigManager)
                        phone.getContext().getSystemService(Context.CARRIER_CONFIG_SERVICE);
                if (cfgManager != null) {
                    disableActivation = cfgManager.getConfigForSubId(phone.getSubId())
                            .getBoolean(CarrierConfigManager.KEY_DISABLE_CDMA_ACTIVATION_CODE_BOOL);
                }

                if (disableActivation) {
                    return Connection.createFailedConnection(
                            DisconnectCauseUtil.toTelecomDisconnectCause(
                                    android.telephony.DisconnectCause
                                            .CDMA_ALREADY_ACTIVATED,
                                    "Tried to dial *228",
                                    phone.getPhoneId()));
                }
            }
        }

        // Convert into emergency number if necessary
        // This is required in some regions (e.g. Taiwan).
        if (!PhoneUtils.isLocalEmergencyNumber(number)) {
            final Phone phone = getPhoneForAccount(request.getAccountHandle(), false);
            // We only do the conversion if the phone is not in service. The un-converted
            // emergency numbers will go to the correct destination when the phone is in-service,
            // so they will only need the special emergency call setup when the phone is out of
            // service.
            if (phone == null || phone.getServiceState().getState()
                    != ServiceState.STATE_IN_SERVICE) {
                String convertedNumber = PhoneNumberUtils.convertToEmergencyNumber(this, number);
                if (!TextUtils.equals(convertedNumber, number)) {
                    Log.i(this, "onCreateOutgoingConnection, converted to emergency number");
                    number = convertedNumber;
                    handle = Uri.fromParts(PhoneAccount.SCHEME_TEL, number, null);
                }
            }
        }
        final String numberToDial = number;

        final boolean isEmergencyNumber =
                PhoneUtils.isLocalEmergencyNumber(number);


        final boolean isAirplaneModeOn = Settings.Global.getInt(getContentResolver(),
                Settings.Global.AIRPLANE_MODE_ON, 0) > 0;

        boolean needToTurnOnRadio = (isEmergencyNumber && (!isRadioOn() || isAirplaneModeOn))
                || isRadioPowerDownOnBluetooth();

        if (needToTurnOnRadio) {
            final Uri resultHandle = handle;
            // By default, Connection based on the default Phone, since we need to return to Telecom
            // now.
            final int originalPhoneType = PhoneFactory.getDefaultPhone().getPhoneType();
            final Connection resultConnection = getTelephonyConnection(request, numberToDial,
                    isEmergencyNumber, resultHandle, PhoneFactory.getDefaultPhone());
            if (mRadioOnHelper == null) {
                mRadioOnHelper = new RadioOnHelper(this);
            }
            mRadioOnHelper.triggerRadioOnAndListen(new RadioOnStateListener.Callback() {
                @Override
                public void onComplete(RadioOnStateListener listener, boolean isRadioReady) {
                    handleOnComplete(isRadioReady, isEmergencyNumber, resultConnection, request,
                            numberToDial, resultHandle, originalPhoneType);
                }

                @Override
                public boolean isOkToCall(Phone phone, int serviceState) {
                    if (isEmergencyNumber) {
                        // We currently only look to make sure that the radio is on before dialing.
                        // We should be able to make emergency calls at any time after the radio has
                        // been powered on and isn't in the UNAVAILABLE state, even if it is
                        // reporting the OUT_OF_SERVICE state.
                        return (phone.getState() == PhoneConstants.State.OFFHOOK)
                            || phone.getServiceStateTracker().isRadioOn();
                    } else {
                        // It is not an emergency number, so wait until we are in service and ready
                        // to make calls. This can happen when we power down the radio on bluetooth
                        // to save power on watches.
                        return (phone.getState() == PhoneConstants.State.OFFHOOK)
                            || serviceState == ServiceState.STATE_IN_SERVICE;
                    }
                }
            });
            // Return the still unconnected GsmConnection and wait for the Radios to boot before
            // connecting it to the underlying Phone.
            return resultConnection;
        } else {
            if (!canAddCall() && !isEmergencyNumber) {
                Log.d(this, "onCreateOutgoingConnection, cannot add call .");
                return Connection.createFailedConnection(
                        new DisconnectCause(DisconnectCause.ERROR,
                                getApplicationContext().getText(
                                        R.string.incall_error_cannot_add_call),
                                getApplicationContext().getText(
                                        R.string.incall_error_cannot_add_call),
                                "Add call restricted due to ongoing video call"));
            }

            // Get the right phone object from the account data passed in.
            final Phone phone = getPhoneForAccount(request.getAccountHandle(), isEmergencyNumber);
            Connection resultConnection = getTelephonyConnection(request, numberToDial,
                    isEmergencyNumber, handle, phone);
            // If there was a failure, the resulting connection will not be a TelephonyConnection,
            // so don't place the call!
            if (resultConnection instanceof TelephonyConnection) {
                if (request.getExtras() != null && request.getExtras().getBoolean(
                        TelecomManager.EXTRA_USE_ASSISTED_DIALING, false)) {
                    ((TelephonyConnection) resultConnection).setIsUsingAssistedDialing(true);
                }
                placeOutgoingConnection((TelephonyConnection) resultConnection, phone, request);
            }
            return resultConnection;
        }
    }

    /**
     * Whether the cellular radio is power off because the device is on Bluetooth.
     */
    private boolean isRadioPowerDownOnBluetooth() {
        final Context context = getApplicationContext();
        final boolean allowed = context.getResources().getBoolean(
                R.bool.config_allowRadioPowerDownOnBluetooth);
        final int cellOn = Settings.Global.getInt(context.getContentResolver(),
                Settings.Global.CELL_ON,
                PhoneConstants.CELL_ON_FLAG);
        return (allowed && cellOn == PhoneConstants.CELL_ON_FLAG && !isRadioOn());
    }

    /**
     * Handle the onComplete callback of RadioOnStateListener.
     */
    private void handleOnComplete(boolean isRadioReady, boolean isEmergencyNumber,
            Connection originalConnection, ConnectionRequest request, String numberToDial,
            Uri handle, int originalPhoneType) {
        // Make sure the Call has not already been canceled by the user.
        if (originalConnection.getState() == Connection.STATE_DISCONNECTED) {
            Log.i(this, "Call disconnected before the outgoing call was placed. Skipping call "
                    + "placement.");
            return;
        }
        if (isRadioReady) {
            // Get the right phone object since the radio has been turned on
            // successfully.
            final Phone phone = getPhoneForAccount(request.getAccountHandle(),
                    isEmergencyNumber);
            // If the PhoneType of the Phone being used is different than the Default Phone, then we
            // need create a new Connection using that PhoneType and replace it in Telecom.
            if (phone.getPhoneType() != originalPhoneType) {
                Connection repConnection = getTelephonyConnection(request, numberToDial,
                        isEmergencyNumber, handle, phone);
                // If there was a failure, the resulting connection will not be a
                // TelephonyConnection, so don't place the call, just return!
                if (repConnection instanceof TelephonyConnection) {
                    placeOutgoingConnection((TelephonyConnection) repConnection, phone, request);
                }
                // Notify Telecom of the new Connection type.
                // TODO: Switch out the underlying connection instead of creating a new
                // one and causing UI Jank.
                PhoneAccountHandle repAccountHandle = PhoneUtils.makePstnPhoneAccountHandle(phone);
                if (!PhoneUtils.isValidPhoneAccountHandle(repAccountHandle)) {
                    repAccountHandle = request.getAccountHandle();
                }
                addExistingConnection(repAccountHandle, repConnection);
                // Remove the old connection from Telecom after.
                originalConnection.setDisconnected(
                        DisconnectCauseUtil.toTelecomDisconnectCause(
                                android.telephony.DisconnectCause.OUTGOING_CANCELED,
                                "Reconnecting outgoing Emergency Call.",
                                phone.getPhoneId()));
                originalConnection.destroy();
            } else {
                placeOutgoingConnection((TelephonyConnection) originalConnection, phone, request);
            }
        } else {
            Log.w(this, "onCreateOutgoingConnection, failed to turn on radio");
            originalConnection.setDisconnected(
                    DisconnectCauseUtil.toTelecomDisconnectCause(
                            android.telephony.DisconnectCause.POWER_OFF,
                            "Failed to turn on radio."));
            originalConnection.destroy();
        }
    }

    /**
     * @return {@code true} if any other call is disabling the ability to add calls, {@code false}
     *      otherwise.
     */
    private boolean canAddCall() {
        Collection<Connection> connections = getAllConnections();
        for (Connection connection : connections) {
            if (connection.getExtras() != null &&
                    connection.getExtras().getBoolean(Connection.EXTRA_DISABLE_ADD_CALL, false)) {
                return false;
            }
        }
        return true;
    }

    private Connection getTelephonyConnection(final ConnectionRequest request, final String number,
            boolean isEmergencyNumber, final Uri handle, Phone phone) {

        if (phone == null) {
            final Context context = getApplicationContext();
            if (context.getResources().getBoolean(R.bool.config_checkSimStateBeforeOutgoingCall)) {
                // Check SIM card state before the outgoing call.
                // Start the SIM unlock activity if PIN_REQUIRED.
                final Phone defaultPhone = mPhoneFactoryProxy.getDefaultPhone();
                final IccCard icc = defaultPhone.getIccCard();
                IccCardConstants.State simState = IccCardConstants.State.UNKNOWN;
                if (icc != null) {
                    simState = icc.getState();
                }
                if (simState == IccCardConstants.State.PIN_REQUIRED) {
                    final String simUnlockUiPackage = context.getResources().getString(
                            R.string.config_simUnlockUiPackage);
                    final String simUnlockUiClass = context.getResources().getString(
                            R.string.config_simUnlockUiClass);
                    if (simUnlockUiPackage != null && simUnlockUiClass != null) {
                        Intent simUnlockIntent = new Intent().setComponent(new ComponentName(
                                simUnlockUiPackage, simUnlockUiClass));
                        simUnlockIntent.addFlags(Intent.FLAG_ACTIVITY_NEW_TASK);
                        try {
                            context.startActivity(simUnlockIntent);
                        } catch (ActivityNotFoundException exception) {
                            Log.e(this, exception, "Unable to find SIM unlock UI activity.");
                        }
                    }
                    return Connection.createFailedConnection(
                            DisconnectCauseUtil.toTelecomDisconnectCause(
                                    android.telephony.DisconnectCause.OUT_OF_SERVICE,
                                    "SIM_STATE_PIN_REQUIRED"));
                }
            }

            Log.d(this, "onCreateOutgoingConnection, phone is null");
            return Connection.createFailedConnection(
                    DisconnectCauseUtil.toTelecomDisconnectCause(
                            android.telephony.DisconnectCause.OUT_OF_SERVICE, "Phone is null"));
        }

        // Check both voice & data RAT to enable normal CS call,
        // when voice RAT is OOS but Data RAT is present.
        int state = phone.getServiceState().getState();
        if (state == ServiceState.STATE_OUT_OF_SERVICE) {
            int dataNetType = phone.getServiceState().getDataNetworkType();
            if (dataNetType == TelephonyManager.NETWORK_TYPE_LTE ||
                    dataNetType == TelephonyManager.NETWORK_TYPE_LTE_CA) {
                state = phone.getServiceState().getDataRegState();
            }
        }

        // If we're dialing a non-emergency number and the phone is in ECM mode, reject the call if
        // carrier configuration specifies that we cannot make non-emergency calls in ECM mode.
        if (!isEmergencyNumber && phone.isInEcm()) {
            boolean allowNonEmergencyCalls = true;
            CarrierConfigManager cfgManager = (CarrierConfigManager)
                    phone.getContext().getSystemService(Context.CARRIER_CONFIG_SERVICE);
            if (cfgManager != null) {
                allowNonEmergencyCalls = cfgManager.getConfigForSubId(phone.getSubId())
                        .getBoolean(CarrierConfigManager.KEY_ALLOW_NON_EMERGENCY_CALLS_IN_ECM_BOOL);
            }

            if (!allowNonEmergencyCalls) {
                return Connection.createFailedConnection(
                        DisconnectCauseUtil.toTelecomDisconnectCause(
                                android.telephony.DisconnectCause.CDMA_NOT_EMERGENCY,
                                "Cannot make non-emergency call in ECM mode.",
                                phone.getPhoneId()));
            }
        }

        if (!isEmergencyNumber) {
            switch (state) {
                case ServiceState.STATE_IN_SERVICE:
                case ServiceState.STATE_EMERGENCY_ONLY:
                    break;
                case ServiceState.STATE_OUT_OF_SERVICE:
                    if (phone.isUtEnabled() && number.endsWith("#")) {
                        Log.d(this, "onCreateOutgoingConnection dial for UT");
                        break;
                    } else {
                        return Connection.createFailedConnection(
                                DisconnectCauseUtil.toTelecomDisconnectCause(
                                        android.telephony.DisconnectCause.OUT_OF_SERVICE,
                                        "ServiceState.STATE_OUT_OF_SERVICE",
                                        phone.getPhoneId()));
                    }
                case ServiceState.STATE_POWER_OFF:
                    // Don't disconnect if radio is power off because the device is on Bluetooth.
                    if (isRadioPowerDownOnBluetooth()) {
                        break;
                    }
                    return Connection.createFailedConnection(
                            DisconnectCauseUtil.toTelecomDisconnectCause(
                                    android.telephony.DisconnectCause.POWER_OFF,
                                    "ServiceState.STATE_POWER_OFF",
                                    phone.getPhoneId()));
                default:
                    Log.d(this, "onCreateOutgoingConnection, unknown service state: %d", state);
                    return Connection.createFailedConnection(
                            DisconnectCauseUtil.toTelecomDisconnectCause(
                                    android.telephony.DisconnectCause.OUTGOING_FAILURE,
                                    "Unknown service state " + state,
                                    phone.getPhoneId()));
            }
        }

        final Context context = getApplicationContext();
        final boolean isTtyModeEnabled = isTtyModeEnabled(context);
        if (VideoProfile.isVideo(request.getVideoState()) && isTtyModeEnabled
                && !isEmergencyNumber) {
            return Connection.createFailedConnection(DisconnectCauseUtil.toTelecomDisconnectCause(
                    android.telephony.DisconnectCause.VIDEO_CALL_NOT_ALLOWED_WHILE_TTY_ENABLED,
                    null, phone.getPhoneId()));
        }

        // Check for additional limits on CDMA phones.
        final Connection failedConnection = checkAdditionalOutgoingCallLimits(phone);
        if (failedConnection != null) {
            return failedConnection;
        }

        // Check roaming status to see if we should block custom call forwarding codes
        if (blockCallForwardingNumberWhileRoaming(phone, number)) {
            return Connection.createFailedConnection(
                    DisconnectCauseUtil.toTelecomDisconnectCause(
                            android.telephony.DisconnectCause.DIALED_CALL_FORWARDING_WHILE_ROAMING,
                            "Call forwarding while roaming",
                            phone.getPhoneId()));
        }


        final TelephonyConnection connection =
                createConnectionFor(phone, null, true /* isOutgoing */, request.getAccountHandle(),
                        request.getTelecomCallId(), request.getAddress(), request.getVideoState());
        if (connection == null) {
            return Connection.createFailedConnection(
                    DisconnectCauseUtil.toTelecomDisconnectCause(
                            android.telephony.DisconnectCause.OUTGOING_FAILURE,
                            "Invalid phone type",
                            phone.getPhoneId()));
        }
        connection.setAddress(handle, PhoneConstants.PRESENTATION_ALLOWED);
        connection.setInitializing();
        connection.setVideoState(request.getVideoState());
        connection.setRttTextStream(request.getRttTextStream());
        connection.setTtyEnabled(isTtyModeEnabled);
        return connection;
    }

    @Override
    public Connection onCreateIncomingConnection(
            PhoneAccountHandle connectionManagerPhoneAccount,
            ConnectionRequest request) {
        Log.i(this, "onCreateIncomingConnection, request: " + request);
        // If there is an incoming emergency CDMA Call (while the phone is in ECBM w/ No SIM),
        // make sure the PhoneAccount lookup retrieves the default Emergency Phone.
        PhoneAccountHandle accountHandle = request.getAccountHandle();
        Phone phone = getPhoneForAccount(accountHandle, false);
        if (phone == null) {
            return Connection.createFailedConnection(
                    DisconnectCauseUtil.toTelecomDisconnectCause(
                            android.telephony.DisconnectCause.ERROR_UNSPECIFIED,
                            "Phone is null"));
        }

        Call call = phone.getRingingCall();
        if (!call.getState().isRinging()) {
            Log.i(this, "onCreateIncomingConnection, no ringing call");
            return Connection.createFailedConnection(
                    DisconnectCauseUtil.toTelecomDisconnectCause(
                            android.telephony.DisconnectCause.INCOMING_MISSED,
                            "Found no ringing call",
                            phone.getPhoneId()));
        }

        com.android.internal.telephony.Connection originalConnection =
                call.getState() == Call.State.WAITING ?
                    call.getLatestConnection() : call.getEarliestConnection();
        if (isOriginalConnectionKnown(originalConnection)) {
            Log.i(this, "onCreateIncomingConnection, original connection already registered");
            return Connection.createCanceledConnection();
        }

        // We should rely on the originalConnection to get the video state.  The request coming
        // from Telecom does not know the video state of the incoming call.
        int videoState = originalConnection != null ? originalConnection.getVideoState() :
                VideoProfile.STATE_AUDIO_ONLY;

        TelephonyConnection connection =
                createConnectionFor(phone, originalConnection, false /* isOutgoing */,
                        request.getAccountHandle(), request.getTelecomCallId(),
                        request.getAddress(), videoState);
        handleIncomingRtt(request, originalConnection);
        if (connection == null) {
            return Connection.createCanceledConnection();
        } else {
            return connection;
        }
    }

    private void handleIncomingRtt(ConnectionRequest request,
            com.android.internal.telephony.Connection originalConnection) {
        if (originalConnection == null
                || originalConnection.getPhoneType() != PhoneConstants.PHONE_TYPE_IMS) {
            if (request.isRequestingRtt()) {
                Log.w(this, "Requesting RTT on non-IMS call, ignoring");
            }
            return;
        }

        ImsPhoneConnection imsOriginalConnection = (ImsPhoneConnection) originalConnection;
        if (!request.isRequestingRtt()) {
            if (imsOriginalConnection.isRttEnabledForCall()) {
                Log.w(this, "Incoming call requested RTT but we did not get a RttTextStream");
            }
            return;
        }

        Log.i(this, "Setting RTT stream on ImsPhoneConnection in case we need it later");
        imsOriginalConnection.setCurrentRttTextStream(request.getRttTextStream());

        if (!imsOriginalConnection.isRttEnabledForCall()) {
            if (request.isRequestingRtt()) {
                Log.w(this, "Incoming call processed as RTT but did not come in as one. Ignoring");
            }
            return;
        }

        Log.i(this, "Setting the call to be answered with RTT on.");
        imsOriginalConnection.getImsCall().setAnswerWithRtt();
    }

    /**
     * Called by the {@link ConnectionService} when a newly created {@link Connection} has been
     * added to the {@link ConnectionService} and sent to Telecom.  Here it is safe to send
     * connection events.
     *
     * @param connection the {@link Connection}.
     */
    @Override
    public void onCreateConnectionComplete(Connection connection) {
        if (connection instanceof TelephonyConnection) {
            TelephonyConnection telephonyConnection = (TelephonyConnection) connection;
            maybeSendInternationalCallEvent(telephonyConnection);
            maybeSendPhoneAccountUpdateEvent(telephonyConnection);
        }
    }

    @Override
    public void triggerConferenceRecalculate() {
        if (mTelephonyConferenceController.shouldRecalculate()) {
            mTelephonyConferenceController.recalculate();
        }
    }

    @Override
    public Connection onCreateUnknownConnection(PhoneAccountHandle connectionManagerPhoneAccount,
            ConnectionRequest request) {
        Log.i(this, "onCreateUnknownConnection, request: " + request);
        // Use the registered emergency Phone if the PhoneAccountHandle is set to Telephony's
        // Emergency PhoneAccount
        PhoneAccountHandle accountHandle = request.getAccountHandle();
        Phone phone = null;
        if (accountHandle != null && PhoneUtils.EMERGENCY_ACCOUNT_HANDLE_ID.equals(
                accountHandle.getId())) {
            Log.i(this, "Emergency PhoneAccountHandle is being used for unknown call... " +
                    "Treat as an Emergency Call.");
            for (Phone phoneSelected : mPhoneFactoryProxy.getPhones()) {
                if (phoneSelected.getState() == PhoneConstants.State.OFFHOOK) {
                    phone = phoneSelected;
                    break;
                }
            }
        }
        if (phone == null) phone = getPhoneForAccount(accountHandle, false);
        if (phone == null) {
            return Connection.createFailedConnection(
                    DisconnectCauseUtil.toTelecomDisconnectCause(
                            android.telephony.DisconnectCause.ERROR_UNSPECIFIED,
                            "Phone is null"));
        }
        Bundle extras = request.getExtras();

        final List<com.android.internal.telephony.Connection> allConnections = new ArrayList<>();

        // Handle the case where an unknown connection has an IMS external call ID specified; we can
        // skip the rest of the guesswork and just grad that unknown call now.
        if (phone.getImsPhone() != null && extras != null &&
                extras.containsKey(ImsExternalCallTracker.EXTRA_IMS_EXTERNAL_CALL_ID)) {

            ImsPhone imsPhone = (ImsPhone) phone.getImsPhone();
            ImsExternalCallTracker externalCallTracker = imsPhone.getExternalCallTracker();
            int externalCallId = extras.getInt(ImsExternalCallTracker.EXTRA_IMS_EXTERNAL_CALL_ID,
                    -1);

            if (externalCallTracker != null) {
                com.android.internal.telephony.Connection connection =
                        externalCallTracker.getConnectionById(externalCallId);

                if (connection != null) {
                    allConnections.add(connection);
                }
            }
        }

        if (allConnections.isEmpty()) {
            final Call ringingCall = phone.getRingingCall();
            if (ringingCall.hasConnections()) {
                allConnections.addAll(ringingCall.getConnections());
            }
            final Call foregroundCall = phone.getForegroundCall();
            if ((foregroundCall.getState() != Call.State.DISCONNECTED)
                    && (foregroundCall.hasConnections())) {
                allConnections.addAll(foregroundCall.getConnections());
            }
            if (phone.getImsPhone() != null) {
                final Call imsFgCall = phone.getImsPhone().getForegroundCall();
                if ((imsFgCall.getState() != Call.State.DISCONNECTED) && imsFgCall
                        .hasConnections()) {
                    allConnections.addAll(imsFgCall.getConnections());
                }
            }
            final Call backgroundCall = phone.getBackgroundCall();
            if (backgroundCall.hasConnections()) {
                allConnections.addAll(phone.getBackgroundCall().getConnections());
            }
        }

        com.android.internal.telephony.Connection unknownConnection = null;
        for (com.android.internal.telephony.Connection telephonyConnection : allConnections) {
            if (!isOriginalConnectionKnown(telephonyConnection)) {
                unknownConnection = telephonyConnection;
                Log.d(this, "onCreateUnknownConnection: conn = " + unknownConnection);
                break;
            }
        }

        if (unknownConnection == null) {
            Log.i(this, "onCreateUnknownConnection, did not find previously unknown connection.");
            return Connection.createCanceledConnection();
        }

        // We should rely on the originalConnection to get the video state.  The request coming
        // from Telecom does not know the video state of the unknown call.
        int videoState = unknownConnection != null ? unknownConnection.getVideoState() :
                VideoProfile.STATE_AUDIO_ONLY;

        TelephonyConnection connection =
                createConnectionFor(phone, unknownConnection,
                        !unknownConnection.isIncoming() /* isOutgoing */,
                        request.getAccountHandle(), request.getTelecomCallId(),
                        request.getAddress(), videoState);

        if (connection == null) {
            return Connection.createCanceledConnection();
        } else {
            connection.updateState();
            return connection;
        }
    }

    /**
     * Conferences two connections.
     *
     * Note: The {@link android.telecom.RemoteConnection#setConferenceableConnections(List)} API has
     * a limitation in that it can only specify conferenceables which are instances of
     * {@link android.telecom.RemoteConnection}.  In the case of an {@link ImsConference}, the
     * regular {@link Connection#setConferenceables(List)} API properly handles being able to merge
     * a {@link Conference} and a {@link Connection}.  As a result when, merging a
     * {@link android.telecom.RemoteConnection} into a {@link android.telecom.RemoteConference}
     * require merging a {@link ConferenceParticipantConnection} which is a child of the
     * {@link Conference} with a {@link TelephonyConnection}.  The
     * {@link ConferenceParticipantConnection} class does not have the capability to initiate a
     * conference merge, so we need to call
     * {@link TelephonyConnection#performConference(Connection)} on either {@code connection1} or
     * {@code connection2}, one of which is an instance of {@link TelephonyConnection}.
     *
     * @param connection1 A connection to merge into a conference call.
     * @param connection2 A connection to merge into a conference call.
     */
    @Override
    public void onConference(Connection connection1, Connection connection2) {
        if (connection1 instanceof TelephonyConnection) {
            ((TelephonyConnection) connection1).performConference(connection2);
        } else if (connection2 instanceof TelephonyConnection) {
            ((TelephonyConnection) connection2).performConference(connection1);
        } else {
            Log.w(this, "onConference - cannot merge connections " +
                    "Connection1: %s, Connection2: %2", connection1, connection2);
        }
    }

    @Override
    public void onConnectionAdded(Connection connection) {
        if (connection instanceof Holdable && !isExternalConnection(connection)) {
            connection.addConnectionListener(mConnectionListener);
            mHoldTracker.addHoldable(
                    connection.getPhoneAccountHandle(), (Holdable) connection);
        }
    }

    @Override
    public void onConnectionRemoved(Connection connection) {
        if (connection instanceof Holdable && !isExternalConnection(connection)) {
            mHoldTracker.removeHoldable(connection.getPhoneAccountHandle(), (Holdable) connection);
        }
    }

    @Override
    public void onConferenceAdded(Conference conference) {
        if (conference instanceof Holdable) {
            mHoldTracker.addHoldable(conference.getPhoneAccountHandle(), (Holdable) conference);
        }
    }

    @Override
    public void onConferenceRemoved(Conference conference) {
        if (conference instanceof Holdable) {
            mHoldTracker.removeHoldable(conference.getPhoneAccountHandle(), (Holdable) conference);
        }
    }

    private boolean isExternalConnection(Connection connection) {
        return (connection.getConnectionProperties() & Connection.PROPERTY_IS_EXTERNAL_CALL)
                == Connection.PROPERTY_IS_EXTERNAL_CALL;
    }

    private boolean blockCallForwardingNumberWhileRoaming(Phone phone, String number) {
        if (phone == null || TextUtils.isEmpty(number) || !phone.getServiceState().getRoaming()) {
            return false;
        }
        String[] blockPrefixes = null;
        CarrierConfigManager cfgManager = (CarrierConfigManager)
                phone.getContext().getSystemService(Context.CARRIER_CONFIG_SERVICE);
        if (cfgManager != null) {
            blockPrefixes = cfgManager.getConfigForSubId(phone.getSubId()).getStringArray(
                    CarrierConfigManager.KEY_CALL_FORWARDING_BLOCKS_WHILE_ROAMING_STRING_ARRAY);
        }

        if (blockPrefixes != null) {
            for (String prefix : blockPrefixes) {
                if (number.startsWith(prefix)) {
                    return true;
                }
            }
        }
        return false;
    }

    @Override
    public void onAddParticipant(Connection connection, String participant) {
        if (connection instanceof TelephonyConnection) {
            ((TelephonyConnection) connection).performAddParticipant(participant);
        }

    }

    private boolean isRadioOn() {
        boolean result = false;
        for (Phone phone : mPhoneFactoryProxy.getPhones()) {
            result |= phone.isRadioOn();
        }
        return result;
    }

    private Pair<WeakReference<TelephonyConnection>, Queue<Phone>> makeCachedConnectionPhonePair(
            TelephonyConnection c) {
        Queue<Phone> phones = new LinkedList<>(Arrays.asList(mPhoneFactoryProxy.getPhones()));
        return new Pair<>(new WeakReference<>(c), phones);
    }

    // Update the mEmergencyRetryCache by removing the Phone used to call the last failed emergency
    // number and then moving it to the back of the queue if it is not a permanent failure cause
    // from the modem.
    private void updateCachedConnectionPhonePair(TelephonyConnection c,
            boolean isPermanentFailure) {
        // No cache exists, create a new one.
        if (mEmergencyRetryCache == null) {
            Log.i(this, "updateCachedConnectionPhonePair, cache is null. Generating new cache");
            mEmergencyRetryCache = makeCachedConnectionPhonePair(c);
        // Cache is stale, create a new one with the new TelephonyConnection.
        } else if (mEmergencyRetryCache.first.get() != c) {
            Log.i(this, "updateCachedConnectionPhonePair, cache is stale. Regenerating.");
            mEmergencyRetryCache = makeCachedConnectionPhonePair(c);
        }

        Queue<Phone> cachedPhones = mEmergencyRetryCache.second;
<<<<<<< HEAD
        Phone phoneUsed = mPhoneFactoryProxy.getPhone(c.getPhone().getPhoneId());
=======
        // Need to refer default phone considering ImsPhone because
        // cachedPhones is a list that contains default phones.
        Phone phoneUsed = c.getPhone().getDefaultPhone();
>>>>>>> a8ae9e15
        if (phoneUsed == null) {
            return;
        }
        // Remove phone used from the list, but for temporary fail cause, it will be added
        // back to list further in this method. However in case of permanent failure, the
        // phone shouldn't be reused, hence it will not be added back again.
        cachedPhones.remove(phoneUsed);
        Log.i(this, "updateCachedConnectionPhonePair, isPermanentFailure:" + isPermanentFailure);
        if (!isPermanentFailure) {
            // In case of temporary failure, add the phone back, this will result adding it
            // to tail of list mEmergencyRetryCache.second, giving other phone more
            // priority and that is what we want.
            cachedPhones.offer(phoneUsed);
        }
    }

    /**
     * Updates a cache containing all of the slots that are available for redial at any point.
     *
     * - If a Connection returns with the disconnect cause EMERGENCY_TEMP_FAILURE, keep that phone
     * in the cache, but move it to the lowest priority in the list. Then, place the emergency call
     * on the next phone in the list.
     * - If a Connection returns with the disconnect cause EMERGENCY_PERM_FAILURE, remove that phone
     * from the cache and pull another phone from the cache to place the emergency call.
     *
     * This will continue until there are no more slots to dial on.
     */
    @VisibleForTesting
    public void retryOutgoingOriginalConnection(TelephonyConnection c, boolean isPermanentFailure) {
        int phoneId = (c.getPhone() == null) ? -1 : c.getPhone().getPhoneId();
        updateCachedConnectionPhonePair(c, isPermanentFailure);
        // Pull next phone to use from the cache or null if it is empty
        Phone newPhoneToUse = (mEmergencyRetryCache.second != null)
                ? mEmergencyRetryCache.second.peek() : null;
        if (newPhoneToUse != null) {
            int videoState = c.getVideoState();
            Bundle connExtras = c.getExtras();
            Log.i(this, "retryOutgoingOriginalConnection, redialing on Phone Id: " + newPhoneToUse);
            c.clearOriginalConnection();
            if (phoneId != newPhoneToUse.getPhoneId()) updatePhoneAccount(c, newPhoneToUse);
            placeOutgoingConnection(c, newPhoneToUse, videoState, connExtras);
        } else {
            // We have run out of Phones to use. Disconnect the call and destroy the connection.
            Log.i(this, "retryOutgoingOriginalConnection, no more Phones to use. Disconnecting.");
            c.setDisconnected(new DisconnectCause(DisconnectCause.ERROR));
            c.clearOriginalConnection();
            c.destroy();
        }
    }

    private void updatePhoneAccount(TelephonyConnection connection, Phone phone) {
        PhoneAccountHandle pHandle = PhoneUtils.makePstnPhoneAccountHandle(phone);
        // For ECall handling on MSIM, until the request reaches here (i.e PhoneApp), we don't know
        // on which phone account ECall can be placed. After deciding, we should notify Telecom of
        // the change so that the proper PhoneAccount can be displayed.
        Log.i(this, "updatePhoneAccount setPhoneAccountHandle, account = " + pHandle);
        connection.setPhoneAccountHandle(pHandle);
    }

    private void placeOutgoingConnection(
            TelephonyConnection connection, Phone phone, ConnectionRequest request) {
        placeOutgoingConnection(connection, phone, request.getVideoState(), request.getExtras());
    }

    private void placeOutgoingConnection(
            TelephonyConnection connection, Phone phone, int videoState, Bundle extras) {
        String number = connection.getAddress().getSchemeSpecificPart();
        boolean isAddParticipant = (extras != null) && extras
                .getBoolean(TelephonyProperties.ADD_PARTICIPANT_KEY, false);
        Log.d(this, "placeOutgoingConnection isAddParticipant = " + isAddParticipant);

        updatePhoneAccount(connection, phone);

        com.android.internal.telephony.Connection originalConnection = null;
        try {
            if (phone != null) {
                if (isAddParticipant) {
                    phone.addParticipant(number);
                    return;
                } else {
                    originalConnection = phone.dial(number, new ImsPhone.ImsDialArgs.Builder()
                            .setVideoState(videoState)
                            .setIntentExtras(extras)
                            .setRttTextStream(connection.getRttTextStream())
                            .build());
                }
            }
        } catch (CallStateException e) {
            Log.e(this, e, "placeOutgoingConnection, phone.dial exception: " + e);
            int cause = android.telephony.DisconnectCause.OUTGOING_FAILURE;
            switch (e.getError()) {
                case CallStateException.ERROR_OUT_OF_SERVICE:
                    cause = android.telephony.DisconnectCause.OUT_OF_SERVICE;
                    break;
                case CallStateException.ERROR_POWER_OFF:
                    cause = android.telephony.DisconnectCause.POWER_OFF;
                    break;
                case CallStateException.ERROR_ALREADY_DIALING:
                    cause = android.telephony.DisconnectCause.ALREADY_DIALING;
                    break;
                case CallStateException.ERROR_CALL_RINGING:
                    cause = android.telephony.DisconnectCause.CANT_CALL_WHILE_RINGING;
                    break;
                case CallStateException.ERROR_CALLING_DISABLED:
                    cause = android.telephony.DisconnectCause.CALLING_DISABLED;
                    break;
                case CallStateException.ERROR_TOO_MANY_CALLS:
                    cause = android.telephony.DisconnectCause.TOO_MANY_ONGOING_CALLS;
                    break;
            }
            connection.setDisconnected(DisconnectCauseUtil.toTelecomDisconnectCause(
                    cause, e.getMessage(), phone.getPhoneId()));
            connection.clearOriginalConnection();
            connection.destroy();
            return;
        }

        if (originalConnection == null) {
            int telephonyDisconnectCause = android.telephony.DisconnectCause.OUTGOING_FAILURE;
            // On GSM phones, null connection means that we dialed an MMI code
            if (phone.getPhoneType() == PhoneConstants.PHONE_TYPE_GSM) {
                Log.d(this, "dialed MMI code");
                int subId = phone.getSubId();
                Log.d(this, "subId: "+subId);
                telephonyDisconnectCause = android.telephony.DisconnectCause.DIALED_MMI;
                final Intent intent = new Intent(this, MMIDialogActivity.class);
                intent.setFlags(Intent.FLAG_ACTIVITY_NEW_TASK |
                        Intent.FLAG_ACTIVITY_EXCLUDE_FROM_RECENTS);
                if (SubscriptionManager.isValidSubscriptionId(subId)) {
                    intent.putExtra(PhoneConstants.SUBSCRIPTION_KEY, subId);
                }
                startActivity(intent);
            }
            Log.d(this, "placeOutgoingConnection, phone.dial returned null");
            connection.setDisconnected(DisconnectCauseUtil.toTelecomDisconnectCause(
                    telephonyDisconnectCause, "Connection is null", phone.getPhoneId()));
            connection.clearOriginalConnection();
            connection.destroy();
        } else {
            connection.setOriginalConnection(originalConnection);
        }
    }

    private TelephonyConnection createConnectionFor(
            Phone phone,
            com.android.internal.telephony.Connection originalConnection,
            boolean isOutgoing,
            PhoneAccountHandle phoneAccountHandle,
            String telecomCallId,
            Uri address,
            int videoState) {
        TelephonyConnection returnConnection = null;
        int phoneType = phone.getPhoneType();
        if (phoneType == TelephonyManager.PHONE_TYPE_GSM) {
            returnConnection = new GsmConnection(originalConnection, telecomCallId, isOutgoing);
        } else if (phoneType == TelephonyManager.PHONE_TYPE_CDMA) {
            boolean allowsMute = allowsMute(phone);
            returnConnection = new CdmaConnection(originalConnection, mEmergencyTonePlayer,
                    allowsMute, isOutgoing, telecomCallId);
        }
        if (returnConnection != null) {
            // Listen to Telephony specific callbacks from the connection
            returnConnection.addTelephonyConnectionListener(mTelephonyConnectionListener);
            returnConnection.setVideoPauseSupported(
                    TelecomAccountRegistry.getInstance(this).isVideoPauseSupported(
                            phoneAccountHandle));
            returnConnection.setManageImsConferenceCallSupported(
                    TelecomAccountRegistry.getInstance(this).isManageImsConferenceCallSupported(
                            phoneAccountHandle));
            returnConnection.setShowPreciseFailedCause(
                    TelecomAccountRegistry.getInstance(this).isShowPreciseFailedCause(
                            phoneAccountHandle));
            addConnectionRemovedListener(returnConnection);
        }
        return returnConnection;
    }

    private boolean isOriginalConnectionKnown(
            com.android.internal.telephony.Connection originalConnection) {
        for (Connection connection : getAllConnections()) {
            if (connection instanceof TelephonyConnection) {
                TelephonyConnection telephonyConnection = (TelephonyConnection) connection;
                if (telephonyConnection.getOriginalConnection() == originalConnection) {
                    return true;
                }
            }
        }
        return false;
    }

    private Phone getPhoneForAccount(PhoneAccountHandle accountHandle, boolean isEmergency) {
        Phone chosenPhone = null;
        if (isEmergency) {
            return PhoneFactory.getPhone(PhoneUtils.getPhoneIdForECall());
        }
        int subId = PhoneUtils.getSubIdForPhoneAccountHandle(accountHandle);
        if (subId != SubscriptionManager.INVALID_SUBSCRIPTION_ID) {
            int phoneId = mSubscriptionManagerProxy.getPhoneId(subId);
            chosenPhone = mPhoneFactoryProxy.getPhone(phoneId);
        } else {
            for (Phone phone : mPhoneFactoryProxy.getPhones()) {
                Call call = phone.getRingingCall();
                if (call.getState().isRinging()) {
                    return phone;
                }
            }
         }
        return chosenPhone;
    }

    /**
     * Retrieves the most sensible Phone to use for an emergency call using the following Priority
     *  list (for multi-SIM devices):
     *  1) The User's SIM preference for Voice calling
     *  2) The First Phone that is currently IN_SERVICE or is available for emergency calling
     *  3) If there is a PUK locked SIM, compare the SIMs that are not PUK locked. If all the SIMs
     *     are locked, skip to condition 4).
     *  4) The Phone with more Capabilities.
     *  5) The First Phone that has a SIM card in it (Starting from Slot 0...N)
     *  6) The Default Phone (Currently set as Slot 0)
     */
    @VisibleForTesting
    public Phone getFirstPhoneForEmergencyCall() {
        // 1)
        int phoneId = mSubscriptionManagerProxy.getDefaultVoicePhoneId();
        if (phoneId != SubscriptionManager.INVALID_PHONE_INDEX) {
            Phone defaultPhone = mPhoneFactoryProxy.getPhone(phoneId);
            if (defaultPhone != null && isAvailableForEmergencyCalls(defaultPhone)) {
                return defaultPhone;
            }
        }

        Phone firstPhoneWithSim = null;
        int phoneCount = mTelephonyManagerProxy.getPhoneCount();
        List<SlotStatus> phoneSlotStatus = new ArrayList<>(phoneCount);
        for (int i = 0; i < phoneCount; i++) {
            Phone phone = mPhoneFactoryProxy.getPhone(i);
            if (phone == null) {
                continue;
            }
            // 2)
            if (isAvailableForEmergencyCalls(phone)) {
                // the slot has the radio on & state is in service.
                Log.i(this, "getFirstPhoneForEmergencyCall, radio on & in service, Phone Id:" + i);
                return phone;
            }
            // 4)
            // Store the RAF Capabilities for sorting later.
            int radioAccessFamily = phone.getRadioAccessFamily();
            SlotStatus status = new SlotStatus(i, radioAccessFamily);
            phoneSlotStatus.add(status);
            Log.i(this, "getFirstPhoneForEmergencyCall, RAF:" +
                    Integer.toHexString(radioAccessFamily) + " saved for Phone Id:" + i);
            // 3)
            // Report Slot's PIN/PUK lock status for sorting later.
            int simState = mSubscriptionManagerProxy.getSimStateForSlotIdx(i);
            if (simState == TelephonyManager.SIM_STATE_PIN_REQUIRED ||
                    simState == TelephonyManager.SIM_STATE_PUK_REQUIRED) {
                status.isLocked = true;
            }
            // 5)
            if (firstPhoneWithSim == null && mTelephonyManagerProxy.hasIccCard(i)) {
                // The slot has a SIM card inserted, but is not in service, so keep track of this
                // Phone. Do not return because we want to make sure that none of the other Phones
                // are in service (because that is always faster).
                firstPhoneWithSim = phone;
                Log.i(this, "getFirstPhoneForEmergencyCall, SIM card inserted, Phone Id:" +
                        firstPhoneWithSim.getPhoneId());
            }
        }
        // 6)
        if (firstPhoneWithSim == null && phoneSlotStatus.isEmpty()) {
            // No Phones available, get the default.
            Log.i(this, "getFirstPhoneForEmergencyCall, return default phone");
            return mPhoneFactoryProxy.getDefaultPhone();
        } else {
            // 4)
            final int defaultPhoneId = mPhoneFactoryProxy.getDefaultPhone().getPhoneId();
            final Phone firstOccupiedSlot = firstPhoneWithSim;
            if (!phoneSlotStatus.isEmpty()) {
                // Only sort if there are enough elements to do so.
                if (phoneSlotStatus.size() > 1) {
                    Collections.sort(phoneSlotStatus, (o1, o2) -> {
                        // First start by seeing if either of the phone slots are locked. If they
                        // are, then sort by non-locked SIM first. If they are both locked, sort
                        // by capability instead.
                        if (o1.isLocked && !o2.isLocked) {
                            return -1;
                        }
                        if (o2.isLocked && !o1.isLocked) {
                            return 1;
                        }
                        // sort by number of RadioAccessFamily Capabilities.
                        int compare = Integer.bitCount(o1.capabilities) -
                                Integer.bitCount(o2.capabilities);
                        if (compare == 0) {
                            // Sort by highest RAF Capability if the number is the same.
                            compare = RadioAccessFamily.getHighestRafCapability(o1.capabilities) -
                                    RadioAccessFamily.getHighestRafCapability(o2.capabilities);
                            if (compare == 0) {
                                if (firstOccupiedSlot != null) {
                                    // If the RAF capability is the same, choose based on whether or
                                    // not any of the slots are occupied with a SIM card (if both
                                    // are, always choose the first).
                                    if (o1.slotId == firstOccupiedSlot.getPhoneId()) {
                                        return 1;
                                    } else if (o2.slotId == firstOccupiedSlot.getPhoneId()) {
                                        return -1;
                                    }
                                } else {
                                    // No slots have SIMs detected in them, so weight the default
                                    // Phone Id greater than the others.
                                    if (o1.slotId == defaultPhoneId) {
                                        return 1;
                                    } else if (o2.slotId == defaultPhoneId) {
                                        return -1;
                                    }
                                }
                            }
                        }
                        return compare;
                    });
                }
                int mostCapablePhoneId = phoneSlotStatus.get(phoneSlotStatus.size() - 1).slotId;
                Log.i(this, "getFirstPhoneForEmergencyCall, Using Phone Id: " + mostCapablePhoneId +
                        "with highest capability");
                return mPhoneFactoryProxy.getPhone(mostCapablePhoneId);
            } else {
                // 5)
                return firstPhoneWithSim;
            }
        }
    }

    /**
     * Returns true if the state of the Phone is IN_SERVICE or available for emergency calling only.
     */
    private boolean isAvailableForEmergencyCalls(Phone phone) {
        return ServiceState.STATE_IN_SERVICE == phone.getServiceState().getState() ||
                phone.getServiceState().isEmergencyOnly();
    }

    /**
     * Determines if the connection should allow mute.
     *
     * @param phone The current phone.
     * @return {@code True} if the connection should allow mute.
     */
    private boolean allowsMute(Phone phone) {
        // For CDMA phones, check if we are in Emergency Callback Mode (ECM).  Mute is disallowed
        // in ECM mode.
        if (phone.getPhoneType() == TelephonyManager.PHONE_TYPE_CDMA) {
            if (phone.isInEcm()) {
                return false;
            }
        }

        return true;
    }

    @Override
    public void removeConnection(Connection connection) {
        super.removeConnection(connection);
        if (connection instanceof TelephonyConnection) {
            TelephonyConnection telephonyConnection = (TelephonyConnection) connection;
            telephonyConnection.removeTelephonyConnectionListener(mTelephonyConnectionListener);
            removeConnectionRemovedListener((TelephonyConnection)connection);
            fireOnConnectionRemoved((TelephonyConnection)connection);
        }
    }

    /**
     * When a {@link TelephonyConnection} has its underlying original connection configured,
     * we need to add it to the correct conference controller.
     *
     * @param connection The connection to be added to the controller
     */
    public void addConnectionToConferenceController(TelephonyConnection connection) {
        // TODO: Need to revisit what happens when the original connection for the
        // TelephonyConnection changes.  If going from CDMA --> GSM (for example), the
        // instance of TelephonyConnection will still be a CdmaConnection, not a GsmConnection.
        // The CDMA conference controller makes the assumption that it will only have CDMA
        // connections in it, while the other conference controllers aren't as restrictive.  Really,
        // when we go between CDMA and GSM we should replace the TelephonyConnection.
        if (connection.isImsConnection()) {
            Log.d(this, "Adding IMS connection to conference controller: " + connection);
            mImsConferenceController.add(connection);
            mTelephonyConferenceController.remove(connection);
            if (connection instanceof CdmaConnection) {
                mCdmaConferenceController.remove((CdmaConnection) connection);
            }
        } else {
            int phoneType = connection.getCall().getPhone().getPhoneType();
            if (phoneType == TelephonyManager.PHONE_TYPE_GSM) {
                Log.d(this, "Adding GSM connection to conference controller: " + connection);
                mTelephonyConferenceController.add(connection);
                if (connection instanceof CdmaConnection) {
                    mCdmaConferenceController.remove((CdmaConnection) connection);
                }
            } else if (phoneType == TelephonyManager.PHONE_TYPE_CDMA &&
                    connection instanceof CdmaConnection) {
                Log.d(this, "Adding CDMA connection to conference controller: " + connection);
                mCdmaConferenceController.add((CdmaConnection) connection);
                mTelephonyConferenceController.remove(connection);
            }
            Log.d(this, "Removing connection from IMS conference controller: " + connection);
            mImsConferenceController.remove(connection);
        }
    }

    private void addConnectionRemovedListener(ConnectionRemovedListener l) {
        mConnectionRemovedListeners.add(l);
    }

    private void removeConnectionRemovedListener(ConnectionRemovedListener l) {
        if (l != null) {
            mConnectionRemovedListeners.remove(l);
        }
    }

    private void fireOnConnectionRemoved(TelephonyConnection conn) {
        for (ConnectionRemovedListener l : mConnectionRemovedListeners) {
            l.onConnectionRemoved(conn);
        }
    }

    /**
     * Create a new CDMA connection. CDMA connections have additional limitations when creating
     * additional calls which are handled in this method.  Specifically, CDMA has a "FLASH" command
     * that can be used for three purposes: merging a call, swapping unmerged calls, and adding
     * a new outgoing call. The function of the flash command depends on the context of the current
     * set of calls. This method will prevent an outgoing call from being made if it is not within
     * the right circumstances to support adding a call.
     */
    private Connection checkAdditionalOutgoingCallLimits(Phone phone) {
        if (phone.getPhoneType() == TelephonyManager.PHONE_TYPE_CDMA) {
            // Check to see if any CDMA conference calls exist, and if they do, check them for
            // limitations.
            for (Conference conference : getAllConferences()) {
                if (conference instanceof CdmaConference) {
                    CdmaConference cdmaConf = (CdmaConference) conference;

                    // If the CDMA conference has not been merged, add-call will not work, so fail
                    // this request to add a call.
                    if (cdmaConf.can(Connection.CAPABILITY_MERGE_CONFERENCE)) {
                        return Connection.createFailedConnection(new DisconnectCause(
                                    DisconnectCause.RESTRICTED,
                                    null,
                                    getResources().getString(R.string.callFailed_cdma_call_limit),
                                    "merge-capable call exists, prevent flash command."));
                    }
                }
            }
        }

        return null; // null means nothing went wrong, and call should continue.
    }

    private boolean isTtyModeEnabled(Context context) {
        return (android.provider.Settings.Secure.getInt(
                context.getContentResolver(),
                android.provider.Settings.Secure.PREFERRED_TTY_MODE,
                TelecomManager.TTY_MODE_OFF) != TelecomManager.TTY_MODE_OFF);
    }

    /**
     * For outgoing dialed calls, potentially send a ConnectionEvent if the user is on WFC and is
     * dialing an international number.
     * @param telephonyConnection The connection.
     */
    private void maybeSendInternationalCallEvent(TelephonyConnection telephonyConnection) {
        if (telephonyConnection == null || telephonyConnection.getPhone() == null ||
                telephonyConnection.getPhone().getDefaultPhone() == null) {
            return;
        }
        Phone phone = telephonyConnection.getPhone().getDefaultPhone();
        if (phone instanceof GsmCdmaPhone) {
            GsmCdmaPhone gsmCdmaPhone = (GsmCdmaPhone) phone;
            if (telephonyConnection.isOutgoingCall() &&
                    gsmCdmaPhone.isNotificationOfWfcCallRequired(
                            telephonyConnection.getOriginalConnection().getOrigDialString())) {
                // Send connection event to InCall UI to inform the user of the fact they
                // are potentially placing an international call on WFC.
                Log.i(this, "placeOutgoingConnection - sending international call on WFC " +
                        "confirmation event");
                telephonyConnection.sendConnectionEvent(
                        TelephonyManager.EVENT_NOTIFY_INTERNATIONAL_CALL_ON_WFC, null);
            }
        }
    }

<<<<<<< HEAD
    private void maybeSendPhoneAccountUpdateEvent(TelephonyConnection telephonyConnection) {
        if (telephonyConnection == null || telephonyConnection.getPhone() == null) {
            return;
        }
        updatePhoneAccount(telephonyConnection,
                mPhoneFactoryProxy.getPhone(telephonyConnection.getPhone().getPhoneId()));
   }
=======
    private void handleTtyModeChange(boolean isTtyEnabled) {
        Log.i(this, "handleTtyModeChange; isTtyEnabled=%b", isTtyEnabled);
        mIsTtyEnabled = isTtyEnabled;
        for (Connection connection : getAllConnections()) {
            if (connection instanceof TelephonyConnection) {
                TelephonyConnection telephonyConnection = (TelephonyConnection) connection;
                telephonyConnection.setTtyEnabled(isTtyEnabled);
            }
        }
    }
>>>>>>> a8ae9e15
}<|MERGE_RESOLUTION|>--- conflicted
+++ resolved
@@ -1099,13 +1099,9 @@
         }
 
         Queue<Phone> cachedPhones = mEmergencyRetryCache.second;
-<<<<<<< HEAD
-        Phone phoneUsed = mPhoneFactoryProxy.getPhone(c.getPhone().getPhoneId());
-=======
         // Need to refer default phone considering ImsPhone because
         // cachedPhones is a list that contains default phones.
         Phone phoneUsed = c.getPhone().getDefaultPhone();
->>>>>>> a8ae9e15
         if (phoneUsed == null) {
             return;
         }
@@ -1597,15 +1593,14 @@
         }
     }
 
-<<<<<<< HEAD
     private void maybeSendPhoneAccountUpdateEvent(TelephonyConnection telephonyConnection) {
         if (telephonyConnection == null || telephonyConnection.getPhone() == null) {
             return;
         }
         updatePhoneAccount(telephonyConnection,
                 mPhoneFactoryProxy.getPhone(telephonyConnection.getPhone().getPhoneId()));
-   }
-=======
+    }
+
     private void handleTtyModeChange(boolean isTtyEnabled) {
         Log.i(this, "handleTtyModeChange; isTtyEnabled=%b", isTtyEnabled);
         mIsTtyEnabled = isTtyEnabled;
@@ -1616,5 +1611,4 @@
             }
         }
     }
->>>>>>> a8ae9e15
 }