/*
 * Copyright (C) 2014 The Android Open Source Project
 *
 * Licensed under the Apache License, Version 2.0 (the "License");
 * you may not use this file except in compliance with the License.
 * You may obtain a copy of the License at
 *
 *      http://www.apache.org/licenses/LICENSE-2.0
 *
 * Unless required by applicable law or agreed to in writing, software
 * distributed under the License is distributed on an "AS IS" BASIS,
 * WITHOUT WARRANTIES OR CONDITIONS OF ANY KIND, either express or implied.
 * See the License for the specific language governing permissions and
 * limitations under the License.
 */

package com.android.services.telephony;

import static android.telephony.DomainSelectionService.SELECTOR_TYPE_CALLING;
import static android.telephony.TelephonyManager.HAL_SERVICE_VOICE;

import android.annotation.NonNull;
import android.app.AlertDialog;
import android.app.Dialog;
import android.content.ActivityNotFoundException;
import android.content.BroadcastReceiver;
import android.content.ComponentName;
import android.content.Context;
import android.content.DialogInterface;
import android.content.Intent;
import android.content.IntentFilter;
import android.net.Uri;
import android.os.Bundle;
import android.os.ParcelUuid;
import android.provider.DeviceConfig;
import android.telecom.Conference;
import android.telecom.Conferenceable;
import android.telecom.Connection;
import android.telecom.ConnectionRequest;
import android.telecom.ConnectionService;
import android.telecom.DisconnectCause;
import android.telecom.PhoneAccount;
import android.telecom.PhoneAccountHandle;
import android.telecom.TelecomManager;
import android.telecom.VideoProfile;
import android.telephony.Annotation.DisconnectCauses;
import android.telephony.CarrierConfigManager;
import android.telephony.DomainSelectionService;
import android.telephony.DomainSelectionService.SelectionAttributes;
import android.telephony.EmergencyRegResult;
import android.telephony.NetworkRegistrationInfo;
import android.telephony.PhoneNumberUtils;
import android.telephony.RadioAccessFamily;
import android.telephony.ServiceState;
import android.telephony.SubscriptionManager;
import android.telephony.TelephonyManager;
import android.telephony.emergency.EmergencyNumber;
import android.telephony.ims.ImsReasonInfo;
import android.text.TextUtils;
import android.util.Pair;
import android.view.WindowManager;

import com.android.ims.ImsManager;
import com.android.internal.annotations.VisibleForTesting;
import com.android.internal.telephony.Call;
import com.android.internal.telephony.CallStateException;
import com.android.internal.telephony.GsmCdmaPhone;
import com.android.internal.telephony.IccCard;
import com.android.internal.telephony.IccCardConstants;
import com.android.internal.telephony.Phone;
import com.android.internal.telephony.PhoneConstants;
import com.android.internal.telephony.PhoneFactory;
import com.android.internal.telephony.RIL;
import com.android.internal.telephony.SubscriptionController;
import com.android.internal.telephony.d2d.Communicator;
import com.android.internal.telephony.data.PhoneSwitcher;
import com.android.internal.telephony.domainselection.DomainSelectionConnection;
import com.android.internal.telephony.domainselection.DomainSelectionResolver;
import com.android.internal.telephony.domainselection.EmergencyCallDomainSelectionConnection;
import com.android.internal.telephony.domainselection.NormalCallDomainSelectionConnection;
import com.android.internal.telephony.emergency.EmergencyStateTracker;
import com.android.internal.telephony.imsphone.ImsExternalCallTracker;
import com.android.internal.telephony.imsphone.ImsPhone;
import com.android.internal.telephony.imsphone.ImsPhoneCallTracker;
import com.android.internal.telephony.imsphone.ImsPhoneConnection;
import com.android.internal.telephony.imsphone.ImsPhoneMmiCode;
import com.android.internal.telephony.satellite.SatelliteSOSMessageRecommender;
import com.android.internal.telephony.subscription.SubscriptionInfoInternal;
import com.android.internal.telephony.subscription.SubscriptionManagerService;
import com.android.phone.FrameworksUtils;
import com.android.phone.MMIDialogActivity;
import com.android.phone.PhoneUtils;
import com.android.phone.PhoneGlobals;
import com.android.phone.R;
import com.android.phone.callcomposer.CallComposerPictureManager;
import com.android.phone.settings.SuppServicesUiUtil;

import java.lang.ref.WeakReference;
import java.util.ArrayList;
import java.util.Arrays;
import java.util.Collection;
import java.util.Collections;
import java.util.HashMap;
import java.util.LinkedList;
import java.util.concurrent.CopyOnWriteArrayList;
import java.util.List;
import java.util.Map;
import java.util.Objects;
import java.util.Queue;
import java.util.Set;
import java.util.concurrent.CompletableFuture;
import java.util.concurrent.Executor;
import java.util.function.Consumer;
import java.util.regex.Pattern;

import javax.annotation.Nullable;

import org.codeaurora.ims.QtiCallConstants;

/**
 * Service for making GSM and CDMA connections.
 */
public class TelephonyConnectionService extends ConnectionService {
    private static final String LOG_TAG = TelephonyConnectionService.class.getSimpleName();
    // Timeout before we continue with the emergency call without waiting for DDS switch response
    // from the modem.
    private static final int DEFAULT_DATA_SWITCH_TIMEOUT_MS = 1000;

    // Timeout before we terminate the outgoing DSDA call if HOLD did not complete in time on the
    // existing call.
    private static final int DEFAULT_DSDA_OUTGOING_CALL_HOLD_TIMEOUT_MS = 1000;
    private static final String KEY_DOMAIN_COMPARE_FEATURE_ENABLED_FLAG =
            "is_domain_selection_compare_feature_enabled";

    // If configured, reject attempts to dial numbers matching this pattern.
    private static final Pattern CDMA_ACTIVATION_CODE_REGEX_PATTERN =
            Pattern.compile("\\*228[0-9]{0,2}");

    private final TelephonyConnectionServiceProxy mTelephonyConnectionServiceProxy =
            new TelephonyConnectionServiceProxy() {
        @Override
        public Collection<Connection> getAllConnections() {
            return TelephonyConnectionService.this.getAllConnections();
        }
        @Override
        public void addConference(TelephonyConference mTelephonyConference) {
            TelephonyConnectionService.this.addTelephonyConference(mTelephonyConference);
        }
        @Override
        public void addConference(ImsConference mImsConference) {
            Connection conferenceHost = mImsConference.getConferenceHost();
            if (conferenceHost instanceof TelephonyConnection) {
                TelephonyConnection tcConferenceHost = (TelephonyConnection) conferenceHost;
                tcConferenceHost.setTelephonyConnectionService(TelephonyConnectionService.this);
                tcConferenceHost.setPhoneAccountHandle(mImsConference.getPhoneAccountHandle());
            }
            TelephonyConnectionService.this.addTelephonyConference(mImsConference);
        }
        @Override
        public void addExistingConnection(PhoneAccountHandle phoneAccountHandle,
                                          Connection connection) {
            TelephonyConnectionService.this
                    .addExistingConnection(phoneAccountHandle, connection);
        }
        @Override
        public void addExistingConnection(PhoneAccountHandle phoneAccountHandle,
                Connection connection, Conference conference) {
            TelephonyConnectionService.this
                    .addExistingConnection(phoneAccountHandle, connection, conference);
        }
        @Override
        public void addConnectionToConferenceController(TelephonyConnection connection) {
            TelephonyConnectionService.this.addConnectionToConferenceController(connection);
        }
    };

    private final BroadcastReceiver mBroadcastReceiver = new BroadcastReceiver() {
        @Override
        public void onReceive(Context context, Intent intent) {
            String action = intent.getAction();
            Log.v(this, "onReceive, action: %s", action);
            if (action.equals(TelecomManager.ACTION_TTY_PREFERRED_MODE_CHANGED)) {
                int newPreferredTtyMode = intent.getIntExtra(
                        TelecomManager.EXTRA_TTY_PREFERRED_MODE, TelecomManager.TTY_MODE_OFF);

                boolean isTtyNowEnabled = newPreferredTtyMode != TelecomManager.TTY_MODE_OFF;
                if (isTtyNowEnabled != mIsTtyEnabled) {
                    handleTtyModeChange(isTtyNowEnabled);
                }
            } else if (ACTION_MSIM_VOICE_CAPABILITY_CHANGED.equals(action)) {
                // Add extra to call if answering this incoming call would cause an in progress
                // call on another subscription to be disconnected.
                Connection ringingConnection = getRingingConnection();
                if (ringingConnection != null) {
                    maybeIndicateAnsweringWillDisconnect((TelephonyConnection)ringingConnection,
                            ringingConnection.getPhoneAccountHandle());
                }

                // Update context based switch based on the DSDA/DSDS scenario
                final boolean shallDisableContextBasedSwap = isConcurrentCallsPossible();
                for (Connection current : getAllConnections()) {
                    if (current instanceof TelephonyConnection) {
                        ((TelephonyConnection) current).disableContextBasedSwap(
                                shallDisableContextBasedSwap);
                    }
                }
            }
        }
    };

    private final TelephonyConferenceController mTelephonyConferenceController =
            new TelephonyConferenceController(mTelephonyConnectionServiceProxy);
    private final CdmaConferenceController mCdmaConferenceController =
            new CdmaConferenceController(this);
    private ImsConferenceController mImsConferenceController;

    private ComponentName mExpectedComponentName = null;
    private RadioOnHelper mRadioOnHelper;
    private EmergencyTonePlayer mEmergencyTonePlayer;
    private HoldTracker mHoldTracker;
    private boolean mIsTtyEnabled;
    /** Set to true when there is an emergency call pending which will potential trigger a dial.
     * This must be set to false when the call is dialed. */
    private volatile boolean mIsEmergencyCallPending;
    private AnswerAndReleaseHandler mAnswerAndReleaseHandler = null;
    /** Handler for hold across sub use case */
    private HoldHandlerBase mHoldHandler = null;
    /** UNKNOWN original call type for video CRS. */
    public static final int CALL_TYPE_UNKNOWN = -1;

    // Contains one TelephonyConnection that has placed a call and a memory of which Phones it has
    // already tried to connect with. There should be only one TelephonyConnection trying to place a
    // call at one time. We also only access this cache from a TelephonyConnection that wishes to
    // redial, so we use a WeakReference that will become stale once the TelephonyConnection is
    // destroyed.
    @VisibleForTesting
    public Pair<WeakReference<TelephonyConnection>, Queue<Phone>> mEmergencyRetryCache;
    private DeviceState mDeviceState = new DeviceState();
    private EmergencyStateTracker mEmergencyStateTracker;
    private SatelliteSOSMessageRecommender mSatelliteSOSMessageRecommender;
    private DomainSelectionResolver mDomainSelectionResolver;
    private EmergencyCallDomainSelectionConnection mEmergencyCallDomainSelectionConnection;
    private TelephonyConnection mEmergencyConnection;
    private String mEmergencyCallId = null;
    private Executor mDomainSelectionMainExecutor;
    private ImsManager mImsManager = null;
    private DomainSelectionConnection mDomainSelectionConnection;
    private TelephonyConnection mNormalCallConnection;
    private final String ACTION_MSIM_VOICE_CAPABILITY_CHANGED =
        "org.codeaurora.intent.action.MSIM_VOICE_CAPABILITY_CHANGED";

    /**
     * Keeps track of the status of a SIM slot.
     */
    private static class SlotStatus {
        public int slotId;
        public int activeSubId;
        // RAT capabilities
        public int capabilities;
        // By default, we will assume that the slots are not locked.
        public boolean isLocked = false;
        // Is the emergency number associated with the slot
        public boolean hasDialedEmergencyNumber = false;
        //SimState.
        public int simState;

        //helper to check if sim is really 'present' in the traditional sense.
        // since eSIM always reports SIM_STATE_READY
        public boolean isSubActiveAndSimPresent() {
            return (simState != TelephonyManager.SIM_STATE_ABSENT
                && activeSubId != SubscriptionManager.INVALID_SUBSCRIPTION_ID);
        }

        public SlotStatus(int slotId, int capabilities, int activeSubId) {
            this.slotId = slotId;
            this.capabilities = capabilities;
            this.activeSubId = activeSubId;
        }
    }

    /**
     * SubscriptionManager dependencies for testing.
     */
    @VisibleForTesting
    public interface SubscriptionManagerProxy {
        int getDefaultVoicePhoneId();
        int getDefaultDataPhoneId();
        int getSimStateForSlotIdx(int slotId);
        int getPhoneId(int subId);
    }

    private AnswerAndReleaseHandler.ListenerBase mAnswerAndReleaseListener =
            new AnswerAndReleaseHandler.ListenerBase() {
        @Override
        public void onAnswered() {
            mAnswerAndReleaseHandler.removeListener(this);
            mAnswerAndReleaseHandler = null;
        }
    };

    private HoldHandlerBase.Listener mHoldListener =
            new HoldHandlerBase.Listener() {
        @Override
        public void onCompleted(boolean status) {
            mHoldHandler.removeListener(this);
            mHoldHandler = null;
            Log.i(this, "onCompleted " + status);
        }
    };

    private SubscriptionManagerProxy mSubscriptionManagerProxy = new SubscriptionManagerProxy() {
        @Override
        public int getDefaultVoicePhoneId() {
            return SubscriptionManager.getDefaultVoicePhoneId();
        }

        @Override
        public int getDefaultDataPhoneId() {
            return getPhoneId(SubscriptionManager.getDefaultDataSubscriptionId());
        }

        @Override
        public int getSimStateForSlotIdx(int slotId) {
            return TelephonyManager.getSimStateForSlotIndex(slotId);
        }

        @Override
        public int getPhoneId(int subId) {
            return SubscriptionManager.getPhoneId(subId);
        }

    };

    /**
     * TelephonyManager dependencies for testing.
     */
    @VisibleForTesting
    public interface TelephonyManagerProxy {
        int getPhoneCount();
        boolean isCurrentEmergencyNumber(String number);
        Map<Integer, List<EmergencyNumber>> getCurrentEmergencyNumberList();

        /**
         * Determines whether concurrent IMS calls across both SIMs are possible, based on whether
         * the device is DSDA capable, or if the DSDS device supports virtual DSDA.
         */
        boolean isConcurrentCallsPossible();

        /**
         * Gets the maximum number of SIMs that can be active, based on the device's multisim
         * configuration. Returns 1 for DSDS, 2 for DSDA.
         */
        int getMaxNumberOfSimultaneouslyActiveSims();
    }

    private TelephonyManagerProxy mTelephonyManagerProxy;

    private class TelephonyManagerProxyImpl implements TelephonyManagerProxy {
        private final TelephonyManager mTelephonyManager;


        TelephonyManagerProxyImpl(Context context) {
            mTelephonyManager = new TelephonyManager(context);
        }

        @Override
        public int getPhoneCount() {
            return mTelephonyManager.getPhoneCount();
        }

        @Override
        public boolean isCurrentEmergencyNumber(String number) {
            try {
                return mTelephonyManager.isEmergencyNumber(number);
            } catch (IllegalStateException ise) {
                return false;
            }
        }

        @Override
        public Map<Integer, List<EmergencyNumber>> getCurrentEmergencyNumberList() {
            try {
                return mTelephonyManager.getEmergencyNumberList();
            } catch (IllegalStateException ise) {
                return new HashMap<>();
            }
        }

        @Override
        public int getMaxNumberOfSimultaneouslyActiveSims() {
            try {
                return mTelephonyManager.getMaxNumberOfSimultaneouslyActiveSims();
            } catch (IllegalStateException ise) {
                return 1;
            }
        }

        @Override
        public boolean isConcurrentCallsPossible() {
            try {
                return mTelephonyManager.isConcurrentCallsPossible()
                    || mTelephonyManager.getPhoneCapability().getMaxActiveVoiceSubscriptions() > 1;
            } catch (IllegalStateException ise) {
                return false;
            }
        }
    }

    /**
     * PhoneFactory Dependencies for testing.
     */
    @VisibleForTesting
    public interface PhoneFactoryProxy {
        Phone getPhone(int index);
        Phone getDefaultPhone();
        Phone[] getPhones();
    }

    private PhoneFactoryProxy mPhoneFactoryProxy = new PhoneFactoryProxy() {
        @Override
        public Phone getPhone(int index) {
            return PhoneFactory.getPhone(index);
        }

        @Override
        public Phone getDefaultPhone() {
            return PhoneFactory.getDefaultPhone();
        }

        @Override
        public Phone[] getPhones() {
            return PhoneFactory.getPhones();
        }
    };

    /**
     * PhoneUtils dependencies for testing.
     */
    @VisibleForTesting
    public interface PhoneUtilsProxy {
        int getSubIdForPhoneAccountHandle(PhoneAccountHandle accountHandle);
        PhoneAccountHandle makePstnPhoneAccountHandle(Phone phone);
        PhoneAccountHandle makePstnPhoneAccountHandleWithPrefix(Phone phone, String prefix,
                boolean isEmergency);
    }

    private PhoneUtilsProxy mPhoneUtilsProxy = new PhoneUtilsProxy() {
        @Override
        public int getSubIdForPhoneAccountHandle(PhoneAccountHandle accountHandle) {
            return PhoneUtils.getSubIdForPhoneAccountHandle(accountHandle);
        }

        @Override
        public PhoneAccountHandle makePstnPhoneAccountHandle(Phone phone) {
            return PhoneUtils.makePstnPhoneAccountHandle(phone);
        }

        @Override
        public PhoneAccountHandle makePstnPhoneAccountHandleWithPrefix(Phone phone, String prefix,
                boolean isEmergency) {
            return PhoneUtils.makePstnPhoneAccountHandleWithPrefix(
                    phone, prefix, isEmergency, phone.getUserHandle());
        }
    };

    /**
     * PhoneNumberUtils dependencies for testing.
     */
    @VisibleForTesting
    public interface PhoneNumberUtilsProxy {
        String convertToEmergencyNumber(Context context, String number);
    }

    private PhoneNumberUtilsProxy mPhoneNumberUtilsProxy = new PhoneNumberUtilsProxy() {
        @Override
        public String convertToEmergencyNumber(Context context, String number) {
            return PhoneNumberUtils.convertToEmergencyNumber(context, number);
        }
    };

    /**
     * PhoneSwitcher dependencies for testing.
     */
    @VisibleForTesting
    public interface PhoneSwitcherProxy {
        PhoneSwitcher getPhoneSwitcher();
    }

    private PhoneSwitcherProxy mPhoneSwitcherProxy = new PhoneSwitcherProxy() {
        @Override
        public PhoneSwitcher getPhoneSwitcher() {
            return PhoneSwitcher.getInstance();
        }
    };

    /**
     * DisconnectCause depends on PhoneGlobals in order to get a system context. Mock out
     * dependency for testing.
     */
    @VisibleForTesting
    public interface DisconnectCauseFactory {
        DisconnectCause toTelecomDisconnectCause(int telephonyDisconnectCause, String reason);
        DisconnectCause toTelecomDisconnectCause(int telephonyDisconnectCause,
                String reason, int phoneId);
    }

    private DisconnectCauseFactory mDisconnectCauseFactory = new DisconnectCauseFactory() {
        @Override
        public DisconnectCause toTelecomDisconnectCause(int telephonyDisconnectCause,
                String reason) {
            return DisconnectCauseUtil.toTelecomDisconnectCause(telephonyDisconnectCause, reason);
        }

        @Override
        public DisconnectCause toTelecomDisconnectCause(int telephonyDisconnectCause, String reason,
                int phoneId) {
            return DisconnectCauseUtil.toTelecomDisconnectCause(telephonyDisconnectCause, reason,
                    phoneId);
        }
    };

    /**
     * Overrides SubscriptionManager dependencies for testing.
     */
    @VisibleForTesting
    public void setSubscriptionManagerProxy(SubscriptionManagerProxy proxy) {
        mSubscriptionManagerProxy = proxy;
    }

    /**
     * Overrides TelephonyManager dependencies for testing.
     */
    @VisibleForTesting
    public void setTelephonyManagerProxy(TelephonyManagerProxy proxy) {
        mTelephonyManagerProxy = proxy;
    }

    /**
     * Overrides PhoneFactory dependencies for testing.
     */
    @VisibleForTesting
    public void setPhoneFactoryProxy(PhoneFactoryProxy proxy) {
        mPhoneFactoryProxy = proxy;
    }

    /**
     * Overrides configuration and settings dependencies for testing.
     */
    @VisibleForTesting
    public void setDeviceState(DeviceState state) {
        mDeviceState = state;
    }

    /**
     * Overrides radioOnHelper for testing.
     */
    @VisibleForTesting
    public void setRadioOnHelper(RadioOnHelper radioOnHelper) {
        mRadioOnHelper = radioOnHelper;
    }

    /**
     * Overrides PhoneSwitcher dependencies for testing.
     */
    @VisibleForTesting
    public void setPhoneSwitcherProxy(PhoneSwitcherProxy proxy) {
        mPhoneSwitcherProxy = proxy;
    }

    /**
     * Overrides PhoneNumberUtils dependencies for testing.
     */
    @VisibleForTesting
    public void setPhoneNumberUtilsProxy(PhoneNumberUtilsProxy proxy) {
        mPhoneNumberUtilsProxy = proxy;
    }

    /**
     * Overrides PhoneUtils dependencies for testing.
     */
    @VisibleForTesting
    public void setPhoneUtilsProxy(PhoneUtilsProxy proxy) {
        mPhoneUtilsProxy = proxy;
    }

    /**
     * Override DisconnectCause creation for testing.
     */
    @VisibleForTesting
    public void setDisconnectCauseFactory(DisconnectCauseFactory factory) {
        mDisconnectCauseFactory = factory;
    }

    /**
     * A listener for emergency calls.
     */
    private final TelephonyConnection.TelephonyConnectionListener mEmergencyConnectionListener =
            new TelephonyConnection.TelephonyConnectionListener() {
                @Override
                public void onOriginalConnectionConfigured(TelephonyConnection c) {
                    com.android.internal.telephony.Connection origConn = c.getOriginalConnection();
                    if (origConn == null) return;
                    // Update the domain in the case that it changes,for example during initial
                    // setup or when there was an srvcc or internal redial.
                    mEmergencyStateTracker.onEmergencyCallDomainUpdated(
                            origConn.getPhoneType(), c.getTelecomCallId());
                }

                @Override
                public void onStateChanged(Connection connection,
                        @Connection.ConnectionState int state) {
                    if (mEmergencyCallDomainSelectionConnection == null) return;
                    if (connection == null) return;
                    TelephonyConnection c = (TelephonyConnection) connection;
                    Log.i(this, "onStateChanged callId=" + c.getTelecomCallId()
                            + ", state=" + state);
                    if (c.getState() == Connection.STATE_ACTIVE) {
                        mEmergencyStateTracker.onEmergencyCallStateChanged(
                                c.getOriginalConnection().getState(), c.getTelecomCallId());
                        releaseEmergencyCallDomainSelection(false);
                    }
                }
            };

    private final TelephonyConnection.TelephonyConnectionListener
            mEmergencyConnectionSatelliteListener =
            new TelephonyConnection.TelephonyConnectionListener() {
                @Override
                public void onStateChanged(Connection connection,
                        @Connection.ConnectionState int state) {
                    if (connection == null) {
                        Log.d(this,
                                "onStateChanged for satellite listener: connection is null");
                        return;
                    }
                    if (mSatelliteSOSMessageRecommender == null) {
                        Log.d(this, "onStateChanged for satellite listener: "
                                + "mSatelliteSOSMessageRecommender is null");
                        return;
                    }

                    TelephonyConnection c = (TelephonyConnection) connection;
                    mSatelliteSOSMessageRecommender.onEmergencyCallConnectionStateChanged(
                            c.getTelecomCallId(), state);
                    if (state == Connection.STATE_DISCONNECTED
                            || state == Connection.STATE_ACTIVE) {
                        c.removeTelephonyConnectionListener(mEmergencyConnectionSatelliteListener);
                        mSatelliteSOSMessageRecommender = null;
                    }
                }
            };

    /**
     * A listener for calls.
     */
    private final TelephonyConnection.TelephonyConnectionListener mNormalCallConnectionListener =
            new TelephonyConnection.TelephonyConnectionListener() {
                @Override
                public void onStateChanged(
                        Connection connection, @Connection.ConnectionState int state) {
                    TelephonyConnection c = (TelephonyConnection) connection;
                    if (c != null) {
                        switch(c.getState()) {
                            case Connection.STATE_ACTIVE: {
                                Log.d(LOG_TAG, "Call State->ACTIVE."
                                        + "Clearing DomainSelectionConnection");
                                if (mDomainSelectionConnection != null) {
                                    mDomainSelectionConnection.finishSelection();
                                    mDomainSelectionConnection = null;
                                }
                                mNormalCallConnection = null;
                            }
                            break;

                            case Connection.STATE_DISCONNECTED: {
                                c.removeTelephonyConnectionListener(mNormalCallConnectionListener);
                            }
                            break;
                        }
                    }
                }
            };

    private static class StateHoldingListener extends
            TelephonyConnection.TelephonyConnectionListener {
        private final CompletableFuture<Boolean> mStateHoldingFuture;

        StateHoldingListener(CompletableFuture<Boolean> future) {
            mStateHoldingFuture = future;
        }

        @Override
        public void onStateChanged(
                Connection connection, @Connection.ConnectionState int state) {
            TelephonyConnection c = (TelephonyConnection) connection;
            if (c != null) {
                switch (c.getState()) {
                    case Connection.STATE_HOLDING: {
                        Log.d(LOG_TAG, "Connection " + connection
                                + " changed to STATE_HOLDING!");
                        mStateHoldingFuture.complete(true);
                        c.removeTelephonyConnectionListener(this);
                    }
                    break;
                    case Connection.STATE_DISCONNECTED: {
                        Log.d(LOG_TAG, "Connection " + connection
                                + " changed to STATE_DISCONNECTED!");
                        mStateHoldingFuture.complete(false);
                        c.removeTelephonyConnectionListener(this);
                    }
                    break;
                }
            }
        }
    }

    private final DomainSelectionConnection.DomainSelectionConnectionCallback
            mEmergencyDomainSelectionConnectionCallback =
                    new DomainSelectionConnection.DomainSelectionConnectionCallback() {
        @Override
        public void onSelectionTerminated(@DisconnectCauses int cause) {
            mDomainSelectionMainExecutor.execute(() -> {
                Log.i(this, "onSelectionTerminated cause=" + cause);
                if (mEmergencyCallDomainSelectionConnection == null) {
                    Log.i(this, "onSelectionTerminated no DomainSelectionConnection");
                    return;
                }

                // Cross stack redial
                if (cause == android.telephony.DisconnectCause.EMERGENCY_TEMP_FAILURE
                        || cause == android.telephony.DisconnectCause.EMERGENCY_PERM_FAILURE) {
                    if (mEmergencyConnection != null) {
                        boolean isPermanentFailure =
                                cause == android.telephony.DisconnectCause.EMERGENCY_PERM_FAILURE;
                        Log.i(this, "onSelectionTerminated permanent=" + isPermanentFailure);
                        TelephonyConnection c = mEmergencyConnection;
                        Phone phone = mEmergencyCallDomainSelectionConnection.getPhone();
                        mEmergencyConnection.removeTelephonyConnectionListener(
                                mEmergencyConnectionListener);
                        releaseEmergencyCallDomainSelection(true);
                        mEmergencyStateTracker.endCall(mEmergencyCallId);
                        mEmergencyCallId = null;
                        retryOutgoingOriginalConnection(c, phone, isPermanentFailure);
                        return;
                    }
                }
                if (mEmergencyConnection != null) {
                    mEmergencyConnection.hangup(android.telephony.DisconnectCause.OUT_OF_NETWORK);
                    mEmergencyConnection = null;
                }
            });
        }
    };

    private final DomainSelectionConnection.DomainSelectionConnectionCallback
            mCallDomainSelectionConnectionCallback =
            new DomainSelectionConnection.DomainSelectionConnectionCallback() {
                @Override
                public void onSelectionTerminated(@DisconnectCauses int cause) {
                    mDomainSelectionMainExecutor.execute(new Runnable() {
                        int mCause = cause;
                        @Override
                        public void run() {
                            Log.v(this, "Call domain selection terminated.");
                            if (mDomainSelectionConnection != null) {
                                mDomainSelectionConnection = null;
                            }
                            if (mNormalCallConnection != null) {
                                // TODO: To support ShowPreciseFailedCause, TelephonyConnection
                                //  .getShowPreciseFailedCause API should be added.

                                // If cause is NOT_VALID then, it's a redial cancellation and
                                // use cause code from original connection.
                                com.android.internal.telephony.Connection connection =
                                        mNormalCallConnection.getOriginalConnection();
                                if (connection != null) {
                                    if (mCause == android.telephony.DisconnectCause.NOT_VALID) {
                                        mCause = connection.getDisconnectCause();
                                    }

                                    String reason = connection.getVendorDisconnectCause();
                                    int phoneId = mNormalCallConnection.getPhone().getPhoneId();
                                    mNormalCallConnection.setTelephonyConnectionDisconnected(
                                            mDisconnectCauseFactory.toTelecomDisconnectCause(
                                                    mCause, reason, phoneId));
                                    Log.d(this, "Call connection closed. Cause: " + mCause
                                            + " Reason: " + reason);
                                }
                                mNormalCallConnection.close();
                                mNormalCallConnection = null;
                            }
                        }
                    });
                }
            };

    /**
     * A listener to actionable events specific to the TelephonyConnection.
     */
    private final TelephonyConnection.TelephonyConnectionListener mTelephonyConnectionListener =
            new TelephonyConnection.TelephonyConnectionListener() {
        @Override
        public void onOriginalConnectionConfigured(TelephonyConnection c) {
            if (!c.isAdhocConferenceCall()) {
                addConnectionToConferenceController(c);
            }
        }

        @Override
        public void onOriginalConnectionRetry(TelephonyConnection c, boolean isPermanentFailure) {
            if (!c.isAdhocConferenceCall()) {
                retryOutgoingOriginalConnection(c, c.getPhone(), isPermanentFailure);
            }
        }

        @Override
        public void onStateChanged(android.telecom.Connection c, int state) {
            /*
             * Special handling for Incoming + Incoming call scenario where we transitioned
             * to Active + Incoming call scenario.
             */
            if (state != Connection.STATE_ACTIVE) {
                return;
            }
            // Check for DSDA mode and Connection type
            if (!isConcurrentCallsPossible() || !isTelephonyConnection(c)) {
                return;
            }
            TelephonyConnection conn = (TelephonyConnection) c;
            // Check if we need to disable VT capability based on carrier requirements.
            maybeDisableVideo(conn);
            /*
             * Check if we need to update Incoming connection extra using
             * handleIncomingDsdaCall().
             */
            Connection ringingConnection = getRingingConnection();
            if (ringingConnection != null) {
                handleIncomingDsdaCall((TelephonyConnection) ringingConnection);
            }

            /*
             * As per carrier requirement we need to disable swap when Active call is
             * VT call and enable swap if that Video call is downgraded to Voice
             * call.
             */
            if (!isConcurrentCallAllowedDuringVideoCall(conn.getPhone())) {
                return;
            }
            /*
             * Either there is no call present on the other SUB or there is
             * a connected Video call on other SUB then no need to check
             * further since here we only handle Voice/Video + Voice use-cases.
             */
            PhoneAccountHandle accountHandle = c.getPhoneAccountHandle();
            if (!isCallPresentOnOtherSub(accountHandle) ||
                    hasConnectedVideoCallOnOtherSub(accountHandle)) {
                return;
            }
            /*
              At this stage, if video call hold is not allowed, update
              EXTRA_DISABLE_SWAP_CALL when call becomes active based on
              if the connection is a video call
            */
            if (!isVideoCallHoldAllowed(conn.getPhone())) {
                disableSwap(conn, VideoProfile.isVideo(conn.getVideoState()));
            }
        }

        @Override
        public void onVideoStateChanged(android.telecom.Connection c, int videoState) {
            /*
             * Special handling for Video + Voice call case where the Video call
             * is downgraded or Voice + Voice call case where the Voice call
             * is upgraded.
             */
            if (c.getState() != Connection.STATE_ACTIVE) {
                return;
            }
            // Check for DSDA mode and Connection type
            if (!isConcurrentCallsPossible() || !isTelephonyConnection(c)) {
                return;
            }
            TelephonyConnection conn = (TelephonyConnection) c;
            /*
             * As per carrier requirement we need to disable swap when Active call is
             * VT call and enable swap if that Video call is downgraded to Voice
             * call.
             */
             if (!isConcurrentCallAllowedDuringVideoCall(conn.getPhone())) {
                 return;
             }

            // Update EXTRA_ANSWERING_DROPS_FG_CALL in DSDA mode
            updateAnsweringDropsFgCallExtra();

            /*
             * Either there is no call present on the other SUB or there is
             * a connected Video call on other SUB then no need to check
             * further since here we only handle Voice/Video + Voice use-cases.
             */
            PhoneAccountHandle accountHandle = c.getPhoneAccountHandle();
            if (!isCallPresentOnOtherSub(accountHandle) ||
                    hasConnectedVideoCallOnOtherSub(accountHandle)) {
                return;
            }
            /*
              At this stage, if video call hold is not allowed, then the swap
              button should be enabled or disabled depending on whether the call
              was upgraded to video call or downgraded to voice call.
            */
            if (!isVideoCallHoldAllowed(conn.getPhone())) {
                disableSwap(conn, VideoProfile.isVideo(videoState));
            }
        }
    };

    private final TelephonyConferenceBase.TelephonyConferenceListener mTelephonyConferenceListener =
            new TelephonyConferenceBase.TelephonyConferenceListener() {
        @Override
        public void onConferenceMembershipChanged(Connection connection) {
            mHoldTracker.updateHoldCapability(connection.getPhoneAccountHandle());
        }
    };

    private List<ConnectionRemovedListener> mConnectionRemovedListeners =
            new CopyOnWriteArrayList<>();

    /**
     * A listener to be invoked whenever a TelephonyConnection is removed
     * from connection service.
     */
    public interface ConnectionRemovedListener {
        public void onConnectionRemoved(TelephonyConnection conn);
    }

    @Override
    public void onCreate() {
        super.onCreate();
        mImsConferenceController = new ImsConferenceController(
                TelecomAccountRegistry.getInstance(this),
                mTelephonyConnectionServiceProxy,
                // FeatureFlagProxy; used to determine if standalone call emulation is enabled.
                // TODO: Move to carrier config
                () -> true);
        setTelephonyManagerProxy(new TelephonyManagerProxyImpl(getApplicationContext()));
        mExpectedComponentName = new ComponentName(this, this.getClass());
        mEmergencyTonePlayer = new EmergencyTonePlayer(this);
        TelecomAccountRegistry.getInstance(this).setTelephonyConnectionService(this);
        mHoldTracker = new HoldTracker();
        mIsTtyEnabled = mDeviceState.isTtyModeEnabled(this);
        mDomainSelectionMainExecutor = getApplicationContext().getMainExecutor();
        mDomainSelectionResolver = DomainSelectionResolver.getInstance();

        IntentFilter intentFilter = new IntentFilter(
                TelecomManager.ACTION_TTY_PREFERRED_MODE_CHANGED);
        intentFilter.addAction(ACTION_MSIM_VOICE_CAPABILITY_CHANGED);
        registerReceiver(mBroadcastReceiver, intentFilter,
                android.Manifest.permission.MODIFY_PHONE_STATE, null, Context.RECEIVER_EXPORTED);
    }

    @Override
    public boolean onUnbind(Intent intent) {
        unregisterReceiver(mBroadcastReceiver);
        return super.onUnbind(intent);
    }

    private Conference placeOutgoingConference(ConnectionRequest request,
            Connection resultConnection, Phone phone) {
        if (resultConnection instanceof TelephonyConnection) {
            return placeOutgoingConference((TelephonyConnection) resultConnection, phone, request);
        }
        return null;
    }

    private Conference placeOutgoingConference(TelephonyConnection conferenceHostConnection,
            Phone phone, ConnectionRequest request) {
        updatePhoneAccount(conferenceHostConnection, phone);
        com.android.internal.telephony.Connection originalConnection = null;
        try {
            if (isHoldOrSwapInProgress()) {
                throw new CallStateException("Cannot dial as holding in progress");
            }
            // Get connection to hold if any
            Pair<TelephonyConnection, PhoneAccountHandle> pairToHold =
                    getActiveDsdaConnectionPhoneAccountPair();
            TelephonyConnection connToHold = pairToHold.first;
            if (connToHold == null || Objects.equals(pairToHold.second,
                    conferenceHostConnection.getPhoneAccountHandle())) {
                originalConnection = phone.startConference(getParticipantsToDial(
                        request.getParticipants()),
                        new ImsPhone.ImsDialArgs.Builder()
                                .setVideoState(request.getVideoState())
                                .setRttTextStream(conferenceHostConnection.getRttTextStream())
                                .build());
            } else {
                // DSDA use case: adhoc conference and active call are on different subs
                mHoldHandler = new HoldAndDialHandler(connToHold, conferenceHostConnection, this,
                        phone, request.getVideoState(),
                        getParticipantsToDial(request.getParticipants()));
                prepareForAcrossSubHold(connToHold);
                originalConnection = mHoldHandler.dial();
            }
        } catch (CallStateException e) {
            Log.e(this, e, "placeOutgoingConference, phone.startConference exception: " + e);
            handleCallStateException(e, conferenceHostConnection, phone);
            return null;
        }

        if (originalConnection == null) {
            Log.d(this, "placeOutgoingConference, phone.startConference returned null");
            conferenceHostConnection.setDisconnected(DisconnectCauseUtil.toTelecomDisconnectCause(
                    android.telephony.DisconnectCause.OUTGOING_FAILURE,
                    "conferenceHostConnection is null",
                    phone.getPhoneId()));
            conferenceHostConnection.clearOriginalConnection();
            conferenceHostConnection.destroy();
        } else {
            conferenceHostConnection.setOriginalConnection(originalConnection);
        }

        return prepareConference(conferenceHostConnection, request.getAccountHandle());
    }

    Conference prepareConference(Connection conn, PhoneAccountHandle phoneAccountHandle) {
        if (!(conn instanceof TelephonyConnection)) {
            Log.w(this, "prepareConference returning NULL conference");
            return null;
        }

        TelephonyConnection connection = (TelephonyConnection)conn;
        ImsConference conference = new ImsConference(TelecomAccountRegistry.getInstance(this),
                mTelephonyConnectionServiceProxy, connection,
                phoneAccountHandle, () -> true,
                ImsConferenceController.getCarrierConfig(connection.getPhone()));
        mImsConferenceController.addConference(conference);
        conference.setVideoState(connection,
                connection.getVideoState());
        conference.setVideoProvider(connection,
                connection.getVideoProvider());
        conference.setStatusHints(connection.getStatusHints());
        conference.setAddress(connection.getAddress(),
                connection.getAddressPresentation());
        conference.setCallerDisplayName(connection.getCallerDisplayName(),
                connection.getCallerDisplayNamePresentation());
        conference.setParticipants(connection.getParticipants());
        return conference;
    }

    @Override
    protected void unhold(String callId) {
        if (isHoldOrSwapInProgress()) {
            Log.e(this, null, "Cannot unhold call as holding in progress");
            return;
        }
        if (!isConcurrentCallsPossible()) {
            // follow legacy unhold behavior
            super.unhold(callId);
            return;
        }
        unholdDsdaCall(callId);
    }

    @Override
    protected void hold(String callId) {
        if (isHoldOrSwapInProgress()) {
            Log.e(this, null, "Cannot unhold call as holding in progress");
            return;
        }

        // When concurrent calls are possible, this API is invoked only to hold and
        // not to swap. This block takes care of holding a call in foll. use cases:
        // ACTIVE or ACTIVE + HELD use case
        if (isConcurrentCallsPossible()) {
            try {
                Log.d(this, "hold DSDA call");
                Pair<TelephonyConnection, PhoneAccountHandle> pairToHold =
                        getConnectionPhoneAccountPair(callId, "singleHold");
                pairToHold.first.disableContextBasedSwap(true);
            } catch (CallStateException ex) {
                // Not an instance of TelephonyConnection/ImsConference. Just log and return similar
                // to SS/DSDS handling
                Log.e(this, ex, "hold " + ex);
                return;
            }
        }
        super.hold(callId);
    }

    @Override
    protected void answer(String callId) {
        answerVideo(callId, VideoProfile.STATE_AUDIO_ONLY);
    }

    @Override
    protected void answerVideo(String callId, int videoState) {
        if (isHoldOrSwapInProgress()) {
            Log.e(this, null, "Cannot answer as holding in progress");
            return;
        }
        if (mAnswerAndReleaseHandler != null) {
            Log.e(this, null, "Cannot answer as AnswerAndRelease is in progress.");
            return;
        }
        if(isConcurrentCallsPossible()) {
            // DSDA answer across sub use case
            answerDsdaCall(callId, videoState);
            return;
        }
        Connection answerAndReleaseConnection = shallDisconnectOtherCalls();
        boolean isAnswerAndReleaseConnection = answerAndReleaseConnection != null;
        Log.i(this, "answerVideo: isAnswerAndReleaseConnection: " +
                isAnswerAndReleaseConnection);
        if (!isAnswerAndReleaseConnection) {
            super.answerVideo(callId, videoState);
            return;
        }
        // Pseudo DSDA use case
        setupAnswerAndReleaseHandler(answerAndReleaseConnection, videoState, false);
    }

    private Connection shallDisconnectOtherCalls() {
        for (Connection current : getAllConnections()) {
            if (current.getState() == Connection.STATE_RINGING &&
                    current.getExtras() != null &&
                    current.getExtras().getBoolean(
                        Connection.EXTRA_ANSWERING_DROPS_FG_CALL, false)) {
                return current;
            }
        }
        return null;
    }

    @Override
    public @Nullable Conference onCreateIncomingConference(
            @Nullable PhoneAccountHandle connectionManagerPhoneAccount,
            @NonNull final ConnectionRequest request) {
        Log.i(this, "onCreateIncomingConference, request: " + request);
        Connection connection = onCreateIncomingConnection(connectionManagerPhoneAccount, request);
        Log.d(this, "onCreateIncomingConference, connection: %s", connection);
        if (connection == null) {
            Log.i(this, "onCreateIncomingConference, implementation returned null connection.");
            return Conference.createFailedConference(
                    new DisconnectCause(DisconnectCause.ERROR, "IMPL_RETURNED_NULL_CONNECTION"),
                    request.getAccountHandle());
        }

        final Phone phone = getPhoneForAccount(request.getAccountHandle(),
                false /* isEmergencyCall*/, null /* not an emergency call */);
        if (phone == null) {
            Log.d(this, "onCreateIncomingConference, phone is null");
            return Conference.createFailedConference(
                    DisconnectCauseUtil.toTelecomDisconnectCause(
                            android.telephony.DisconnectCause.OUT_OF_SERVICE,
                            "Phone is null"),
                    request.getAccountHandle());
        }

        return prepareConference(connection, request.getAccountHandle());
    }

    @Override
    public @Nullable Conference onCreateOutgoingConference(
            @Nullable PhoneAccountHandle connectionManagerPhoneAccount,
            @NonNull final ConnectionRequest request) {
        Log.i(this, "onCreateOutgoingConference, request: " + request);
        Connection connection = onCreateOutgoingConnection(connectionManagerPhoneAccount, request);
        Log.d(this, "onCreateOutgoingConference, connection: %s", connection);
        if (connection == null) {
            Log.i(this, "onCreateOutgoingConference, implementation returned null connection.");
            return Conference.createFailedConference(
                    new DisconnectCause(DisconnectCause.ERROR, "IMPL_RETURNED_NULL_CONNECTION"),
                    request.getAccountHandle());
        }

        final Phone phone = getPhoneForAccount(request.getAccountHandle(),
                false /* isEmergencyCall*/, null /* not an emergency call */);
        if (phone == null) {
            Log.d(this, "onCreateOutgoingConference, phone is null");
            return Conference.createFailedConference(
                    DisconnectCauseUtil.toTelecomDisconnectCause(
                            android.telephony.DisconnectCause.OUT_OF_SERVICE,
                            "Phone is null"),
                    request.getAccountHandle());
        }

        return placeOutgoingConference(request, connection, phone);
    }

    private String[] getParticipantsToDial(List<Uri> participants) {
        String[] participantsToDial = new String[participants.size()];
        int i = 0;
        for (Uri participant : participants) {
           participantsToDial[i] = participant.getSchemeSpecificPart();
           i++;
        }
        return participantsToDial;
    }

    @Override
    public Connection onCreateOutgoingConnection(
            PhoneAccountHandle connectionManagerPhoneAccount,
            final ConnectionRequest request) {
        Log.i(this, "onCreateOutgoingConnection, request: " + request);

        Bundle bundle = request.getExtras();
        Uri handle = request.getAddress();
        boolean isAdhocConference = request.isAdhocConferenceCall();

        if (!isAdhocConference && handle == null) {
            Log.d(this, "onCreateOutgoingConnection, handle is null");
            return Connection.createFailedConnection(
                    mDisconnectCauseFactory.toTelecomDisconnectCause(
                            android.telephony.DisconnectCause.NO_PHONE_NUMBER_SUPPLIED,
                            "No phone number supplied"));
        }

        String scheme = handle.getScheme();
        String number;
        if (PhoneAccount.SCHEME_VOICEMAIL.equals(scheme)) {
            // TODO: We don't check for SecurityException here (requires
            // CALL_PRIVILEGED permission).
            final Phone phone = getPhoneForAccount(request.getAccountHandle(),
                    false /* isEmergencyCall */, null /* not an emergency call */);
            if (phone == null) {
                Log.d(this, "onCreateOutgoingConnection, phone is null");
                return Connection.createFailedConnection(
                        mDisconnectCauseFactory.toTelecomDisconnectCause(
                                android.telephony.DisconnectCause.OUT_OF_SERVICE,
                                "Phone is null"));
            }
            number = phone.getVoiceMailNumber();
            if (TextUtils.isEmpty(number)) {
                Log.d(this, "onCreateOutgoingConnection, no voicemail number set.");
                return Connection.createFailedConnection(
                        mDisconnectCauseFactory.toTelecomDisconnectCause(
                                android.telephony.DisconnectCause.VOICEMAIL_NUMBER_MISSING,
                                "Voicemail scheme provided but no voicemail number set.",
                                phone.getPhoneId()));
            }

            // Convert voicemail: to tel:
            handle = Uri.fromParts(PhoneAccount.SCHEME_TEL, number, null);
        } else {
            if (!PhoneAccount.SCHEME_TEL.equals(scheme)) {
                Log.d(this, "onCreateOutgoingConnection, Handle %s is not type tel", scheme);
                return Connection.createFailedConnection(
                        mDisconnectCauseFactory.toTelecomDisconnectCause(
                                android.telephony.DisconnectCause.INVALID_NUMBER,
                                "Handle scheme is not type tel"));
            }

            number = handle.getSchemeSpecificPart();
            if (TextUtils.isEmpty(number)) {
                Log.d(this, "onCreateOutgoingConnection, unable to parse number");
                return Connection.createFailedConnection(
                        mDisconnectCauseFactory.toTelecomDisconnectCause(
                                android.telephony.DisconnectCause.INVALID_NUMBER,
                                "Unable to parse number"));
            }

            final Phone phone = getPhoneForAccount(request.getAccountHandle(),
                    false /* isEmergencyCall*/, null /* not an emergency call */);
            if (phone != null && CDMA_ACTIVATION_CODE_REGEX_PATTERN.matcher(number).matches()) {
                // Obtain the configuration for the outgoing phone's SIM. If the outgoing number
                // matches the *228 regex pattern, fail the call. This number is used for OTASP, and
                // when dialed could lock LTE SIMs to 3G if not prohibited..
                boolean disableActivation = false;
                CarrierConfigManager cfgManager = (CarrierConfigManager)
                        phone.getContext().getSystemService(Context.CARRIER_CONFIG_SERVICE);
                if (cfgManager != null) {
                    disableActivation = cfgManager.getConfigForSubId(phone.getSubId())
                            .getBoolean(CarrierConfigManager.KEY_DISABLE_CDMA_ACTIVATION_CODE_BOOL);
                }

                if (disableActivation) {
                    return Connection.createFailedConnection(
                            mDisconnectCauseFactory.toTelecomDisconnectCause(
                                    android.telephony.DisconnectCause
                                            .CDMA_ALREADY_ACTIVATED,
                                    "Tried to dial *228",
                                    phone.getPhoneId()));
                }
            }
        }

        final boolean isEmergencyNumber = mTelephonyManagerProxy.isCurrentEmergencyNumber(number);
        // Find out if this is a test emergency number
        final boolean isTestEmergencyNumber = isEmergencyNumberTestNumber(number);

        // Convert into emergency number if necessary
        // This is required in some regions (e.g. Taiwan).
        if (isEmergencyNumber) {
            final Phone phone = getPhoneForAccount(request.getAccountHandle(), false,
                    handle.getSchemeSpecificPart());
            // We only do the conversion if the phone is not in service. The un-converted
            // emergency numbers will go to the correct destination when the phone is in-service,
            // so they will only need the special emergency call setup when the phone is out of
            // service.
            if (phone == null || phone.getServiceState().getState()
                    != ServiceState.STATE_IN_SERVICE) {
                String convertedNumber = mPhoneNumberUtilsProxy.convertToEmergencyNumber(this,
                        number);
                if (!TextUtils.equals(convertedNumber, number)) {
                    Log.i(this, "onCreateOutgoingConnection, converted to emergency number");
                    number = convertedNumber;
                    handle = Uri.fromParts(PhoneAccount.SCHEME_TEL, number, null);
                }
            }
        }
        final String numberToDial = number;

        final boolean isAirplaneModeOn = mDeviceState.isAirplaneModeOn(this);

        boolean needToTurnOnRadio = (isEmergencyNumber && (!isRadioOn() || isAirplaneModeOn))
                || isRadioPowerDownOnBluetooth();

        // Get the right phone object from the account data passed in.
        final Phone phone = getPhoneForAccount(request.getAccountHandle(), isEmergencyNumber,
                /* Note: when not an emergency, handle can be null for unknown callers */
                handle == null ? null : handle.getSchemeSpecificPart());

        if (mDomainSelectionResolver.isDomainSelectionSupported()) {
            // Normal routing emergency number shall be handled by normal call domain selctor.
            if (isEmergencyNumber && !isNormalRouting(phone, number)) {
                final Connection resultConnection =
                        placeEmergencyConnection(phone,
                                request, numberToDial, isTestEmergencyNumber,
                                handle, needToTurnOnRadio);
                if (resultConnection != null) return resultConnection;
            }
        }

        if (needToTurnOnRadio) {
            final Uri resultHandle = handle;
            final int originalPhoneType = phone.getPhoneType();
            final Connection resultConnection = getTelephonyConnection(request, numberToDial,
                    isEmergencyNumber, resultHandle, phone);
            if (mRadioOnHelper == null) {
                mRadioOnHelper = new RadioOnHelper(this);
            }

            if (isEmergencyNumber) {
                mIsEmergencyCallPending = true;
            }
            mRadioOnHelper.triggerRadioOnAndListen(new RadioOnStateListener.Callback() {
                @Override
                public void onComplete(RadioOnStateListener listener, boolean isRadioReady) {
                    handleOnComplete(isRadioReady, isEmergencyNumber, resultConnection, request,
                            numberToDial, resultHandle, originalPhoneType, phone);
                }

                @Override
                public boolean isOkToCall(Phone phone, int serviceState) {
                    // HAL 1.4 introduced a new variant of dial for emergency calls, which includes
                    // an isTesting parameter. For HAL 1.4+, do not wait for IN_SERVICE, this will
                    // be handled at the RIL/vendor level by emergencyDial(...).
                    boolean waitForInServiceToDialEmergency = isTestEmergencyNumber
                            && phone.getHalVersion(HAL_SERVICE_VOICE)
                            .less(RIL.RADIO_HAL_VERSION_1_4);
                    if (isEmergencyNumber && !waitForInServiceToDialEmergency) {
                        // We currently only look to make sure that the radio is on before dialing.
                        // We should be able to make emergency calls at any time after the radio has
                        // been powered on and isn't in the UNAVAILABLE state, even if it is
                        // reporting the OUT_OF_SERVICE state.
                        return (phone.getState() == PhoneConstants.State.OFFHOOK)
                            || phone.getServiceStateTracker().isRadioOn();
                    } else {
                        if (PhoneFactory.isSubscriptionManagerServiceEnabled()) {
                            SubscriptionInfoInternal subInfo = SubscriptionManagerService
                                    .getInstance().getSubscriptionInfoInternal(phone.getSubId());
                            // Wait until we are in service and ready to make calls. This can happen
                            // when we power down the radio on bluetooth to save power on watches or
                            // if it is a test emergency number and we have to wait for the device
                            // to move IN_SERVICE before the call can take place over normal
                            // routing.
                            return (phone.getState() == PhoneConstants.State.OFFHOOK)
                                    // Do not wait for voice in service on opportunistic SIMs.
                                    || (subInfo != null && subInfo.isOpportunistic())
                                    || serviceState == ServiceState.STATE_IN_SERVICE;
                        }
                        // Wait until we are in service and ready to make calls. This can happen
                        // when we power down the radio on bluetooth to save power on watches or if
                        // it is a test emergency number and we have to wait for the device to move
                        // IN_SERVICE before the call can take place over normal routing.
                        return (phone.getState() == PhoneConstants.State.OFFHOOK)
                                // Do not wait for voice in service on opportunistic SIMs.
                                || SubscriptionController.getInstance().isOpportunistic(
                                        phone.getSubId())
                                || serviceState == ServiceState.STATE_IN_SERVICE;
                    }
                }
            }, isEmergencyNumber && !isTestEmergencyNumber, phone, isTestEmergencyNumber);
            // Return the still unconnected GsmConnection and wait for the Radios to boot before
            // connecting it to the underlying Phone.
            return resultConnection;
        } else {
            if (!canAddCall() && !isEmergencyNumber) {
                Log.d(this, "onCreateOutgoingConnection, cannot add call .");
                return Connection.createFailedConnection(
                        new DisconnectCause(DisconnectCause.ERROR,
                                getApplicationContext().getText(
                                        R.string.incall_error_cannot_add_call),
                                getApplicationContext().getText(
                                        R.string.incall_error_cannot_add_call),
                                "Add call restricted due to ongoing video call"));
            }

            if (!isEmergencyNumber) {
                boolean disableSwap = false;
                if (isConcurrentCallsPossible()) {
                    Connection conn = getRingingOrDialingConnection();
                    if (conn != null && !Objects.equals(
                            request.getAccountHandle(), conn.getPhoneAccountHandle())) {
                        // In DSDA, fail dial if there are dialing or ringing calls on the other
                        // sub. Same sub dialing/ringing calls is handled by ImsPhoneCallTracker
                        int disconnectCause = android.telephony.DisconnectCause.ALREADY_DIALING;
                        if (conn.getState() == Connection.STATE_RINGING) {
                            disconnectCause = android.telephony.
                                    DisconnectCause.CANT_CALL_WHILE_RINGING;
                        }
                        return Connection.createFailedConnection(
                                mDisconnectCauseFactory.toTelecomDisconnectCause(disconnectCause,
                                        "Ongoing calls", phone.getPhoneId()));
                    }
                    /*
                     * This is the case when we have Outgoing Video + Voice call and as per
                     * carrier requirement we need to either disallow this operation or we
                     * need to disable swap option if the Video call is permitted.
                     * Note: In case of same SUB case, this will be blocked in
                     *       ImsPhoneCallTracker#canAddVideoCallDuringImsAudioCall()
                     */
                    boolean hasOutgoingVideoCallDuringAudioCall =
                            VideoProfile.isVideo(request.getVideoState()) &&
                            hasActiveOrHeldAudioCall();
                    if (!isVideoCallHoldAllowedOnAnySub() && hasOutgoingVideoCallDuringAudioCall) {
                        if (!isConcurrentCallAllowedDuringVideoCall(phone)) {
                            return Connection.createFailedConnection(
                                    mDisconnectCauseFactory.toTelecomDisconnectCause(
                                            android.telephony.DisconnectCause.OUTGOING_FAILURE,
                                            "cannot dial in current state", phone.getPhoneId()));
                        }
                        disableSwap = true;
                    }
                }
                final Connection resultConnection = getTelephonyConnection(request, numberToDial,
                        false, handle, phone);
                if (disableSwap) {
                    if (resultConnection instanceof TelephonyConnection) {
                        disableSwap((TelephonyConnection)resultConnection, true);
                    }
                }
                if (isAdhocConference) {
                    if (resultConnection instanceof TelephonyConnection) {
                        TelephonyConnection conn = (TelephonyConnection)resultConnection;
                        conn.setParticipants(request.getParticipants());
                    }
                    return resultConnection;
                } else {
                    if (mTelephonyManagerProxy.isConcurrentCallsPossible()) {
                        delayDialForOtherSubHold(phone, request.getAccountHandle(), (result) -> {
                            Log.d(this,
                                    "onCreateOutgoingConn - delayDialForOtherSubHold result = "
                                            + result);
                            if (result) {
                                placeOutgoingConnection(request, resultConnection, phone);
                            } else {
                                ((TelephonyConnection) resultConnection).hangup(
                                        android.telephony.DisconnectCause.LOCAL);
                            }
                        });
                        return resultConnection;
                    }
                    // The standard case.
                    return placeOutgoingConnection(request, resultConnection, phone);
                }
            } else {
                final Connection resultConnection = getTelephonyConnection(request, numberToDial,
                        true, handle, phone);
                delayDialForDdsSwitch(phone, (result) -> {
                    Log.i(this, "onCreateOutgoingConn - delayDialForDdsSwitch result = " + result);
                        placeOutgoingConnection(request, resultConnection, phone);
                });
                return resultConnection;
            }
        }
    }

    private Connection placeOutgoingConnection(ConnectionRequest request,
            Connection resultConnection, Phone phone) {
        // If there was a failure, the resulting connection will not be a TelephonyConnection,
        // so don't place the call!
        if (resultConnection instanceof TelephonyConnection) {
            if (request.getExtras() != null && request.getExtras().getBoolean(
                    TelecomManager.EXTRA_USE_ASSISTED_DIALING, false)) {
                ((TelephonyConnection) resultConnection).setIsUsingAssistedDialing(true);
            }
            placeOutgoingConnection((TelephonyConnection) resultConnection, phone, request);
        }
        return resultConnection;
    }

    private boolean isEmergencyNumberTestNumber(String number) {
        number = PhoneNumberUtils.stripSeparators(number);
        Map<Integer, List<EmergencyNumber>> list =
                mTelephonyManagerProxy.getCurrentEmergencyNumberList();
        // Do not worry about which subscription the test emergency call is on yet, only detect that
        // it is an emergency.
        for (Integer sub : list.keySet()) {
            for (EmergencyNumber eNumber : list.get(sub)) {
                if (number.equals(eNumber.getNumber())
                        && eNumber.isFromSources(EmergencyNumber.EMERGENCY_NUMBER_SOURCE_TEST)) {
                    Log.i(this, "isEmergencyNumberTestNumber: " + number + " has been detected as "
                            + "a test emergency number.,");
                    return true;
                }
            }
        }
        return false;
    }

    /**
     * @return whether radio has recently been turned on for emergency call but hasn't actually
     * dialed the call yet.
     */
    public boolean isEmergencyCallPending() {
        return mIsEmergencyCallPending;
    }

    /**
     * Whether the cellular radio is power off because the device is on Bluetooth.
     */
    private boolean isRadioPowerDownOnBluetooth() {
        final boolean allowed = mDeviceState.isRadioPowerDownAllowedOnBluetooth(this);
        final int cellOn = mDeviceState.getCellOnStatus(this);
        return (allowed && cellOn == PhoneConstants.CELL_ON_FLAG && !isRadioOn());
    }

    /**
     * Handle the onComplete callback of RadioOnStateListener.
     */
    private void handleOnComplete(boolean isRadioReady, boolean isEmergencyNumber,
            Connection originalConnection, ConnectionRequest request, String numberToDial,
            Uri handle, int originalPhoneType, Phone phone) {
        // Make sure the Call has not already been canceled by the user.
        if (originalConnection.getState() == Connection.STATE_DISCONNECTED) {
            Log.i(this, "Call disconnected before the outgoing call was placed. Skipping call "
                    + "placement.");
            if (isEmergencyNumber) {
                // If call is already canceled by the user, notify modem to exit emergency call
                // mode by sending radio on with forEmergencyCall=false.
                for (Phone curPhone : mPhoneFactoryProxy.getPhones()) {
                    curPhone.setRadioPower(true, false, false, true);
                }
                mIsEmergencyCallPending = false;
            }
            return;
        }
        if (isRadioReady) {
            if (!isEmergencyNumber) {
                adjustAndPlaceOutgoingConnection(phone, originalConnection, request, numberToDial,
                        handle, originalPhoneType, false);
            } else {
                delayDialForDdsSwitch(phone, result -> {
                    Log.i(this, "handleOnComplete - delayDialForDdsSwitch "
                            + "result = " + result);
                    adjustAndPlaceOutgoingConnection(phone, originalConnection, request,
                            numberToDial, handle, originalPhoneType, true);
                    mIsEmergencyCallPending = false;
                });
            }
        } else {
            Log.w(this, "onCreateOutgoingConnection, failed to turn on radio");
            closeOrDestroyConnection(originalConnection,
                    mDisconnectCauseFactory.toTelecomDisconnectCause(
                            android.telephony.DisconnectCause.POWER_OFF,
                            "Failed to turn on radio."));
            mIsEmergencyCallPending = false;
        }
    }

    private void adjustAndPlaceOutgoingConnection(Phone phone, Connection connectionToEvaluate,
            ConnectionRequest request, String numberToDial, Uri handle, int originalPhoneType,
            boolean isEmergencyNumber) {
        // If the PhoneType of the Phone being used is different than the Default Phone, then we
        // need to create a new Connection using that PhoneType and replace it in Telecom.
        if (phone.getPhoneType() != originalPhoneType) {
            Connection repConnection = getTelephonyConnection(request, numberToDial,
                    isEmergencyNumber, handle, phone);
            // If there was a failure, the resulting connection will not be a TelephonyConnection,
            // so don't place the call, just return!
            if (repConnection instanceof TelephonyConnection) {
                placeOutgoingConnection((TelephonyConnection) repConnection, phone, request);
            }
            // Notify Telecom of the new Connection type.
            // TODO: Switch out the underlying connection instead of creating a new
            // one and causing UI Jank.
            boolean noActiveSimCard;
            if (PhoneFactory.isSubscriptionManagerServiceEnabled()) {
                noActiveSimCard = SubscriptionManagerService.getInstance()
                        .getActiveSubInfoCount(phone.getContext().getOpPackageName(),
                                phone.getContext().getAttributionTag()) == 0;
            } else {
                noActiveSimCard = SubscriptionController.getInstance()
                        .getActiveSubInfoCount(phone.getContext().getOpPackageName(),
                                phone.getContext().getAttributionTag()) == 0;
            }
            // If there's no active sim card and the device is in emergency mode, use E account.
            addExistingConnection(mPhoneUtilsProxy.makePstnPhoneAccountHandleWithPrefix(
                    phone, "", isEmergencyNumber && noActiveSimCard), repConnection);
            // Remove the old connection from Telecom after.
            closeOrDestroyConnection(connectionToEvaluate,
                    mDisconnectCauseFactory.toTelecomDisconnectCause(
                            android.telephony.DisconnectCause.OUTGOING_CANCELED,
                            "Reconnecting outgoing Emergency Call.",
                            phone.getPhoneId()));
        } else {
            placeOutgoingConnection((TelephonyConnection) connectionToEvaluate, phone, request);
        }
    }

    /**
     * @return {@code true} if any other call is disabling the ability to add calls, {@code false}
     *      otherwise.
     */
    private boolean canAddCall() {
        Collection<Connection> connections = getAllConnections();
        for (Connection connection : connections) {
            if (connection.getExtras() != null &&
                    connection.getExtras().getBoolean(Connection.EXTRA_DISABLE_ADD_CALL, false)) {
                return false;
            }
        }
        return true;
    }

    private Connection getTelephonyConnection(final ConnectionRequest request, final String number,
            boolean isEmergencyNumber, final Uri handle, Phone phone) {

        if (phone == null) {
            final Context context = getApplicationContext();
            if (mDeviceState.shouldCheckSimStateBeforeOutgoingCall(this)) {
                // Check SIM card state before the outgoing call.
                // Start the SIM unlock activity if PIN_REQUIRED.
                final Phone defaultPhone = mPhoneFactoryProxy.getDefaultPhone();
                final IccCard icc = defaultPhone.getIccCard();
                IccCardConstants.State simState = IccCardConstants.State.UNKNOWN;
                if (icc != null) {
                    simState = icc.getState();
                }
                if (simState == IccCardConstants.State.PIN_REQUIRED) {
                    final String simUnlockUiPackage = context.getResources().getString(
                            R.string.config_simUnlockUiPackage);
                    final String simUnlockUiClass = context.getResources().getString(
                            R.string.config_simUnlockUiClass);
                    if (simUnlockUiPackage != null && simUnlockUiClass != null) {
                        Intent simUnlockIntent = new Intent().setComponent(new ComponentName(
                                simUnlockUiPackage, simUnlockUiClass));
                        simUnlockIntent.addFlags(Intent.FLAG_ACTIVITY_NEW_TASK);
                        try {
                            context.startActivity(simUnlockIntent);
                        } catch (ActivityNotFoundException exception) {
                            Log.e(this, exception, "Unable to find SIM unlock UI activity.");
                        }
                    }
                    return Connection.createFailedConnection(
                            mDisconnectCauseFactory.toTelecomDisconnectCause(
                                    android.telephony.DisconnectCause.OUT_OF_SERVICE,
                                    "SIM_STATE_PIN_REQUIRED"));
                }
            }

            Log.d(this, "onCreateOutgoingConnection, phone is null");
            return Connection.createFailedConnection(
                    mDisconnectCauseFactory.toTelecomDisconnectCause(
                            android.telephony.DisconnectCause.OUT_OF_SERVICE, "Phone is null"));
        }

        // Check both voice & data RAT to enable normal CS call,
        // when voice RAT is OOS but Data RAT is present.
        int state = phone.getServiceState().getState();
        if (state == ServiceState.STATE_OUT_OF_SERVICE) {
            int dataNetType = phone.getServiceState().getDataNetworkType();
            if (dataNetType == TelephonyManager.NETWORK_TYPE_LTE ||
                    dataNetType == TelephonyManager.NETWORK_TYPE_LTE_CA ||
                    dataNetType == TelephonyManager.NETWORK_TYPE_NR) {
                state = phone.getServiceState().getDataRegistrationState();
            }
        }

        // If we're dialing a non-emergency number and the phone is in ECM mode, reject the call if
        // carrier configuration specifies that we cannot make non-emergency calls in ECM mode.
        if (!isEmergencyNumber && phone.isInEcm()) {
            boolean allowNonEmergencyCalls = true;
            CarrierConfigManager cfgManager = (CarrierConfigManager)
                    phone.getContext().getSystemService(Context.CARRIER_CONFIG_SERVICE);
            if (cfgManager != null) {
                allowNonEmergencyCalls = cfgManager.getConfigForSubId(phone.getSubId())
                        .getBoolean(CarrierConfigManager.KEY_ALLOW_NON_EMERGENCY_CALLS_IN_ECM_BOOL);
            }

            if (!allowNonEmergencyCalls) {
                return Connection.createFailedConnection(
                        mDisconnectCauseFactory.toTelecomDisconnectCause(
                                android.telephony.DisconnectCause.CDMA_NOT_EMERGENCY,
                                "Cannot make non-emergency call in ECM mode.",
                                phone.getPhoneId()));
            }
        }

        if (!isEmergencyNumber) {
            switch (state) {
                case ServiceState.STATE_IN_SERVICE:
                case ServiceState.STATE_EMERGENCY_ONLY:
                    break;
                case ServiceState.STATE_OUT_OF_SERVICE:
                    if (phone.isUtEnabled() && number.endsWith("#")) {
                        Log.d(this, "onCreateOutgoingConnection dial for UT");
                        break;
                    } else if (phone.isOutgoingImsVoiceAllowed()) {
                        Log.d(this, "onCreateOutgoingConnection dial with PS only");
                        break;
                    } else {
                        return Connection.createFailedConnection(
                                mDisconnectCauseFactory.toTelecomDisconnectCause(
                                        android.telephony.DisconnectCause.OUT_OF_SERVICE,
                                        "ServiceState.STATE_OUT_OF_SERVICE",
                                        phone.getPhoneId()));
                    }
                case ServiceState.STATE_POWER_OFF:
                    // Don't disconnect if radio is power off because the device is on Bluetooth.
                    if (isRadioPowerDownOnBluetooth()) {
                        break;
                    }
                    return Connection.createFailedConnection(
                            mDisconnectCauseFactory.toTelecomDisconnectCause(
                                    android.telephony.DisconnectCause.POWER_OFF,
                                    "ServiceState.STATE_POWER_OFF",
                                    phone.getPhoneId()));
                default:
                    Log.d(this, "onCreateOutgoingConnection, unknown service state: %d", state);
                    return Connection.createFailedConnection(
                            mDisconnectCauseFactory.toTelecomDisconnectCause(
                                    android.telephony.DisconnectCause.OUTGOING_FAILURE,
                                    "Unknown service state " + state,
                                    phone.getPhoneId()));
            }
        }

        final boolean isTtyModeEnabled = mDeviceState.isTtyModeEnabled(this);
        if (VideoProfile.isVideo(request.getVideoState()) && isTtyModeEnabled
                && !isEmergencyNumber) {
            boolean vtTtySupported = false;
            CarrierConfigManager cfgManager = (CarrierConfigManager)
                    phone.getContext().getSystemService(Context.CARRIER_CONFIG_SERVICE);
            if (cfgManager != null) {
                vtTtySupported = cfgManager.getConfigForSubId(phone.getSubId())
                        .getBoolean(CarrierConfigManager.KEY_CARRIER_VT_TTY_SUPPORT_BOOL);
            }
            if (!vtTtySupported) {
                return Connection.createFailedConnection(mDisconnectCauseFactory.
                        toTelecomDisconnectCause(android.telephony.DisconnectCause.
                        VIDEO_CALL_NOT_ALLOWED_WHILE_TTY_ENABLED,null, phone.getPhoneId()));
            }
        }

        // Check for additional limits on CDMA phones.
        final Connection failedConnection = checkAdditionalOutgoingCallLimits(phone);
        if (failedConnection != null) {
            return failedConnection;
        }

        // Check roaming status to see if we should block custom call forwarding codes
        if (blockCallForwardingNumberWhileRoaming(phone, number)) {
            return Connection.createFailedConnection(
                    mDisconnectCauseFactory.toTelecomDisconnectCause(
                            android.telephony.DisconnectCause.DIALED_CALL_FORWARDING_WHILE_ROAMING,
                            "Call forwarding while roaming",
                            phone.getPhoneId()));
        }

        PhoneAccountHandle accountHandle = adjustAccountHandle(phone, request.getAccountHandle());
        final TelephonyConnection connection =
                createConnectionFor(phone, null, true /* isOutgoing */, accountHandle,
                        request.getTelecomCallId(), request.isAdhocConferenceCall());
        if (connection == null) {
            return Connection.createFailedConnection(
                    mDisconnectCauseFactory.toTelecomDisconnectCause(
                            android.telephony.DisconnectCause.OUTGOING_FAILURE,
                            "Invalid phone type",
                            phone.getPhoneId()));
        }
        if (!Objects.equals(request.getAccountHandle(), accountHandle)) {
            Log.i(this, "onCreateOutgoingConnection, update phoneAccountHandle, accountHandle = "
                    + accountHandle);
            connection.setPhoneAccountHandle(accountHandle);
        }
        connection.setAddress(handle, PhoneConstants.PRESENTATION_ALLOWED);
        connection.setTelephonyConnectionInitializing();
        connection.setTelephonyVideoState(request.getVideoState());
        connection.setRttTextStream(request.getRttTextStream());
        connection.setTtyEnabled(isTtyModeEnabled);
        connection.setIsAdhocConferenceCall(request.isAdhocConferenceCall());
        connection.setParticipants(request.getParticipants());
        return connection;
    }

    @Override
    public Connection onCreateIncomingConnection(
            PhoneAccountHandle connectionManagerPhoneAccount,
            ConnectionRequest request) {
        Log.i(this, "onCreateIncomingConnection, request: " + request);
        // If there is an incoming emergency CDMA Call (while the phone is in ECBM w/ No SIM),
        // make sure the PhoneAccount lookup retrieves the default Emergency Phone.
        PhoneAccountHandle accountHandle = request.getAccountHandle();
        boolean isEmergency = false;
        if (accountHandle != null && PhoneUtils.EMERGENCY_ACCOUNT_HANDLE_ID.equals(
                accountHandle.getId())) {
            Log.i(this, "Emergency PhoneAccountHandle is being used for incoming call... " +
                    "Treat as an Emergency Call.");
            isEmergency = true;
        }

        Phone phone;
        if (isEmergency) {
            phone = PhoneGlobals.getInstance().getPhoneInEmergencyMode();
        } else {
            phone = getPhoneForAccount(accountHandle, isEmergency,
                    /* Note: when not an emergency, handle can be null for unknown callers */
                    request.getAddress() == null ? null :
                            request.getAddress().getSchemeSpecificPart());
        }

        if (phone == null) {
            return Connection.createFailedConnection(
                    mDisconnectCauseFactory.toTelecomDisconnectCause(
                            android.telephony.DisconnectCause.ERROR_UNSPECIFIED,
                            "Phone is null"));
        }

        Bundle extras = request.getExtras();
        String disconnectMessage = null;
        if (extras.containsKey(TelecomManager.EXTRA_CALL_DISCONNECT_MESSAGE)) {
            disconnectMessage = extras.getString(TelecomManager.EXTRA_CALL_DISCONNECT_MESSAGE);
            Log.i(this, "onCreateIncomingConnection Disconnect message " + disconnectMessage);
        }

        Call call = phone.getRingingCall();
        if (!call.getState().isRinging()
                || (disconnectMessage != null
                && disconnectMessage.equals(TelecomManager.CALL_AUTO_DISCONNECT_MESSAGE_STRING))) {
            Log.i(this, "onCreateIncomingConnection, no ringing call");
            Connection connection = Connection.createFailedConnection(
                    mDisconnectCauseFactory.toTelecomDisconnectCause(
                            android.telephony.DisconnectCause.INCOMING_MISSED,
                            "Found no ringing call",
                            phone.getPhoneId()));

            long time = extras.getLong(TelecomManager.EXTRA_CALL_CREATED_EPOCH_TIME_MILLIS);
            if (time != 0) {
                Log.i(this, "onCreateIncomingConnection. Set connect time info.");
                connection.setConnectTimeMillis(time);
            }

            Uri address = extras.getParcelable(TelecomManager.EXTRA_INCOMING_CALL_ADDRESS);
            if (address != null) {
                Log.i(this, "onCreateIncomingConnection. Set caller id info.");
                connection.setAddress(address, TelecomManager.PRESENTATION_ALLOWED);
            }

            return connection;
        }

        // If there are multiple Connections tracked in a call, grab the latest, since it is most
        // likely to be the incoming call.
        com.android.internal.telephony.Connection originalConnection = call.getLatestConnection();
        if (isOriginalConnectionKnown(originalConnection)) {
            Log.i(this, "onCreateIncomingConnection, original connection already registered");
            return Connection.createCanceledConnection();
        }

        TelephonyConnection connection =
                createConnectionFor(phone, originalConnection, false /* isOutgoing */,
                        request.getAccountHandle(), request.getTelecomCallId(),
                        request.isAdhocConferenceCall());

        handleIncomingRtt(request, originalConnection);
        if (connection == null) {
            return Connection.createCanceledConnection();
        } else {
            // Add extra to call if answering this incoming call would cause an in progress call on
            // another subscription to be disconnected.
            maybeIndicateAnsweringWillDisconnect(connection, request.getAccountHandle());
            handleIncomingDsdaCall(connection);

            connection.setTtyEnabled(mDeviceState.isTtyModeEnabled(getApplicationContext()));
            return connection;
        }
    }

    private void handleIncomingRtt(ConnectionRequest request,
            com.android.internal.telephony.Connection originalConnection) {
        if (originalConnection == null
                || originalConnection.getPhoneType() != PhoneConstants.PHONE_TYPE_IMS) {
            if (request.isRequestingRtt()) {
                Log.w(this, "Requesting RTT on non-IMS call, ignoring");
            }
            return;
        }

        ImsPhoneConnection imsOriginalConnection = (ImsPhoneConnection) originalConnection;
        if (!request.isRequestingRtt()) {
            if (imsOriginalConnection.isRttEnabledForCall()) {
                Log.w(this, "Incoming call requested RTT but we did not get a RttTextStream");
            }
            return;
        }

        Log.i(this, "Setting RTT stream on ImsPhoneConnection in case we need it later");
        imsOriginalConnection.setCurrentRttTextStream(request.getRttTextStream());

        if (!imsOriginalConnection.isRttEnabledForCall()) {
            if (request.isRequestingRtt()) {
                Log.w(this, "Incoming call processed as RTT but did not come in as one. Ignoring");
            }
            return;
        }

        Log.i(this, "Setting the call to be answered with RTT on.");
        imsOriginalConnection.getImsCall().setAnswerWithRtt();
    }

    /*
     * This handles certain incoming call DSDA use cases based on carrier requirements
     * by updating Connection(s) extras to enable PseudoDsda behavior
     * or disable/remove call swap option.
     */
    private void handleIncomingDsdaCall(TelephonyConnection incomingConnection) {
        com.android.internal.telephony.Connection originalConnection =
                incomingConnection.getOriginalConnection();
        Phone phone = incomingConnection.getPhone();
        PhoneAccountHandle incomingHandle = mPhoneUtilsProxy.makePstnPhoneAccountHandle(phone);

        /*
         * If we are not in DSDA mode or the incoming call is on the same phoneAccount or
         * connection is not IMS then we return and let the legacy behavior take over.
         */
        if (!isConcurrentCallsPossible()
                || !isCallPresentOnOtherSub(incomingHandle)
                || originalConnection == null
                || originalConnection.getPhoneType() != PhoneConstants.PHONE_TYPE_IMS) {
            return;
        }

        /*
         * Check if the incoming call is a Voice call w/ or w/o Video CRS and there is
         * no Video call on the other SUB in which case we do not have to do any special
         * handling and let the incoming call pass as is.
         */
        boolean hasConnectedVideoCallOnOtherSub =
                hasConnectedVideoCallOnOtherSub(incomingHandle);
        if ((!VideoProfile.isVideo(incomingConnection.getVideoState()) ||
                isVideoCrsForVoLteCall(incomingConnection)) &&
                !hasConnectedVideoCallOnOtherSub) {
            return;
        }

        ImsPhoneConnection imsOriginalConnection = (ImsPhoneConnection) originalConnection;
        /*
         * If holding Video call is not allowed on the other SUB and there is a video call then
         * answering the incoming call will end the call(s) on the other SUB.
         */
        if (hasConnectedVideoCallOnOtherSub && !isVideoCallHoldAllowedOnOtherSub(phone)) {
            enableAnsweringWillDisconnect(imsOriginalConnection, incomingConnection);
            return;
        }

        boolean isVideoCallHoldAllowed = isVideoCallHoldAllowed(phone);
        boolean videoCallDuringVoiceCall =
                VideoProfile.isVideo(incomingConnection.getVideoState()) &&
                !hasConnectedVideoCallOnOtherSub;
        // Check this is Voice Call (SUB1) + Incoming VT call (SUB2) scenario
        if (isVideoCallHoldAllowed || !videoCallDuringVoiceCall) {
            return;
        }

        if (!isConcurrentCallAllowedDuringVideoCall(phone)) {
            // If concurrent call is NOT allowed then answering the incoming
            // call should end the call(s) on other SUB.
            enableAnsweringWillDisconnect(imsOriginalConnection, incomingConnection);
        } else {
            // If concurrent call is allowed then grey out the swap option on the UI.
            disableSwap(incomingConnection, true);
        }
    }

    private void updateAnsweringDropsFgCallExtra() {
        // Check for DSDA mode
        if (!isConcurrentCallsPossible()) {
            return;
        }

        TelephonyConnection ringingConnection = (TelephonyConnection) getRingingConnection();
        if (ringingConnection == null) {
            return;
        }

        Phone ringingPhone = ringingConnection.getPhone();
        if (ringingPhone == null) {
            return;
        }

        PhoneAccountHandle ringingHandle = mPhoneUtilsProxy
                .makePstnPhoneAccountHandle(ringingPhone);
        com.android.internal.telephony.Connection ringingOriginalConnection = ringingConnection
                .getOriginalConnection();
        // If holding Video call is allowed or ringing connection is null or is not IMS then return
        if (isVideoCallHoldAllowedOnOtherSub(ringingPhone)
                || ringingOriginalConnection == null
                || ringingOriginalConnection.getPhoneType() != PhoneConstants.PHONE_TYPE_IMS) {
            return;
        }

        /*
         * In DSDA mode, if holding Video call is not allowed on the other SUB then active
         * video call is downgraded or active voice call is upgraded:
         * 1) If a video call is downgraded to voice call then answering the incoming
         *    call will not end the call(s) on the other SUB.
         * 2) If a voice call is upgraded to video call then answering the incoming
         *    call will end the call(s) on the other SUB.
         */
        ImsPhoneConnection imsOriginalConnection = (ImsPhoneConnection) ringingOriginalConnection;
        boolean hasConnectedVideoCallOnOtherSub = hasConnectedVideoCallOnOtherSub(ringingHandle);
        if (!hasConnectedVideoCallOnOtherSub &&
                ringingOriginalConnection.isActiveCallDisconnectedOnAnswer()) {
            Log.v(this, "updateAnsweringDropsFgCallExtra remove extra in ringing connection");
            ringingConnection.removeExtras(Connection.EXTRA_ANSWERING_DROPS_FG_CALL);
        } else if (hasConnectedVideoCallOnOtherSub &&
                !ringingOriginalConnection.isActiveCallDisconnectedOnAnswer()) {
            Log.v(this, "updateAnsweringDropsFgCallExtra enable extra in ringing connection");
            enableAnsweringWillDisconnect(imsOriginalConnection, ringingConnection);
        }
    }

    public boolean isVideoCrsForVoLteCall(TelephonyConnection connection) {
        return getOriginalCallType(connection) == VideoProfile.STATE_AUDIO_ONLY &&
                isVideoCrsCall(connection);
    }

    public boolean isVideoCrsCall(TelephonyConnection connection) {
        Bundle connExtras = connection.getExtras();
        if (connExtras == null) {
            return false;
        }
        int crsType = connExtras.getInt(QtiCallConstants.EXTRA_CRS_TYPE,
                QtiCallConstants.CRS_TYPE_INVALID);
        return (crsType == (QtiCallConstants.CRS_TYPE_VIDEO
                    | QtiCallConstants.CRS_TYPE_AUDIO));
    }

    public int getOriginalCallType(TelephonyConnection connection) {
        Bundle connExtras = connection.getExtras();
        if (connExtras == null) {
            return CALL_TYPE_UNKNOWN;
        }
        return connExtras.getInt(QtiCallConstants.EXTRA_ORIGINAL_CALL_TYPE,
                CALL_TYPE_UNKNOWN);
    }


    /**
     * Checks to see if there are video calls present on a sub other than the one passed in.
     * @param accountHandle The new incoming connection {@link PhoneAccountHandle}
     */
    private boolean hasConnectedVideoCallOnOtherSub(@NonNull PhoneAccountHandle accountHandle) {
        return getAllConnections().stream()
                .filter(c ->
                        // Exclude multiendpoint calls as they're not on this device.
                        (c.getConnectionProperties() & Connection.PROPERTY_IS_EXTERNAL_CALL) == 0
                        // Include any calls not on same sub as current connection.
                        && !Objects.equals(c.getPhoneAccountHandle(), accountHandle)
                        && VideoProfile.isVideo(c.getVideoState())
                        && (c.getState() == Connection.STATE_ACTIVE ||
                            c.getState() == Connection.STATE_HOLDING))
                .count() > 0;
    }

    /**
     * Checks if video call hold is allowed on the other SUB
     * @param phone The current phone {@link Phone}
     * Note: This function assumes that we can only have device in
     *       single sim / dual sim configuration.
     */
    private boolean isVideoCallHoldAllowedOnOtherSub(Phone phone) {
        for (Phone ph : mPhoneFactoryProxy.getPhones()) {
            if (ph.getSubId() !=  phone.getSubId()) {
                return isVideoCallHoldAllowed(ph);
            }
        }
        return false;
    }

    /**
     * Checks if video call hold is allowed on any SUB.
     * This function checks if we have specific mcc mnc combo on
     * each SUB.
     * Note: This function assumes that we can only have device in
     *       single sim / dual sim configuration.
     */
    private boolean isVideoCallHoldAllowedOnAnySub() {
        for (Phone ph : mPhoneFactoryProxy.getPhones()) {
            if (isVideoCallHoldAllowed(ph)) {
                return true;
            }
        }
        return false;
    }

    private void enableAnsweringWillDisconnect(ImsPhoneConnection imsOriginalConnection,
            TelephonyConnection connection) {
        imsOriginalConnection.setActiveCallDisconnectedOnAnswer(true);
        Bundle extras = new Bundle();
        extras.putBoolean(Connection.EXTRA_ANSWERING_DROPS_FG_CALL, true);
        connection.putExtras(extras);
    }

    private void disableSwap(TelephonyConnection connection, boolean disable) {
        Bundle extras = new Bundle();
        extras.putBoolean(Connection.EXTRA_DISABLE_SWAP_CALL, disable);
        connection.putExtras(extras);
    }

    private boolean isConcurrentCallAllowedDuringVideoCall(Phone phone) {
         CarrierConfigManager cfgManager = (CarrierConfigManager)
                phone.getContext().getSystemService(Context.CARRIER_CONFIG_SERVICE);
        if (cfgManager == null) {
            // For some reason CarrierConfigManager is unavailable, return default
            Log.w(this,
                  "isConcurrentCallAllowedDuringVideoCall: couldn't get CarrierConfigManager");
            return true;
        }
        return cfgManager.getConfigForSubId(phone.getSubId()).getBoolean(
                CarrierConfigManager.KEY_ALLOW_CONCURRENT_CALL_DURING_VIDEO_CALL_BOOL, true);
    }

    /*
     * Checks if we need to disable Video to prevent Video upgrades
     * for any call.
     * @param connection The connection is used to get phoneAccountHandle.
     */
    public void maybeDisableVideo(TelephonyConnection connection) {
        // Checks if in DSDA mode and both mcc mnc has certain configs
        // to disable VT capability or not.
        if (connection == null || !isConcurrentCallsPossible() ||
                isVideoCallHoldAllowedOnAnySub() ||
                isConcurrentCallAllowedDuringVideoCall(connection.getPhone())) {
            return;
        }

        PhoneAccountHandle phoneAccountHandle = connection.getPhoneAccountHandle();
        // Checks if this is Voice call (SUB1) + Dialed Voice call (SUB2) case
        if (phoneAccountHandle == null || !isCallPresentOnOtherSub(phoneAccountHandle) ||
                hasConnectedVideoCallOnOtherSub(phoneAccountHandle) ||
                VideoProfile.isVideo(connection.getVideoState())) {
            return;
        }

        setAllowVideoCall(false);
    }

    /*
     * Checks if there are no more calls on the {@connection} phone account handle in
     * which case we enable VT capability for all remaining call(s).
     * @param connection The connection is used to get phoneAccountHandle.
     */
    private void maybeEnableVideo(Connection connection) {
        PhoneAccountHandle phoneAccountHandle = connection.getPhoneAccountHandle();
        long count = getAllConnections().stream()
                .filter(c ->
                        // Exclude multiendpoint calls as they're not on this device.
                        (c.getConnectionProperties() & Connection.PROPERTY_IS_EXTERNAL_CALL) == 0
                        // Include any calls on same sub as current connection.
                        && Objects.equals(c.getPhoneAccountHandle(), phoneAccountHandle)
                        && (c.getState() == Connection.STATE_ACTIVE ||
                            c.getState() == Connection.STATE_HOLDING))
                .count();
        if (count > 0) {
            return;
        }

        setAllowVideoCall(true);
    }

    private void setAllowVideoCall(boolean allowed) {
        for (Connection conn : getAllConnections()) {
            if (!isTelephonyConnection(conn)) {
                continue;
            }
            ((TelephonyConnection) conn).allowVideoCall(allowed);
        }

        for (Conference current : getAllConferences()) {
            if (!isImsConference(current)) {
                continue;
            }
            Connection conn = ((ImsConference)current).getConferenceHost();
            ((TelephonyConnection) conn).allowVideoCall(allowed);
        }
    }

    /**
     * Called by the {@link ConnectionService} when a newly created {@link Connection} has been
     * added to the {@link ConnectionService} and sent to Telecom.  Here it is safe to send
     * connection events.
     *
     * @param connection the {@link Connection}.
     */
    @Override
    public void onCreateConnectionComplete(Connection connection) {
        if (connection instanceof TelephonyConnection) {
            TelephonyConnection telephonyConnection = (TelephonyConnection) connection;
            maybeSendInternationalCallEvent(telephonyConnection);
            maybeSendPhoneAccountUpdateEvent(telephonyConnection);
        }
    }

    @Override
    public void onCreateIncomingConnectionFailed(PhoneAccountHandle connectionManagerPhoneAccount,
            ConnectionRequest request) {
        Log.i(this, "onCreateIncomingConnectionFailed, request: " + request);
        // If there is an incoming emergency CDMA Call (while the phone is in ECBM w/ No SIM),
        // make sure the PhoneAccount lookup retrieves the default Emergency Phone.
        PhoneAccountHandle accountHandle = request.getAccountHandle();
        boolean isEmergency = false;
        if (accountHandle != null && PhoneUtils.EMERGENCY_ACCOUNT_HANDLE_ID.equals(
                accountHandle.getId())) {
            Log.w(this, "onCreateIncomingConnectionFailed:Emergency call failed... ");
            isEmergency = true;
        }
        Phone phone = getPhoneForAccount(accountHandle, isEmergency,
                /* Note: when not an emergency, handle can be null for unknown callers */
                request.getAddress() == null ? null : request.getAddress().getSchemeSpecificPart());
        if (phone == null) {
            Log.w(this, "onCreateIncomingConnectionFailed: can not find corresponding phone.");
            return;
        }

        Call call = phone.getRingingCall();
        if (!call.getState().isRinging()) {
            Log.w(this, "onCreateIncomingConnectionFailed, no ringing call found for failed call");
            return;
        }

        com.android.internal.telephony.Connection originalConnection =
                call.getState() == Call.State.WAITING
                        ? call.getLatestConnection() : call.getEarliestConnection();
        TelephonyConnection knownConnection =
                getConnectionForOriginalConnection(originalConnection);
        if (knownConnection != null) {
            Log.w(this, "onCreateIncomingConnectionFailed, original connection already registered."
                    + " Hanging it up.");
            knownConnection.onAbort();
            return;
        }

        TelephonyConnection connection =
                createConnectionFor(phone, originalConnection, false /* isOutgoing */,
                        request.getAccountHandle(), request.getTelecomCallId());
        if (connection == null) {
            Log.w(this, "onCreateIncomingConnectionFailed, TelephonyConnection created as null, "
                    + "ignoring.");
            return;
        }

        // We have to do all of this work because in some cases, hanging up the call maps to
        // different underlying signaling (CDMA), which is already encapsulated in
        // TelephonyConnection.
        connection.onReject();
        connection.close();
    }

    /**
     * Called by the {@link ConnectionService} when a newly created {@link Conference} has been
     * added to the {@link ConnectionService} and sent to Telecom.  Here it is safe to send
     * connection events.
     *
     * @param conference the {@link Conference}.
     */
    @Override
    public void onCreateConferenceComplete(Conference conference) {
        if (conference instanceof ImsConference) {
            ImsConference imsConference = (ImsConference)conference;
            TelephonyConnection telephonyConnection =
                    (TelephonyConnection)(imsConference.getConferenceHost());
            maybeSendInternationalCallEvent(telephonyConnection);
        }
    }

    public void onCreateIncomingConferenceFailed(PhoneAccountHandle connectionManagerPhoneAccount,
            ConnectionRequest request) {
        Log.i(this, "onCreateIncomingConferenceFailed, request: " + request);
        onCreateIncomingConnectionFailed(connectionManagerPhoneAccount, request);
    }

    @Override
    public void triggerConferenceRecalculate() {
        if (mTelephonyConferenceController.shouldRecalculate()) {
            mTelephonyConferenceController.recalculate();
        }
    }

    @Override
    public Connection onCreateUnknownConnection(PhoneAccountHandle connectionManagerPhoneAccount,
            ConnectionRequest request) {
        Log.i(this, "onCreateUnknownConnection, request: " + request);
        // Use the registered emergency Phone if the PhoneAccountHandle is set to Telephony's
        // Emergency PhoneAccount
        PhoneAccountHandle accountHandle = request.getAccountHandle();
        Phone phone = null;
        if (accountHandle != null && PhoneUtils.EMERGENCY_ACCOUNT_HANDLE_ID.equals(
                accountHandle.getId())) {
            Log.i(this, "Emergency PhoneAccountHandle is being used for unknown call... " +
                    "Treat as an Emergency Call.");
            for (Phone phoneSelected : mPhoneFactoryProxy.getPhones()) {
                if (phoneSelected.getState() == PhoneConstants.State.OFFHOOK) {
                    phone = phoneSelected;
                    break;
                }
            }
        }
        if (phone == null) phone = getPhoneForAccount(accountHandle, false,
                /* Note: when not an emergency, handle can be null for unknown callers */
                request.getAddress() == null ? null : request.getAddress().getSchemeSpecificPart());
        if (phone == null) {
            return Connection.createFailedConnection(
                    mDisconnectCauseFactory.toTelecomDisconnectCause(
                            android.telephony.DisconnectCause.ERROR_UNSPECIFIED,
                            "Phone is null"));
        }
        Bundle extras = request.getExtras();

        final List<com.android.internal.telephony.Connection> allConnections = new ArrayList<>();

        // Handle the case where an unknown connection has an IMS external call ID specified; we can
        // skip the rest of the guesswork and just grad that unknown call now.
        if (phone.getImsPhone() != null && extras != null &&
                extras.containsKey(ImsExternalCallTracker.EXTRA_IMS_EXTERNAL_CALL_ID)) {

            ImsPhone imsPhone = (ImsPhone) phone.getImsPhone();
            ImsExternalCallTracker externalCallTracker = imsPhone.getExternalCallTracker();
            int externalCallId = extras.getInt(ImsExternalCallTracker.EXTRA_IMS_EXTERNAL_CALL_ID,
                    -1);

            if (externalCallTracker != null) {
                com.android.internal.telephony.Connection connection =
                        externalCallTracker.getConnectionById(externalCallId);

                if (connection != null) {
                    allConnections.add(connection);
                }
            }
        }

        if (allConnections.isEmpty()) {
            final Call ringingCall = phone.getRingingCall();
            if (ringingCall.hasConnections()) {
                allConnections.addAll(ringingCall.getConnections());
            }
            final Call foregroundCall = phone.getForegroundCall();
            if ((foregroundCall.getState() != Call.State.DISCONNECTED)
                    && (foregroundCall.hasConnections())) {
                allConnections.addAll(foregroundCall.getConnections());
            }
            if (phone.getImsPhone() != null) {
                final Call imsFgCall = phone.getImsPhone().getForegroundCall();
                if ((imsFgCall.getState() != Call.State.DISCONNECTED) && imsFgCall
                        .hasConnections()) {
                    allConnections.addAll(imsFgCall.getConnections());
                }
            }
            final Call backgroundCall = phone.getBackgroundCall();
            if (backgroundCall.hasConnections()) {
                allConnections.addAll(phone.getBackgroundCall().getConnections());
            }
        }

        com.android.internal.telephony.Connection unknownConnection = null;
        for (com.android.internal.telephony.Connection telephonyConnection : allConnections) {
            if (!isOriginalConnectionKnown(telephonyConnection)) {
                unknownConnection = telephonyConnection;
                Log.d(this, "onCreateUnknownConnection: conn = " + unknownConnection);
                break;
            }
        }

        if (unknownConnection == null) {
            Log.i(this, "onCreateUnknownConnection, did not find previously unknown connection.");
            return Connection.createCanceledConnection();
        }

        // We should rely on the originalConnection to get the video state.  The request coming
        // from Telecom does not know the video state of the unknown call.
        int videoState = unknownConnection != null ? unknownConnection.getVideoState() :
                VideoProfile.STATE_AUDIO_ONLY;

        TelephonyConnection connection =
                createConnectionFor(phone, unknownConnection,
                        !unknownConnection.isIncoming() /* isOutgoing */,
                        request.getAccountHandle(), request.getTelecomCallId()
                );

        if (connection == null) {
            return Connection.createCanceledConnection();
        } else {
            connection.updateState();
            return connection;
        }
    }

    /**
     * Conferences two connections.
     *
     * Note: The {@link android.telecom.RemoteConnection#setConferenceableConnections(List)} API has
     * a limitation in that it can only specify conferenceables which are instances of
     * {@link android.telecom.RemoteConnection}.  In the case of an {@link ImsConference}, the
     * regular {@link Connection#setConferenceables(List)} API properly handles being able to merge
     * a {@link Conference} and a {@link Connection}.  As a result when, merging a
     * {@link android.telecom.RemoteConnection} into a {@link android.telecom.RemoteConference}
     * require merging a {@link ConferenceParticipantConnection} which is a child of the
     * {@link Conference} with a {@link TelephonyConnection}.  The
     * {@link ConferenceParticipantConnection} class does not have the capability to initiate a
     * conference merge, so we need to call
     * {@link TelephonyConnection#performConference(Connection)} on either {@code connection1} or
     * {@code connection2}, one of which is an instance of {@link TelephonyConnection}.
     *
     * @param connection1 A connection to merge into a conference call.
     * @param connection2 A connection to merge into a conference call.
     */
    @Override
    public void onConference(Connection connection1, Connection connection2) {
        if (connection1 instanceof TelephonyConnection) {
            ((TelephonyConnection) connection1).performConference(connection2);
        } else if (connection2 instanceof TelephonyConnection) {
            ((TelephonyConnection) connection2).performConference(connection1);
        } else {
            Log.w(this, "onConference - cannot merge connections " +
                    "Connection1: %s, Connection2: %2", connection1, connection2);
        }
    }

    @Override
    public void onConnectionAdded(Connection connection) {
        if (connection instanceof Holdable && !isExternalConnection(connection)) {
            mHoldTracker.addHoldable(
                    connection.getPhoneAccountHandle(), (Holdable) connection);
        }
    }

    @Override
    public void onConnectionRemoved(Connection connection) {
        if (connection instanceof Holdable && !isExternalConnection(connection)) {
            mHoldTracker.removeHoldable(connection.getPhoneAccountHandle(), (Holdable) connection);
        }
    }

    @Override
    public void onConferenceAdded(Conference conference) {
        if (conference instanceof Holdable) {
            mHoldTracker.addHoldable(conference.getPhoneAccountHandle(), (Holdable) conference);
        }
    }

    @Override
    public void onConferenceRemoved(Conference conference) {
        if (conference instanceof Holdable) {
            mHoldTracker.removeHoldable(conference.getPhoneAccountHandle(), (Holdable) conference);
        }
    }

    private boolean isExternalConnection(Connection connection) {
        return (connection.getConnectionProperties() & Connection.PROPERTY_IS_EXTERNAL_CALL)
                == Connection.PROPERTY_IS_EXTERNAL_CALL;
    }

    private boolean blockCallForwardingNumberWhileRoaming(Phone phone, String number) {
        if (phone == null || TextUtils.isEmpty(number) || !phone.getServiceState().getRoaming()) {
            return false;
        }
        boolean allowPrefixIms = true;
        String[] blockPrefixes = null;
        CarrierConfigManager cfgManager = (CarrierConfigManager)
                phone.getContext().getSystemService(Context.CARRIER_CONFIG_SERVICE);
        if (cfgManager != null) {
            allowPrefixIms = cfgManager.getConfigForSubId(phone.getSubId()).getBoolean(
                    CarrierConfigManager.KEY_SUPPORT_IMS_CALL_FORWARDING_WHILE_ROAMING_BOOL,
                    true);
            if (allowPrefixIms && useImsForAudioOnlyCall(phone)) {
                return false;
            }
            blockPrefixes = cfgManager.getConfigForSubId(phone.getSubId()).getStringArray(
                    CarrierConfigManager.KEY_CALL_FORWARDING_BLOCKS_WHILE_ROAMING_STRING_ARRAY);
        }

        if (blockPrefixes != null) {
            for (String prefix : blockPrefixes) {
                if (number.startsWith(prefix)) {
                    return true;
                }
            }
        }
        return false;
    }

    private boolean useImsForAudioOnlyCall(Phone phone) {
        Phone imsPhone = phone.getImsPhone();

        return imsPhone != null
                && (imsPhone.isVoiceOverCellularImsEnabled() || imsPhone.isWifiCallingEnabled())
                && (imsPhone.getServiceState().getState() == ServiceState.STATE_IN_SERVICE);
    }

    private boolean isRadioOn() {
        boolean result = false;
        for (Phone phone : mPhoneFactoryProxy.getPhones()) {
            result |= phone.isRadioOn();
        }
        return result;
    }

    private Pair<WeakReference<TelephonyConnection>, Queue<Phone>> makeCachedConnectionPhonePair(
            TelephonyConnection c) {
        Queue<Phone> phones = new LinkedList<>(Arrays.asList(mPhoneFactoryProxy.getPhones()));
        return new Pair<>(new WeakReference<>(c), phones);
    }

    // Update the mEmergencyRetryCache by removing the Phone used to call the last failed emergency
    // number and then moving it to the back of the queue if it is not a permanent failure cause
    // from the modem.
    private void updateCachedConnectionPhonePair(TelephonyConnection c, Phone phone,
            boolean isPermanentFailure) {
        // No cache exists, create a new one.
        if (mEmergencyRetryCache == null) {
            Log.i(this, "updateCachedConnectionPhonePair, cache is null. Generating new cache");
            mEmergencyRetryCache = makeCachedConnectionPhonePair(c);
        // Cache is stale, create a new one with the new TelephonyConnection.
        } else if (mEmergencyRetryCache.first.get() != c) {
            Log.i(this, "updateCachedConnectionPhonePair, cache is stale. Regenerating.");
            mEmergencyRetryCache = makeCachedConnectionPhonePair(c);
        }

        Queue<Phone> cachedPhones = mEmergencyRetryCache.second;
        // Need to refer default phone considering ImsPhone because
        // cachedPhones is a list that contains default phones.
        Phone phoneUsed = phone.getDefaultPhone();
        if (phoneUsed == null) {
            return;
        }
        // Remove phone used from the list, but for temporary fail cause, it will be added
        // back to list further in this method. However in case of permanent failure, the
        // phone shouldn't be reused, hence it will not be added back again.
        cachedPhones.remove(phoneUsed);
        Log.i(this, "updateCachedConnectionPhonePair, isPermanentFailure:" + isPermanentFailure);
        if (!isPermanentFailure) {
            // In case of temporary failure, add the phone back, this will result adding it
            // to tail of list mEmergencyRetryCache.second, giving other phone more
            // priority and that is what we want.
            cachedPhones.offer(phoneUsed);
        }
    }

    /**
     * Updates a cache containing all of the slots that are available for redial at any point.
     *
     * - If a Connection returns with the disconnect cause EMERGENCY_TEMP_FAILURE, keep that phone
     * in the cache, but move it to the lowest priority in the list. Then, place the emergency call
     * on the next phone in the list.
     * - If a Connection returns with the disconnect cause EMERGENCY_PERM_FAILURE, remove that phone
     * from the cache and pull another phone from the cache to place the emergency call.
     *
     * This will continue until there are no more slots to dial on.
     */
    @VisibleForTesting
    public void retryOutgoingOriginalConnection(TelephonyConnection c,
            Phone phone, boolean isPermanentFailure) {
        int phoneId = (phone == null) ? -1 : phone.getPhoneId();
        updateCachedConnectionPhonePair(c, phone, isPermanentFailure);
        // Pull next phone to use from the cache or null if it is empty
        Phone newPhoneToUse = (mEmergencyRetryCache.second != null)
                ? mEmergencyRetryCache.second.peek() : null;
        if (newPhoneToUse != null) {
            int videoState = c.getVideoState();
            Bundle connExtras = c.getExtras();
            Log.i(this, "retryOutgoingOriginalConnection, redialing on Phone Id: " + newPhoneToUse);
            c.clearOriginalConnection();
            if (phoneId != newPhoneToUse.getPhoneId()) {
                if (mTelephonyManagerProxy.getMaxNumberOfSimultaneouslyActiveSims() < 2) {
                    disconnectAllCallsOnOtherSubs(
                            mPhoneUtilsProxy.makePstnPhoneAccountHandle(newPhoneToUse));
                }
                updatePhoneAccount(c, newPhoneToUse);
            }
            if (mDomainSelectionResolver.isDomainSelectionSupported()) {
                onEmergencyRedial(c, newPhoneToUse);
                return;
            }
            placeOutgoingConnection(c, newPhoneToUse, videoState, connExtras);
        } else {
            // We have run out of Phones to use. Disconnect the call and destroy the connection.
            Log.i(this, "retryOutgoingOriginalConnection, no more Phones to use. Disconnecting.");
            closeOrDestroyConnection(c, new DisconnectCause(DisconnectCause.ERROR));
        }
    }

    private void updatePhoneAccount(TelephonyConnection connection, Phone phone) {
        PhoneAccountHandle pHandle = mPhoneUtilsProxy.makePstnPhoneAccountHandle(phone);
        // For ECall handling on MSIM, until the request reaches here (i.e PhoneApp), we don't know
        // on which phone account ECall can be placed. After deciding, we should notify Telecom of
        // the change so that the proper PhoneAccount can be displayed.
        Log.i(this, "updatePhoneAccount setPhoneAccountHandle, account = " + pHandle);
        connection.setPhoneAccountHandle(pHandle);
    }

    private void placeOutgoingConnection(
            TelephonyConnection connection, Phone phone, ConnectionRequest request) {
        placeOutgoingConnection(connection, phone, request.getVideoState(), request.getExtras());
    }

    private void placeOutgoingConnection(
            TelephonyConnection connection, Phone phone, int videoState, Bundle extras) {

        String number = (connection.getAddress() != null)
                ? connection.getAddress().getSchemeSpecificPart()
                : "";

        if (showDataDialog(phone, number)) {
            connection.setDisconnected(DisconnectCauseUtil.toTelecomDisconnectCause(
                        android.telephony.DisconnectCause.DIALED_MMI, "UT is not available"));
            return;
        }

        if (extras != null && extras.containsKey(TelecomManager.EXTRA_OUTGOING_PICTURE)) {
            ParcelUuid uuid = extras.getParcelable(TelecomManager.EXTRA_OUTGOING_PICTURE);
            CallComposerPictureManager.getInstance(phone.getContext(), phone.getSubId())
                    .storeUploadedPictureToCallLog(uuid.getUuid(), (uri) -> {
                        if (uri != null) {
                            try {
                                Bundle b = new Bundle();
                                b.putParcelable(TelecomManager.EXTRA_PICTURE_URI, uri);
                                connection.putTelephonyExtras(b);
                            } catch (Exception e) {
                                Log.e(this, e, "Couldn't set picture extra on outgoing call");
                            }
                        }
                    });
        }

<<<<<<< HEAD
        updatePhoneAccount(connection, phone);
=======
>>>>>>> 28a67cc9
        final com.android.internal.telephony.Connection originalConnection;
        try {
            if (isHoldOrSwapInProgress()) {
                throw new CallStateException("Cannot dial as holding in progress");
            }
            if (phone != null) {
                boolean isEmergency = mTelephonyManagerProxy.isCurrentEmergencyNumber(number);
                Log.i(this, "placeOutgoingConnection isEmergency=" + isEmergency);
                if (isEmergency) {
                    handleEmergencyCallStartedForSatelliteSOSMessageRecommender(connection, phone);
                    if (!getAllConnections().isEmpty()) {
                        if (!shouldHoldForEmergencyCall(phone)) {
                            // If we do not support holding ongoing calls for an outgoing
                            // emergency call, disconnect the ongoing calls.
                            for (Connection c : getAllConnections()) {
                                if (!c.equals(connection)
                                        && c.getState() != Connection.STATE_DISCONNECTED
                                        && c instanceof TelephonyConnection) {
                                    ((TelephonyConnection) c).hangup(
                                            android.telephony.DisconnectCause
                                                    .OUTGOING_EMERGENCY_CALL_PLACED);
                                }
                            }
                            for (Conference c : getAllConferences()) {
                                if (c.getState() != Connection.STATE_DISCONNECTED
                                        && c instanceof Conference) {
                                    ((Conference) c).onDisconnect();
                                }
                            }
                        } else if (!isVideoCallHoldAllowed(phone)) {
                            // If we do not support holding ongoing video call for an outgoing
                            // emergency call, disconnect the ongoing video call.
                            for (Connection c : getAllConnections()) {
                                if (!c.equals(connection)
                                        && c.getState() == Connection.STATE_ACTIVE
                                        && VideoProfile.isVideo(c.getVideoState())
                                        && c instanceof TelephonyConnection) {
                                    ((TelephonyConnection) c).hangup(
                                            android.telephony.DisconnectCause
                                                    .OUTGOING_EMERGENCY_CALL_PLACED);
                                    break;
                                }
                            }
                        }
                    }
                    if (mDomainSelectionResolver.isDomainSelectionSupported()) {
                        if (isNormalRouting(phone, number)
                                    && handleOutgoingCallConnection(number, connection,
                                            phone, videoState)) {
                            /** Normal routing emergency number shall be handled
                             * by normal call domain selctor.*/
                            Log.i(this, "placeOutgoingConnection normal routing number");
                            return;
                        }
                    }
                } else if (handleOutgoingCallConnection(number, connection,
                        phone, videoState)) {
                    return;
                }

                // Get connection to hold if any
                Pair<TelephonyConnection, PhoneAccountHandle> pairToHold =
                        getActiveDsdaConnectionPhoneAccountPair();
                TelephonyConnection connToHold = pairToHold.first;
                if (connToHold == null || Objects.equals(pairToHold.second,
                        connection.getPhoneAccountHandle())) {
                    // Same sub dial and hold or dial without hold use case
                    // Follow legacy behavior
                    originalConnection = phone.dial(number, new ImsPhone.ImsDialArgs.Builder()
                        .setVideoState(videoState)
                        .setIntentExtras(extras)
                        .setRttTextStream(connection.getRttTextStream())
                        .build(),
                        // We need to wait until the phone has been chosen in GsmCdmaPhone to
                        // register for the associated TelephonyConnection call event listeners.
                        connection::registerForCallEvents);

                } else {
                    // Across sub hold and dial
                    mHoldHandler = new HoldAndDialHandler(connToHold, connection, this, phone,
                            videoState, extras);
                    prepareForAcrossSubHold(connToHold);
                    originalConnection = mHoldHandler.dial();
                }
            } else {
                originalConnection = null;
            }
        } catch (CallStateException e) {
            Log.e(this, e, "placeOutgoingConnection, phone.dial exception: " + e);
            connection.unregisterForCallEvents();
            handleCallStateException(e, connection, phone);
            return;
        }
        if (originalConnection == null) {
            int telephonyDisconnectCause = android.telephony.DisconnectCause.OUTGOING_FAILURE;
            // On GSM phones, null connection means that we dialed an MMI code
            if (phone.getPhoneType() == PhoneConstants.PHONE_TYPE_GSM ||
                    phone.isUtEnabled()) {
                Log.d(this, "dialed MMI code");
                int subId = phone.getSubId();
                Log.d(this, "subId: "+subId);
                telephonyDisconnectCause = android.telephony.DisconnectCause.DIALED_MMI;
                final Intent intent = new Intent(this, MMIDialogActivity.class);
                intent.setFlags(Intent.FLAG_ACTIVITY_NEW_TASK |
                        Intent.FLAG_ACTIVITY_EXCLUDE_FROM_RECENTS);
                if (SubscriptionManager.isValidSubscriptionId(subId)) {
                    SubscriptionManager.putSubscriptionIdExtra(intent, subId);
                }
                startActivity(intent);
            }
            Log.d(this, "placeOutgoingConnection, phone.dial returned null");
            connection.setTelephonyConnectionDisconnected(
                    mDisconnectCauseFactory.toTelecomDisconnectCause(telephonyDisconnectCause,
                            "Connection is null", phone.getPhoneId()));
            connection.close();
        } else {
            if (!getMainThreadHandler().getLooper().isCurrentThread()) {
                Log.w(this, "placeOriginalConnection - Unexpected, this call "
                        + "should always be on the main thread.");
                getMainThreadHandler().post(() -> {
                    if (connection.getOriginalConnection() == null) {
                        connection.setOriginalConnection(originalConnection);
                    }
                });
            } else {
                connection.setOriginalConnection(originalConnection);
            }
        }
    }

    private void handleOutgoingCallConnectionByCallDomainSelection(
            int domain, Phone phone, String number, int videoState) {
        Log.d(this, "Call Domain Selected : " + domain);
        try {
            Bundle extras = mNormalCallConnection.getExtras();
            if (extras == null) {
                extras = new Bundle();
            }
            extras.putInt(PhoneConstants.EXTRA_DIAL_DOMAIN, domain);
            // Add flag to bundle for comparing legacy and new domain selection results. When
            // EXTRA_COMPARE_DOMAIN flag is true, legacy domain selection result is used for
            // placing the call and if both the results are not same then bug report is generated.
            DeviceConfig.Properties properties = //read all telephony properties
                    DeviceConfig.getProperties(DeviceConfig.NAMESPACE_TELEPHONY);
            boolean compareDomainSelection =
                    properties.getBoolean(KEY_DOMAIN_COMPARE_FEATURE_ENABLED_FLAG, false);
            extras.putBoolean(PhoneConstants.EXTRA_COMPARE_DOMAIN, compareDomainSelection);

            if (phone != null) {
                Log.v(LOG_TAG, "Call dialing. Domain: " + domain);
                com.android.internal.telephony.Connection connection =
                        phone.dial(number, new ImsPhone.ImsDialArgs.Builder()
                                        .setVideoState(videoState)
                                        .setIntentExtras(extras)
                                        .setRttTextStream(mNormalCallConnection.getRttTextStream())
                                        .setIsWpsCall(NormalCallDomainSelectionConnection
                                                .isWpsCall(number))
                                        .build(),
                                mNormalCallConnection::registerForCallEvents);

                mNormalCallConnection.setOriginalConnection(connection);
                mNormalCallConnection.addTelephonyConnectionListener(mNormalCallConnectionListener);
                return;
            } else {
                Log.w(this, "placeOutgoingCallConnection. Dialing failed. Phone is null");
                mNormalCallConnection.setTelephonyConnectionDisconnected(
                        mDisconnectCauseFactory.toTelecomDisconnectCause(
                                android.telephony.DisconnectCause.OUTGOING_FAILURE,
                                "Phone is null", phone.getPhoneId()));
                mNormalCallConnection.close();
            }
        } catch (CallStateException e) {
            Log.e(this, e, "Call placeOutgoingCallConnection, phone.dial exception: " + e);
            mNormalCallConnection.unregisterForCallEvents();
            handleCallStateException(e, mNormalCallConnection, phone);
        } catch (Exception e) {
            Log.e(this, e, "Call exception in placeOutgoingCallConnection:" + e);
            mNormalCallConnection.unregisterForCallEvents();
            mNormalCallConnection.setTelephonyConnectionDisconnected(DisconnectCauseUtil
                    .toTelecomDisconnectCause(android.telephony.DisconnectCause.OUTGOING_FAILURE,
                            e.getMessage(), phone.getPhoneId()));
            mNormalCallConnection.close();
        }
        if (mDomainSelectionConnection != null) {
            mDomainSelectionConnection.finishSelection();
            mDomainSelectionConnection = null;
        }
        mNormalCallConnection = null;
    }

    private boolean handleOutgoingCallConnection(
            String number, TelephonyConnection connection, Phone phone, int videoState) {

        if (!mDomainSelectionResolver.isDomainSelectionSupported()) {
            return false;
        }

        if (phone == null) {
            return false;
        }

        String dialPart = PhoneNumberUtils.extractNetworkPortionAlt(
                PhoneNumberUtils.stripSeparators(number));
        boolean isMmiCode = (dialPart.startsWith("*") || dialPart.startsWith("#"))
                && dialPart.endsWith("#");
        boolean isSuppServiceCode = ImsPhoneMmiCode.isSuppServiceCodes(dialPart, phone);

        // If the number is both an MMI code and a supplementary service code,
        // it shall be treated as UT. In this case, domain selection is not performed.
        if (isMmiCode && isSuppServiceCode) {
            Log.v(LOG_TAG, "UT code not handled by call domain selection.");
            return false;
        }

        // Check and select same domain as ongoing call on the same subscription (if exists)
        int activeCallDomain = getActiveCallDomain(phone.getSubId());
        if (activeCallDomain != NetworkRegistrationInfo.DOMAIN_UNKNOWN
                && !NormalCallDomainSelectionConnection.isWpsCall(number)) {
            Log.d(LOG_TAG, "Selecting same domain as ongoing call on same subId");
            mNormalCallConnection = connection;
            handleOutgoingCallConnectionByCallDomainSelection(
                    activeCallDomain, phone, number, videoState);
            return true;
        }

        mDomainSelectionConnection = mDomainSelectionResolver
                .getDomainSelectionConnection(phone, SELECTOR_TYPE_CALLING, false);
        if (mDomainSelectionConnection == null) {
            return false;
        }
        Log.d(LOG_TAG, "Call Connection created");
        SelectionAttributes selectionAttributes =
                new SelectionAttributes.Builder(phone.getPhoneId(), phone.getSubId(),
                        SELECTOR_TYPE_CALLING)
                        .setNumber(number)
                        .setEmergency(false)
                        .setVideoCall(VideoProfile.isVideo(videoState))
                        .build();

        NormalCallDomainSelectionConnection normalCallDomainSelectionConnection =
                (NormalCallDomainSelectionConnection) mDomainSelectionConnection;
        CompletableFuture<Integer> future = normalCallDomainSelectionConnection
                .createNormalConnection(selectionAttributes,
                        mCallDomainSelectionConnectionCallback);
        Log.d(LOG_TAG, "Call Domain selection triggered.");

        mNormalCallConnection = connection;
        future.thenAcceptAsync((domain) -> handleOutgoingCallConnectionByCallDomainSelection(
                domain, phone, number, videoState), mDomainSelectionMainExecutor);
        return true;
    }

    @SuppressWarnings("FutureReturnValueIgnored")
    private Connection placeEmergencyConnection(
            final Phone phone, final ConnectionRequest request,
            final String numberToDial, final boolean isTestEmergencyNumber,
            final Uri handle, final boolean needToTurnOnRadio) {

        final Connection resultConnection =
                getTelephonyConnection(request, numberToDial, true, handle, phone);

        if (resultConnection instanceof TelephonyConnection) {
            Log.i(this, "placeEmergencyConnection");

            mIsEmergencyCallPending = true;
            ((TelephonyConnection) resultConnection).addTelephonyConnectionListener(
                    mEmergencyConnectionListener);

            if (mEmergencyStateTracker == null) {
                mEmergencyStateTracker = EmergencyStateTracker.getInstance();
            }

            mEmergencyCallId = resultConnection.getTelecomCallId();
            CompletableFuture<Integer> future = mEmergencyStateTracker.startEmergencyCall(
                    phone, mEmergencyCallId, isTestEmergencyNumber);
            future.thenAccept((result) -> {
                Log.d(this, "startEmergencyCall-complete result=" + result);
                if (mEmergencyCallId == null) {
                    Log.i(this, "startEmergencyCall-complete dialing canceled");
                    return;
                }
                if (result == android.telephony.DisconnectCause.NOT_DISCONNECTED) {
                    createEmergencyConnection(phone, (TelephonyConnection) resultConnection,
                            numberToDial, request, needToTurnOnRadio,
                            mEmergencyStateTracker.getEmergencyRegResult());
                } else {
                    mEmergencyConnection = null;
                    String reason = "Couldn't setup emergency call";
                    if (result == android.telephony.DisconnectCause.POWER_OFF) {
                        reason = "Failed to turn on radio.";
                    }
                    ((TelephonyConnection) resultConnection).setTelephonyConnectionDisconnected(
                            mDisconnectCauseFactory.toTelecomDisconnectCause(result, reason));
                    ((TelephonyConnection) resultConnection).close();
                    mIsEmergencyCallPending = false;
                }
            });
            mEmergencyConnection = (TelephonyConnection) resultConnection;
            return resultConnection;
        }
        Log.i(this, "placeEmergencyConnection returns null");
        return null;
    }

    @SuppressWarnings("FutureReturnValueIgnored")
    private void createEmergencyConnection(final Phone phone,
            final TelephonyConnection resultConnection, final String number,
            final ConnectionRequest request, boolean needToTurnOnRadio,
            final EmergencyRegResult regResult) {
        Log.i(this, "createEmergencyConnection");

        if (phone.getImsPhone() == null) {
            // Dialing emergency calls over IMS is not available without ImsPhone instance.
            Log.w(this, "createEmergencyConnection no ImsPhone");
            dialCsEmergencyCall(phone, resultConnection, request);
            return;
        }

        ImsManager imsManager = mImsManager;
        if (imsManager == null) {
            // mImsManager is not null only while unit test.
            imsManager = ImsManager.getInstance(phone.getContext(), phone.getPhoneId());
        }
        if (!imsManager.isNonTtyOrTtyOnVolteEnabled()) {
            Log.w(this, "createEmergencyConnection - TTY on VoLTE is not supported.");
            dialCsEmergencyCall(phone, resultConnection, request);
            return;
        }

        DomainSelectionConnection selectConnection =
                mDomainSelectionResolver.getDomainSelectionConnection(
                        phone, SELECTOR_TYPE_CALLING, true);

        if (selectConnection == null) {
            // While the domain selection service is enabled, the valid
            // {@link DomainSelectionConnection} is not available.
            // This can happen when the domain selection service is not available.
            Log.w(this, "createEmergencyConnection - no selectionConnection");
            dialCsEmergencyCall(phone, resultConnection, request);
            return;
        }

        mEmergencyCallDomainSelectionConnection =
                (EmergencyCallDomainSelectionConnection) selectConnection;

        DomainSelectionService.SelectionAttributes attr =
                EmergencyCallDomainSelectionConnection.getSelectionAttributes(
                        phone.getPhoneId(), phone.getSubId(), needToTurnOnRadio,
                        request.getTelecomCallId(), number, 0, null, regResult);

        CompletableFuture<Integer> future =
                mEmergencyCallDomainSelectionConnection.createEmergencyConnection(
                        attr, mEmergencyDomainSelectionConnectionCallback);
        future.thenAcceptAsync((result) -> {
            Log.d(this, "createEmergencyConnection-complete result=" + result);
            if (mEmergencyCallId == null) {
                Log.i(this, "createEmergencyConnection-complete dialing canceled");
                return;
            }
            Bundle extras = request.getExtras();
            extras.putInt(PhoneConstants.EXTRA_DIAL_DOMAIN, result);
            placeOutgoingConnection(request, resultConnection, phone);
            mIsEmergencyCallPending = false;
        }, mDomainSelectionMainExecutor);
    }

    private void dialCsEmergencyCall(final Phone phone,
            final TelephonyConnection resultConnection, final ConnectionRequest request) {
        Log.d(this, "dialCsEmergencyCall");
        Bundle extras = request.getExtras();
        extras.putInt(PhoneConstants.EXTRA_DIAL_DOMAIN, NetworkRegistrationInfo.DOMAIN_CS);
        mDomainSelectionMainExecutor.execute(
                () -> {
                    if (mEmergencyCallId == null) {
                        Log.i(this, "dialCsEmergencyCall dialing canceled");
                        return;
                    }
                    placeOutgoingConnection(request, resultConnection, phone);
                });
    }

    private void releaseEmergencyCallDomainSelection(boolean cancel) {
        if (mEmergencyCallDomainSelectionConnection != null) {
            if (cancel) mEmergencyCallDomainSelectionConnection.cancelSelection();
            else mEmergencyCallDomainSelectionConnection.finishSelection();
            mEmergencyCallDomainSelectionConnection = null;
        }
        mIsEmergencyCallPending = false;
        mEmergencyConnection = null;
    }

    /**
     * Determine whether reselection of domain is required or not.
     * @param c the {@link Connection} instance.
     * @param callFailCause the reason why CS call is disconnected. Allowed values are defined in
     * {@link com.android.internal.telephony.CallFailCause}.
     * @param reasonInfo the reason why PS call is disconnected.
     * @return {@code true} if reselection of domain is required.
     */
    public boolean maybeReselectDomain(final TelephonyConnection c,
            int callFailCause, ImsReasonInfo reasonInfo) {
        if (!mDomainSelectionResolver.isDomainSelectionSupported()) return false;

        Log.i(this, "maybeReselectDomain csCause=" +  callFailCause + ", psCause=" + reasonInfo);
        if (TextUtils.equals(mEmergencyCallId, c.getTelecomCallId())) {
            if (mEmergencyCallDomainSelectionConnection != null) {
                return maybeReselectDomainForEmergencyCall(c, callFailCause, reasonInfo);
            }
            Log.i(this, "maybeReselectDomain endCall()");
            c.removeTelephonyConnectionListener(mEmergencyConnectionListener);
            mEmergencyStateTracker.endCall(c.getTelecomCallId());
            mEmergencyCallId = null;
            return false;
        }

        if (reasonInfo != null) {
            int reasonCode = reasonInfo.getCode();
            int extraCode = reasonInfo.getExtraCode();
            if ((reasonCode == ImsReasonInfo.CODE_SIP_ALTERNATE_EMERGENCY_CALL)
                    || (reasonCode == ImsReasonInfo.CODE_LOCAL_CALL_CS_RETRY_REQUIRED
                            && extraCode == ImsReasonInfo.EXTRA_CODE_CALL_RETRY_EMERGENCY)) {
                // clear normal call domain selector
                c.removeTelephonyConnectionListener(mNormalCallConnectionListener);
                if (mDomainSelectionConnection != null) {
                    mDomainSelectionConnection.finishSelection();
                    mDomainSelectionConnection = null;
                }
                mNormalCallConnection = null;

                onEmergencyRedial(c, c.getPhone().getDefaultPhone());
                return true;
            }
        }

        return maybeReselectDomainForNormalCall(c, callFailCause, reasonInfo);
    }

    private boolean maybeReselectDomainForEmergencyCall(final TelephonyConnection c,
            int callFailCause, ImsReasonInfo reasonInfo) {
        Log.i(this, "maybeReselectDomainForEmergencyCall "
                + "csCause=" +  callFailCause + ", psCause=" + reasonInfo);

        if (c.getOriginalConnection() != null
                && c.getOriginalConnection().getDisconnectCause()
                        != android.telephony.DisconnectCause.LOCAL
                && c.getOriginalConnection().getDisconnectCause()
                        != android.telephony.DisconnectCause.POWER_OFF) {

            DomainSelectionService.SelectionAttributes attr =
                    EmergencyCallDomainSelectionConnection.getSelectionAttributes(
                            c.getPhone().getPhoneId(), c.getPhone().getSubId(), false,
                            c.getTelecomCallId(), c.getAddress().getSchemeSpecificPart(),
                            callFailCause, reasonInfo, null);

            CompletableFuture<Integer> future =
                    mEmergencyCallDomainSelectionConnection.reselectDomain(attr);
            // TeleponyConnection will clear original connection. Keep the reference to Phone.
            final Phone phone = c.getPhone().getDefaultPhone();
            if (future != null) {
                future.thenAcceptAsync((result) -> {
                    Log.d(this, "reselectDomain-complete");
                    if (mEmergencyCallId == null) {
                        Log.i(this, "reselectDomain-complete dialing canceled");
                        return;
                    }
                    onEmergencyRedialOnDomain(c, phone, result);
                }, mDomainSelectionMainExecutor);
                return true;
            }
        }

        Log.i(this, "maybeReselectDomainForEmergencyCall endCall()");
        c.removeTelephonyConnectionListener(mEmergencyConnectionListener);
        releaseEmergencyCallDomainSelection(true);
        mEmergencyStateTracker.endCall(c.getTelecomCallId());
        mEmergencyCallId = null;
        return false;
    }

    private boolean isNormalRouting(Phone phone, String number) {
        if (phone.getEmergencyNumberTracker() != null) {
            EmergencyNumber num = phone.getEmergencyNumberTracker().getEmergencyNumber(number);
            if (num != null) {
                return num.getEmergencyCallRouting()
                        == EmergencyNumber.EMERGENCY_CALL_ROUTING_NORMAL;
            }
        }
        return false;
    }

    private boolean maybeReselectDomainForNormalCall(
            final TelephonyConnection c, int callFailCause, ImsReasonInfo reasonInfo) {

        Log.i(LOG_TAG, "maybeReselectDomainForNormalCall " + "csCause:" +  callFailCause
                + ", psCause:" + reasonInfo);

        if (mDomainSelectionConnection != null && c.getOriginalConnection() != null) {
            Phone phone = c.getPhone().getDefaultPhone();
            final String number = c.getAddress().getSchemeSpecificPart();
            int videoState = c.getOriginalConnection().getVideoState();
            SelectionAttributes selectionAttributes = NormalCallDomainSelectionConnection
                    .getSelectionAttributes(phone.getPhoneId(), phone.getSubId(),
                            c.getTelecomCallId(), number, VideoProfile.isVideo(videoState),
                            callFailCause, reasonInfo);

            Log.d(LOG_TAG, "Reselecting the domain for call");
            mNormalCallConnection = c;
            CompletableFuture<Integer> future = mDomainSelectionConnection
                    .reselectDomain(selectionAttributes);
            if (future != null) {
                future.thenAcceptAsync((result) -> {
                    onNormalCallRedial(c, phone, result, videoState);
                }, mDomainSelectionMainExecutor);
                return true;
            }
        }

        c.removeTelephonyConnectionListener(mTelephonyConnectionListener);
        if (mDomainSelectionConnection != null) {
            mDomainSelectionConnection.finishSelection();
            mDomainSelectionConnection = null;
        }
        mNormalCallConnection = null;
        Log.d(LOG_TAG, "Reselect call domain not triggered.");
        return false;
    }

    private void onEmergencyRedialOnDomain(TelephonyConnection connection,
            final Phone phone, @NetworkRegistrationInfo.Domain int domain) {
        Log.i(this, "onEmergencyRedialOnDomain phoneId=" + phone.getPhoneId()
                + ", domain=" + DomainSelectionService.getDomainName(domain));

        String number = connection.getAddress().getSchemeSpecificPart();

        // Indicates undetectable emergency number with DialArgs
        boolean isEmergency = false;
        int eccCategory = EmergencyNumber.EMERGENCY_SERVICE_CATEGORY_UNSPECIFIED;
        if (connection.getEmergencyServiceCategory() != null) {
            isEmergency = true;
            eccCategory = connection.getEmergencyServiceCategory();
            Log.i(this, "onEmergencyRedialOnDomain eccCategory=" + eccCategory);
        }

        Bundle extras = new Bundle();
        extras.putInt(PhoneConstants.EXTRA_DIAL_DOMAIN, domain);

        com.android.internal.telephony.Connection originalConnection =
                connection.getOriginalConnection();
        try {
            if (phone != null) {
                originalConnection = phone.dial(number, new ImsPhone.ImsDialArgs.Builder()
                        .setVideoState(VideoProfile.STATE_AUDIO_ONLY)
                        .setIntentExtras(extras)
                        .setRttTextStream(connection.getRttTextStream())
                        .setIsEmergency(isEmergency)
                        .setEccCategory(eccCategory)
                        .build(),
                        connection::registerForCallEvents);
            }
        } catch (CallStateException e) {
            Log.e(this, e, "onEmergencyRedialOnDomain, exception: " + e);
        }
        if (originalConnection == null) {
            Log.d(this, "onEmergencyRedialOnDomain, phone.dial returned null");
            connection.setDisconnected(
                    mDisconnectCauseFactory.toTelecomDisconnectCause(
                                android.telephony.DisconnectCause.ERROR_UNSPECIFIED,
                                "unknown error"));
        } else {
            connection.setOriginalConnection(originalConnection);
        }
    }

    @SuppressWarnings("FutureReturnValueIgnored")
    private void onEmergencyRedial(final TelephonyConnection c, final Phone phone) {
        Log.i(this, "onEmergencyRedial phoneId=" + phone.getPhoneId());

        final String number = c.getAddress().getSchemeSpecificPart();
        final boolean isTestEmergencyNumber = isEmergencyNumberTestNumber(number);

        mIsEmergencyCallPending = true;
        c.addTelephonyConnectionListener(mEmergencyConnectionListener);
        handleEmergencyCallStartedForSatelliteSOSMessageRecommender(c, phone);

        if (mEmergencyStateTracker == null) {
            mEmergencyStateTracker = EmergencyStateTracker.getInstance();
        }

        mEmergencyCallId = c.getTelecomCallId();
        CompletableFuture<Integer> future = mEmergencyStateTracker.startEmergencyCall(
                phone, mEmergencyCallId, isTestEmergencyNumber);
        future.thenAccept((result) -> {
            Log.d(this, "onEmergencyRedial-complete result=" + result);
            if (mEmergencyCallId == null) {
                Log.i(this, "onEmergencyRedial-complete dialing canceled");
                return;
            }
            if (result == android.telephony.DisconnectCause.NOT_DISCONNECTED) {
                DomainSelectionConnection selectConnection =
                        mDomainSelectionResolver.getDomainSelectionConnection(
                                phone, SELECTOR_TYPE_CALLING, true);

                if (selectConnection == null) {
                    Log.w(this, "onEmergencyRedial no selectionConnection, dial CS emergency call");
                    mIsEmergencyCallPending = false;
                    mDomainSelectionMainExecutor.execute(
                            () -> recreateEmergencyConnection(c, phone,
                                    NetworkRegistrationInfo.DOMAIN_CS));
                    return;
                }

                mEmergencyCallDomainSelectionConnection =
                        (EmergencyCallDomainSelectionConnection) selectConnection;

                mEmergencyConnection = c;

                DomainSelectionService.SelectionAttributes attr =
                        EmergencyCallDomainSelectionConnection.getSelectionAttributes(
                                phone.getPhoneId(),
                                phone.getSubId(), false,
                                c.getTelecomCallId(),
                                c.getAddress().getSchemeSpecificPart(),
                                0, null, mEmergencyStateTracker.getEmergencyRegResult());

                CompletableFuture<Integer> domainFuture =
                        mEmergencyCallDomainSelectionConnection.createEmergencyConnection(
                                attr, mEmergencyDomainSelectionConnectionCallback);
                domainFuture.thenAcceptAsync((domain) -> {
                    Log.d(this, "onEmergencyRedial-createEmergencyConnection-complete domain="
                            + domain);
                    recreateEmergencyConnection(c, phone, domain);
                    mIsEmergencyCallPending = false;
                }, mDomainSelectionMainExecutor);
            } else {
                c.setTelephonyConnectionDisconnected(
                        mDisconnectCauseFactory.toTelecomDisconnectCause(result, "unknown error"));
                c.close();
                mIsEmergencyCallPending = false;
            }
        });
    }

    private void recreateEmergencyConnection(final TelephonyConnection connection,
            final Phone phone, final @NetworkRegistrationInfo.Domain int result) {
        Log.d(this, "recreateEmergencyConnection result=" + result);
        if (mEmergencyCallId == null) {
            Log.i(this, "recreateEmergencyConnection dialing canceled");
            return;
        }
        if (!getAllConnections().isEmpty()) {
            if (!shouldHoldForEmergencyCall(phone)) {
                // If we do not support holding ongoing calls for an outgoing
                // emergency call, disconnect the ongoing calls.
                for (Connection c : getAllConnections()) {
                    if (!c.equals(connection)
                            && c.getState() != Connection.STATE_DISCONNECTED
                            && c instanceof TelephonyConnection) {
                        ((TelephonyConnection) c).hangup(
                                android.telephony.DisconnectCause
                                        .OUTGOING_EMERGENCY_CALL_PLACED);
                    }
                }
                for (Conference c : getAllConferences()) {
                    if (c.getState() != Connection.STATE_DISCONNECTED) {
                        c.onDisconnect();
                    }
                }
            } else if (!isVideoCallHoldAllowed(phone)) {
                // If we do not support holding ongoing video call for an outgoing
                // emergency call, disconnect the ongoing video call.
                for (Connection c : getAllConnections()) {
                    if (!c.equals(connection)
                            && c.getState() == Connection.STATE_ACTIVE
                            && VideoProfile.isVideo(c.getVideoState())
                            && c instanceof TelephonyConnection) {
                        ((TelephonyConnection) c).hangup(
                                android.telephony.DisconnectCause
                                        .OUTGOING_EMERGENCY_CALL_PLACED);
                        break;
                    }
                }
            }
        }
        onEmergencyRedialOnDomain(connection, phone, result);
    }

    private void onNormalCallRedial(TelephonyConnection connection, Phone phone,
            @NetworkRegistrationInfo.Domain int domain, int videocallState) {

        Log.v(LOG_TAG, "Redialing the call in domain:"
                + DomainSelectionService.getDomainName(domain));

        String number = connection.getAddress().getSchemeSpecificPart();

        Bundle extras = new Bundle();
        extras.putInt(PhoneConstants.EXTRA_DIAL_DOMAIN, domain);
        // Add flag to bundle for comparing legacy and new domain selection results. When
        // EXTRA_COMPARE_DOMAIN flag is true, legacy domain selection result is used for
        // placing the call and if both the results are not same then bug report is generated.
        DeviceConfig.Properties properties = //read all telephony properties
                DeviceConfig.getProperties(DeviceConfig.NAMESPACE_TELEPHONY);
        boolean compareDomainSelection =
                properties.getBoolean(KEY_DOMAIN_COMPARE_FEATURE_ENABLED_FLAG, false);
        extras.putBoolean(PhoneConstants.EXTRA_COMPARE_DOMAIN, compareDomainSelection);

        com.android.internal.telephony.Connection originalConnection =
                connection.getOriginalConnection();
        if (originalConnection instanceof ImsPhoneConnection) {
            if (((ImsPhoneConnection) originalConnection).isRttEnabledForCall()) {
                extras.putBoolean(TelecomManager.EXTRA_START_CALL_WITH_RTT, true);
            }
        }

        try {
            if (phone != null) {
                Log.d(LOG_TAG, "Redialing Call.");
                originalConnection = phone.dial(number, new ImsPhone.ImsDialArgs.Builder()
                                .setVideoState(videocallState)
                                .setIntentExtras(extras)
                                .setRttTextStream(connection.getRttTextStream())
                                .setIsEmergency(false)
                                .build(),
                        connection::registerForCallEvents);
            }
        } catch (Exception e) {
            Log.e(LOG_TAG, e, "Call redial exception: " + e);
        }
        if (originalConnection == null) {
            Log.e(LOG_TAG, new Exception("Phone is null"),
                    "Call redial failure due to phone.dial returned null");
            connection.setDisconnected(mDisconnectCauseFactory.toTelecomDisconnectCause(
                    android.telephony.DisconnectCause.OUTGOING_FAILURE, "connection is null"));
            connection.close();
        } else {
            connection.setOriginalConnection(originalConnection);
        }
    }

    protected void onLocalHangup(TelephonyConnection c) {
        if (TextUtils.equals(mEmergencyCallId, c.getTelecomCallId())) {
            Log.i(this, "onLocalHangup " + mEmergencyCallId);
            c.removeTelephonyConnectionListener(mEmergencyConnectionListener);
            releaseEmergencyCallDomainSelection(true);
            mEmergencyStateTracker.endCall(c.getTelecomCallId());
            mEmergencyCallId = null;
        }
    }

    @VisibleForTesting
    public TelephonyConnection.TelephonyConnectionListener getEmergencyConnectionListener() {
        return mEmergencyConnectionListener;
    }

    @VisibleForTesting
    public TelephonyConnection.TelephonyConnectionListener
            getEmergencyConnectionSatelliteListener() {
        return mEmergencyConnectionSatelliteListener;
    }

    private boolean isVideoCallHoldAllowed(Phone phone) {
         CarrierConfigManager cfgManager = (CarrierConfigManager)
                phone.getContext().getSystemService(Context.CARRIER_CONFIG_SERVICE);
        if (cfgManager == null) {
            // For some reason CarrierConfigManager is unavailable, return default
            Log.w(this, "isVideoCallHoldAllowed: couldn't get CarrierConfigManager");
            return true;
        }
        return cfgManager.getConfigForSubId(phone.getSubId()).getBoolean(
                CarrierConfigManager.KEY_ALLOW_HOLD_VIDEO_CALL_BOOL, true);
    }

    private boolean shouldHoldForEmergencyCall(Phone phone) {
        CarrierConfigManager cfgManager = (CarrierConfigManager)
                phone.getContext().getSystemService(Context.CARRIER_CONFIG_SERVICE);
        if (cfgManager == null) {
            // For some reason CarrierConfigManager is unavailable, return default
            Log.w(this, "shouldHoldForEmergencyCall: couldn't get CarrierConfigManager");
            return true;
        }
        return cfgManager.getConfigForSubId(phone.getSubId()).getBoolean(
                CarrierConfigManager.KEY_ALLOW_HOLD_CALL_DURING_EMERGENCY_BOOL, true);
    }

    public static void handleCallStateException(CallStateException e, TelephonyConnection
            connection, Phone phone) {
        int cause = android.telephony.DisconnectCause.OUTGOING_FAILURE;
        switch (e.getError()) {
            case CallStateException.ERROR_OUT_OF_SERVICE:
                cause = android.telephony.DisconnectCause.OUT_OF_SERVICE;
                break;
            case CallStateException.ERROR_POWER_OFF:
                 cause = android.telephony.DisconnectCause.POWER_OFF;
                 break;
            case CallStateException.ERROR_ALREADY_DIALING:
                 cause = android.telephony.DisconnectCause.ALREADY_DIALING;
                 break;
            case CallStateException.ERROR_CALL_RINGING:
                 cause = android.telephony.DisconnectCause.CANT_CALL_WHILE_RINGING;
                 break;
            case CallStateException.ERROR_CALLING_DISABLED:
                 cause = android.telephony.DisconnectCause.CALLING_DISABLED;
                 break;
            case CallStateException.ERROR_TOO_MANY_CALLS:
                 cause = android.telephony.DisconnectCause.TOO_MANY_ONGOING_CALLS;
                 break;
            case CallStateException.ERROR_OTASP_PROVISIONING_IN_PROCESS:
                 cause = android.telephony.DisconnectCause.OTASP_PROVISIONING_IN_PROCESS;
            case CallStateException.ERROR_DEVICE_IN_SECURE_MODE:
                 cause = android.telephony.DisconnectCause.SECURE_MODE;
                 break;
            case CallStateException.ERROR_FDN_BLOCKED:
                 cause = android.telephony.DisconnectCause.FDN_BLOCKED;
                 break;
        }
        connection.setTelephonyConnectionDisconnected(
                DisconnectCauseUtil.toTelecomDisconnectCause(cause, e.getMessage(),
                        phone.getPhoneId()));
        connection.close();
    }

    private TelephonyConnection createConnectionFor(
            Phone phone,
            com.android.internal.telephony.Connection originalConnection,
            boolean isOutgoing,
            PhoneAccountHandle phoneAccountHandle,
            String telecomCallId) {
            return createConnectionFor(phone, originalConnection, isOutgoing, phoneAccountHandle,
                    telecomCallId, false);
    }

    private TelephonyConnection createConnectionFor(
            Phone phone,
            com.android.internal.telephony.Connection originalConnection,
            boolean isOutgoing,
            PhoneAccountHandle phoneAccountHandle,
            String telecomCallId,
            boolean isAdhocConference) {
        TelephonyConnection returnConnection = null;
        int phoneType = phone.getPhoneType();
        int callDirection = isOutgoing ? android.telecom.Call.Details.DIRECTION_OUTGOING
                : android.telecom.Call.Details.DIRECTION_INCOMING;
        if (phoneType == TelephonyManager.PHONE_TYPE_GSM) {
            returnConnection = new GsmConnection(originalConnection, telecomCallId, callDirection);
        } else if (phoneType == TelephonyManager.PHONE_TYPE_CDMA) {
            boolean allowsMute = allowsMute(phone);
            returnConnection = new CdmaConnection(originalConnection, mEmergencyTonePlayer,
                    allowsMute, callDirection, telecomCallId);
        }
        if (returnConnection != null) {
            returnConnection.addTelephonyConnectionListener(mTelephonyConnectionListener);
            returnConnection.setVideoPauseSupported(
                    TelecomAccountRegistry.getInstance(this).isVideoPauseSupported(
                            phoneAccountHandle));
            returnConnection.setManageImsConferenceCallSupported(
                    TelecomAccountRegistry.getInstance(this).isManageImsConferenceCallSupported(
                            phoneAccountHandle));
            returnConnection.setShowPreciseFailedCause(
                    TelecomAccountRegistry.getInstance(this).isShowPreciseFailedCause(
                            phoneAccountHandle));
            returnConnection.setTelephonyConnectionService(this);
            addConnectionRemovedListener(returnConnection);
        }
        return returnConnection;
    }

    private boolean isOriginalConnectionKnown(
            com.android.internal.telephony.Connection originalConnection) {
        return (getConnectionForOriginalConnection(originalConnection) != null);
    }

    private TelephonyConnection getConnectionForOriginalConnection(
            com.android.internal.telephony.Connection originalConnection) {
        for (Connection connection : getAllConnections()) {
            if (connection instanceof TelephonyConnection) {
                TelephonyConnection telephonyConnection = (TelephonyConnection) connection;
                if (telephonyConnection.getOriginalConnection() == originalConnection) {
                    return telephonyConnection;
                }
            }
        }
        return null;
    }

    /**
     * Determines which {@link Phone} will be used to place the call.
     * @param accountHandle The {@link PhoneAccountHandle} which was sent from Telecom to place the
     *      call on.
     * @param isEmergency {@code true} if this is an emergency call, {@code false} otherwise.
     * @param emergencyNumberAddress When {@code isEmergency} is {@code true}, will be the phone
     *      of the emergency call.  Otherwise, this can be {@code null}  .
     * @return
     */
    private Phone getPhoneForAccount(PhoneAccountHandle accountHandle, boolean isEmergency,
                                     @Nullable String emergencyNumberAddress) {
        Phone chosenPhone = null;
        if (isEmergency) {
            return PhoneFactory.getPhone(PhoneUtils.getPhoneIdForECall());
        }
        int subId = mPhoneUtilsProxy.getSubIdForPhoneAccountHandle(accountHandle);
        if (subId != SubscriptionManager.INVALID_SUBSCRIPTION_ID) {
            int phoneId = mSubscriptionManagerProxy.getPhoneId(subId);
            chosenPhone = mPhoneFactoryProxy.getPhone(phoneId);
        } else {
            for (Phone phone : mPhoneFactoryProxy.getPhones()) {
                Call call = phone.getRingingCall();
                if (call.getState().isRinging()) {
                    return phone;
                }
            }
        }
        // If this is an emergency call and the phone we originally planned to make this call
        // with is not in service or was invalid, try to find one that is in service, using the
        // default as a last chance backup.
        if (isEmergency && (chosenPhone == null || !isAvailableForEmergencyCalls(chosenPhone))) {
            Log.d(this, "getPhoneForAccount: phone for phone acct handle %s is out of service "
                    + "or invalid for emergency call.", accountHandle);
            chosenPhone = getPhoneForEmergencyCall(emergencyNumberAddress);
            Log.d(this, "getPhoneForAccount: using subId: " +
                    (chosenPhone == null ? "null" : chosenPhone.getSubId()));
        }
        return chosenPhone;
    }

    /**
     * If needed, block until the the default data is is switched for outgoing emergency call, or
     * timeout expires.
     * @param phone The Phone to switch the DDS on.
     * @param completeConsumer The consumer to call once the default data subscription has been
     *                         switched, provides {@code true} result if the switch happened
     *                         successfully or {@code false} if the operation timed out/failed.
     */
    private void delayDialForDdsSwitch(Phone phone, Consumer<Boolean> completeConsumer) {
        if (phone == null) {
            // Do not block indefinitely.
            completeConsumer.accept(false);
            return;
        }
        try {
            // Waiting for PhoneSwitcher to complete the operation.
            CompletableFuture<Boolean> future = possiblyOverrideDefaultDataForEmergencyCall(phone);
            // In the case that there is an issue or bug in PhoneSwitcher logic, do not wait
            // indefinitely for the future to complete. Instead, set a timeout that will complete
            // the future as to not block the outgoing call indefinitely.
            CompletableFuture<Boolean> timeout = new CompletableFuture<>();
            phone.getContext().getMainThreadHandler().postDelayed(
                    () -> timeout.complete(false), DEFAULT_DATA_SWITCH_TIMEOUT_MS);
            // Also ensure that the Consumer is completed on the main thread.
            future.acceptEitherAsync(timeout, completeConsumer,
                    phone.getContext().getMainExecutor());
        } catch (Exception e) {
            Log.w(this, "delayDialForDdsSwitch - exception= "
                    + e.getMessage());

        }
    }

    /**
     * If needed, block until Default Data subscription is switched for outgoing emergency call.
     *
     * In some cases, we need to try to switch the Default Data subscription before placing the
     * emergency call on DSDS devices. This includes the following situation:
     * - The modem does not support processing GNSS SUPL requests on the non-default data
     * subscription. For some carriers that do not provide a control plane fallback mechanism, the
     * SUPL request will be dropped and we will not be able to get the user's location for the
     * emergency call. In this case, we need to swap default data temporarily.
     * @param phone Evaluates whether or not the default data should be moved to the phone
     *              specified. Should not be null.
     */
    private CompletableFuture<Boolean> possiblyOverrideDefaultDataForEmergencyCall(
            @NonNull Phone phone) {
        int phoneCount = mTelephonyManagerProxy.getPhoneCount();
        // Do not override DDS if this is a single SIM device.
        if (phoneCount <= PhoneConstants.MAX_PHONE_COUNT_SINGLE_SIM) {
            return CompletableFuture.completedFuture(Boolean.TRUE);
        }

        // Do not switch Default data if this device supports emergency SUPL on non-DDS.
        final boolean gnssSuplRequiresDefaultData =
                mDeviceState.isSuplDdsSwitchRequiredForEmergencyCall(this);
        if (!gnssSuplRequiresDefaultData) {
            Log.d(this, "possiblyOverrideDefaultDataForEmergencyCall: not switching DDS, does not "
                    + "require DDS switch.");
            return CompletableFuture.completedFuture(Boolean.TRUE);
        }

        CarrierConfigManager cfgManager = (CarrierConfigManager)
                phone.getContext().getSystemService(Context.CARRIER_CONFIG_SERVICE);
        if (cfgManager == null) {
            // For some reason CarrierConfigManager is unavailable. Do not block emergency call.
            Log.w(this, "possiblyOverrideDefaultDataForEmergencyCall: couldn't get"
                    + "CarrierConfigManager");
            return CompletableFuture.completedFuture(Boolean.TRUE);
        }

        // Only override default data if we are IN_SERVICE already.
        if (!isAvailableForEmergencyCalls(phone)) {
            Log.d(this, "possiblyOverrideDefaultDataForEmergencyCall: not switching DDS");
            return CompletableFuture.completedFuture(Boolean.TRUE);
        }

        // Only override default data if we are not roaming, we do not want to switch onto a network
        // that only supports data plane only (if we do not know).
        boolean isRoaming = phone.getServiceState().getVoiceRoaming();
        // In some roaming conditions, we know the roaming network doesn't support control plane
        // fallback even though the home operator does. For these operators we will need to do a DDS
        // switch anyway to make sure the SUPL request doesn't fail.
        boolean roamingNetworkSupportsControlPlaneFallback = true;
        String[] dataPlaneRoamPlmns = cfgManager.getConfigForSubId(phone.getSubId()).getStringArray(
                CarrierConfigManager.Gps.KEY_ES_SUPL_DATA_PLANE_ONLY_ROAMING_PLMN_STRING_ARRAY);
        if (dataPlaneRoamPlmns != null && Arrays.asList(dataPlaneRoamPlmns).contains(
                phone.getServiceState().getOperatorNumeric())) {
            roamingNetworkSupportsControlPlaneFallback = false;
        }
        if (isRoaming && roamingNetworkSupportsControlPlaneFallback) {
            Log.d(this, "possiblyOverrideDefaultDataForEmergencyCall: roaming network is assumed "
                    + "to support CP fallback, not switching DDS.");
            return CompletableFuture.completedFuture(Boolean.TRUE);
        }
        // Do not try to swap default data if we support CS fallback or it is assumed that the
        // roaming network supports control plane fallback, we do not want to introduce
        // a lag in emergency call setup time if possible.
        final boolean supportsCpFallback = cfgManager.getConfigForSubId(phone.getSubId())
                .getInt(CarrierConfigManager.Gps.KEY_ES_SUPL_CONTROL_PLANE_SUPPORT_INT,
                        CarrierConfigManager.Gps.SUPL_EMERGENCY_MODE_TYPE_CP_ONLY)
                != CarrierConfigManager.Gps.SUPL_EMERGENCY_MODE_TYPE_DP_ONLY;
        if (supportsCpFallback && roamingNetworkSupportsControlPlaneFallback) {
            Log.d(this, "possiblyOverrideDefaultDataForEmergencyCall: not switching DDS, carrier "
                    + "supports CP fallback.");
            return CompletableFuture.completedFuture(Boolean.TRUE);
        }

        // Get extension time, may be 0 for some carriers that support ECBM as well. Use
        // CarrierConfig default if format fails.
        int extensionTime = 0;
        try {
            extensionTime = Integer.parseInt(cfgManager.getConfigForSubId(phone.getSubId())
                    .getString(CarrierConfigManager.Gps.KEY_ES_EXTENSION_SEC_STRING, "0"));
        } catch (NumberFormatException e) {
            // Just use default.
        }
        CompletableFuture<Boolean> modemResultFuture = new CompletableFuture<>();
        try {
            Log.d(this, "possiblyOverrideDefaultDataForEmergencyCall: overriding DDS for "
                    + extensionTime + "seconds");
            mPhoneSwitcherProxy.getPhoneSwitcher().overrideDefaultDataForEmergency(
                    phone.getPhoneId(), extensionTime, modemResultFuture);
            // Catch all exceptions, we want to continue with emergency call if possible.
        } catch (Exception e) {
            Log.w(this, "possiblyOverrideDefaultDataForEmergencyCall: exception = "
                    + e.getMessage());
            modemResultFuture = CompletableFuture.completedFuture(Boolean.FALSE);
        }
        return modemResultFuture;
    }

    private void addTelephonyConnectionListener(Conferenceable c,
            TelephonyConnection.TelephonyConnectionListener listener) {
        if (c instanceof TelephonyConnection) {
            TelephonyConnection telephonyConnection = (TelephonyConnection) c;
            telephonyConnection.addTelephonyConnectionListener(listener);
        } else if (c instanceof ImsConference) {
            ImsConference imsConference = (ImsConference) c;
            TelephonyConnection conferenceHost =
                    (TelephonyConnection) imsConference.getConferenceHost();
            conferenceHost.addTelephonyConnectionListener(listener);
        } else {
            throw new IllegalArgumentException(
                    "addTelephonyConnectionListener(): Unexpected conferenceable! " + c);
        }
    }

    private CompletableFuture<Boolean> listenForHoldStateChanged(
            @NonNull Conferenceable conferenceable) {
        CompletableFuture<Boolean> future = new CompletableFuture<>();
        final StateHoldingListener stateHoldingListener = new StateHoldingListener(future);
        addTelephonyConnectionListener(conferenceable, stateHoldingListener);
        return future;
    }

    // If there are any live calls on the other subscription, sends a hold request for the live call
    // and waits for the STATE_HOLDING confirmation, to sequence the dial of the outgoing call.
    private void delayDialForOtherSubHold(Phone phone, PhoneAccountHandle phoneAccountHandle,
            Consumer<Boolean> completeConsumer) {
        Conferenceable c = maybeHoldCallsOnOtherSubs(phoneAccountHandle);
        if (c == null) {
            // Nothing to hold.
            completeConsumer.accept(true);
            return;
        }

        if (phone == null) {
            completeConsumer.accept(false);
            return;
        }

        try {
            // We have dispatched a 'hold' command to a live call (Connection or Conference) on the
            // other sub. Listen to state changed events to see if this entered hold state.
            CompletableFuture<Boolean> stateHoldingFuture = listenForHoldStateChanged(c);
            // a timeout that will complete the future to not block the outgoing call indefinitely.
            CompletableFuture<Boolean> timeout = new CompletableFuture<>();
            phone.getContext().getMainThreadHandler().postDelayed(
                    () -> timeout.complete(false), DEFAULT_DSDA_OUTGOING_CALL_HOLD_TIMEOUT_MS);
            // Ensure that the Consumer is completed on the main thread.
            stateHoldingFuture.acceptEitherAsync(timeout, completeConsumer,
                    phone.getContext().getMainExecutor());
        } catch (Exception e) {
            Log.w(this, "delayDialForOtherSubHold - exception= "
                    + e.getMessage());
            completeConsumer.accept(false);
        }
    }

    /**
     * Get the Phone to use for an emergency call of the given emergency number address:
     *  a) If there are multiple Phones with the Subscriptions that support the emergency number
     *     address, and one of them is the default voice Phone, consider the default voice phone
     *     if 1.4 HAL is supported, or if it is available for emergency call.
     *  b) If there are multiple Phones with the Subscriptions that support the emergency number
     *     address, and none of them is the default voice Phone, use one of these Phones if 1.4 HAL
     *     is supported, or if it is available for emergency call.
     *  c) If there is no Phone that supports the emergency call for the address, use the defined
     *     Priority list to select the Phone via {@link #getFirstPhoneForEmergencyCall}.
     */
    public Phone getPhoneForEmergencyCall(String emergencyNumberAddress) {
        // Find the list of available Phones for the given emergency number address
        List<Phone> potentialEmergencyPhones = new ArrayList<>();
        int defaultVoicePhoneId = mSubscriptionManagerProxy.getDefaultVoicePhoneId();
        for (Phone phone : mPhoneFactoryProxy.getPhones()) {
            if (phone.getEmergencyNumberTracker() != null) {
                if (phone.getEmergencyNumberTracker().isEmergencyNumber(
                        emergencyNumberAddress)) {
                    if (isAvailableForEmergencyCalls(phone)) {
                        // a)
                        if (phone.getPhoneId() == defaultVoicePhoneId) {
                            Log.i(this, "getPhoneForEmergencyCall, Phone Id that supports"
                                    + " emergency number: " + phone.getPhoneId());
                            return phone;
                        }
                        potentialEmergencyPhones.add(phone);
                    }
                }
            }
        }
        // b)
        if (potentialEmergencyPhones.size() > 0) {
            Log.i(this, "getPhoneForEmergencyCall, Phone Id that supports emergency number:"
                    + potentialEmergencyPhones.get(0).getPhoneId());
            return getFirstPhoneForEmergencyCall(potentialEmergencyPhones);
        }
        // c)
        return getFirstPhoneForEmergencyCall();
    }

    @VisibleForTesting
    public Phone getFirstPhoneForEmergencyCall() {
        return getFirstPhoneForEmergencyCall(null);
    }

    /**
     * Retrieves the most sensible Phone to use for an emergency call using the following Priority
     *  list (for multi-SIM devices):
     *  1) The Phone that is in emergency SMS mode
     *  2) The phone based on User's SIM preference of Voice calling or Data in order
     *  3) The First Phone that is currently IN_SERVICE or is available for emergency calling
     *  4) Prioritize phones that have the dialed emergency number as part of their emergency
     *     number list
     *  5) If there is a PUK locked SIM, compare the SIMs that are not PUK locked. If all the SIMs
     *     are locked, skip to condition 6).
     *  6) The Phone with more Capabilities.
     *  7) The First Phone that has a SIM card in it (Starting from Slot 0...N)
     *  8) The Default Phone (Currently set as Slot 0)
     */
    @VisibleForTesting
    @NonNull
    public Phone getFirstPhoneForEmergencyCall(List<Phone> phonesWithEmergencyNumber) {
        int phoneCount = mTelephonyManagerProxy.getPhoneCount();
        for (int i = 0; i < phoneCount; i++) {
            Phone phone = mPhoneFactoryProxy.getPhone(i);
            // 1)
            if (phone != null && phone.isInEmergencySmsMode()) {
                if (isAvailableForEmergencyCalls(phone)) {
                    if (phonesWithEmergencyNumber == null
                            || phonesWithEmergencyNumber.contains(phone)) {
                        return phone;
                    }
                }
            }
        }

        // 2)
        int phoneId = mSubscriptionManagerProxy.getDefaultVoicePhoneId();
        if (phoneId == SubscriptionManager.INVALID_PHONE_INDEX) {
            phoneId = mSubscriptionManagerProxy.getDefaultDataPhoneId();
        }
        if (phoneId != SubscriptionManager.INVALID_PHONE_INDEX) {
            Phone selectedPhone = mPhoneFactoryProxy.getPhone(phoneId);
            if (selectedPhone != null && isAvailableForEmergencyCalls(selectedPhone)) {
                if (phonesWithEmergencyNumber == null
                        || phonesWithEmergencyNumber.contains(selectedPhone)) {
                    return selectedPhone;
                }
            }
        }

        Phone firstPhoneWithSim = null;
        List<SlotStatus> phoneSlotStatus = new ArrayList<>(phoneCount);
        for (int i = 0; i < phoneCount; i++) {
            Phone phone = mPhoneFactoryProxy.getPhone(i);
            if (phone == null) {
                continue;
            }
            // 3)
            if (isAvailableForEmergencyCalls(phone)) {
                if (phonesWithEmergencyNumber == null
                        || phonesWithEmergencyNumber.contains(phone)) {
                    // the slot has the radio on & state is in service.
                    Log.i(this,
                            "getFirstPhoneForEmergencyCall, radio on & in service, Phone Id:" + i);
                    return phone;
                }
            }
            // 6)
            // Store the RAF Capabilities for sorting later.
            int radioAccessFamily = phone.getRadioAccessFamily();
            SlotStatus status = new SlotStatus(i, radioAccessFamily, phone.getSubId());
            phoneSlotStatus.add(status);
            Log.i(this, "getFirstPhoneForEmergencyCall, RAF:" +
                Integer.toHexString(radioAccessFamily) + " saved for Phone Id:" + i + " subId:"
                + phone.getSubId());
            // 5)
            // Report Slot's PIN/PUK lock status for sorting later.
            int simState = mSubscriptionManagerProxy.getSimStateForSlotIdx(i);
            // Record SimState.
            status.simState = simState;
            if (simState == TelephonyManager.SIM_STATE_PIN_REQUIRED ||
                    simState == TelephonyManager.SIM_STATE_PUK_REQUIRED) {
                status.isLocked = true;
            }

            // 4) Store if the Phone has the corresponding emergency number
            if (phonesWithEmergencyNumber != null) {
                for (Phone phoneWithEmergencyNumber : phonesWithEmergencyNumber) {
                    if (phoneWithEmergencyNumber != null
                            && phoneWithEmergencyNumber.getPhoneId() == i) {
                        status.hasDialedEmergencyNumber = true;
                    }
                }
            }
            // 7)
            if (firstPhoneWithSim == null &&
                (phone.getSubId() != SubscriptionManager.INVALID_SIM_SLOT_INDEX)) {
                // The slot has a SIM card inserted (and an active subscription), but is not in
                // service, so keep track of this Phone.
                // Do not return because we want to make sure that none of the other Phones
                // are in service (because that is always faster).
                firstPhoneWithSim = phone;
                Log.i(this, "getFirstPhoneForEmergencyCall, SIM with active sub, Phone Id:" +
                    firstPhoneWithSim.getPhoneId());
            }
        }
        // 8)
        if (firstPhoneWithSim == null && phoneSlotStatus.isEmpty()) {
            if (phonesWithEmergencyNumber != null) {
                for (Phone phoneWithEmergencyNumber : phonesWithEmergencyNumber) {
                    if (phoneWithEmergencyNumber != null) {
                        return phoneWithEmergencyNumber;
                    }
                }
            }

            // No Phones available, get the default
            Log.i(this, "getFirstPhoneForEmergencyCall, return default phone");
            return  mPhoneFactoryProxy.getDefaultPhone();
        } else {
            // 6)
            final int defaultPhoneId = mPhoneFactoryProxy.getDefaultPhone().getPhoneId();
            final Phone firstOccupiedSlot = firstPhoneWithSim;
            if (!phoneSlotStatus.isEmpty()) {
                Log.i(this, "getFirstPhoneForEmergencyCall, list size: " + phoneSlotStatus.size()
                    + " defaultPhoneId: " + defaultPhoneId + " firstOccupiedSlot: "
                    + firstOccupiedSlot);
                // Only sort if there are enough elements to do so.
                if (phoneSlotStatus.size() > 1) {
                    Collections.sort(phoneSlotStatus, (o1, o2) -> {
                        // Sort by non-absent SIM (SIM without active sub is considered absent).
                        if (o1.isSubActiveAndSimPresent() && !o2.isSubActiveAndSimPresent()) {
                            return 1;
                        }
                        if (o2.isSubActiveAndSimPresent() && !o1.isSubActiveAndSimPresent()) {
                            return -1;
                        }
                        // First start by seeing if either of the phone slots are locked. If they
                        // are, then sort by non-locked SIM first. If they are both locked, sort
                        // by capability instead.
                        if (o1.isLocked && !o2.isLocked) {
                            return -1;
                        }
                        if (o2.isLocked && !o1.isLocked) {
                            return 1;
                        }
                        // Prefer slots where the number is considered emergency.
                        if (!o1.hasDialedEmergencyNumber && o2.hasDialedEmergencyNumber) {
                            return -1;
                        }
                        if (o1.hasDialedEmergencyNumber && !o2.hasDialedEmergencyNumber) {
                            return 1;
                        }
                        // sort by number of RadioAccessFamily Capabilities.
                        int compare = RadioAccessFamily.compare(o1.capabilities, o2.capabilities);
                        if (compare == 0) {
                            if (firstOccupiedSlot != null) {
                                // If the RAF capability is the same, choose based on whether or
                                // not any of the slots are occupied with a SIM card (if both
                                // are, always choose the first).
                                if (o1.slotId == firstOccupiedSlot.getPhoneId()) {
                                    return 1;
                                } else if (o2.slotId == firstOccupiedSlot.getPhoneId()) {
                                    return -1;
                                }
                            } else {
                                // No slots have SIMs detected in them, so weight the default
                                // Phone Id greater than the others.
                                if (o1.slotId == defaultPhoneId) {
                                    return 1;
                                } else if (o2.slotId == defaultPhoneId) {
                                    return -1;
                                }
                            }
                        }
                        return compare;
                    });
                }
                int mostCapablePhoneId = phoneSlotStatus.get(phoneSlotStatus.size() - 1).slotId;
                Log.i(this, "getFirstPhoneForEmergencyCall, Using Phone Id: " + mostCapablePhoneId +
                        "with highest capability");
                return mPhoneFactoryProxy.getPhone(mostCapablePhoneId);
            } else {
                // 7)
                return firstPhoneWithSim;
            }
        }
    }

    /**
     * Returns true if the state of the Phone is IN_SERVICE or available for emergency calling only.
     */
    private boolean isAvailableForEmergencyCalls(Phone phone) {
        return ServiceState.STATE_IN_SERVICE == phone.getServiceState().getState() ||
                phone.getServiceState().isEmergencyOnly();
    }

    /**
     * Determines if the connection should allow mute.
     *
     * @param phone The current phone.
     * @return {@code True} if the connection should allow mute.
     */
    private boolean allowsMute(Phone phone) {
        // For CDMA phones, check if we are in Emergency Callback Mode (ECM).  Mute is disallowed
        // in ECM mode.
        if (phone.getPhoneType() == TelephonyManager.PHONE_TYPE_CDMA) {
            if (phone.isInEcm()) {
                return false;
            }
        }

        return true;
    }

    @Override
    public void removeConnection(Connection connection) {
        maybeEnableVideo(connection);
        super.removeConnection(connection);
        if (connection instanceof TelephonyConnection) {
            removeConnectionRemovedListener((TelephonyConnection)connection);
            fireOnConnectionRemoved((TelephonyConnection)connection);
        }
    }

    TelephonyConnection.TelephonyConnectionListener getTelephonyConnectionListener() {
        return mTelephonyConnectionListener;
    }

    /**
     * When a {@link TelephonyConnection} has its underlying original connection configured,
     * we need to add it to the correct conference controller.
     *
     * @param connection The connection to be added to the controller
     */
    public void addConnectionToConferenceController(TelephonyConnection connection) {
        // TODO: Need to revisit what happens when the original connection for the
        // TelephonyConnection changes.  If going from CDMA --> GSM (for example), the
        // instance of TelephonyConnection will still be a CdmaConnection, not a GsmConnection.
        // The CDMA conference controller makes the assumption that it will only have CDMA
        // connections in it, while the other conference controllers aren't as restrictive.  Really,
        // when we go between CDMA and GSM we should replace the TelephonyConnection.
        if (connection.isImsConnection()) {
            Log.d(this, "Adding IMS connection to conference controller: " + connection);
            if (connection.getTelephonyConnectionService() == null) {
                connection.setTelephonyConnectionService(this);
            }
            mImsConferenceController.add(connection);
            mTelephonyConferenceController.remove(connection);
            if (connection instanceof CdmaConnection) {
                mCdmaConferenceController.remove((CdmaConnection) connection);
            }
        } else {
            int phoneType = connection.getCall().getPhone().getPhoneType();
            if (phoneType == TelephonyManager.PHONE_TYPE_GSM) {
                Log.d(this, "Adding GSM connection to conference controller: " + connection);
                mTelephonyConferenceController.add(connection);
                if (connection instanceof CdmaConnection) {
                    mCdmaConferenceController.remove((CdmaConnection) connection);
                }
            } else if (phoneType == TelephonyManager.PHONE_TYPE_CDMA &&
                    connection instanceof CdmaConnection) {
                Log.d(this, "Adding CDMA connection to conference controller: " + connection);
                mCdmaConferenceController.add((CdmaConnection) connection);
                mTelephonyConferenceController.remove(connection);
            }
            Log.d(this, "Removing connection from IMS conference controller: " + connection);
            mImsConferenceController.remove(connection);
        }
    }

    private void addConnectionRemovedListener(ConnectionRemovedListener l) {
        mConnectionRemovedListeners.add(l);
    }

    private void removeConnectionRemovedListener(ConnectionRemovedListener l) {
        if (l != null) {
            mConnectionRemovedListeners.remove(l);
        }
    }

    private void fireOnConnectionRemoved(TelephonyConnection conn) {
        for (ConnectionRemovedListener l : mConnectionRemovedListeners) {
            l.onConnectionRemoved(conn);
        }
    }

    /**
     * Create a new CDMA connection. CDMA connections have additional limitations when creating
     * additional calls which are handled in this method.  Specifically, CDMA has a "FLASH" command
     * that can be used for three purposes: merging a call, swapping unmerged calls, and adding
     * a new outgoing call. The function of the flash command depends on the context of the current
     * set of calls. This method will prevent an outgoing call from being made if it is not within
     * the right circumstances to support adding a call.
     */
    private Connection checkAdditionalOutgoingCallLimits(Phone phone) {
        if (phone.getPhoneType() == TelephonyManager.PHONE_TYPE_CDMA) {
            // Check to see if any CDMA conference calls exist, and if they do, check them for
            // limitations.
            for (Conference conference : getAllConferences()) {
                if (conference instanceof CdmaConference) {
                    CdmaConference cdmaConf = (CdmaConference) conference;

                    // If the CDMA conference has not been merged, add-call will not work, so fail
                    // this request to add a call.
                    if ((cdmaConf.getConnectionCapabilities()
                            & Connection.CAPABILITY_MERGE_CONFERENCE) != 0) {
                        return Connection.createFailedConnection(new DisconnectCause(
                                    DisconnectCause.RESTRICTED,
                                    null,
                                    getResources().getString(R.string.callFailed_cdma_call_limit),
                                    "merge-capable call exists, prevent flash command."));
                    }
                }
            }
        }

        return null; // null means nothing went wrong, and call should continue.
    }

    /**
     * For outgoing dialed calls, potentially send a ConnectionEvent if the user is on WFC and is
     * dialing an international number.
     * @param telephonyConnection The connection.
     */
    private void maybeSendInternationalCallEvent(TelephonyConnection telephonyConnection) {
        if (telephonyConnection == null || telephonyConnection.getPhone() == null ||
                telephonyConnection.getPhone().getDefaultPhone() == null) {
            return;
        }
        Phone phone = telephonyConnection.getPhone().getDefaultPhone();
        if (phone instanceof GsmCdmaPhone) {
            GsmCdmaPhone gsmCdmaPhone = (GsmCdmaPhone) phone;
            if (telephonyConnection.isOutgoingCall() &&
                    gsmCdmaPhone.isNotificationOfWfcCallRequired(
                            telephonyConnection.getOriginalConnection().getOrigDialString())) {
                // Send connection event to InCall UI to inform the user of the fact they
                // are potentially placing an international call on WFC.
                Log.i(this, "placeOutgoingConnection - sending international call on WFC " +
                        "confirmation event");
                telephonyConnection.sendTelephonyConnectionEvent(
                        TelephonyManager.EVENT_NOTIFY_INTERNATIONAL_CALL_ON_WFC, null);
            }
        }
    }

    private void maybeSendPhoneAccountUpdateEvent(TelephonyConnection telephonyConnection) {
        if (telephonyConnection == null || telephonyConnection.getPhone() == null) {
            return;
        }
        updatePhoneAccount(telephonyConnection,
                mPhoneFactoryProxy.getPhone(telephonyConnection.getPhone().getPhoneId()));
    }

    private void handleTtyModeChange(boolean isTtyEnabled) {
        Log.i(this, "handleTtyModeChange; isTtyEnabled=%b", isTtyEnabled);
        mIsTtyEnabled = isTtyEnabled;
        for (Connection connection : getAllConnections()) {
            if (connection instanceof TelephonyConnection) {
                TelephonyConnection telephonyConnection = (TelephonyConnection) connection;
                telephonyConnection.setTtyEnabled(isTtyEnabled);
            }
        }
    }

    private void closeOrDestroyConnection(Connection connection, DisconnectCause cause) {
        if (connection instanceof TelephonyConnection) {
            TelephonyConnection telephonyConnection = (TelephonyConnection) connection;
            telephonyConnection.setTelephonyConnectionDisconnected(cause);
            // Close destroys the connection and notifies TelephonyConnection listeners.
            telephonyConnection.close();
        } else {
            connection.setDisconnected(cause);
            connection.destroy();
        }
    }

    private boolean showDataDialog(Phone phone, String number) {
        boolean ret = false;
        final Context context = getApplicationContext();
        String suppKey = MmiCodeUtil.getSuppServiceKey(number);
        if (suppKey != null) {
            boolean clirOverUtPrecautions = false;
            boolean cfOverUtPrecautions = false;
            boolean cbOverUtPrecautions = false;
            boolean cwOverUtPrecautions = false;

            CarrierConfigManager cfgManager = (CarrierConfigManager)
                phone.getContext().getSystemService(Context.CARRIER_CONFIG_SERVICE);
            if (cfgManager != null) {
                clirOverUtPrecautions = cfgManager.getConfigForSubId(phone.getSubId())
                    .getBoolean(CarrierConfigManager.KEY_CALLER_ID_OVER_UT_WARNING_BOOL);
                cfOverUtPrecautions = cfgManager.getConfigForSubId(phone.getSubId())
                    .getBoolean(CarrierConfigManager.KEY_CALL_FORWARDING_OVER_UT_WARNING_BOOL);
                cbOverUtPrecautions = cfgManager.getConfigForSubId(phone.getSubId())
                    .getBoolean(CarrierConfigManager.KEY_CALL_BARRING_OVER_UT_WARNING_BOOL);
                cwOverUtPrecautions = cfgManager.getConfigForSubId(phone.getSubId())
                    .getBoolean(CarrierConfigManager.KEY_CALL_WAITING_OVER_UT_WARNING_BOOL);
            }

            boolean isSsOverUtPrecautions = SuppServicesUiUtil
                .isSsOverUtPrecautions(context, phone);
            if (isSsOverUtPrecautions) {
                boolean showDialog = false;
                if (suppKey == MmiCodeUtil.BUTTON_CLIR_KEY && clirOverUtPrecautions) {
                    showDialog = true;
                } else if (suppKey == MmiCodeUtil.CALL_FORWARDING_KEY && cfOverUtPrecautions) {
                    showDialog = true;
                } else if (suppKey == MmiCodeUtil.CALL_BARRING_KEY && cbOverUtPrecautions) {
                    showDialog = true;
                } else if (suppKey == MmiCodeUtil.BUTTON_CW_KEY && cwOverUtPrecautions) {
                    showDialog = true;
                }

                if (showDialog) {
                    Log.d(this, "Creating UT Data enable dialog");
                    String message = SuppServicesUiUtil.makeMessage(context, suppKey, phone);
                    AlertDialog.Builder builder = FrameworksUtils.makeAlertDialogBuilder(context);
                    DialogInterface.OnClickListener networkSettingsClickListener =
                            new Dialog.OnClickListener() {
                                @Override
                                public void onClick(DialogInterface dialog, int which) {
                                    Intent intent = new Intent(Intent.ACTION_MAIN);
                                    ComponentName mobileNetworkSettingsComponent
                                        = new ComponentName(
                                                context.getString(
                                                    R.string.mobile_network_settings_package),
                                                context.getString(
                                                    R.string.mobile_network_settings_class));
                                    intent.setComponent(mobileNetworkSettingsComponent);
                                    context.startActivity(intent);
                                }
                            };
                    Dialog dialog = builder.setMessage(message)
                        .setNeutralButton(context.getResources().getString(
                                R.string.settings_label),
                                networkSettingsClickListener)
                        .setPositiveButton(context.getResources().getString(
                                R.string.supp_service_over_ut_precautions_dialog_dismiss), null)
                        .create();
                    dialog.getWindow().setType(WindowManager.LayoutParams.TYPE_SYSTEM_ALERT);
                    dialog.show();
                    ret = true;
                }
            }
        }
        return ret;
    }

    /**
     * Adds a {@link Conference} to the telephony ConnectionService and registers a listener for
     * changes to the conference.  Should be used instead of {@link #addConference(Conference)}.
     * @param conference The conference.
     */
    public void addTelephonyConference(@NonNull TelephonyConferenceBase conference) {
        addConference(conference);
        conference.addTelephonyConferenceListener(mTelephonyConferenceListener);
    }

    /**
     * Sends a test device to device message on the active call which supports it.
     * Used exclusively from the telephony shell command to send a test message.
     *
     * @param message the message
     * @param value the value
     */
    public void sendTestDeviceToDeviceMessage(int message, int value) {
       getAllConnections().stream()
               .filter(f -> f instanceof TelephonyConnection)
               .forEach(t -> {
                   TelephonyConnection tc = (TelephonyConnection) t;
                   if (!tc.isImsConnection()) {
                       Log.w(this, "sendTestDeviceToDeviceMessage: not an IMS connection");
                       return;
                   }
                   Communicator c = tc.getCommunicator();
                   if (c == null) {
                       Log.w(this, "sendTestDeviceToDeviceMessage: D2D not enabled");
                       return;
                   }

                   c.sendMessages(Set.of(new Communicator.Message(message, value)));

               });
    }

    /**
     * Overrides the current D2D transport, forcing the specified one to be active.  Used for test.
     * @param transport The class simple name of the transport to make active.
     */
    public void setActiveDeviceToDeviceTransport(@NonNull String transport) {
        getAllConnections().stream()
                .filter(f -> f instanceof TelephonyConnection)
                .forEach(t -> {
                    TelephonyConnection tc = (TelephonyConnection) t;
                    Communicator c = tc.getCommunicator();
                    if (c == null) {
                        Log.w(this, "setActiveDeviceToDeviceTransport: D2D not enabled");
                        return;
                    }
                    Log.i(this, "setActiveDeviceToDeviceTransport: callId=%s, set to: %s",
                            tc.getTelecomCallId(), transport);
                    c.setTransportActive(transport);
                });
    }

    private PhoneAccountHandle adjustAccountHandle(Phone phone,
            PhoneAccountHandle origAccountHandle) {
        int origSubId = PhoneUtils.getSubIdForPhoneAccountHandle(origAccountHandle);
        int subId = phone.getSubId();
        if (origSubId != SubscriptionManager.INVALID_SUBSCRIPTION_ID
                && subId != SubscriptionManager.INVALID_SUBSCRIPTION_ID
                && origSubId != subId) {
            PhoneAccountHandle handle = TelecomAccountRegistry.getInstance(this)
                .getPhoneAccountHandleForSubId(subId);
            if (handle != null) {
                return handle;
            }
        }
        return origAccountHandle;
    }

    /**
     * For the passed in incoming {@link TelephonyConnection}, for non- dual active voice devices,
     * adds {@link Connection#EXTRA_ANSWERING_DROPS_FG_CALL} if there are ongoing calls on another
     * subscription (ie phone account handle) than the one passed in.
     * @param connection The connection.
     * @param phoneAccountHandle The {@link PhoneAccountHandle} the incoming call originated on;
     *                           this is passed in because
     *                           {@link Connection#getPhoneAccountHandle()} is not set until after
     *                           {@link ConnectionService#onCreateIncomingConnection(
     *                           PhoneAccountHandle, ConnectionRequest)} returns.
     */
    public void maybeIndicateAnsweringWillDisconnect(@NonNull TelephonyConnection connection,
            @NonNull PhoneAccountHandle phoneAccountHandle) {
        if (mTelephonyManagerProxy.isConcurrentCallsPossible()) {
            return;
        }
        if (isCallPresentOnOtherSub(phoneAccountHandle)) {
            Log.i(this, "maybeIndicateAnsweringWillDisconnect; answering call %s will cause a call "
                    + "on another subscription to drop.", connection.getTelecomCallId());
            Bundle extras = new Bundle();
            extras.putBoolean(Connection.EXTRA_ANSWERING_DROPS_FG_CALL, true);
            connection.putExtras(extras);
        }
    }

    /**
     * Checks to see if there is dialing call present on a sub other than the one passed in.
     * @param incomingHandle The new incoming connection {@link PhoneAccountHandle}
     */
    private boolean isDialingCallPresentOnOtherSub(@NonNull PhoneAccountHandle incomingHandle) {
        return getAllConnections().stream()
                .filter(c ->
                        // Exclude multiendpoint calls as they're not on this device.
                        (c.getConnectionProperties() & Connection.PROPERTY_IS_EXTERNAL_CALL) == 0
                        && c.getState() == Connection.STATE_DIALING
                        // Include any calls not on same sub as current connection.
                        && !Objects.equals(c.getPhoneAccountHandle(), incomingHandle))
                .count() > 0;
    }

    /**
     * Checks to see if there are calls present on a sub other than the one passed in.
     * @param incomingHandle The new incoming connection {@link PhoneAccountHandle}
     */
    private boolean isCallPresentOnOtherSub(@NonNull PhoneAccountHandle incomingHandle) {
        return getAllConnections().stream()
                .filter(c ->
                        // Exclude multiendpoint calls as they're not on this device.
                        (c.getConnectionProperties() & Connection.PROPERTY_IS_EXTERNAL_CALL) == 0
                        // Include any calls not on same sub as current connection.
                        && !Objects.equals(c.getPhoneAccountHandle(), incomingHandle))
                .count() > 0;
    }

    /**
     * Where there are ongoing calls on another subscription other than the one specified,
     * disconnect these calls for non-DSDA devices. This is used where there is an incoming call on
     * one sub, but there are ongoing calls on another sub which need to be disconnected.
     * @param incomingHandle The incoming {@link PhoneAccountHandle}.
     */
    public void maybeDisconnectCallsOnOtherSubs(@NonNull PhoneAccountHandle incomingHandle) {
        Log.i(this, "maybeDisconnectCallsOnOtherSubs: check for calls not on %s", incomingHandle);
        maybeDisconnectCallsOnOtherSubs(getAllConnections(), incomingHandle,
                mTelephonyManagerProxy);
    }

    /**
     * Used by {@link #maybeDisconnectCallsOnOtherSubs(PhoneAccountHandle)} to evaluate and perform
     * call disconnection. This method exists as a convenience so that it is possible to unit test
     * the core functionality.
     * @param connections the calls to check.
     * @param incomingHandle the incoming handle.
     * @param telephonyManagerProxy the proxy to the {@link TelephonyManager} instance.
     */
    @VisibleForTesting
    public static void maybeDisconnectCallsOnOtherSubs(@NonNull Collection<Connection> connections,
            @NonNull PhoneAccountHandle incomingHandle,
            TelephonyManagerProxy telephonyManagerProxy) {
        if (telephonyManagerProxy.isConcurrentCallsPossible()) {
            return;
        }
        connections.stream()
                .filter(c ->
                        // Exclude multiendpoint calls as they're not on this device.
                        (c.getConnectionProperties() & Connection.PROPERTY_IS_EXTERNAL_CALL)
                                == 0
                                // Include any calls not on same sub as current connection.
                                && !Objects.equals(c.getPhoneAccountHandle(), incomingHandle))
                .forEach(c -> {
                    if (c instanceof TelephonyConnection) {
                        TelephonyConnection tc = (TelephonyConnection) c;
                        if (!tc.shouldTreatAsEmergencyCall()) {
                            Log.i(LOG_TAG,
                                    "maybeDisconnectCallsOnOtherSubs: disconnect %s due to "
                                            + "incoming call on other sub.",
                                    tc.getTelecomCallId());
                            // Note: intentionally calling hangup instead of onDisconnect.
                            // onDisconnect posts the disconnection to a handle which means that the
                            // disconnection will take place AFTER we answer the incoming call.
                            tc.hangup(android.telephony.DisconnectCause.LOCAL);
                        }
                    }
                });
    }

    /* Find if swap needs to be done on a connection or conference and send that information
       to the handler for across sub use case
     */
    private void unholdDsdaCall(String callId) {
        try {
            Pair<TelephonyConnection, PhoneAccountHandle> pairToResume =
                    getConnectionPhoneAccountPair(callId, "unhold");
            // Let TelephonyConnection know that context based swap needs to be disabled so that
            // it can invoke hold APIs based on that
            TelephonyConnection connToResume = pairToResume.first;
            connToResume.disableContextBasedSwap(true);

            // Get connection to hold if any
            Pair<TelephonyConnection, PhoneAccountHandle> pairToHold =
                    getActiveDsdaConnectionPhoneAccountPair();
            TelephonyConnection connToHold = pairToHold.first;
            if (connToHold == null || Objects.equals(pairToHold.second,
                    pairToResume.second)) {
                // Single call unhold or same sub swap use case
                // For same sub swap, let ImsPhoneCallTracker handle hold and resume
                super.unhold(callId);
                return;
            }
            // Let hold handler manage across sub swap (hold and resume)
            mHoldHandler = new HoldAndSwapHandler(connToHold, connToResume);
            prepareForAcrossSubHold(connToHold);
            mHoldHandler.accept();
        } catch (CallStateException e) {
            // Not an instance of TelephonyConnection/ImsConference. Just log and return similar
            // to SS/DSDS handling
            Log.e(this, e, "unholdDsdaCall " + e);
            return;
        }
    }

    private void answerDsdaCall(String callId, int videoState) {
        try {
            Pair<TelephonyConnection, PhoneAccountHandle> pairToAnswer =
                    getConnectionPhoneAccountPair(callId, "unhold");
            TelephonyConnection connToAnswer = pairToAnswer.first;
            // Let TelephonyConnection know that context based swap needs to be disabled so that
            // it can invoke hold APIs based on that
            connToAnswer.disableContextBasedSwap(true);
            if (connToAnswer.getExtras() != null &&
                connToAnswer.getExtras().getBoolean(
                    Connection.EXTRA_ANSWERING_DROPS_FG_CALL, false)) {
                // Pseudo DSDA use case
                setupAnswerAndReleaseHandler(connToAnswer, videoState, false);
                return;
            }
            //DSDA mode, dialing call + incoming call, accept incoming call and release dialing call
            if (isDialingCallPresentOnOtherSub(connToAnswer.getPhoneAccountHandle())) {
                setupAnswerAndReleaseHandler(connToAnswer, videoState, true);
                return;
            }
            // Get connection to hold if any
            Pair<TelephonyConnection, PhoneAccountHandle> pairToHold =
                    getActiveDsdaConnectionPhoneAccountPair();
            TelephonyConnection connToHold = pairToHold.first;
            if (connToHold == null || Objects.equals(pairToHold.second,
                    pairToAnswer.second)) {
                // Active call not there or is on the same sub as call to answer
                // follow legacy behavior
                super.answerVideo(callId, videoState);
                return;
            }
            // Invoke handler as incoming call and active call are on different subs
            mHoldHandler = new HoldAndAnswerHandler(connToHold, connToAnswer, videoState);
            prepareForAcrossSubHold(connToHold);
            mHoldHandler.accept();
        } catch (CallStateException e) {
            // Not an instance of TelephonyConnection/ImsConference. Just log and return similar
            // to SS/DSDS handling
            Log.e(this, e, "answerDsdaCall " + e);
            return;
        }
    }

    private void setupAnswerAndReleaseHandler(Connection conn, int videoState,
            boolean dsdaMode) {
        mAnswerAndReleaseHandler =
            new AnswerAndReleaseHandler(conn, videoState, dsdaMode);
        mAnswerAndReleaseHandler.addListener(mAnswerAndReleaseListener);
        mAnswerAndReleaseHandler.checkAndAnswer(getAllConnections(),
                getAllConferences());
    }

    /*
     * Returns the Telephony connection with ACTIVE state.
     */
    private Connection getActiveConnection() {
        for (Connection current : getAllConnections()) {
            if (isTelephonyConnection(current) && current.getState() == Connection.STATE_ACTIVE) {
                return current;
            }
        }
        return null;
    }

    /*
     * Returns the instance of TelephonyConferenceBase with ACTIVE state.
     */
    private Conference getActiveConference() {
        for (Conference current : getAllConferences()) {
            if (isTelephonyConferenceBase(current) &&
                    current.getState() == Connection.STATE_ACTIVE) {
                return current;
            }
        }
        return null;
    }

    /*
     * This function checks if there is an ACTIVE / HELD audio call.
     */
    private boolean hasActiveOrHeldAudioCall() {
        for (Connection current : getAllConnections()) {
            if (isTelephonyConnection(current) &&
                (current.getState() == Connection.STATE_HOLDING ||
                    current.getState() == Connection.STATE_ACTIVE) &&
                VideoProfile.isAudioOnly(((TelephonyConnection)current).getVideoState())) {
                return true;
            }
        }

        for (Conference conference : getAllConferences()) {
            if (isTelephonyConferenceBase(conference) &&
                (conference.getState() == Connection.STATE_HOLDING ||
                    conference.getState() == Connection.STATE_ACTIVE) &&
                isImsConference(conference)) {
                Connection conn = ((ImsConference)conference).getConferenceHost();
                if (VideoProfile.isAudioOnly(((TelephonyConnection)conn).getVideoState())) {
                    return true;
                }
            }
        }

        return false;
    }

    private Connection getRingingOrDialingConnection() {
        for (Connection current : getAllConnections()) {
            int state = current.getState();
            if (state == Connection.STATE_RINGING || state == Connection.STATE_DIALING) {
                return current;
            }
        }
        return null;
    }

    private Connection getRingingConnection() {
        for (Connection current : getAllConnections()) {
            if (isTelephonyConnection(current) &&
                    current.getState() == Connection.STATE_RINGING) {
                return current;
            }
        }
        return null;
    }

    // When one of the subs call is resumed/swaped, the mHoldHandler is
    // not initialized as it is not a cross sub swap use case. then
    // need to check ImsPhoneCallTracker's hold/swap status to prevent
    // placing outgong calls/conf, or answering video, or holding, or
    // resuming when there is hold / unhold request on one sub or cross
    // sub hold in progress.
    // Return the ture if hold/resume/swap is in progress, else false.
    private boolean isHoldOrSwapInProgress() {
        for (Phone ph : mPhoneFactoryProxy.getPhones()) {
            if (!(ph.getImsPhone() instanceof ImsPhone)) {
                continue;
            }
            ImsPhone imsPhone = (ImsPhone) ph.getImsPhone();

            if (!(imsPhone.getCallTracker() instanceof ImsPhoneCallTracker)) {
                continue;
            }
            ImsPhoneCallTracker imsPhoneCallTracker =
                (ImsPhoneCallTracker) imsPhone.getCallTracker();

            if(imsPhoneCallTracker.isHoldOrSwapInProgress()) {
                Log.d(this, "Hold Or Swap In Progress.");
                return true;
            }
        }
        return isAcrossSubHoldInProgress();
    }

    private boolean isAcrossSubHoldInProgress() {
        return mHoldHandler != null;
    }

    private static boolean isConcurrentCallsPossible() {
        return TelephonyManager.isConcurrentCallsPossible();
    }

    private static boolean isTelephonyConnection(Connection conn) {
        return conn instanceof TelephonyConnection;
    }

    private static boolean isImsConference(Conference conf) {
        return conf instanceof ImsConference;
    }

    private static boolean isTelephonyConferenceBase(Conference conn) {
        return conn instanceof TelephonyConferenceBase;
    }

    /* Returns a pair of the active TelephonyConnection and PhoneAccountHandle for DSDA.
     * Throws CallStateException when conference is not an ImsConference or
     * when Connection is not a TelephonyConnection.
     */
    private Pair<TelephonyConnection, PhoneAccountHandle> getActiveDsdaConnectionPhoneAccountPair()
            throws CallStateException {
        //If non-DSDA use case, follow legacy behavior.
        if (!isConcurrentCallsPossible()) {
            return new Pair<>(null, null);
        }
        PhoneAccountHandle handle = null;
        Connection activeConn = getActiveConnection();
        Conference activeConf = getActiveConference();
        if (activeConf != null) {
            if (!isImsConference(activeConf)) {
                throw new CallStateException("Not an instance of ImsConference.");
            }
            activeConn = ((ImsConference)activeConf).getConferenceHost();
            handle = activeConf.getPhoneAccountHandle();
            Log.d(this, "hold conference call.") ;
        } else if (activeConn != null) {
            handle = activeConn.getPhoneAccountHandle();
        }
        if (activeConn != null && !isTelephonyConnection(activeConn)) {
            throw new CallStateException("Not an instance of TelephonyConnection.");
        }
        return new Pair<>((TelephonyConnection)activeConn, handle);
    }

    /* Returns connection or conference host connection corresponding to callId
     * Throws CallStateException when conference is not an ImsConference or
     * when Connection is not a TelephonyConnection
     */
    private Pair<TelephonyConnection, PhoneAccountHandle> getConnectionPhoneAccountPair(
            String callId, String action) throws CallStateException {
        Connection conn;
        PhoneAccountHandle handle;
        Conference conf = findConferenceForAction(callId, action);
        if (!conf.equals(getNullConference())) {
            // Operations on ImsConference act on the conference host. Send the host connection
            // to hold handler to simplify handling conference use case
            if (!isImsConference(conf)) {
                throw new CallStateException("Not an instance of TelephonyConnection or" +
                        "ImsConference");
            }
            conn = ((ImsConference)conf).getConferenceHost();
            handle = conf.getPhoneAccountHandle();
            Log.d(this, "action on conference call");
        } else {
            conn = findConnectionForAction(callId, action);
            handle = conn.getPhoneAccountHandle();
        }
        if (!isTelephonyConnection(conn)) {
            throw new CallStateException("Not an instance of TelephonyConnection or" +
                    "ImsConference");
        }
        return new Pair<>((TelephonyConnection)conn, handle);
    }

    private void prepareForAcrossSubHold(TelephonyConnection telConn) {
        mHoldHandler.addListener(mHoldListener);
        telConn.disableContextBasedSwap(true);
    }

    /* Invoked when incoming call is accepted to disconnect dialing calls on the other sub */
    public void maybeDisconnectDialingCallsOnOtherSubs
            (@NonNull PhoneAccountHandle incomingHandle) {
        Log.i(this, "maybeDisconnectCallsOnOtherSubs: check for calls not on %s", incomingHandle);
        maybeDisconnectDialingCallsOnOtherSubs(getAllConnections(), incomingHandle);
    }

    private void maybeDisconnectDialingCallsOnOtherSubs(
            @NonNull Collection<Connection>connections,
            @NonNull PhoneAccountHandle incomingHandle) {
        connections.stream()
                .filter(c ->
                        (c.getState() == Connection.STATE_DIALING)
                                // Include any calls not on same sub as current connection.
                                && !Objects.equals(c.getPhoneAccountHandle(), incomingHandle))
                .forEach(c -> {
                    if (c instanceof TelephonyConnection) {
                        TelephonyConnection tc = (TelephonyConnection) c;
                        if (!tc.shouldTreatAsEmergencyCall()) {
                            Log.i(LOG_TAG, "maybeDisconnectDialingCallsOnOtherSubs: disconnect" +
                                    " %s due to incoming call accepted on other sub.",
                                    tc.getTelecomCallId());
                            tc.hangup(android.telephony.DisconnectCause.LOCAL);
                        }
                    }
                });
    }

    static void onHold(Conferenceable conferenceable) {
        if (conferenceable instanceof Connection) {
            Connection connection = (Connection) conferenceable;
            connection.onHold();
        } else if (conferenceable instanceof Conference) {
            Conference conference = (Conference) conferenceable;
            conference.onHold();
        } else {
            throw new IllegalArgumentException(
                    "onHold(): Unexpected conferenceable! " + conferenceable);
        }
    }

    static void onUnhold(Conferenceable conferenceable) {
        if (conferenceable instanceof Connection) {
            Connection connection = (Connection) conferenceable;
            connection.onUnhold();
        } else if (conferenceable instanceof Conference) {
            Conference conference = (Conference) conferenceable;
            conference.onUnhold();
        } else {
            throw new IllegalArgumentException(
                    "onUnhold(): Unexpected conferenceable! " + conferenceable);
        }
    }

     /**
     * Evaluates whether a connection or conference exists on subscriptions other than the one
     * corresponding to the existing {@link PhoneAccountHandle}.
     * @param connections all individual connections, including conference participants.
     * @param conferences all conferences.
     * @param currentHandle the existing call handle;
     * @param telephonyManagerProxy the proxy to the {@link TelephonyManager} instance.
     */
    private static @Nullable Conferenceable maybeGetFirstConferenceableFromOtherSubscription(
            @NonNull Collection<Connection> connections,
            @NonNull Collection<Conference> conferences,
            @NonNull PhoneAccountHandle currentHandle,
            TelephonyManagerProxy telephonyManagerProxy) {
        if (!telephonyManagerProxy.isConcurrentCallsPossible()) {
            return null;
        }

        List<Conference> otherSubConferences = conferences.stream()
                .filter(c ->
                        // Exclude multiendpoint calls as they're not on this device.
                        (c.getConnectionProperties()
                                & Connection.PROPERTY_IS_EXTERNAL_CALL) == 0
                                // Include any conferences not on same sub as current connection.
                                && !Objects.equals(c.getPhoneAccountHandle(),
                                currentHandle))
                .toList();
        if (!otherSubConferences.isEmpty()) {
            return otherSubConferences.get(0);
        }

        // Considers Connections (including conference participants) only if no conferences.
        List<Connection> otherSubConnections = connections.stream()
                .filter(c ->
                        // Exclude multiendpoint calls as they're not on this device.
                        (c.getConnectionProperties() & Connection.PROPERTY_IS_EXTERNAL_CALL) == 0
                                // Include any calls not on same sub as current connection.
                                && !Objects.equals(c.getPhoneAccountHandle(),
                                currentHandle)).toList();

        if (!otherSubConnections.isEmpty()) {
            if (otherSubConnections.size() > 1) {
                Log.w(LOG_TAG, "Unexpected number of connections: "
                        + otherSubConnections.size() + " on other sub!");
            }
            return otherSubConnections.get(0);
        }
        return null;
    }

    /**
     * Where there are ongoing calls on multiple subscriptions for DSDA devices, let the 'hold'
     * button perform an unhold on the other sub's Connection or Conference. This covers for Dialer
     * apps that may not have a dedicated 'swap' button for calls across different subs.
     * @param currentHandle The {@link PhoneAccountHandle} of the current active voice call.
     */
    public void maybeUnholdCallsOnOtherSubs(
            @NonNull PhoneAccountHandle currentHandle) {
        Log.i(this, "maybeUnholdCallsOnOtherSubs: check for calls not on %s",
                currentHandle);
        maybeUnholdCallsOnOtherSubs(getAllConnections(), getAllConferences(),
                currentHandle, mTelephonyManagerProxy);
    }

    /**
     * Where there are ongoing calls on multiple subscriptions for DSDA devices, let the 'hold'
     * button perform an unhold on the other sub's Connection or Conference. This is a convenience
     * method to unit test the core functionality.
     *
     * @param connections all individual connections, including conference participants.
     * @param conferences all conferences.
     * @param currentHandle The {@link PhoneAccountHandle} of the current active call.
     * @param telephonyManagerProxy the proxy to the {@link TelephonyManager} instance.
     */
    @VisibleForTesting
    protected static void maybeUnholdCallsOnOtherSubs(@NonNull Collection<Connection> connections,
            @NonNull Collection<Conference> conferences,
            @NonNull PhoneAccountHandle currentHandle,
            TelephonyManagerProxy telephonyManagerProxy) {
        Conferenceable c = maybeGetFirstConferenceableFromOtherSubscription(
                connections, conferences, currentHandle, telephonyManagerProxy);
        if (c != null) {
            onUnhold(c);
        }
    }

    /**
     * For DSDA devices, when an outgoing call is dialed out from the 2nd sub, holds the first call.
     *
     * @param outgoingHandle The outgoing {@link PhoneAccountHandle}.
     * @return the Conferenceable representing the Connection or Conference to be held.
     */
    private @Nullable Conferenceable maybeHoldCallsOnOtherSubs(
            @NonNull PhoneAccountHandle outgoingHandle) {
        Log.i(this, "maybeHoldCallsOnOtherSubs: check for calls not on %s",
                outgoingHandle);
        return maybeHoldCallsOnOtherSubs(getAllConnections(), getAllConferences(),
                outgoingHandle, mTelephonyManagerProxy);
    }

    /**
     * For DSDA devices, when an outgoing call is dialed out from the 2nd sub, holds the first call.
     * This is a convenience method to unit test the core functionality.
     *
     * @param connections all individual connections, including conference participants.
     * @param conferences all conferences.
     * @param outgoingHandle The outgoing {@link PhoneAccountHandle}.
     * @param telephonyManagerProxy the proxy to the {@link TelephonyManager} instance.
     * @return the {@link Conferenceable} representing the Connection or Conference to be held.
     */
    @VisibleForTesting
    protected static @Nullable Conferenceable maybeHoldCallsOnOtherSubs(
            @NonNull Collection<Connection> connections,
            @NonNull Collection<Conference> conferences,
            @NonNull PhoneAccountHandle outgoingHandle,
            TelephonyManagerProxy telephonyManagerProxy) {
        Conferenceable c = maybeGetFirstConferenceableFromOtherSubscription(
                connections, conferences, outgoingHandle, telephonyManagerProxy);
        if (c != null) {
            onHold(c);
            return c;
        }
        return null;
    }

    private void disconnectAllCallsOnOtherSubs (@NonNull PhoneAccountHandle handle) {
        Collection<Connection>connections = getAllConnections();
        connections.stream()
                .filter(c ->
                        (c.getState() == Connection.STATE_ACTIVE
                                || c.getState() == Connection.STATE_HOLDING)
                                // Include any calls not on same sub as current connection.
                                && !Objects.equals(c.getPhoneAccountHandle(), handle))
                .forEach(c -> {
                    if (c instanceof TelephonyConnection) {
                        TelephonyConnection tc = (TelephonyConnection) c;
                        Log.i(LOG_TAG, "disconnectAllCallsOnOtherSubs: disconnect" +
                                " %s due to redial happened on other sub.",
                                tc.getTelecomCallId());
                        tc.hangup(android.telephony.DisconnectCause.LOCAL);
                    }
                });
    }

    private @NetworkRegistrationInfo.Domain int getActiveCallDomain(int subId) {
        for (Connection c: getAllConnections()) {
            if ((c instanceof TelephonyConnection)) {
                TelephonyConnection connection = (TelephonyConnection) c;
                Phone phone = connection.getPhone();
                if (phone == null) {
                    continue;
                }

                if (phone.getSubId() == subId) {
                    if (phone instanceof GsmCdmaPhone) {
                        return NetworkRegistrationInfo.DOMAIN_CS;
                    } else if (phone instanceof ImsPhone) {
                        return NetworkRegistrationInfo.DOMAIN_PS;
                    }
                }
            }
        }
        return NetworkRegistrationInfo.DOMAIN_UNKNOWN;
    }

    private void handleEmergencyCallStartedForSatelliteSOSMessageRecommender(
            @NonNull TelephonyConnection connection, @NonNull Phone phone) {
        if (mSatelliteSOSMessageRecommender == null) {
            mSatelliteSOSMessageRecommender = new SatelliteSOSMessageRecommender(
                    phone.getContext().getMainLooper());
        }
        connection.addTelephonyConnectionListener(mEmergencyConnectionSatelliteListener);
        mSatelliteSOSMessageRecommender.onEmergencyCallStarted(connection, phone);
    }
}<|MERGE_RESOLUTION|>--- conflicted
+++ resolved
@@ -2653,10 +2653,8 @@
                     });
         }
 
-<<<<<<< HEAD
         updatePhoneAccount(connection, phone);
-=======
->>>>>>> 28a67cc9
+
         final com.android.internal.telephony.Connection originalConnection;
         try {
             if (isHoldOrSwapInProgress()) {
