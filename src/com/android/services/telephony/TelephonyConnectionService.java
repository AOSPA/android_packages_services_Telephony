/*
 * Copyright (C) 2014 The Android Open Source Project
 *
 * Licensed under the Apache License, Version 2.0 (the "License");
 * you may not use this file except in compliance with the License.
 * You may obtain a copy of the License at
 *
 *      http://www.apache.org/licenses/LICENSE-2.0
 *
 * Unless required by applicable law or agreed to in writing, software
 * distributed under the License is distributed on an "AS IS" BASIS,
 * WITHOUT WARRANTIES OR CONDITIONS OF ANY KIND, either express or implied.
 * See the License for the specific language governing permissions and
 * limitations under the License.
 */

package com.android.services.telephony;

import android.content.ActivityNotFoundException;
import android.content.ComponentName;
import android.content.Context;
import android.content.Intent;
import android.net.Uri;
import android.os.Bundle;
import android.telecom.Conference;
import android.provider.Settings;
import android.telecom.Connection;
import android.telecom.ConnectionRequest;
import android.telecom.ConnectionService;
import android.telecom.DisconnectCause;
import android.telecom.PhoneAccount;
import android.telecom.PhoneAccountHandle;
import android.telecom.TelecomManager;
import android.telecom.VideoProfile;
import android.telephony.CarrierConfigManager;
import android.telephony.PhoneNumberUtils;
import android.telephony.RadioAccessFamily;
import android.telephony.ServiceState;
import android.telephony.SubscriptionManager;
import android.telephony.TelephonyManager;
import android.text.TextUtils;
import android.util.Pair;

import com.android.internal.telephony.Call;
import com.android.internal.telephony.CallStateException;
import com.android.internal.telephony.IccCard;
import com.android.internal.telephony.IccCardConstants;
import com.android.internal.telephony.Phone;
import com.android.internal.telephony.PhoneConstants;
import com.android.internal.telephony.PhoneFactory;
import com.android.internal.telephony.SubscriptionController;
import com.android.internal.telephony.imsphone.ImsExternalCallTracker;
import com.android.internal.telephony.imsphone.ImsPhone;
import com.android.internal.telephony.TelephonyProperties;
import com.android.phone.MMIDialogActivity;
import com.android.phone.PhoneUtils;
import com.android.phone.R;

import java.lang.ref.WeakReference;
import java.util.ArrayList;
import java.util.Arrays;
import java.util.Collection;
import java.util.Collections;
import java.util.List;
import java.util.Objects;
import java.util.regex.Pattern;

/**
 * Service for making GSM and CDMA connections.
 */
public class TelephonyConnectionService extends ConnectionService {

    // If configured, reject attempts to dial numbers matching this pattern.
    private static final Pattern CDMA_ACTIVATION_CODE_REGEX_PATTERN =
            Pattern.compile("\\*228[0-9]{0,2}");

    private final TelephonyConferenceController mTelephonyConferenceController =
            new TelephonyConferenceController(this);
    private final CdmaConferenceController mCdmaConferenceController =
            new CdmaConferenceController(this);
    private final ImsConferenceController mImsConferenceController =
            new ImsConferenceController(this);

    private ComponentName mExpectedComponentName = null;
    private EmergencyCallHelper mEmergencyCallHelper;
    private EmergencyTonePlayer mEmergencyTonePlayer;
    private ConnectionRequest mRequest;
    private boolean mUseEmergencyCallHelper = false;

    // Contains one TelephonyConnection that has placed a call and a memory of which Phones it has
    // already tried to connect with. There should be only one TelephonyConnection trying to place a
    // call at one time. We also only access this cache from a TelephonyConnection that wishes to
    // redial, so we use a WeakReference that will become stale once the TelephonyConnection is
    // destroyed.
    private Pair<WeakReference<TelephonyConnection>, List<Phone>> mEmergencyRetryCache;

    /**
     * A listener to actionable events specific to the TelephonyConnection.
     */
    private final TelephonyConnection.TelephonyConnectionListener mTelephonyConnectionListener =
            new TelephonyConnection.TelephonyConnectionListener() {
        @Override
        public void onOriginalConnectionConfigured(TelephonyConnection c) {
            addConnectionToConferenceController(c);
        }

        @Override
        public void onEmergencyRedial(
                TelephonyConnection connection, PhoneAccountHandle redialPhoneAccount,
                        int phoneId) {
            Log.d(this,"onEmergencyRedial");
            String number = connection.getAddress().getSchemeSpecificPart();
            Phone phone = PhoneFactory.getPhone(phoneId);

            Log.i(this, "setPhoneAccountHandle, account = " + redialPhoneAccount);
            Bundle connExtras = connection.getExtras();
            if (connExtras == null) {
                connExtras = new Bundle();
            }
            connExtras.putParcelable(TelephonyManager.EMR_DIAL_ACCOUNT, redialPhoneAccount);
            connection.setExtras(connExtras);

            Bundle bundle = mRequest.getExtras();
            com.android.internal.telephony.Connection originalConnection;
            try {
                originalConnection = phone.dial(number, null, mRequest.getVideoState(), bundle);
            } catch (CallStateException e) {
                Log.e(this, e, "onEmergencyRedial, phone.dial exception: " + e);
                connection.setDisconnected(DisconnectCauseUtil.toTelecomDisconnectCause(
                        android.telephony.DisconnectCause.OUTGOING_FAILURE,
                        e.getMessage()));
                return;
            }

            if (originalConnection == null) {
                int telephonyDisconnectCause = android.telephony.DisconnectCause.OUTGOING_FAILURE;
                Log.d(this, "onEmergencyRedial, phone.dial returned null");
                connection.setDisconnected(DisconnectCauseUtil.toTelecomDisconnectCause(
                        telephonyDisconnectCause, "Connection is null"));
            } else {
                connection.setOriginalConnection(originalConnection);
            }
        }

        @Override
        public void onOriginalConnectionRetry(TelephonyConnection c) {
            retryOutgoingOriginalConnection(c);
        }
    };

    @Override
    public void onCreate() {
        super.onCreate();
        mExpectedComponentName = new ComponentName(this, this.getClass());
        mEmergencyTonePlayer = new EmergencyTonePlayer(this);
        TelecomAccountRegistry.getInstance(this).setTelephonyConnectionService(this);
    }

    @Override
    public Connection onCreateOutgoingConnection(
            PhoneAccountHandle connectionManagerPhoneAccount,
            final ConnectionRequest request) {
        Log.i(this, "onCreateOutgoingConnection, request: " + request);

        Bundle bundle = request.getExtras();
        boolean isSkipSchemaOrConfUri = (bundle != null) && (bundle.getBoolean(
                TelephonyProperties.EXTRA_SKIP_SCHEMA_PARSING, false) ||
                bundle.getBoolean(TelephonyProperties.EXTRA_DIAL_CONFERENCE_URI, false));
        Uri handle = request.getAddress();
        if (!isSkipSchemaOrConfUri && handle == null) {
            Log.d(this, "onCreateOutgoingConnection, handle is null");
            return Connection.createFailedConnection(
                    DisconnectCauseUtil.toTelecomDisconnectCause(
                            android.telephony.DisconnectCause.NO_PHONE_NUMBER_SUPPLIED,
                            "No phone number supplied"));
        }
        if (handle == null) handle = Uri.EMPTY;
        String scheme = handle.getScheme();
        String number;
        if (PhoneAccount.SCHEME_VOICEMAIL.equals(scheme)) {
            // TODO: We don't check for SecurityException here (requires
            // CALL_PRIVILEGED permission).
            final Phone phone = getPhoneForAccount(request.getAccountHandle(), false);
            if (phone == null) {
                Log.d(this, "onCreateOutgoingConnection, phone is null");
                return Connection.createFailedConnection(
                        DisconnectCauseUtil.toTelecomDisconnectCause(
                                android.telephony.DisconnectCause.OUT_OF_SERVICE,
                                "Phone is null"));
            }
            number = phone.getVoiceMailNumber();
            if (TextUtils.isEmpty(number)) {
                Log.d(this, "onCreateOutgoingConnection, no voicemail number set.");
                return Connection.createFailedConnection(
                        DisconnectCauseUtil.toTelecomDisconnectCause(
                                android.telephony.DisconnectCause.VOICEMAIL_NUMBER_MISSING,
                                "Voicemail scheme provided but no voicemail number set."));
            }

            // Convert voicemail: to tel:
            handle = Uri.fromParts(PhoneAccount.SCHEME_TEL, number, null);
        } else {
            if (!isSkipSchemaOrConfUri && !PhoneAccount.SCHEME_TEL.equals(scheme)) {
                Log.d(this, "onCreateOutgoingConnection, Handle %s is not type tel", scheme);
                return Connection.createFailedConnection(
                        DisconnectCauseUtil.toTelecomDisconnectCause(
                                android.telephony.DisconnectCause.INVALID_NUMBER,
                                "Handle scheme is not type tel"));
            }

            number = handle.getSchemeSpecificPart();
            if (!isSkipSchemaOrConfUri && TextUtils.isEmpty(number)) {
                Log.d(this, "onCreateOutgoingConnection, unable to parse number");
                return Connection.createFailedConnection(
                        DisconnectCauseUtil.toTelecomDisconnectCause(
                                android.telephony.DisconnectCause.INVALID_NUMBER,
                                "Unable to parse number"));
            }

            final Phone phone = getPhoneForAccount(request.getAccountHandle(), false);
            if (phone != null && CDMA_ACTIVATION_CODE_REGEX_PATTERN.matcher(number).matches()) {
                // Obtain the configuration for the outgoing phone's SIM. If the outgoing number
                // matches the *228 regex pattern, fail the call. This number is used for OTASP, and
                // when dialed could lock LTE SIMs to 3G if not prohibited..
                boolean disableActivation = false;
                CarrierConfigManager cfgManager = (CarrierConfigManager)
                        phone.getContext().getSystemService(Context.CARRIER_CONFIG_SERVICE);
                if (cfgManager != null) {
                    disableActivation = cfgManager.getConfigForSubId(phone.getSubId())
                            .getBoolean(CarrierConfigManager.KEY_DISABLE_CDMA_ACTIVATION_CODE_BOOL);
                }

                if (disableActivation) {
                    return Connection.createFailedConnection(
                            DisconnectCauseUtil.toTelecomDisconnectCause(
                                    android.telephony.DisconnectCause
                                            .CDMA_ALREADY_ACTIVATED,
                                    "Tried to dial *228"));
                }
            }
        }

        // Convert into emergency number if necessary
        // This is required in some regions (e.g. Taiwan).
        if (!PhoneUtils.isLocalEmergencyNumber(number) &&
                PhoneNumberUtils.isConvertToEmergencyNumberEnabled()) {
            final Phone phone = getPhoneForAccount(request.getAccountHandle(), false);
            // We only do the conversion if the phone is not in service. The un-converted
            // emergency numbers will go to the correct destination when the phone is in-service,
            // so they will only need the special emergency call setup when the phone is out of
            // service.
            if (phone == null || phone.getServiceState().getState()
                    != ServiceState.STATE_IN_SERVICE) {
                String convertedNumber = PhoneNumberUtils.convertToEmergencyNumber(number);
                if (!TextUtils.equals(convertedNumber, number)) {
                    Log.i(this, "onCreateOutgoingConnection, converted to emergency number");
                    number = convertedNumber;
                    handle = Uri.fromParts(PhoneAccount.SCHEME_TEL, number, null);
                }
            }
        }
        final String numberToDial = number;

        final boolean isEmergencyNumber =
                PhoneUtils.isLocalEmergencyNumber(numberToDial);
        final boolean isAirplaneModeOn = Settings.System.getInt(getContentResolver(),
                Settings.System.AIRPLANE_MODE_ON, 0) != 0;
        if (isEmergencyNumber) {
            mRequest = request;
        }
<<<<<<< HEAD
=======

>>>>>>> 1600a958
        if (isEmergencyNumber && (!isRadioOn() || isAirplaneModeOn)) {
            final Uri emergencyHandle = handle;
            // By default, Connection based on the default Phone, since we need to return to Telecom
            // now.
            final int defaultPhoneType = PhoneFactory.getDefaultPhone().getPhoneType();
            final Connection emergencyConnection = getTelephonyConnection(request, numberToDial,
                    isEmergencyNumber, emergencyHandle, PhoneFactory.getDefaultPhone());
            if (mEmergencyCallHelper == null) {
                mEmergencyCallHelper = new EmergencyCallHelper(this);
            }
            mUseEmergencyCallHelper = true;
            mEmergencyCallHelper.enableEmergencyCalling(new EmergencyCallStateListener.Callback() {
                @Override
                public void onComplete(EmergencyCallStateListener listener, boolean isRadioReady) {
                    // Make sure the Call has not already been canceled by the user.
                    if (emergencyConnection.getState() == Connection.STATE_DISCONNECTED) {
                        Log.i(this, "Emergency call disconnected before the outgoing call was " +
                                "placed. Skipping emergency call placement.");
                        return;
                    }
                    if (isRadioReady) {
                        // Get the right phone object since the radio has been turned on
                        // successfully.
                        final Phone phone = getPhoneForAccount(request.getAccountHandle(),
                                isEmergencyNumber);
                        // If the PhoneType of the Phone being used is different than the Default
                        // Phone, then we need create a new Connection using that PhoneType and
                        // replace it in Telecom.
                        if (phone.getPhoneType() != defaultPhoneType) {
                            Connection repConnection = getTelephonyConnection(request, numberToDial,
                                    isEmergencyNumber, emergencyHandle, phone);
                            // If there was a failure, the resulting connection will not be a
                            // TelephonyConnection, so don't place the call, just return!
                            if (repConnection instanceof TelephonyConnection) {
                                placeOutgoingConnection((TelephonyConnection) repConnection, phone,
                                        request);
                            }
                            // Notify Telecom of the new Connection type.
                            // TODO: Switch out the underlying connection instead of creating a new
                            // one and causing UI Jank.
                            addExistingConnection(PhoneUtils.makePstnPhoneAccountHandle(phone),
                                    repConnection);
                            // Remove the old connection from Telecom after.
                            emergencyConnection.setDisconnected(
                                    DisconnectCauseUtil.toTelecomDisconnectCause(
                                            android.telephony.DisconnectCause.OUTGOING_CANCELED,
                                            "Reconnecting outgoing Emergency Call."));
                            emergencyConnection.destroy();
                        } else {
                            placeOutgoingConnection((TelephonyConnection) emergencyConnection,
                                    phone, request);
                        }
                    } else {
                        Log.w(this, "onCreateOutgoingConnection, failed to turn on radio");
                        emergencyConnection.setDisconnected(
                                DisconnectCauseUtil.toTelecomDisconnectCause(
                                        android.telephony.DisconnectCause.POWER_OFF,
                                        "Failed to turn on radio."));
                        emergencyConnection.destroy();
                    }
                }
            });
            // Return the still unconnected GsmConnection and wait for the Radios to boot before
            // connecting it to the underlying Phone.
            return emergencyConnection;
        } else {
            if (!canAddCall() && !isEmergencyNumber) {
                Log.d(this, "onCreateOutgoingConnection, cannot add call .");
                return Connection.createFailedConnection(
                        new DisconnectCause(DisconnectCause.ERROR,
                                getApplicationContext().getText(
                                        R.string.incall_error_cannot_add_call),
                                getApplicationContext().getText(
                                        R.string.incall_error_cannot_add_call),
                                "Add call restricted due to ongoing video call"));
            }

            // Get the right phone object from the account data passed in.
            final Phone phone = getPhoneForAccount(request.getAccountHandle(), isEmergencyNumber);
            Connection resultConnection = getTelephonyConnection(request, numberToDial,
                    isEmergencyNumber, handle, phone);
            // If there was a failure, the resulting connection will not be a TelephonyConnection,
            // so don't place the call!
            if(resultConnection instanceof TelephonyConnection) {
                placeOutgoingConnection((TelephonyConnection) resultConnection, phone, request);
            }
            return resultConnection;
        }
    }

    /**
     * @return {@code true} if any other call is disabling the ability to add calls, {@code false}
     *      otherwise.
     */
    private boolean canAddCall() {
        Collection<Connection> connections = getAllConnections();
        for (Connection connection : connections) {
            if (connection.getExtras() != null &&
                    connection.getExtras().getBoolean(Connection.EXTRA_DISABLE_ADD_CALL, false)) {
                return false;
            }
        }
        return true;
    }

    private Connection getTelephonyConnection(final ConnectionRequest request, final String number,
            boolean isEmergencyNumber, final Uri handle, Phone phone) {

        if (phone == null) {
            final Context context = getApplicationContext();
            if (context.getResources().getBoolean(R.bool.config_checkSimStateBeforeOutgoingCall)) {
                // Check SIM card state before the outgoing call.
                // Start the SIM unlock activity if PIN_REQUIRED.
                final Phone defaultPhone = PhoneFactory.getDefaultPhone();
                final IccCard icc = defaultPhone.getIccCard();
                IccCardConstants.State simState = IccCardConstants.State.UNKNOWN;
                if (icc != null) {
                    simState = icc.getState();
                }
                if (simState == IccCardConstants.State.PIN_REQUIRED) {
                    final String simUnlockUiPackage = context.getResources().getString(
                            R.string.config_simUnlockUiPackage);
                    final String simUnlockUiClass = context.getResources().getString(
                            R.string.config_simUnlockUiClass);
                    if (simUnlockUiPackage != null && simUnlockUiClass != null) {
                        Intent simUnlockIntent = new Intent().setComponent(new ComponentName(
                                simUnlockUiPackage, simUnlockUiClass));
                        simUnlockIntent.addFlags(Intent.FLAG_ACTIVITY_NEW_TASK);
                        try {
                            context.startActivity(simUnlockIntent);
                        } catch (ActivityNotFoundException exception) {
                            Log.e(this, exception, "Unable to find SIM unlock UI activity.");
                        }
                    }
                    return Connection.createFailedConnection(
                            DisconnectCauseUtil.toTelecomDisconnectCause(
                                    android.telephony.DisconnectCause.OUT_OF_SERVICE,
                                    "SIM_STATE_PIN_REQUIRED"));
                }
            }

            Log.d(this, "onCreateOutgoingConnection, phone is null");
            return Connection.createFailedConnection(
                    DisconnectCauseUtil.toTelecomDisconnectCause(
                            android.telephony.DisconnectCause.OUT_OF_SERVICE, "Phone is null"));
        }

        // Check both voice & data RAT to enable normal CS call,
        // when voice RAT is OOS but Data RAT is present.
        int state = phone.getServiceState().getState();
        if (state == ServiceState.STATE_OUT_OF_SERVICE) {
            int dataNetType = phone.getServiceState().getDataNetworkType();
            if (dataNetType == TelephonyManager.NETWORK_TYPE_LTE ||
                    dataNetType == TelephonyManager.NETWORK_TYPE_LTE_CA) {
                        state = phone.getServiceState().getDataRegState();
            }
        }

        // If we're dialing a non-emergency number and the phone is in ECM mode, reject the call if
        // carrier configuration specifies that we cannot make non-emergency calls in ECM mode.
        if (!isEmergencyNumber && phone.isInEcm()) {
            boolean allowNonEmergencyCalls = true;
            CarrierConfigManager cfgManager = (CarrierConfigManager)
                    phone.getContext().getSystemService(Context.CARRIER_CONFIG_SERVICE);
            if (cfgManager != null) {
                allowNonEmergencyCalls = cfgManager.getConfigForSubId(phone.getSubId())
                        .getBoolean(CarrierConfigManager.KEY_ALLOW_NON_EMERGENCY_CALLS_IN_ECM_BOOL);
            }

            if (!allowNonEmergencyCalls) {
                return Connection.createFailedConnection(
                        DisconnectCauseUtil.toTelecomDisconnectCause(
                                android.telephony.DisconnectCause.CDMA_NOT_EMERGENCY,
                                "Cannot make non-emergency call in ECM mode."
                        ));
            }
        }

        if (!isEmergencyNumber) {
            switch (state) {
                case ServiceState.STATE_IN_SERVICE:
                case ServiceState.STATE_EMERGENCY_ONLY:
                    break;
                case ServiceState.STATE_OUT_OF_SERVICE:
                    if (phone.isUtEnabled() && number.endsWith("#")) {
                        Log.d(this, "onCreateOutgoingConnection dial for UT");
                        break;
                    } else {
                        return Connection.createFailedConnection(
                                DisconnectCauseUtil.toTelecomDisconnectCause(
                                        android.telephony.DisconnectCause.OUT_OF_SERVICE,
                                        "ServiceState.STATE_OUT_OF_SERVICE"));
                    }
                case ServiceState.STATE_POWER_OFF:
                    return Connection.createFailedConnection(
                            DisconnectCauseUtil.toTelecomDisconnectCause(
                                    android.telephony.DisconnectCause.POWER_OFF,
                                    "ServiceState.STATE_POWER_OFF"));
                default:
                    Log.d(this, "onCreateOutgoingConnection, unknown service state: %d", state);
                    return Connection.createFailedConnection(
                            DisconnectCauseUtil.toTelecomDisconnectCause(
                                    android.telephony.DisconnectCause.OUTGOING_FAILURE,
                                    "Unknown service state " + state));
            }
        }

        final Context context = getApplicationContext();
        if (VideoProfile.isVideo(request.getVideoState()) && isTtyModeEnabled(context) &&
                !isEmergencyNumber) {
            return Connection.createFailedConnection(DisconnectCauseUtil.toTelecomDisconnectCause(
                    android.telephony.DisconnectCause.VIDEO_CALL_NOT_ALLOWED_WHILE_TTY_ENABLED));
        }

        // Check for additional limits on CDMA phones.
        final Connection failedConnection = checkAdditionalOutgoingCallLimits(phone);
        if (failedConnection != null) {
            return failedConnection;
        }

        final TelephonyConnection connection =
                createConnectionFor(phone, null, true /* isOutgoing */, request.getAccountHandle(),
                        request.getTelecomCallId(), request.getAddress(), request.getVideoState());
        if (connection == null) {
            return Connection.createFailedConnection(
                    DisconnectCauseUtil.toTelecomDisconnectCause(
                            android.telephony.DisconnectCause.OUTGOING_FAILURE,
                            "Invalid phone type"));
        }
        connection.setAddress(handle, PhoneConstants.PRESENTATION_ALLOWED);
        connection.setInitializing();
        connection.setVideoState(request.getVideoState());

        return connection;
    }

    @Override
    public Connection onCreateIncomingConnection(
            PhoneAccountHandle connectionManagerPhoneAccount,
            ConnectionRequest request) {
        Log.i(this, "onCreateIncomingConnection, request: " + request);
        // If there is an incoming emergency CDMA Call (while the phone is in ECBM w/ No SIM),
        // make sure the PhoneAccount lookup retrieves the default Emergency Phone.
        PhoneAccountHandle accountHandle = request.getAccountHandle();
        boolean isEmergency = false;
        if (accountHandle != null && PhoneUtils.EMERGENCY_ACCOUNT_HANDLE_ID.equals(
                accountHandle.getId())) {
            Log.i(this, "Emergency PhoneAccountHandle is being used for incoming call... " +
                    "Treat as an Emergency Call.");
            isEmergency = true;
        }
        Phone phone = getPhoneForAccount(accountHandle, isEmergency);
        if (phone == null) {
            return Connection.createFailedConnection(
                    DisconnectCauseUtil.toTelecomDisconnectCause(
                            android.telephony.DisconnectCause.ERROR_UNSPECIFIED,
                            "Phone is null"));
        }

        Call call = phone.getRingingCall();
        if (!call.getState().isRinging()) {
            Log.i(this, "onCreateIncomingConnection, no ringing call");
            return Connection.createFailedConnection(
                    DisconnectCauseUtil.toTelecomDisconnectCause(
                            android.telephony.DisconnectCause.INCOMING_MISSED,
                            "Found no ringing call"));
        }

        com.android.internal.telephony.Connection originalConnection =
                call.getState() == Call.State.WAITING ?
                    call.getLatestConnection() : call.getEarliestConnection();
        if (isOriginalConnectionKnown(originalConnection)) {
            Log.i(this, "onCreateIncomingConnection, original connection already registered");
            return Connection.createCanceledConnection();
        }

        // We should rely on the originalConnection to get the video state.  The request coming
        // from Telecom does not know the video state of the incoming call.
        int videoState = originalConnection != null ? originalConnection.getVideoState() :
                VideoProfile.STATE_AUDIO_ONLY;

        Connection connection =
                createConnectionFor(phone, originalConnection, false /* isOutgoing */,
                        request.getAccountHandle(), request.getTelecomCallId(),
                        request.getAddress(), videoState);
        if (connection == null) {
            return Connection.createCanceledConnection();
        } else {
            return connection;
        }
    }

    @Override
    public void triggerConferenceRecalculate() {
        if (mTelephonyConferenceController.shouldRecalculate()) {
            mTelephonyConferenceController.recalculate();
        }
    }

    @Override
    public Connection onCreateUnknownConnection(PhoneAccountHandle connectionManagerPhoneAccount,
            ConnectionRequest request) {
        Log.i(this, "onCreateUnknownConnection, request: " + request);
        // Use the registered emergency Phone if the PhoneAccountHandle is set to Telephony's
        // Emergency PhoneAccount
        PhoneAccountHandle accountHandle = request.getAccountHandle();
        boolean isEmergency = false;
        if (accountHandle != null && PhoneUtils.EMERGENCY_ACCOUNT_HANDLE_ID.equals(
                accountHandle.getId())) {
            Log.i(this, "Emergency PhoneAccountHandle is being used for unknown call... " +
                    "Treat as an Emergency Call.");
            isEmergency = true;
        }
        Phone phone = getPhoneForAccount(accountHandle, isEmergency);
        if (phone == null) {
            return Connection.createFailedConnection(
                    DisconnectCauseUtil.toTelecomDisconnectCause(
                            android.telephony.DisconnectCause.ERROR_UNSPECIFIED,
                            "Phone is null"));
        }
        Bundle extras = request.getExtras();

        final List<com.android.internal.telephony.Connection> allConnections = new ArrayList<>();

        // Handle the case where an unknown connection has an IMS external call ID specified; we can
        // skip the rest of the guesswork and just grad that unknown call now.
        if (phone.getImsPhone() != null && extras != null &&
                extras.containsKey(ImsExternalCallTracker.EXTRA_IMS_EXTERNAL_CALL_ID)) {

            ImsPhone imsPhone = (ImsPhone) phone.getImsPhone();
            ImsExternalCallTracker externalCallTracker = imsPhone.getExternalCallTracker();
            int externalCallId = extras.getInt(ImsExternalCallTracker.EXTRA_IMS_EXTERNAL_CALL_ID,
                    -1);

            if (externalCallTracker != null) {
                com.android.internal.telephony.Connection connection =
                        externalCallTracker.getConnectionById(externalCallId);

                if (connection != null) {
                    allConnections.add(connection);
                }
            }
        }

        if (allConnections.isEmpty()) {
            final Call ringingCall = phone.getRingingCall();
            if (ringingCall.hasConnections()) {
                allConnections.addAll(ringingCall.getConnections());
            }
            final Call foregroundCall = phone.getForegroundCall();
            if ((foregroundCall.getState() != Call.State.DISCONNECTED)
                    && (foregroundCall.hasConnections())) {
                allConnections.addAll(foregroundCall.getConnections());
            }
            if (phone.getImsPhone() != null) {
                final Call imsFgCall = phone.getImsPhone().getForegroundCall();
                if ((imsFgCall.getState() != Call.State.DISCONNECTED) && imsFgCall
                        .hasConnections()) {
                    allConnections.addAll(imsFgCall.getConnections());
                }
            }
            final Call backgroundCall = phone.getBackgroundCall();
            if (backgroundCall.hasConnections()) {
                allConnections.addAll(phone.getBackgroundCall().getConnections());
            }
        }

        com.android.internal.telephony.Connection unknownConnection = null;
        for (com.android.internal.telephony.Connection telephonyConnection : allConnections) {
            if (!isOriginalConnectionKnown(telephonyConnection)) {
                unknownConnection = telephonyConnection;
                Log.d(this, "onCreateUnknownConnection: conn = " + unknownConnection);
                break;
            }
        }

        if (unknownConnection == null) {
            Log.i(this, "onCreateUnknownConnection, did not find previously unknown connection.");
            return Connection.createCanceledConnection();
        }

        // We should rely on the originalConnection to get the video state.  The request coming
        // from Telecom does not know the video state of the unknown call.
        int videoState = unknownConnection != null ? unknownConnection.getVideoState() :
                VideoProfile.STATE_AUDIO_ONLY;

        TelephonyConnection connection =
                createConnectionFor(phone, unknownConnection,
                        !unknownConnection.isIncoming() /* isOutgoing */,
                        request.getAccountHandle(), request.getTelecomCallId(),
                        request.getAddress(), videoState);

        if (connection == null) {
            return Connection.createCanceledConnection();
        } else {
            connection.updateState();
            return connection;
        }
    }

    /**
     * Conferences two connections.
     *
     * Note: The {@link android.telecom.RemoteConnection#setConferenceableConnections(List)} API has
     * a limitation in that it can only specify conferenceables which are instances of
     * {@link android.telecom.RemoteConnection}.  In the case of an {@link ImsConference}, the
     * regular {@link Connection#setConferenceables(List)} API properly handles being able to merge
     * a {@link Conference} and a {@link Connection}.  As a result when, merging a
     * {@link android.telecom.RemoteConnection} into a {@link android.telecom.RemoteConference}
     * require merging a {@link ConferenceParticipantConnection} which is a child of the
     * {@link Conference} with a {@link TelephonyConnection}.  The
     * {@link ConferenceParticipantConnection} class does not have the capability to initiate a
     * conference merge, so we need to call
     * {@link TelephonyConnection#performConference(Connection)} on either {@code connection1} or
     * {@code connection2}, one of which is an instance of {@link TelephonyConnection}.
     *
     * @param connection1 A connection to merge into a conference call.
     * @param connection2 A connection to merge into a conference call.
     */
    @Override
    public void onConference(Connection connection1, Connection connection2) {
        if (connection1 instanceof TelephonyConnection) {
            ((TelephonyConnection) connection1).performConference(connection2);
        } else if (connection2 instanceof TelephonyConnection) {
            ((TelephonyConnection) connection2).performConference(connection1);
        } else {
            Log.w(this, "onConference - cannot merge connections " +
                    "Connection1: %s, Connection2: %2", connection1, connection2);
        }
    }

    private boolean isRadioOn() {
        boolean result = false;
        for (Phone phone : PhoneFactory.getPhones()) {
            result |= phone.isRadioOn();
        }
        return result;
    }

    private Pair<WeakReference<TelephonyConnection>, List<Phone>> makeCachedConnectionPhonePair(
            TelephonyConnection c) {
        List<Phone> phones = new ArrayList<>(Arrays.asList(PhoneFactory.getPhones()));
        return new Pair<>(new WeakReference<>(c), phones);
    }

    // Check the mEmergencyRetryCache to see if it contains the TelephonyConnection. If it doesn't,
    // then it is stale. Create a new one!
    private void updateCachedConnectionPhonePair(TelephonyConnection c) {
        if (mEmergencyRetryCache == null) {
            Log.i(this, "updateCachedConnectionPhonePair, cache is null. Generating new cache");
            mEmergencyRetryCache = makeCachedConnectionPhonePair(c);
        } else {
            // Check to see if old cache is stale. If it is, replace it
            WeakReference<TelephonyConnection> cachedConnection = mEmergencyRetryCache.first;
            if (cachedConnection.get() != c) {
                Log.i(this, "updateCachedConnectionPhonePair, cache is stale. Regenerating.");
                mEmergencyRetryCache = makeCachedConnectionPhonePair(c);
            }
        }
    }

    /**
     * Returns the first Phone that has not been used yet to place the call. Any Phones that have
     * been used to place a call will have already been removed from mEmergencyRetryCache.second.
     * The phone that it excluded will be removed from mEmergencyRetryCache.second in this method.
     * @param phoneToExclude The Phone object that will be removed from our cache of available
     * phones.
     * @return the first Phone that is available to be used to retry the call.
     */
    private Phone getPhoneForRedial(Phone phoneToExclude) {
        List<Phone> cachedPhones = mEmergencyRetryCache.second;
        if (cachedPhones.contains(phoneToExclude)) {
            Log.i(this, "getPhoneForRedial, removing Phone[" + phoneToExclude.getPhoneId() +
                    "] from the available Phone cache.");
            cachedPhones.remove(phoneToExclude);
        }
        return cachedPhones.isEmpty() ? null : cachedPhones.get(0);
    }

    private void retryOutgoingOriginalConnection(TelephonyConnection c) {
        updateCachedConnectionPhonePair(c);
        Phone newPhoneToUse = getPhoneForRedial(c.getPhone());
        if (newPhoneToUse != null) {
            int videoState = c.getVideoState();
            Bundle connExtras = c.getExtras();
            Log.i(this, "retryOutgoingOriginalConnection, redialing on Phone Id: " + newPhoneToUse);
            c.clearOriginalConnection();
            placeOutgoingConnection(c, newPhoneToUse, videoState, connExtras, null);
        } else {
            // We have run out of Phones to use. Disconnect the call and destroy the connection.
            Log.i(this, "retryOutgoingOriginalConnection, no more Phones to use. Disconnecting.");
            c.setDisconnected(new DisconnectCause(DisconnectCause.ERROR));
            c.clearOriginalConnection();
            c.destroy();
        }
    }

    @Override
    public void onAddParticipant(Connection connection, String participant) {
        if (connection instanceof TelephonyConnection) {
            ((TelephonyConnection) connection).performAddParticipant(participant);
        }

    }

    private void placeOutgoingConnection(
            TelephonyConnection connection, Phone phone, ConnectionRequest request) {
        placeOutgoingConnection(connection, phone, request.getVideoState(), request.getExtras(),
                request);
    }

    private void placeOutgoingConnection(
            TelephonyConnection connection, Phone phone, int videoState, Bundle extras,
            ConnectionRequest request) {
        String number = connection.getAddress().getSchemeSpecificPart();

        PhoneAccountHandle pHandle = PhoneUtils.makePstnPhoneAccountHandle(phone);
        // For ECall handling on MSIM, till the request reaches here(i.e PhoneApp)
        // we dont know on which phone account ECall can be placed, once after deciding
        // the phone account for ECall we should inform Telecomm so that
        // the proper sub information will be displayed on InCallUI.
        if (TelephonyManager.getDefault().isMultiSimEnabled() && !Objects.equals(pHandle,
                request.getAccountHandle())) {
            Log.i(this, "setPhoneAccountHandle, account = " + pHandle);
            if (mUseEmergencyCallHelper) {
                Bundle connExtras = connection.getExtras();
                if (connExtras == null) {
                    connExtras = new Bundle();
                }
                connExtras.putParcelable(TelephonyManager.EMR_DIAL_ACCOUNT, pHandle);
                connection.setExtras(connExtras);
                mUseEmergencyCallHelper = false;
            } else {
                request.setAccountHandle(pHandle);
            }
        }

        Bundle bundle = request.getExtras();
        boolean isAddParticipant = (bundle != null) && bundle
                .getBoolean(TelephonyProperties.ADD_PARTICIPANT_KEY, false);
        Log.d(this, "placeOutgoingConnection isAddParticipant = " + isAddParticipant);

        com.android.internal.telephony.Connection originalConnection = null;
        try {
            if (phone != null) {
                if (isAddParticipant) {
                    phone.addParticipant(number);
                    return;
                } else {
                    originalConnection = phone.dial(number, null, request.getVideoState(), bundle);
                }
            }
        } catch (CallStateException e) {
            Log.e(this, e, "placeOutgoingConnection, phone.dial exception: " + e);
            int cause = android.telephony.DisconnectCause.OUTGOING_FAILURE;
            if (e.getError() == CallStateException.ERROR_DISCONNECTED) {
                cause = android.telephony.DisconnectCause.OUT_OF_SERVICE;
            }
            connection.setDisconnected(DisconnectCauseUtil.toTelecomDisconnectCause(
                    cause, e.getMessage()));
            return;
        }

        if (originalConnection == null) {
            int telephonyDisconnectCause = android.telephony.DisconnectCause.OUTGOING_FAILURE;
            // On GSM phones, null connection means that we dialed an MMI code
            if (phone.getPhoneType() == PhoneConstants.PHONE_TYPE_GSM) {
                Log.d(this, "dialed MMI code");
                int subId = phone.getSubId();
                Log.d(this, "subId: " + subId);
                telephonyDisconnectCause = android.telephony.DisconnectCause.DIALED_MMI;
                final Intent intent = new Intent(this, MMIDialogActivity.class);
                intent.setFlags(Intent.FLAG_ACTIVITY_NEW_TASK |
                        Intent.FLAG_ACTIVITY_EXCLUDE_FROM_RECENTS);
                if (SubscriptionManager.isValidSubscriptionId(subId)) {
                    intent.putExtra(PhoneConstants.SUBSCRIPTION_KEY, subId);
                }
                startActivity(intent);
            }
            Log.d(this, "placeOutgoingConnection, phone.dial returned null");
            connection.setDisconnected(DisconnectCauseUtil.toTelecomDisconnectCause(
                    telephonyDisconnectCause, "Connection is null"));
        } else {
            connection.setOriginalConnection(originalConnection);
        }
    }

    private TelephonyConnection createConnectionFor(
            Phone phone,
            com.android.internal.telephony.Connection originalConnection,
            boolean isOutgoing,
            PhoneAccountHandle phoneAccountHandle,
            String telecomCallId,
            Uri address,
            int videoState) {
        TelephonyConnection returnConnection = null;
        int phoneType = phone.getPhoneType();
        if (phoneType == TelephonyManager.PHONE_TYPE_GSM) {
            returnConnection = new GsmConnection(originalConnection, telecomCallId);
        } else if (phoneType == TelephonyManager.PHONE_TYPE_CDMA) {
            boolean allowsMute = allowsMute(phone);
            returnConnection = new CdmaConnection(originalConnection, mEmergencyTonePlayer,
                    allowsMute, isOutgoing, telecomCallId);
        }
        if (returnConnection != null) {
            // Listen to Telephony specific callbacks from the connection
            returnConnection.addTelephonyConnectionListener(mTelephonyConnectionListener);
            returnConnection.setVideoPauseSupported(
                    TelecomAccountRegistry.getInstance(this).isVideoPauseSupported(
                            phoneAccountHandle));
        }
        return returnConnection;
    }

    private boolean isOriginalConnectionKnown(
            com.android.internal.telephony.Connection originalConnection) {
        for (Connection connection : getAllConnections()) {
            if (connection instanceof TelephonyConnection) {
                TelephonyConnection telephonyConnection = (TelephonyConnection) connection;
                if (telephonyConnection.getOriginalConnection() == originalConnection) {
                    return true;
                }
            }
        }
        return false;
    }

    private Phone getPhoneForAccount(PhoneAccountHandle accountHandle, boolean isEmergency) {
        Phone chosenPhone = null;
        if (isEmergency) {
            return PhoneFactory.getPhone(PhoneUtils.getPhoneIdForECall());
        }

        int subId = PhoneUtils.getSubIdForPhoneAccountHandle(accountHandle);
        if (subId != SubscriptionManager.INVALID_SUBSCRIPTION_ID) {
            int phoneId = SubscriptionController.getInstance().getPhoneId(subId);
            chosenPhone = PhoneFactory.getPhone(phoneId);
        }
        // If this is an emergency call and the phone we originally planned to make this call
        // with is not in service or was invalid, try to find one that is in service, using the
        // default as a last chance backup.
        if (isEmergency && (chosenPhone == null || ServiceState.STATE_IN_SERVICE != chosenPhone
                .getServiceState().getState())) {
            Log.d(this, "getPhoneForAccount: phone for phone acct handle %s is out of service "
                    + "or invalid for emergency call.", accountHandle);
            chosenPhone = getFirstPhoneForEmergencyCall();
            Log.d(this, "getPhoneForAccount: using subId: " +
                    (chosenPhone == null ? "null" : chosenPhone.getSubId()));
        }
        return chosenPhone;
    }

    /**
     * Retrieves the most sensible Phone to use for an emergency call using the following Priority
     *  list (for multi-SIM devices):
     *  1) The User's SIM preference for Voice calling
     *  2) The First Phone that is currently IN_SERVICE or is available for emergency calling
     *  3) The Phone with more Capabilities.
     *  4) The First Phone that has a SIM card in it (Starting from Slot 0...N)
     *  5) The Default Phone (Currently set as Slot 0)
     */
    private Phone getFirstPhoneForEmergencyCall() {
        // 1)
        int phoneId = SubscriptionManager.getDefaultVoicePhoneId();
        if (phoneId != SubscriptionManager.INVALID_PHONE_INDEX) {
            Phone defaultPhone = PhoneFactory.getPhone(phoneId);
            if (defaultPhone != null && isAvailableForEmergencyCalls(defaultPhone)) {
                return defaultPhone;
            }
        }

        Phone firstPhoneWithSim = null;
        int phoneCount = TelephonyManager.getDefault().getPhoneCount();
        List<Pair<Integer, Integer>> phoneNetworkType = new ArrayList<>(phoneCount);
        for (int i = 0; i < phoneCount; i++) {
            Phone phone = PhoneFactory.getPhone(i);
            if (phone == null)
                continue;
            // 2)
            if (isAvailableForEmergencyCalls(phone)) {
                // the slot has the radio on & state is in service.
                Log.i(this, "getFirstPhoneForEmergencyCall, radio on & in service, Phone Id:" + i);
                return phone;
            }
            // 3)
            // Store the RAF Capabilities for sorting later only if there are capabilities to sort.
            int radioAccessFamily = phone.getRadioAccessFamily();
            if(RadioAccessFamily.getHighestRafCapability(radioAccessFamily) != 0) {
                phoneNetworkType.add(new Pair<>(i, radioAccessFamily));
                Log.i(this, "getFirstPhoneForEmergencyCall, RAF:" +
                        Integer.toHexString(radioAccessFamily) + " saved for Phone Id:" + i);
            }
            // 4)
            if (firstPhoneWithSim == null && TelephonyManager.getDefault().hasIccCard(i)) {
                // The slot has a SIM card inserted, but is not in service, so keep track of this
                // Phone. Do not return because we want to make sure that none of the other Phones
                // are in service (because that is always faster).
                Log.i(this, "getFirstPhoneForEmergencyCall, SIM card inserted, Phone Id:" + i);
                firstPhoneWithSim = phone;
            }
        }
        // 5)
        if (firstPhoneWithSim == null && phoneNetworkType.isEmpty()) {
            // No SIMs inserted, get the default.
            Log.i(this, "getFirstPhoneForEmergencyCall, return default phone");
            return PhoneFactory.getDefaultPhone();
        } else {
            // 3)
            final Phone firstOccupiedSlot = firstPhoneWithSim;
            if (!phoneNetworkType.isEmpty()) {
                // Only sort if there are enough elements to do so.
                if(phoneNetworkType.size() > 1) {
                    Collections.sort(phoneNetworkType, (o1, o2) -> {
                        // First start by sorting by number of RadioAccessFamily Capabilities.
                        int compare = Integer.bitCount(o1.second) - Integer.bitCount(o2.second);
                        if (compare == 0) {
                            // Sort by highest RAF Capability if the number is the same.
                            compare = RadioAccessFamily.getHighestRafCapability(o1.second) -
                                    RadioAccessFamily.getHighestRafCapability(o2.second);
                            if (compare == 0 && firstOccupiedSlot != null) {
                                // If the RAF capability is the same, choose based on whether or not
                                // any of the slots are occupied with a SIM card (if both are,
                                // always choose the first).
                                if (o1.first == firstOccupiedSlot.getPhoneId()) {
                                    return 1;
                                } else if (o2.first == firstOccupiedSlot.getPhoneId()) {
                                    return -1;
                                }
                                // Compare is still 0, return equal.
                            }
                        }
                        return compare;
                    });
                }
                int mostCapablePhoneId = phoneNetworkType.get(phoneNetworkType.size()-1).first;
                Log.i(this, "getFirstPhoneForEmergencyCall, Using Phone Id: " + mostCapablePhoneId +
                        "with highest capability");
                return PhoneFactory.getPhone(mostCapablePhoneId);
            } else {
                // 4)
                return firstPhoneWithSim;
            }
        }
    }

    /**
     * Returns true if the state of the Phone is IN_SERVICE or available for emergency calling only.
     */
    private boolean isAvailableForEmergencyCalls(Phone phone) {
        return ServiceState.STATE_IN_SERVICE == phone.getServiceState().getState() ||
                phone.getServiceState().isEmergencyOnly();
    }

    /**
     * Determines if the connection should allow mute.
     *
     * @param phone The current phone.
     * @return {@code True} if the connection should allow mute.
     */
    private boolean allowsMute(Phone phone) {
        // For CDMA phones, check if we are in Emergency Callback Mode (ECM).  Mute is disallowed
        // in ECM mode.
        if (phone.getPhoneType() == TelephonyManager.PHONE_TYPE_CDMA) {
            if (phone.isInEcm()) {
                return false;
            }
        }

        return true;
    }

    @Override
    public void removeConnection(Connection connection) {
        super.removeConnection(connection);
        if (connection instanceof TelephonyConnection) {
            TelephonyConnection telephonyConnection = (TelephonyConnection) connection;
            telephonyConnection.removeTelephonyConnectionListener(mTelephonyConnectionListener);
        }
    }

    /**
     * When a {@link TelephonyConnection} has its underlying original connection configured,
     * we need to add it to the correct conference controller.
     *
     * @param connection The connection to be added to the controller
     */
    public void addConnectionToConferenceController(TelephonyConnection connection) {
        // TODO: Need to revisit what happens when the original connection for the
        // TelephonyConnection changes.  If going from CDMA --> GSM (for example), the
        // instance of TelephonyConnection will still be a CdmaConnection, not a GsmConnection.
        // The CDMA conference controller makes the assumption that it will only have CDMA
        // connections in it, while the other conference controllers aren't as restrictive.  Really,
        // when we go between CDMA and GSM we should replace the TelephonyConnection.
        if (connection.isImsConnection()) {
            Log.d(this, "Adding IMS connection to conference controller: " + connection);
            mImsConferenceController.add(connection);
            mTelephonyConferenceController.remove(connection);
            if (connection instanceof CdmaConnection) {
                mCdmaConferenceController.remove((CdmaConnection) connection);
            }
        } else {
            int phoneType = connection.getCall().getPhone().getPhoneType();
            if (phoneType == TelephonyManager.PHONE_TYPE_GSM) {
                Log.d(this, "Adding GSM connection to conference controller: " + connection);
                mTelephonyConferenceController.add(connection);
                if (connection instanceof CdmaConnection) {
                    mCdmaConferenceController.remove((CdmaConnection) connection);
                }
            } else if (phoneType == TelephonyManager.PHONE_TYPE_CDMA &&
                    connection instanceof CdmaConnection) {
                Log.d(this, "Adding CDMA connection to conference controller: " + connection);
                mCdmaConferenceController.add((CdmaConnection) connection);
                mTelephonyConferenceController.remove(connection);
            }
            Log.d(this, "Removing connection from IMS conference controller: " + connection);
            mImsConferenceController.remove(connection);
        }
    }

    /**
     * Create a new CDMA connection. CDMA connections have additional limitations when creating
     * additional calls which are handled in this method.  Specifically, CDMA has a "FLASH" command
     * that can be used for three purposes: merging a call, swapping unmerged calls, and adding
     * a new outgoing call. The function of the flash command depends on the context of the current
     * set of calls. This method will prevent an outgoing call from being made if it is not within
     * the right circumstances to support adding a call.
     */
    private Connection checkAdditionalOutgoingCallLimits(Phone phone) {
        if (phone.getPhoneType() == TelephonyManager.PHONE_TYPE_CDMA) {
            // Check to see if any CDMA conference calls exist, and if they do, check them for
            // limitations.
            for (Conference conference : getAllConferences()) {
                if (conference instanceof CdmaConference) {
                    CdmaConference cdmaConf = (CdmaConference) conference;

                    // If the CDMA conference has not been merged, add-call will not work, so fail
                    // this request to add a call.
                    if (cdmaConf.can(Connection.CAPABILITY_MERGE_CONFERENCE)) {
                        return Connection.createFailedConnection(new DisconnectCause(
                                    DisconnectCause.RESTRICTED,
                                    null,
                                    getResources().getString(R.string.callFailed_cdma_call_limit),
                                    "merge-capable call exists, prevent flash command."));
                    }
                }
            }
        }

        return null; // null means nothing went wrong, and call should continue.
    }

    private boolean isTtyModeEnabled(Context context) {
        return (android.provider.Settings.Secure.getInt(
                context.getContentResolver(),
                android.provider.Settings.Secure.PREFERRED_TTY_MODE,
                TelecomManager.TTY_MODE_OFF) != TelecomManager.TTY_MODE_OFF);
    }
}<|MERGE_RESOLUTION|>--- conflicted
+++ resolved
@@ -268,10 +268,7 @@
         if (isEmergencyNumber) {
             mRequest = request;
         }
-<<<<<<< HEAD
-=======
-
->>>>>>> 1600a958
+
         if (isEmergencyNumber && (!isRadioOn() || isAirplaneModeOn)) {
             final Uri emergencyHandle = handle;
             // By default, Connection based on the default Phone, since we need to return to Telecom
