--- conflicted
+++ resolved
@@ -1515,7 +1515,12 @@
                                                         .OUTGOING_EMERGENCY_CALL_PLACED);
                                     }
                                 }
-<<<<<<< HEAD
+                                for (Conference c : getAllConferences()) {
+                                    if (c.getState() != Connection.STATE_DISCONNECTED
+                                            && c instanceof Conference) {
+                                        ((Conference) c).onDisconnect();
+                                    }
+                                }
                             } else if (!isVideoCallHoldAllowed(phone)) {
                                 // If we do not support holding ongoing video call for an outgoing
                                 // emergency call, disconnect the ongoing video call.
@@ -1529,27 +1534,6 @@
                                                         .OUTGOING_EMERGENCY_CALL_PLACED);
                                         break;
                                     }
-=======
-                            }
-                            for (Conference c : getAllConferences()) {
-                                if (c.getState() != Connection.STATE_DISCONNECTED
-                                        && c instanceof Conference) {
-                                    ((Conference) c).onDisconnect();
-                                }
-                            }
-                        } else if (!isVideoCallHoldAllowed(phone)) {
-                            // If we do not support holding ongoing video call for an outgoing
-                            // emergency call, disconnect the ongoing video call.
-                            for (Connection c : getAllConnections()) {
-                                if (!c.equals(connection)
-                                        && c.getState() == Connection.STATE_ACTIVE
-                                        && VideoProfile.isVideo(c.getVideoState())
-                                        && c instanceof TelephonyConnection) {
-                                    ((TelephonyConnection) c).hangup(
-                                            android.telephony.DisconnectCause
-                                                    .OUTGOING_EMERGENCY_CALL_PLACED);
-                                    break;
->>>>>>> c0c7822a
                                 }
                             }
                         }
