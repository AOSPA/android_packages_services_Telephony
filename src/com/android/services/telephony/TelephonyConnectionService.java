--- conflicted
+++ resolved
@@ -346,16 +346,12 @@
 
         @Override
         public boolean isConcurrentCallsPossible() {
-<<<<<<< HEAD
-            return mTelephonyManager.isConcurrentCallsPossible();
-=======
             try {
-                return getMaxNumberOfSimultaneouslyActiveSims() > 1
+                return mTelephonyManager.isConcurrentCallsPossible()
                     || mTelephonyManager.getPhoneCapability().getMaxActiveVoiceSubscriptions() > 1;
             } catch (IllegalStateException ise) {
                 return false;
             }
->>>>>>> 219e40a1
         }
     }
 
@@ -3230,15 +3226,10 @@
      */
     public void maybeIndicateAnsweringWillDisconnect(@NonNull TelephonyConnection connection,
             @NonNull PhoneAccountHandle phoneAccountHandle) {
-<<<<<<< HEAD
-        if (isCallPresentOnOtherSub(phoneAccountHandle) &&
-            !isConcurrentCallsPossible()) {
-=======
         if (mTelephonyManagerProxy.isConcurrentCallsPossible()) {
             return;
         }
         if (isCallPresentOnOtherSub(phoneAccountHandle)) {
->>>>>>> 219e40a1
             Log.i(this, "maybeIndicateAnsweringWillDisconnect; answering call %s will cause a call "
                     + "on another subscription to drop.", connection.getTelecomCallId());
             Bundle extras = new Bundle();
