--- conflicted
+++ resolved
@@ -1283,29 +1283,21 @@
         com.android.internal.telephony.Connection originalConnection = null;
         try {
             if (phone != null) {
-<<<<<<< HEAD
                 if (isAddParticipant) {
                     phone.addParticipant(number);
                     return;
                 } else {
+                    EmergencyNumber emergencyNumber =
+                            phone.getEmergencyNumberTracker().getEmergencyNumber(number);
+                    if (emergencyNumber != null) {
+                        phone.notifyOutgoingEmergencyCall(emergencyNumber);
+                    }
                     originalConnection = phone.dial(number, new ImsPhone.ImsDialArgs.Builder()
                             .setVideoState(videoState)
                             .setIntentExtras(extras)
                             .setRttTextStream(connection.getRttTextStream())
                             .build());
                 }
-=======
-                EmergencyNumber emergencyNumber =
-                        phone.getEmergencyNumberTracker().getEmergencyNumber(number);
-                if (emergencyNumber != null) {
-                    phone.notifyOutgoingEmergencyCall(emergencyNumber);
-                }
-                originalConnection = phone.dial(number, new ImsPhone.ImsDialArgs.Builder()
-                        .setVideoState(videoState)
-                        .setIntentExtras(extras)
-                        .setRttTextStream(connection.getRttTextStream())
-                        .build());
->>>>>>> 3efc800e
             }
         } catch (CallStateException e) {
             Log.e(this, e, "placeOutgoingConnection, phone.dial exception: " + e);
@@ -1395,11 +1387,8 @@
             returnConnection.setShowPreciseFailedCause(
                     TelecomAccountRegistry.getInstance(this).isShowPreciseFailedCause(
                             phoneAccountHandle));
-<<<<<<< HEAD
+            returnConnection.setTelephonyConnectionService(this);
             addConnectionRemovedListener(returnConnection);
-=======
-            returnConnection.setTelephonyConnectionService(this);
->>>>>>> 3efc800e
         }
         return returnConnection;
     }
