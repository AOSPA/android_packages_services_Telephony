--- conflicted
+++ resolved
@@ -1035,7 +1035,7 @@
         if (connection == null) {
             return Connection.createCanceledConnection();
         } else {
-            connection.setTtyEnabled(isTtyModeEnabled(getApplicationContext()));
+            connection.setTtyEnabled(mDeviceState.isTtyModeEnabled(this));
             return connection;
         }
     }
@@ -1537,14 +1537,10 @@
     private Phone getPhoneForAccount(PhoneAccountHandle accountHandle, boolean isEmergency,
                                      @Nullable String emergencyNumberAddress) {
         Phone chosenPhone = null;
-<<<<<<< HEAD
         if (isEmergency) {
             return PhoneFactory.getPhone(PhoneUtils.getPhoneIdForECall());
         }
-        int subId = PhoneUtils.getSubIdForPhoneAccountHandle(accountHandle);
-=======
         int subId = mPhoneUtilsProxy.getSubIdForPhoneAccountHandle(accountHandle);
->>>>>>> 34a4fb93
         if (subId != SubscriptionManager.INVALID_SUBSCRIPTION_ID) {
             int phoneId = mSubscriptionManagerProxy.getPhoneId(subId);
             chosenPhone = mPhoneFactoryProxy.getPhone(phoneId);
