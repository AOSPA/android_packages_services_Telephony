--- conflicted
+++ resolved
@@ -311,7 +311,14 @@
         }
     };
 
-<<<<<<< HEAD
+    private final TelephonyConferenceBase.TelephonyConferenceListener mTelephonyConferenceListener =
+            new TelephonyConferenceBase.TelephonyConferenceListener() {
+        @Override
+        public void onConferenceMembershipChanged(Connection connection) {
+            mHoldTracker.updateHoldCapability(connection.getPhoneAccountHandle());
+        }
+    };
+
     private List<ConnectionRemovedListener> mConnectionRemovedListeners =
             new CopyOnWriteArrayList<>();
 
@@ -322,15 +329,6 @@
     public interface ConnectionRemovedListener {
         public void onConnectionRemoved(TelephonyConnection conn);
     }
-=======
-    private final TelephonyConferenceBase.TelephonyConferenceListener mTelephonyConferenceListener =
-            new TelephonyConferenceBase.TelephonyConferenceListener() {
-        @Override
-        public void onConferenceMembershipChanged(Connection connection) {
-            mHoldTracker.updateHoldCapability(connection.getPhoneAccountHandle());
-        }
-    };
->>>>>>> 13ffb2b0
 
     @Override
     public void onCreate() {
