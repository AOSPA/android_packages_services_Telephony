--- conflicted
+++ resolved
@@ -1329,7 +1329,6 @@
         com.android.internal.telephony.Connection originalConnection = null;
         try {
             if (phone != null) {
-<<<<<<< HEAD
                 if (isAddParticipant) {
                     phone.addParticipant(number);
                     return;
@@ -1338,31 +1337,25 @@
                             phone.getEmergencyNumberTracker().getEmergencyNumber(number);
                     if (emergencyNumber != null) {
                         phone.notifyOutgoingEmergencyCall(emergencyNumber);
+                        // If we do not support holding ongoing calls for an outgoing emergency call,
+                        // disconnect the ongoing calls.
+                        if (!shouldHoldForEmergencyCall(phone) && !getAllConnections().isEmpty()) {
+                            for (Connection c : getAllConnections()) {
+                                if (!c.equals(connection)
+                                        && c.getState() != Connection.STATE_DISCONNECTED
+                                        && c instanceof TelephonyConnection) {
+                                    ((TelephonyConnection) c).hangup(
+                                            android.telephony.DisconnectCause
+                                                    .OUTGOING_EMERGENCY_CALL_PLACED);
+                                }
+                            }
+                        }
                     }
                     originalConnection = phone.dial(number, new ImsPhone.ImsDialArgs.Builder()
                             .setVideoState(videoState)
                             .setIntentExtras(extras)
                             .setRttTextStream(connection.getRttTextStream())
                             .build());
-=======
-                EmergencyNumber emergencyNumber =
-                        phone.getEmergencyNumberTracker().getEmergencyNumber(number);
-                if (emergencyNumber != null) {
-                    phone.notifyOutgoingEmergencyCall(emergencyNumber);
-                    // If we do not support holding ongoing calls for an outgoing emergency call,
-                    // disconnect the ongoing calls.
-                    if (!shouldHoldForEmergencyCall(phone) && !getAllConnections().isEmpty()) {
-                        for (Connection c : getAllConnections()) {
-                            if (!c.equals(connection)
-                                    && c.getState() != Connection.STATE_DISCONNECTED
-                                    && c instanceof TelephonyConnection) {
-                                ((TelephonyConnection) c).hangup(
-                                        android.telephony.DisconnectCause
-                                                .OUTGOING_EMERGENCY_CALL_PLACED);
-                            }
-                        }
-                    }
->>>>>>> 552bd0d6
                 }
             }
         } catch (CallStateException e) {
@@ -1863,20 +1856,17 @@
         return true;
     }
 
-<<<<<<< HEAD
     @Override
     public void removeConnection(Connection connection) {
         super.removeConnection(connection);
         if (connection instanceof TelephonyConnection) {
-            TelephonyConnection telephonyConnection = (TelephonyConnection) connection;
-            telephonyConnection.removeTelephonyConnectionListener(mTelephonyConnectionListener);
             removeConnectionRemovedListener((TelephonyConnection)connection);
             fireOnConnectionRemoved((TelephonyConnection)connection);
         }
-=======
+    }
+
     TelephonyConnection.TelephonyConnectionListener getTelephonyConnectionListener() {
         return mTelephonyConnectionListener;
->>>>>>> 552bd0d6
     }
 
     /**
