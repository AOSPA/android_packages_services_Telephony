/*
 * Copyright (C) 2014 The Android Open Source Project
 *
 * Licensed under the Apache License, Version 2.0 (the "License");
 * you may not use this file except in compliance with the License.
 * You may obtain a copy of the License at
 *
 *      http://www.apache.org/licenses/LICENSE-2.0
 *
 * Unless required by applicable law or agreed to in writing, software
 * distributed under the License is distributed on an "AS IS" BASIS,
 * WITHOUT WARRANTIES OR CONDITIONS OF ANY KIND, either express or implied.
 * See the License for the specific language governing permissions and
 * limitations under the License.
 */

package com.android.services.telephony;

import android.content.Context;
import android.os.Handler;
import android.os.Message;
import android.provider.Settings;
import android.telephony.DisconnectCause;
import android.telephony.TelephonyManager;

import com.android.internal.telephony.Call;
import com.android.internal.telephony.CallStateException;
import com.android.internal.telephony.Connection;
import com.android.internal.telephony.Phone;
import com.android.phone.PhoneUtils;
import com.android.internal.telephony.imsphone.ImsPhoneConnection;
import com.android.phone.settings.SettingsConstants;

import java.util.LinkedList;
import java.util.Queue;

/**
 * Manages a single phone call handled by CDMA.
 */
final class CdmaConnection extends TelephonyConnection {

    private static final int MSG_CALL_WAITING_MISSED = 1;
    private static final int MSG_DTMF_SEND_CONFIRMATION = 2;
    private static final int MSG_CDMA_LINE_CONTROL_INFO_REC = 3;
    private static final int TIMEOUT_CALL_WAITING_MILLIS = 20 * 1000;

    private final Handler mHandler = new Handler() {

        /** ${inheritDoc} */
        @Override
        public void handleMessage(Message msg) {
            switch (msg.what) {
                case MSG_CALL_WAITING_MISSED:
                    hangupCallWaiting(DisconnectCause.INCOMING_MISSED);
                    break;
                case MSG_DTMF_SEND_CONFIRMATION:
                    handleBurstDtmfConfirmation();
                    break;
                case MSG_CDMA_LINE_CONTROL_INFO_REC:
                    handleCdmaConnectionTimeReset();
                    break;
                default:
                    break;
            }
        }

    };

    /**
     * {@code True} if the CDMA connection should allow mute.
     */
    private boolean mAllowMute;
    // Queue of pending short-DTMF characters.
    private final Queue<Character> mDtmfQueue = new LinkedList<>();
    private final EmergencyTonePlayer mEmergencyTonePlayer;

    // Indicates that the DTMF confirmation from telephony is pending.
    private boolean mDtmfBurstConfirmationPending = false;
    private boolean mIsCallWaiting;
    private boolean mIsConnectionTimeReset = false;

    CdmaConnection(
            Connection connection,
            EmergencyTonePlayer emergencyTonePlayer,
            boolean allowMute,
            int callDirection,
            String telecomCallId) {
        super(connection, telecomCallId, callDirection);
        mEmergencyTonePlayer = emergencyTonePlayer;
        mAllowMute = allowMute;
        mIsCallWaiting = connection != null && connection.getState() == Call.State.WAITING;
        boolean isImsCall = getOriginalConnection() instanceof ImsPhoneConnection;
        // Start call waiting timer for CDMA waiting call.
        if (mIsCallWaiting && !isImsCall) {
            startCallWaitingTimer();
        }
    }

    /** {@inheritDoc} */
    @Override
    public void onPlayDtmfTone(char digit) {
        if (useBurstDtmf()) {
            Log.i(this, "sending dtmf digit as burst");
            sendShortDtmfToNetwork(digit);
        } else {
            Log.i(this, "sending dtmf digit directly");
            getPhone().startDtmf(digit);
        }
    }

    /** {@inheritDoc} */
    @Override
    public void onStopDtmfTone() {
        if (!useBurstDtmf()) {
            getPhone().stopDtmf();
        }
    }

    @Override
    public void onReject() {
        Connection connection = getOriginalConnection();
        if (connection != null) {
            switch (connection.getState()) {
                case INCOMING:
                    // Normal ringing calls are handled the generic way.
                    super.onReject();
                    break;
                case WAITING:
                    hangupCallWaiting(DisconnectCause.INCOMING_REJECTED);
                    break;
                default:
                    Log.e(this, new Exception(), "Rejecting a non-ringing call");
                    // might as well hang this up, too.
                    super.onReject();
                    break;
            }
        }
    }

    @Override
    public void onAnswer() {
        mHandler.removeMessages(MSG_CALL_WAITING_MISSED);
        super.onAnswer();
    }

    /**
     * Clones the current {@link CdmaConnection}.
     * <p>
     * Listeners are not copied to the new instance.
     *
     * @return The cloned connection.
     */
    @Override
    public TelephonyConnection cloneConnection() {
        CdmaConnection cdmaConnection = new CdmaConnection(getOriginalConnection(),
                mEmergencyTonePlayer, mAllowMute, getCallDirection(), getTelecomCallId());
        return cdmaConnection;
    }

    @Override
    public void onStateChanged(int state) {
        Connection originalConnection = getOriginalConnection();
        mIsCallWaiting = originalConnection != null &&
                originalConnection.getState() == Call.State.WAITING;

        if (mEmergencyTonePlayer != null) {
            if (state == android.telecom.Connection.STATE_DIALING) {
                if (isEmergency()) {
                    mEmergencyTonePlayer.start();
                }
            } else {
                // No need to check if it is an emergency call, since it is a no-op if it
                // isn't started.
                mEmergencyTonePlayer.stop();
            }
        }

        super.onStateChanged(state);
    }

    @Override
    protected int buildConnectionCapabilities() {
        int capabilities = super.buildConnectionCapabilities();
        if (mAllowMute) {
            capabilities |= CAPABILITY_MUTE;
        }
        return capabilities;
    }

    @Override
    public void performConference(android.telecom.Connection otherConnection) {
        if (isImsConnection()) {
            super.performConference(otherConnection);
        } else {
            Log.w(this, "Non-IMS CDMA Connection attempted to call performConference.");
        }
    }

    void forceAsDialing(boolean isDialing) {
        if (isDialing) {
            setStateOverride(Call.State.DIALING);
        } else {
            resetStateOverride();
        }
    }

    boolean isCallWaiting() {
        return mIsCallWaiting;
    }

    /**
     * We do not get much in the way of confirmation for Cdma call waiting calls. There is no
     * indication that a rejected call succeeded, a call waiting call has stopped. Instead we
     * simulate this for the user. We allow TIMEOUT_CALL_WAITING_MILLIS milliseconds before we
     * assume that the call was missed and reject it ourselves. reject the call automatically.
     */
    private void startCallWaitingTimer() {
        mHandler.sendEmptyMessageDelayed(MSG_CALL_WAITING_MISSED, TIMEOUT_CALL_WAITING_MILLIS);
    }

    private void hangupCallWaiting(int telephonyDisconnectCause) {
        Connection originalConnection = getOriginalConnection();
        if (originalConnection != null) {
            try {
                originalConnection.hangup();
            } catch (CallStateException e) {
                Log.e(this, e, "Failed to hangup call waiting call");
            }
            setTelephonyConnectionDisconnected(DisconnectCauseUtil.toTelecomDisconnectCause(
                    telephonyDisconnectCause, null, getPhone().getPhoneId()));
        }
    }

    /**
     * Read the settings to determine which type of DTMF method this CDMA phone calls.
     */
    private boolean useBurstDtmf() {
        if (isImsConnection()) {
            Log.d(this,"in ims call, return false");
            return false;
        }
        int dtmfTypeSetting = Settings.System.getInt(
                getPhone().getContext().getContentResolver(),
                Settings.System.DTMF_TONE_TYPE_WHEN_DIALING,
                SettingsConstants.DTMF_TONE_TYPE_NORMAL);
        return dtmfTypeSetting == SettingsConstants.DTMF_TONE_TYPE_NORMAL;
    }

    private void sendShortDtmfToNetwork(char digit) {
        synchronized(mDtmfQueue) {
            if (mDtmfBurstConfirmationPending) {
                mDtmfQueue.add(new Character(digit));
            } else {
                sendBurstDtmfStringLocked(Character.toString(digit));
            }
        }
    }

    private void sendBurstDtmfStringLocked(String dtmfString) {
        getPhone().sendBurstDtmf(
                dtmfString, 0, 0, mHandler.obtainMessage(MSG_DTMF_SEND_CONFIRMATION));
        mDtmfBurstConfirmationPending = true;
    }

    private void handleBurstDtmfConfirmation() {
        String dtmfDigits = null;
        synchronized(mDtmfQueue) {
            mDtmfBurstConfirmationPending = false;
            if (!mDtmfQueue.isEmpty()) {
                StringBuilder builder = new StringBuilder(mDtmfQueue.size());
                while (!mDtmfQueue.isEmpty()) {
                    builder.append(mDtmfQueue.poll());
                }
                dtmfDigits = builder.toString();

                // It would be nice to log the digit, but since DTMF digits can be passwords
                // to things, or other secure account numbers, we want to keep it away from
                // the logs.
                Log.i(this, "%d dtmf character[s] removed from the queue", dtmfDigits.length());
            }
            if (dtmfDigits != null) {
                sendBurstDtmfStringLocked(dtmfDigits);
            }
        }
    }

    private boolean isEmergency() {
<<<<<<< HEAD
        return getAddress() != null && PhoneUtils.isLocalEmergencyNumber(
                getAddress().getSchemeSpecificPart());
=======
        Phone phone = getPhone();
        if (phone != null && getAddress() != null) {
            TelephonyManager tm = (TelephonyManager) phone.getContext()
                    .getSystemService(Context.TELEPHONY_SERVICE);
            if (tm != null) {
                return tm.isEmergencyNumber(getAddress().getSchemeSpecificPart());
            }
        }
        return false;
>>>>>>> 74fa2796
    }

    /**
     * Called when ECM mode is exited; set the connection to allow mute and update the connection
     * capabilities.
     */
    @Override
    protected void handleExitedEcmMode() {
        // We allow mute upon existing ECM mode and rebuild the capabilities.
        mAllowMute = true;
        super.handleExitedEcmMode();
    }

    private void handleCdmaConnectionTimeReset() {
        boolean isImsCall = getOriginalConnection() instanceof ImsPhoneConnection;
        if (!isImsCall && !mIsConnectionTimeReset && isOutgoingCall()
                && getOriginalConnection() != null
                && getOriginalConnection().getState() == Call.State.ACTIVE
                && getOriginalConnection().getDurationMillis() > 0) {
            mIsConnectionTimeReset = true;
            getOriginalConnection().resetConnectionTime();
            resetConnectionTime();
        }
    }

    @Override
    void setOriginalConnection(com.android.internal.telephony.Connection originalConnection) {
        super.setOriginalConnection(originalConnection);
        if (getPhone() != null) {
            getPhone().registerForLineControlInfo(mHandler, MSG_CDMA_LINE_CONTROL_INFO_REC, null);
        }
    }

    @Override
    public void close() {
        mIsConnectionTimeReset = false;
        if (getPhone() != null) {
            getPhone().unregisterForLineControlInfo(mHandler);
        }
        super.close();
    }
}<|MERGE_RESOLUTION|>--- conflicted
+++ resolved
@@ -285,10 +285,6 @@
     }
 
     private boolean isEmergency() {
-<<<<<<< HEAD
-        return getAddress() != null && PhoneUtils.isLocalEmergencyNumber(
-                getAddress().getSchemeSpecificPart());
-=======
         Phone phone = getPhone();
         if (phone != null && getAddress() != null) {
             TelephonyManager tm = (TelephonyManager) phone.getContext()
@@ -298,7 +294,6 @@
             }
         }
         return false;
->>>>>>> 74fa2796
     }
 
     /**
