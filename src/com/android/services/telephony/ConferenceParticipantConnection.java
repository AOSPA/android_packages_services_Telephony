/*
 * Copyright (C) 2014 The Android Open Source Project
 *
 * Licensed under the Apache License, Version 2.0 (the "License");
 * you may not use this file except in compliance with the License.
 * You may obtain a copy of the License at
 *
 *      http://www.apache.org/licenses/LICENSE-2.0
 *
 * Unless required by applicable law or agreed to in writing, software
 * distributed under the License is distributed on an "AS IS" BASIS,
 * WITHOUT WARRANTIES OR CONDITIONS OF ANY KIND, either express or implied.
 * See the License for the specific language governing permissions and
 * limitations under the License
 */

package com.android.services.telephony;

import android.net.Uri;
import android.telecom.ConferenceParticipant;
import android.telecom.Connection;
import android.telecom.DisconnectCause;
import android.telecom.PhoneAccount;
import android.telephony.PhoneNumberUtils;
import android.telephony.SubscriptionInfo;
import android.text.TextUtils;

import com.android.internal.annotations.VisibleForTesting;
import com.android.internal.telephony.Phone;
import com.android.internal.telephony.PhoneConstants;

/**
 * Represents a participant in a conference call.
 */
public class ConferenceParticipantConnection extends Connection {

    /**
     * The user entity URI For the conference participant.
     */
    private final Uri mUserEntity;

    /**
     * The endpoint URI For the conference participant.
     */
    private final Uri mEndpoint;

    /**
     * The connection which owns this participant.
     */
    private final com.android.internal.telephony.Connection mParentConnection;

    /**
     * Creates a new instance.
     *
     * @param participant The conference participant to create the instance for.
     * @param isRemotelyHosted {@code true} if this participant is part of a conference remotely
     *                         hosted on another device, {@code false} otherwise.
     */
    public ConferenceParticipantConnection(
            com.android.internal.telephony.Connection parentConnection,
            ConferenceParticipant participant,
            boolean isRemotelyHosted) {

        mParentConnection = parentConnection;

        int presentation = participant.getParticipantPresentation();
        Uri address;
        if (presentation != PhoneConstants.PRESENTATION_ALLOWED) {
            address = null;
        } else {
            String countryIso = getCountryIso(parentConnection.getCall().getPhone());
            address = ConferenceParticipant.getParticipantAddress(participant.getHandle(),
                    countryIso);
        }
        setAddress(address, presentation);
        setVideoState(parentConnection.getVideoState());
        setCallerDisplayName(participant.getDisplayName(), presentation);

        mUserEntity = participant.getHandle();
        mEndpoint = participant.getEndpoint();

        setCapabilitiesAndProperties(isRemotelyHosted);
<<<<<<< HEAD
        updateState(participant.getState());
=======
>>>>>>> b81b3cdb
    }

    /**
     * Changes the state of the conference participant.
     *
     * @param newState The new state.
     */
    public void updateState(int newState) {
        Log.v(this, "updateState endPoint: %s state: %s", Log.pii(mEndpoint),
                Connection.stateToString(newState));
        if (newState == getState()) {
            return;
        }

        switch (newState) {
            case STATE_INITIALIZING:
                setInitializing();
                break;
            case STATE_RINGING:
                setRinging();
                break;
            case STATE_DIALING:
                setDialing();
                break;
            case STATE_HOLDING:
                setOnHold();
                break;
            case STATE_ACTIVE:
                setActive();
                break;
            case STATE_DISCONNECTED:
                setDisconnected(new DisconnectCause(DisconnectCause.CANCELED));
                destroy();
                break;
            default:
                setActive();
        }
    }

    /**
     * Disconnects the current {@code ConferenceParticipantConnection} from the conference.
     * <p>
     * Sends a participant disconnect signal to the associated parent connection.  The participant
     * connection is not disconnected and cleaned up here.  On successful disconnection of the
     * participant, the conference server will send an update to the conference controller
     * indicating the disconnection was successful.
     */
    @Override
    public void onDisconnect() {
        mParentConnection.onDisconnectConferenceParticipant(mUserEntity);
    }

    /**
     * Retrieves the user handle for this connection.
     *
     * @return The userEntity.
     */
    public Uri getUserEntity() {
        return mUserEntity;
    }

    /**
     * Retrieves the endpoint for this connection.
     *
     * @return The endpoint.
     */
    public Uri getEndpoint() {
        return mEndpoint;
    }

    /**
     * Configures the capabilities and properties applicable to this connection.  A
     * conference participant can only be disconnected from a conference since there is not
     * actual connection to the participant which could be split from the conference.
     * @param isRemotelyHosted {@code true} if this participant is part of a conference hosted
     *                         hosted on a remote device, {@code false} otherwise.
     */
    private void setCapabilitiesAndProperties(boolean isRemotelyHosted) {
        int capabilities = CAPABILITY_DISCONNECT_FROM_CONFERENCE;
        setConnectionCapabilities(capabilities);

        if (isRemotelyHosted) {
            setConnectionProperties(PROPERTY_REMOTELY_HOSTED);
        }
    }

    /**
     * Given a {@link Phone} instance, determines the country ISO associated with the phone's
     * subscription.
     *
     * @param phone The phone instance.
     * @return The country ISO.
     */
    private String getCountryIso(Phone phone) {
        if (phone == null) {
            return null;
        }

        int subId = phone.getSubId();

        SubscriptionInfo subInfo = TelecomAccountRegistry.getInstance(null).
                getSubscriptionManager().getActiveSubscriptionInfo(subId);

        if (subInfo == null || TextUtils.isEmpty(subInfo.getCountryIso())) {
            return null;
        }
        // The SubscriptionInfo reports ISO country codes in lower case.  Convert to upper case,
        // since ultimately we use this ISO when formatting the CEP phone number, and the phone
        // number formatting library expects uppercase ISO country codes.
        final String country = subInfo.getCountryIso();
        if (country == null) {
            return null;
        }
        return country.toUpperCase();
    }

    /**
     * Builds a string representation of this conference participant connection.
     *
     * @return String representation of connection.
     */
    @Override
    public String toString() {
        StringBuilder sb = new StringBuilder();
        sb.append("[ConferenceParticipantConnection objId:");
        sb.append(System.identityHashCode(this));
        sb.append(" endPoint:");
        sb.append(Log.pii(mEndpoint));
        sb.append(" address:");
        sb.append(Log.pii(getAddress()));
        sb.append(" addressPresentation:");
        sb.append(getAddressPresentation());
        sb.append(" parentConnection:");
        sb.append(Log.pii(mParentConnection.getAddress()));
        sb.append(" state:");
        sb.append(Connection.stateToString(getState()));
        sb.append(" connectTime:");
        sb.append(getConnectTimeMillis());
        sb.append(" connectElapsedTime:");
        sb.append(getConnectElapsedTimeMillis());
        sb.append("]");

        return sb.toString();
    }
}<|MERGE_RESOLUTION|>--- conflicted
+++ resolved
@@ -80,10 +80,7 @@
         mEndpoint = participant.getEndpoint();
 
         setCapabilitiesAndProperties(isRemotelyHosted);
-<<<<<<< HEAD
         updateState(participant.getState());
-=======
->>>>>>> b81b3cdb
     }
 
     /**
