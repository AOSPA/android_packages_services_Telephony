/*
 * Copyright (C) 2014 The Android Open Source Project
 *
 * Licensed under the Apache License, Version 2.0 (the "License");
 * you may not use this file except in compliance with the License.
 * You may obtain a copy of the License at
 *
 *      http://www.apache.org/licenses/LICENSE-2.0
 *
 * Unless required by applicable law or agreed to in writing, software
 * distributed under the License is distributed on an "AS IS" BASIS,
 * WITHOUT WARRANTIES OR CONDITIONS OF ANY KIND, either express or implied.
 * See the License for the specific language governing permissions and
 * limitations under the License.
 */

package com.android.services.telephony;

import android.content.BroadcastReceiver;
import android.content.ComponentName;
import android.content.Context;
import android.content.Intent;
import android.content.IntentFilter;
import android.content.pm.PackageManager;
import android.content.res.Resources;
import android.database.ContentObserver;
import android.graphics.Bitmap;
import android.graphics.Canvas;
import android.graphics.PorterDuff;
import android.graphics.drawable.Drawable;
import android.graphics.drawable.Icon;
import android.net.Uri;
import android.os.Bundle;
import android.os.Handler;
import android.os.HandlerExecutor;
import android.os.HandlerThread;
import android.os.Looper;
import android.os.PersistableBundle;
import android.os.RemoteException;
import android.os.ServiceManager;
import android.os.SystemProperties;
import android.os.UserHandle;
import android.provider.Settings;
import android.provider.Telephony;
import android.telecom.PhoneAccount;
import android.telecom.PhoneAccountHandle;
import android.telecom.TelecomManager;
import android.telephony.CarrierConfigManager;
import android.telephony.PhoneStateListener;
import android.telephony.ServiceState;
import android.telephony.SubscriptionInfo;
import android.telephony.SubscriptionManager;
import android.telephony.SubscriptionManager.OnSubscriptionsChangedListener;
import android.telephony.TelephonyManager;
import android.telephony.ims.ImsException;
import android.telephony.ims.ImsMmTelManager;
import android.telephony.ims.ImsRcsManager;
import android.telephony.ims.ImsReasonInfo;
import android.telephony.ims.RegistrationManager;
import android.telephony.ims.feature.MmTelFeature;
import android.telephony.ims.stub.ImsRegistrationImplBase;
import android.text.TextUtils;

import com.android.ims.FeatureConnector;
import com.android.ims.ImsManager;
import com.android.internal.telephony.ExponentialBackoff;
import com.android.internal.telephony.Phone;
import com.android.internal.telephony.PhoneConstants;
import com.android.internal.telephony.PhoneFactory;
import com.android.internal.telephony.TelephonyProperties;
import com.android.internal.telephony.SubscriptionController;
import com.android.phone.PhoneGlobals;
import com.android.phone.PhoneUtils;
import com.android.phone.R;
import com.android.telephony.Rlog;

import java.util.Arrays;
import java.util.Iterator;
import java.util.LinkedList;
import java.util.List;
import java.util.Optional;
import java.util.function.Predicate;

import org.codeaurora.internal.IExtTelephony;

/**
 * Owns all data we have registered with Telecom including handling dynamic addition and
 * removal of SIMs and SIP accounts.
 */
public class TelecomAccountRegistry {
    private static final boolean DBG = false; /* STOP SHIP if true */
    private static final String LOG_TAG = "TelecomAccountRegistry";

    // This icon is the one that is used when the Slot ID that we have for a particular SIM
    // is not supported, i.e. SubscriptionManager.INVALID_SLOT_ID or the 5th SIM in a phone.
    private final static int DEFAULT_SIM_ICON =  R.drawable.ic_multi_sim;
    private final static String GROUP_PREFIX = "group_";

    private static final int REGISTER_START_DELAY_MS = 1 * 1000; // 1 second
    private static final int REGISTER_MAXIMUM_DELAY_MS = 60 * 1000; // 1 minute

    /**
     * Indicates the {@link SubscriptionManager.OnSubscriptionsChangedListener} has not yet been
     * registered.
     */
    private static final int LISTENER_STATE_UNREGISTERED = 0;

    /**
     * Indicates the first {@link SubscriptionManager.OnSubscriptionsChangedListener} registration
     * attempt failed and we are performing backoff registration.
     */
    private static final int LISTENER_STATE_PERFORMING_BACKOFF = 2;

    /**
     * Indicates the {@link SubscriptionManager.OnSubscriptionsChangedListener} has been registered.
     */
    private static final int LISTENER_STATE_REGISTERED = 3;

    /**
     * Copy-pasted from android.telecom.PhoneAccount -- hidden constant which is unfortunately being
     * used by some 1P apps, so we're keeping it here until we can remove it.
     */
    private static final String EXTRA_SUPPORTS_VIDEO_CALLING_FALLBACK =
            "android.telecom.extra.SUPPORTS_VIDEO_CALLING_FALLBACK";

<<<<<<< HEAD
    // Flag which decides whether SIM should power down due to APM,
    private static final String APM_SIM_NOT_PWDN_PROPERTY = "persist.vendor.radio.apm_sim_not_pwdn";

    private enum Count {
        ZERO,
        ONE,
        TWO
    }
=======
    private Handler mHandler;
>>>>>>> 2cd994e6

    final class AccountEntry implements PstnPhoneCapabilitiesNotifier.Listener {
        private final Phone mPhone;
        private PhoneAccount mAccount;
        private final PstnIncomingCallNotifier mIncomingCallNotifier;
        private final PstnPhoneCapabilitiesNotifier mPhoneCapabilitiesNotifier;
        private boolean mIsEmergency;
        private boolean mIsRttCapable;
        private boolean mIsCallComposerCapable;
        private boolean mIsAdhocConfCapable;
        private boolean mIsEmergencyPreferred;
        private MmTelFeature.MmTelCapabilities mMmTelCapabilities;
        private ImsMmTelManager.CapabilityCallback mMmtelCapabilityCallback;
        private RegistrationManager.RegistrationCallback mImsRegistrationCallback;
        private ImsMmTelManager mMmTelManager;
        private final boolean mIsTestAccount;
        private boolean mIsVideoCapable;
        private boolean mIsVideoPresenceSupported;
        private boolean mIsVideoPauseSupported;
        private boolean mIsMergeCallSupported;
        private boolean mIsMergeImsCallSupported;
        private boolean mIsVideoConferencingSupported;
        private boolean mIsMergeOfWifiCallsAllowedWhenVoWifiOff;
        private boolean mIsManageImsConferenceCallSupported;
        private boolean mIsUsingSimCallManager;
        private boolean mIsShowPreciseFailedCause;
        private final FeatureConnector<ImsManager> mImsManagerConnector;

        AccountEntry(Phone phone, boolean isEmergency, boolean isTest) {
            mPhone = phone;
            mIsEmergency = isEmergency;
            mIsTestAccount = isTest;
            mIsAdhocConfCapable = mPhone.isImsRegistered();
            mAccount = registerPstnPhoneAccount(isEmergency, isTest);
            Log.i(this, "Registered phoneAccount: %s with handle: %s",
                    mAccount, mAccount.getAccountHandle());
            mIncomingCallNotifier = new PstnIncomingCallNotifier((Phone) mPhone);
            mPhoneCapabilitiesNotifier = new PstnPhoneCapabilitiesNotifier((Phone) mPhone,
                    this);
            mImsManagerConnector = ImsManager.getConnector(
                mPhone.getContext(), mPhone.getPhoneId(), "TelecomAccountRegistry",
                new FeatureConnector.Listener<ImsManager>() {
                    @Override
                    public void connectionReady(ImsManager manager){
                        registerImsRegistrationCallback();
                    }
                    @Override
                    public void connectionUnavailable(int reason) {
                        unregisterImsRegistrationCallback();
                    }
                }, mPhone.getContext().getMainExecutor());

            if (mIsTestAccount || isEmergency) {
                // For test and emergency entries, there is no sub ID that can be assigned, so do
                // not register for capabilities callbacks.
                return;
            }

            try {
                if (mPhone.getContext().getPackageManager().hasSystemFeature(
                        PackageManager.FEATURE_TELEPHONY_IMS)) {
                    mMmTelManager = ImsMmTelManager.createForSubscriptionId(getSubId());
                }
            } catch (IllegalArgumentException e) {
                Log.i(this, "Not registering MmTel capabilities listener because the subid '"
                        + getSubId() + "' is invalid: " + e.getMessage());
                return;
            }

            mMmtelCapabilityCallback = new ImsMmTelManager.CapabilityCallback() {
                @Override
                public void onCapabilitiesStatusChanged(
                        MmTelFeature.MmTelCapabilities capabilities) {
                    mMmTelCapabilities = capabilities;
                    updateRttCapability();
                    updateCallComposerCapability(capabilities);
                }
            };
            registerMmTelCapabilityCallback();

            mImsRegistrationCallback = new RegistrationManager.RegistrationCallback() {
                @Override
                public void onRegistered(int imsRadioTech) {
                    updateAdhocConfCapability(true);
                }

                @Override
                public void onRegistering(int imsRadioTech) {
                    updateAdhocConfCapability(false);
                }

                @Override
                public void onUnregistered(ImsReasonInfo imsReasonInfo) {
                    updateAdhocConfCapability(false);
                }
            };
            mImsManagerConnector.connect();
        }

        void teardown() {
            mIncomingCallNotifier.teardown();
            mPhoneCapabilitiesNotifier.teardown();
            if (mMmTelManager != null && mMmtelCapabilityCallback != null) {
                mMmTelManager.unregisterMmTelCapabilityCallback(mMmtelCapabilityCallback);
            }
            mImsManagerConnector.disconnect();
        }

        private void registerMmTelCapabilityCallback() {
            if (mMmTelManager == null || mMmtelCapabilityCallback == null) {
                // The subscription id associated with this account is invalid or not associated
                // with a subscription. Do not register in this case.
                return;
            }

            try {
                mMmTelManager.registerMmTelCapabilityCallback(mContext.getMainExecutor(),
                        mMmtelCapabilityCallback);
            } catch (ImsException e) {
                Log.w(this, "registerMmTelCapabilityCallback: registration failed, no ImsService"
                        + " available. Exception: " + e.getMessage());
                return;
            } catch (IllegalArgumentException e) {
                Log.w(this, "registerMmTelCapabilityCallback: registration failed, invalid"
                        + " subscription, Exception" + e.getMessage());
                return;
            }
        }

        private void registerImsRegistrationCallback() {
            if (mMmTelManager == null || mImsRegistrationCallback == null) {
                return;
            }

            try {
                mMmTelManager.registerImsRegistrationCallback(mContext.getMainExecutor(),
                        mImsRegistrationCallback);
                Log.v(this, "registerImsRegistrationCallback: registration success");
            } catch (ImsException e) {
                Log.w(this, "registerImsRegistrationCallback: registration failed, no ImsService"
                        + " available. Exception: " + e.getMessage());
                return;
            } catch (IllegalArgumentException e) {
                Log.w(this, "registerImsRegistrationCallback: registration failed, invalid"
                        + " subscription, Exception" + e.getMessage());
                return;
            }
        }

        private void unregisterImsRegistrationCallback() {
            if (mMmTelManager == null || mImsRegistrationCallback == null) {
                return;
            }
            mMmTelManager.unregisterImsRegistrationCallback(mImsRegistrationCallback);
        }

        /**
         * Trigger re-registration of this account.
         */
        public void reRegisterPstnPhoneAccount() {
            PhoneAccount newAccount = buildPstnPhoneAccount(mIsEmergency, mIsTestAccount);
            if (!newAccount.equals(mAccount)) {
                Log.i(this, "reRegisterPstnPhoneAccount: subId: " + getSubId()
                        + " - re-register due to account change.");
                mTelecomManager.registerPhoneAccount(newAccount);
                mAccount = newAccount;
            } else {
                Log.i(this, "reRegisterPstnPhoneAccount: subId: " + getSubId() + " - no change");
            }
        }

        private PhoneAccount registerPstnPhoneAccount(boolean isEmergency, boolean isTestAccount) {
            PhoneAccount account = buildPstnPhoneAccount(mIsEmergency, mIsTestAccount);
            // Register with Telecom and put into the account entry.
            mTelecomManager.registerPhoneAccount(account);
            return account;
        }

        /**
         * Registers the specified account with Telecom as a PhoneAccountHandle.
         */
        private PhoneAccount buildPstnPhoneAccount(boolean isEmergency, boolean isTestAccount) {
            String testPrefix = isTestAccount ? "Test " : "";

            // Build the Phone account handle.
            PhoneAccountHandle phoneAccountHandle =
                    PhoneUtils.makePstnPhoneAccountHandleWithPrefix(
                            mPhone, testPrefix, isEmergency);

            // Populate the phone account data.
            int subId = mPhone.getSubId();
            String subscriberId = mPhone.getSubscriberId();
            int color = PhoneAccount.NO_HIGHLIGHT_COLOR;
            int slotId = SubscriptionManager.INVALID_SIM_SLOT_INDEX;
            String line1Number = mTelephonyManager.getLine1Number(subId);
            if (line1Number == null) {
                line1Number = "";
            }
            String subNumber = mPhone.getLine1Number();
            if (subNumber == null) {
                subNumber = "";
            }

            String label;
            String description;
            Icon icon = null;

            // We can only get the real slotId from the SubInfoRecord, we can't calculate the
            // slotId from the subId or the phoneId in all instances.
            SubscriptionInfo record =
                    mSubscriptionManager.getActiveSubscriptionInfo(subId);
            TelephonyManager tm = mTelephonyManager.createForSubscriptionId(subId);

            if (isEmergency) {
                label = mContext.getResources().getString(R.string.sim_label_emergency_calls);
                description =
                        mContext.getResources().getString(R.string.sim_description_emergency_calls);
            } else if (mTelephonyManager.getPhoneCount() == 1) {
                // For single-SIM devices, we show the label and description as whatever the name of
                // the network is.
                description = label = tm.getNetworkOperatorName();
            } else {
                CharSequence subDisplayName = null;

                if (record != null) {
                    subDisplayName = record.getDisplayName();
                    slotId = record.getSimSlotIndex();
                    color = record.getIconTint();
                    icon = Icon.createWithBitmap(record.createIconBitmap(mContext));
                }

                String slotIdString;
                if (SubscriptionManager.isValidSlotIndex(slotId)) {
                    slotIdString = Integer.toString(slotId);
                } else {
                    slotIdString = mContext.getResources().getString(R.string.unknown);
                }

                if (TextUtils.isEmpty(subDisplayName)) {
                    // Either the sub record is not there or it has an empty display name.
                    Log.w(this, "Could not get a display name for subid: %d", subId);
                    subDisplayName = mContext.getResources().getString(
                            R.string.sim_description_default, slotIdString);
                }

                // The label is user-visible so let's use the display name that the user may
                // have set in Settings->Sim cards.
                label = testPrefix + subDisplayName;
                description = testPrefix + mContext.getResources().getString(
                                R.string.sim_description_default, slotIdString);
            }

            // By default all SIM phone accounts can place emergency calls.
            int capabilities = PhoneAccount.CAPABILITY_SIM_SUBSCRIPTION |
                    PhoneAccount.CAPABILITY_CALL_PROVIDER |
                    PhoneAccount.CAPABILITY_MULTI_USER;

            if (mContext.getResources().getBoolean(R.bool.config_pstnCanPlaceEmergencyCalls)) {
                capabilities |= PhoneAccount.CAPABILITY_PLACE_EMERGENCY_CALLS;
            }

            mIsEmergencyPreferred = isEmergencyPreferredAccount(subId, mActiveDataSubscriptionId);
            if (mIsEmergencyPreferred) {
                capabilities |= PhoneAccount.CAPABILITY_EMERGENCY_PREFERRED;
            }

            if (isRttCurrentlySupported()) {
                capabilities |= PhoneAccount.CAPABILITY_RTT;
                mIsRttCapable = true;
            } else {
                mIsRttCapable = false;
            }

            if (mIsCallComposerCapable) {
                capabilities |= PhoneAccount.CAPABILITY_CALL_COMPOSER;
            }

            mIsVideoCapable = mPhone.isVideoEnabled();
            boolean isVideoEnabledByPlatform = ImsManager.getInstance(mPhone.getContext(),
                    mPhone.getPhoneId()).isVtEnabledByPlatform();

            if (!mIsPrimaryUser) {
                Log.i(this, "Disabling video calling for secondary user.");
                mIsVideoCapable = false;
                isVideoEnabledByPlatform = false;
            }

            if (mIsVideoCapable) {
                capabilities |= PhoneAccount.CAPABILITY_VIDEO_CALLING;
            }

            if (isVideoEnabledByPlatform) {
                capabilities |= PhoneAccount.CAPABILITY_SUPPORTS_VIDEO_CALLING;
            }

            mIsVideoPresenceSupported = isCarrierVideoPresenceSupported();
            if (mIsVideoCapable && mIsVideoPresenceSupported) {
                capabilities |= PhoneAccount.CAPABILITY_VIDEO_CALLING_RELIES_ON_PRESENCE;
            }

            if (mIsVideoCapable && isCarrierEmergencyVideoCallsAllowed()) {
                capabilities |= PhoneAccount.CAPABILITY_EMERGENCY_VIDEO_CALLING;
            }

            mIsVideoPauseSupported = isCarrierVideoPauseSupported();
            Bundle extras = new Bundle();
            if (isCarrierInstantLetteringSupported()) {
                capabilities |= PhoneAccount.CAPABILITY_CALL_SUBJECT;
                extras.putAll(getPhoneAccountExtras());
            }

            if (mIsAdhocConfCapable && isCarrierAdhocConferenceCallSupported()) {
                capabilities |= PhoneAccount.CAPABILITY_ADHOC_CONFERENCE_CALLING;
            } else {
                capabilities &= ~PhoneAccount.CAPABILITY_ADHOC_CONFERENCE_CALLING;
            }

            final boolean isHandoverFromSupported = mContext.getResources().getBoolean(
                    R.bool.config_support_handover_from);
            if (isHandoverFromSupported && !isEmergency) {
                // Only set the extra is handover is supported and this isn't the emergency-only
                // acct.
                extras.putBoolean(PhoneAccount.EXTRA_SUPPORTS_HANDOVER_FROM,
                        isHandoverFromSupported);
            }

            final boolean isTelephonyAudioDeviceSupported = mContext.getResources().getBoolean(
                    R.bool.config_support_telephony_audio_device);
            if (isTelephonyAudioDeviceSupported && !isEmergency
                    && isCarrierUseCallRecordingTone()) {
                extras.putBoolean(PhoneAccount.EXTRA_PLAY_CALL_RECORDING_TONE, true);
            }

            if (isRttCurrentlySupported()) {
                capabilities |= PhoneAccount.CAPABILITY_RTT;
                mIsRttCapable = true;
            } else {
                mIsRttCapable = false;
            }

            extras.putBoolean(EXTRA_SUPPORTS_VIDEO_CALLING_FALLBACK,
                    mContext.getResources()
                            .getBoolean(R.bool.config_support_video_calling_fallback));

            if (slotId != SubscriptionManager.INVALID_SIM_SLOT_INDEX) {
                extras.putInt(PhoneAccount.EXTRA_SORT_ORDER, slotId);
            }

            mIsMergeCallSupported = isCarrierMergeCallSupported();
            mIsMergeImsCallSupported = isCarrierMergeImsCallSupported();
            mIsVideoConferencingSupported = isCarrierVideoConferencingSupported();
            mIsMergeOfWifiCallsAllowedWhenVoWifiOff =
                    isCarrierMergeOfWifiCallsAllowedWhenVoWifiOff();
            mIsManageImsConferenceCallSupported = isCarrierManageImsConferenceCallSupported();
            mIsUsingSimCallManager = isCarrierUsingSimCallManager();
            mIsShowPreciseFailedCause = isCarrierShowPreciseFailedCause();

            if (isEmergency && mContext.getResources().getBoolean(
                    R.bool.config_emergency_account_emergency_calls_only)) {
                capabilities |= PhoneAccount.CAPABILITY_EMERGENCY_CALLS_ONLY;
            }

            if (icon == null) {
                // TODO: Switch to using Icon.createWithResource() once that supports tinting.
                Resources res = mContext.getResources();
                Drawable drawable = res.getDrawable(DEFAULT_SIM_ICON, null);
                drawable.setTint(res.getColor(R.color.default_sim_icon_tint_color, null));
                drawable.setTintMode(PorterDuff.Mode.SRC_ATOP);

                int width = drawable.getIntrinsicWidth();
                int height = drawable.getIntrinsicHeight();
                Bitmap bitmap = Bitmap.createBitmap(width, height, Bitmap.Config.ARGB_8888);
                Canvas canvas = new Canvas(bitmap);
                drawable.setBounds(0, 0, canvas.getWidth(), canvas.getHeight());
                drawable.draw(canvas);

                icon = Icon.createWithBitmap(bitmap);
            }

            // Check to see if the newly registered account should replace the old account.
            String groupId = "";
            String[] mergedImsis = mTelephonyManager.getMergedSubscriberIds();
            boolean isMergedSim = false;
            if (mergedImsis != null && subscriberId != null && !isEmergency) {
                for (String imsi : mergedImsis) {
                    if (imsi.equals(subscriberId)) {
                        isMergedSim = true;
                        break;
                    }
                }
            }
            if(isMergedSim) {
                groupId = GROUP_PREFIX + line1Number;
                Log.i(this, "Adding Merged Account with group: " + Rlog.pii(LOG_TAG, groupId));
            }

            PhoneAccount account = PhoneAccount.builder(phoneAccountHandle, label)
                    .setAddress(Uri.fromParts(PhoneAccount.SCHEME_TEL, line1Number, null))
                    .setSubscriptionAddress(
                            Uri.fromParts(PhoneAccount.SCHEME_TEL, subNumber, null))
                    .setCapabilities(capabilities)
                    .setIcon(icon)
                    .setHighlightColor(color)
                    .setShortDescription(description)
                    .setSupportedUriSchemes(Arrays.asList(
                            PhoneAccount.SCHEME_TEL, PhoneAccount.SCHEME_VOICEMAIL))
                    .setExtras(extras)
                    .setGroupId(groupId)
                    .build();

            return account;
        }

        public PhoneAccountHandle getPhoneAccountHandle() {
            return mAccount != null ? mAccount.getAccountHandle() : null;
        }

        public int getSubId() {
            return mPhone.getSubId();
        }

        /**
         * In some cases, we need to try sending the emergency call over this PhoneAccount due to
         * restrictions and limitations in MSIM configured devices. This includes the following:
         * 1) The device does not support GNSS SUPL requests on the non-DDS subscription due to
         *   modem limitations. If the device does not support SUPL on non-DDS, we need to try the
         *   emergency call on the DDS subscription first to allow for SUPL to be completed.
         *
         * @return true if Telecom should prefer this PhoneAccount, false if there is no preference
         * needed.
         */
        private boolean isEmergencyPreferredAccount(int subId, int activeDataSubId) {
            Log.d(this, "isEmergencyPreferredAccount: subId=" + subId + ", activeData="
                    + activeDataSubId);
            final boolean gnssSuplRequiresDefaultData = mContext.getResources().getBoolean(
                    R.bool.config_gnss_supl_requires_default_data_for_emergency);
            if (!gnssSuplRequiresDefaultData) {
                Log.d(this, "isEmergencyPreferredAccount: Device does not require preference.");
                // No preference is necessary.
                return false;
            }

            SubscriptionController controller = SubscriptionController.getInstance();
            if (controller == null) {
                Log.d(this, "isEmergencyPreferredAccount: SubscriptionController not available.");
                return false;
            }
            // Only set an emergency preference on devices with multiple active subscriptions
            // (include opportunistic subscriptions) in this check.
            // API says never null, but this can return null in testing.
            int[] activeSubIds = controller.getActiveSubIdList(false);
            if (activeSubIds == null || activeSubIds.length <= 1) {
                Log.d(this, "isEmergencyPreferredAccount: one or less active subscriptions.");
                return false;
            }
            // Check to see if this PhoneAccount is associated with the default Data subscription.
            if (!SubscriptionManager.isValidSubscriptionId(subId)) {
                Log.d(this, "isEmergencyPreferredAccount: provided subId " + subId + "is not "
                        + "valid.");
                return false;
            }
            int userDefaultData = controller.getDefaultDataSubId();
            boolean isActiveDataValid = SubscriptionManager.isValidSubscriptionId(activeDataSubId);
            boolean isActiveDataOpportunistic = isActiveDataValid
                    && controller.isOpportunistic(activeDataSubId);
            // compare the activeDataSubId to the subId specified only if it is valid and not an
            // opportunistic subscription (only supports data). If not, use the current default
            // defined by the user.
            Log.d(this, "isEmergencyPreferredAccount: userDefaultData=" + userDefaultData
                    + ", isActiveDataOppurtunistic=" + isActiveDataOpportunistic);
            return subId == ((isActiveDataValid && !isActiveDataOpportunistic) ? activeDataSubId :
                    userDefaultData);
        }

        /**
         * Determines from carrier configuration whether pausing of IMS video calls is supported.
         *
         * @return {@code true} if pausing IMS video calls is supported.
         */
        private boolean isCarrierVideoPauseSupported() {
            // Check if IMS video pause is supported.
            PersistableBundle b =
                    PhoneGlobals.getInstance().getCarrierConfigForSubId(mPhone.getSubId());
            return b != null &&
                    b.getBoolean(CarrierConfigManager.KEY_SUPPORT_PAUSE_IMS_VIDEO_CALLS_BOOL);
        }

        /**
         * Determines from carrier configuration and user setting whether RCS presence indication
         * for video calls is supported.
         *
         * @return {@code true} if RCS presence indication for video calls is supported.
         */
        private boolean isCarrierVideoPresenceSupported() {
            PersistableBundle b =
                    PhoneGlobals.getInstance().getCarrierConfigForSubId(mPhone.getSubId());
            boolean carrierConfigEnabled = b != null
                    && (b.getBoolean(CarrierConfigManager.KEY_USE_RCS_PRESENCE_BOOL)
                    || b.getBoolean(
                    CarrierConfigManager.Ims.KEY_ENABLE_PRESENCE_CAPABILITY_EXCHANGE_BOOL));
            return carrierConfigEnabled && isUserContactDiscoverySettingEnabled();
        }

        /**
         * @return true if the user has enabled contact discovery for the subscription associated
         * with this account entry, false otherwise.
         */
        private boolean isUserContactDiscoverySettingEnabled() {
            try {
                ImsRcsManager manager = mImsManager.getImsRcsManager(mPhone.getSubId());
                return manager.getUceAdapter().isUceSettingEnabled();
            } catch (Exception e) {
                Log.w(LOG_TAG, "isUserContactDiscoverySettingEnabled caught exception: " + e);
                return false;
            }
        }

        /**
         * Determines from carrier config whether instant lettering is supported.
         *
         * @return {@code true} if instant lettering is supported, {@code false} otherwise.
         */
        private boolean isCarrierInstantLetteringSupported() {
            PersistableBundle b =
                    PhoneGlobals.getInstance().getCarrierConfigForSubId(mPhone.getSubId());
            return b != null &&
                    b.getBoolean(CarrierConfigManager.KEY_CARRIER_INSTANT_LETTERING_AVAILABLE_BOOL);
        }

        /**
         * Determines from carrier config whether adhoc conference calling is supported.
         *
         * @return {@code true} if adhoc conference calling is supported, {@code false} otherwise.
         */
        private boolean isCarrierAdhocConferenceCallSupported() {
            PersistableBundle b =
                    PhoneGlobals.getInstance().getCarrierConfigForSubId(mPhone.getSubId());
            return b != null &&
                    b.getBoolean(CarrierConfigManager.KEY_SUPPORT_ADHOC_CONFERENCE_CALLS_BOOL);
        }


        /**
         * Determines from carrier config whether merging calls is supported.
         *
         * @return {@code true} if merging calls is supported, {@code false} otherwise.
         */
        private boolean isCarrierMergeCallSupported() {
            PersistableBundle b =
                    PhoneGlobals.getInstance().getCarrierConfigForSubId(mPhone.getSubId());
            return b != null &&
                    b.getBoolean(CarrierConfigManager.KEY_SUPPORT_CONFERENCE_CALL_BOOL);
        }

        /**
         * Determines from carrier config whether merging IMS calls is supported.
         *
         * @return {@code true} if merging IMS calls is supported, {@code false} otherwise.
         */
        private boolean isCarrierMergeImsCallSupported() {
            PersistableBundle b =
                    PhoneGlobals.getInstance().getCarrierConfigForSubId(mPhone.getSubId());
            return b.getBoolean(CarrierConfigManager.KEY_SUPPORT_IMS_CONFERENCE_CALL_BOOL);
        }

        /**
         * Determines from carrier config whether emergency video calls are supported.
         *
         * @return {@code true} if emergency video calls are allowed, {@code false} otherwise.
         */
        private boolean isCarrierEmergencyVideoCallsAllowed() {
            PersistableBundle b =
                    PhoneGlobals.getInstance().getCarrierConfigForSubId(mPhone.getSubId());
            return b != null &&
                    b.getBoolean(CarrierConfigManager.KEY_ALLOW_EMERGENCY_VIDEO_CALLS_BOOL);
        }

        /**
         * Determines from carrier config whether video conferencing is supported.
         *
         * @return {@code true} if video conferencing is supported, {@code false} otherwise.
         */
        private boolean isCarrierVideoConferencingSupported() {
            PersistableBundle b =
                    PhoneGlobals.getInstance().getCarrierConfigForSubId(mPhone.getSubId());
            return b != null &&
                    b.getBoolean(CarrierConfigManager.KEY_SUPPORT_VIDEO_CONFERENCE_CALL_BOOL);
        }

        /**
         * Determines from carrier config whether merging of wifi calls is allowed when VoWIFI is
         * turned off.
         *
         * @return {@code true} merging of wifi calls when VoWIFI is disabled should be prevented,
         *      {@code false} otherwise.
         */
        private boolean isCarrierMergeOfWifiCallsAllowedWhenVoWifiOff() {
            PersistableBundle b =
                    PhoneGlobals.getInstance().getCarrierConfigForSubId(mPhone.getSubId());
            return b != null && b.getBoolean(
                    CarrierConfigManager.KEY_ALLOW_MERGE_WIFI_CALLS_WHEN_VOWIFI_OFF_BOOL);
        }

        /**
         * Determines from carrier config whether managing IMS conference calls is supported.
         *
         * @return {@code true} if managing IMS conference calls is supported,
         *         {@code false} otherwise.
         */
        private boolean isCarrierManageImsConferenceCallSupported() {
            PersistableBundle b =
                    PhoneGlobals.getInstance().getCarrierConfigForSubId(mPhone.getSubId());
            return b.getBoolean(CarrierConfigManager.KEY_SUPPORT_MANAGE_IMS_CONFERENCE_CALL_BOOL);
        }

        /**
         * Determines from carrier config whether the carrier uses a sim call manager.
         *
         * @return {@code true} if the carrier uses a sim call manager,
         *         {@code false} otherwise.
         */
        private boolean isCarrierUsingSimCallManager() {
            PersistableBundle b =
                    PhoneGlobals.getInstance().getCarrierConfigForSubId(mPhone.getSubId());
            return !TextUtils.isEmpty(
                    b.getString(CarrierConfigManager.KEY_DEFAULT_SIM_CALL_MANAGER_STRING));
        }

        /**
         * Determines from carrier config whether showing percise call diconnect cause to user
         * is supported.
         *
         * @return {@code true} if showing percise call diconnect cause to user is supported,
         *         {@code false} otherwise.
         */
        private boolean isCarrierShowPreciseFailedCause() {
            PersistableBundle b =
                    PhoneGlobals.getInstance().getCarrierConfigForSubId(mPhone.getSubId());
            return b.getBoolean(CarrierConfigManager.KEY_SHOW_PRECISE_FAILED_CAUSE_BOOL);
        }

        /**
         * Determines from carrier config whether the carrier requires the use of a call recording
         * tone.
         *
         * @return {@code true} if a call recording tone should be used, {@code false} otherwise.
         */
        private boolean isCarrierUseCallRecordingTone() {
            PersistableBundle b =
                    PhoneGlobals.getInstance().getCarrierConfigForSubId(mPhone.getSubId());
            return b.getBoolean(CarrierConfigManager.KEY_PLAY_CALL_RECORDING_TONE_BOOL);
        }

        /**
         * Determines from carrier config whether to always allow RTT while roaming.
         */
        private boolean isCarrierAllowRttWhenRoaming() {
            PersistableBundle b =
                    PhoneGlobals.getInstance().getCarrierConfigForSubId(mPhone.getSubId());
            return b.getBoolean(CarrierConfigManager.KEY_RTT_SUPPORTED_WHILE_ROAMING_BOOL);
        }

        /**
         * Where a device supports instant lettering and call subjects, retrieves the necessary
         * PhoneAccount extras for those features.
         *
         * @return The {@link PhoneAccount} extras associated with the current subscription.
         */
        private Bundle getPhoneAccountExtras() {
            PersistableBundle b =
                    PhoneGlobals.getInstance().getCarrierConfigForSubId(mPhone.getSubId());

            int instantLetteringMaxLength = b.getInt(
                    CarrierConfigManager.KEY_CARRIER_INSTANT_LETTERING_LENGTH_LIMIT_INT);
            String instantLetteringEncoding = b.getString(
                    CarrierConfigManager.KEY_CARRIER_INSTANT_LETTERING_ENCODING_STRING);
            Bundle phoneAccountExtras = new Bundle();
            phoneAccountExtras.putInt(PhoneAccount.EXTRA_CALL_SUBJECT_MAX_LENGTH,
                    instantLetteringMaxLength);
            phoneAccountExtras.putString(PhoneAccount.EXTRA_CALL_SUBJECT_CHARACTER_ENCODING,
                    instantLetteringEncoding);
            return phoneAccountExtras;
        }

        /**
         * Receives callback from {@link PstnPhoneCapabilitiesNotifier} when the video capabilities
         * have changed.
         *
         * @param isVideoCapable {@code true} if video is capable.
         */
        @Override
        public void onVideoCapabilitiesChanged(boolean isVideoCapable) {
            mIsVideoCapable = isVideoCapable;
            synchronized (mAccountsLock) {
                if (!mAccounts.contains(this)) {
                    // Account has already been torn down, don't try to register it again.
                    // This handles the case where teardown has already happened, and we got a video
                    // update that lost the race for the mAccountsLock.  In such a scenario by the
                    // time we get here, the original phone account could have been torn down.
                    return;
                }
                mAccount = registerPstnPhoneAccount(mIsEmergency, mIsTestAccount);
            }
        }

        public void updateAdhocConfCapability(boolean isAdhocConfCapable) {
            synchronized (mAccountsLock) {
                if (!mAccounts.contains(this)) {
                    // Account has already been torn down, don't try to register it again.
                    // This handles the case where teardown has already happened, and we got a Ims
                    // registartion update that lost the race for the mAccountsLock.  In such a
                    // scenario by the time we get here, the original phone account could have been
                    // torn down.
                    return;
                }

                if (isAdhocConfCapable !=  mIsAdhocConfCapable) {
                    Log.i(this, "updateAdhocConfCapability - changed, new value: "
                            + isAdhocConfCapable);
                    mIsAdhocConfCapable = isAdhocConfCapable;
                    mAccount = registerPstnPhoneAccount(mIsEmergency, mIsTestAccount);
                }
            }
        }

        public void updateVideoPresenceCapability() {
            synchronized (mAccountsLock) {
                if (!mAccounts.contains(this)) {
                    // Account has already been torn down, don't try to register it again.
                    // This handles the case where teardown has already happened, and we got a Ims
                    // registration update that lost the race for the mAccountsLock.  In such a
                    // scenario by the time we get here, the original phone account could have been
                    // torn down.
                    return;
                }
                boolean isVideoPresenceSupported = isCarrierVideoPresenceSupported();
                if (mIsVideoPresenceSupported != isVideoPresenceSupported) {
                    Log.i(this, "updateVideoPresenceCapability for subId=" + mPhone.getSubId()
                            + ", new value= " + isVideoPresenceSupported);
                    mAccount = registerPstnPhoneAccount(mIsEmergency, mIsTestAccount);
                }
            }
        }

        public void updateRttCapability() {
            boolean isRttEnabled = isRttCurrentlySupported();
            if (isRttEnabled != mIsRttCapable) {
                Log.i(this, "updateRttCapability - changed, new value: " + isRttEnabled);
                mAccount = registerPstnPhoneAccount(mIsEmergency, mIsTestAccount);
            }
        }

        public void updateCallComposerCapability(MmTelFeature.MmTelCapabilities capabilities) {
            boolean isCallComposerCapable = capabilities.isCapable(
                    MmTelFeature.MmTelCapabilities.CAPABILITY_TYPE_CALL_COMPOSER);
            if (isCallComposerCapable != mIsCallComposerCapable) {
                mIsCallComposerCapable = isCallComposerCapable;
                Log.i(this, "updateCallComposerCapability - changed, new value: "
                        + isCallComposerCapable);
                mAccount = registerPstnPhoneAccount(mIsEmergency, mIsTestAccount);
            }
        }

        public void updateDefaultDataSubId(int activeDataSubId) {
            boolean isEmergencyPreferred = isEmergencyPreferredAccount(mPhone.getSubId(),
                    activeDataSubId);
            if (isEmergencyPreferred != mIsEmergencyPreferred) {
                Log.i(this, "updateDefaultDataSubId - changed, new value: " + isEmergencyPreferred);
                mAccount = registerPstnPhoneAccount(mIsEmergency, mIsTestAccount);
            }
        }

        /**
         * Determines whether RTT is supported given the current state of the
         * device.
         */
        private boolean isRttCurrentlySupported() {
            // First check the emergency case -- if it's supported and turned on,
            // we want to present RTT as available on the emergency-only phone account
            if (mIsEmergency) {
                // First check whether the device supports it
                boolean devicesSupportsRtt =
                        mContext.getResources().getBoolean(R.bool.config_support_rtt);
                boolean deviceSupportsEmergencyRtt = mContext.getResources().getBoolean(
                        R.bool.config_support_simless_emergency_rtt);
                if (!(deviceSupportsEmergencyRtt && devicesSupportsRtt)) {
                    Log.i(this, "isRttCurrentlySupported -- emergency acct and no device support");
                    return false;
                }
                // Next check whether we're in or near a country that supports it
                String country =
                        mPhone.getServiceStateTracker().getLocaleTracker()
                                .getLastKnownCountryIso().toLowerCase();

                String[] supportedCountries = mContext.getResources().getStringArray(
                        R.array.config_simless_emergency_rtt_supported_countries);
                if (supportedCountries == null || Arrays.stream(supportedCountries).noneMatch(
                        Predicate.isEqual(country))) {
                    Log.i(this, "isRttCurrentlySupported -- emergency acct and"
                            + " not supported in this country: " + country);
                    return false;
                }

                return true;
            }

            boolean hasVoiceAvailability = isImsVoiceAvailable();

            boolean isRttSupported = PhoneGlobals.getInstance().phoneMgr
                    .isRttEnabled(mPhone.getSubId());

            boolean isRoaming = mTelephonyManager.isNetworkRoaming(mPhone.getSubId());
            boolean isOnWfc = mPhone.getImsRegistrationTech()
                    == ImsRegistrationImplBase.REGISTRATION_TECH_IWLAN;
            boolean alwaysAllowWhileRoaming = isCarrierAllowRttWhenRoaming();

            boolean shouldDisableBecauseRoamingOffWfc =
                    (isRoaming && !isOnWfc) && !alwaysAllowWhileRoaming;

            Log.i(this, "isRttCurrentlySupported -- regular acct,"
                    + " hasVoiceAvailability: " + hasVoiceAvailability + "\n"
                    + " isRttSupported: " + isRttSupported + "\n"
                    + " alwaysAllowWhileRoaming: " + alwaysAllowWhileRoaming + "\n"
                    + " isRoaming: " + isRoaming + "\n"
                    + " isOnWfc: " + isOnWfc + "\n");

            return hasVoiceAvailability && isRttSupported && !shouldDisableBecauseRoamingOffWfc;
        }

        /**
         * Indicates whether this account supports pausing video calls.
         * @return {@code true} if the account supports pausing video calls, {@code false}
         * otherwise.
         */
        public boolean isVideoPauseSupported() {
            return mIsVideoCapable && mIsVideoPauseSupported;
        }

        /**
         * Indicates whether this account supports merging calls (i.e. conferencing).
         * @return {@code true} if the account supports merging calls, {@code false} otherwise.
         */
        public boolean isMergeCallSupported() {
            return mIsMergeCallSupported;
        }

        /**
         * Indicates whether this account supports merging IMS calls (i.e. conferencing).
         * @return {@code true} if the account supports merging IMS calls, {@code false} otherwise.
         */
        public boolean isMergeImsCallSupported() {
            return mIsMergeImsCallSupported;
        }

        /**
         * Indicates whether this account supports video conferencing.
         * @return {@code true} if the account supports video conferencing, {@code false} otherwise.
         */
        public boolean isVideoConferencingSupported() {
            return mIsVideoConferencingSupported;
        }

        /**
         * Indicate whether this account allow merging of wifi calls when VoWIFI is off.
         * @return {@code true} if allowed, {@code false} otherwise.
         */
        public boolean isMergeOfWifiCallsAllowedWhenVoWifiOff() {
            return mIsMergeOfWifiCallsAllowedWhenVoWifiOff;
        }

        /**
         * Indicates whether this account supports managing IMS conference calls
         * @return {@code true} if the account supports managing IMS conference calls,
         *         {@code false} otherwise.
         */
        public boolean isManageImsConferenceCallSupported() {
            return mIsManageImsConferenceCallSupported;
        }

        /**
         * Indicates whether this account uses a sim call manger.
         * @return {@code true} if the account uses a sim call manager,
         *         {@code false} otherwise.
         */
        public boolean isUsingSimCallManager() {
            return mIsUsingSimCallManager;
        }

        /**
         * Indicates whether this account supports showing the precise call disconnect cause
         * to user (i.e. conferencing).
         * @return {@code true} if the account supports showing the precise call disconnect cause,
         *         {@code false} otherwise.
         */
        public boolean isShowPreciseFailedCause() {
            return mIsShowPreciseFailedCause;
        }

        private boolean isImsVoiceAvailable() {
            if (mMmTelCapabilities != null) {
                return mMmTelCapabilities.isCapable(
                        MmTelFeature.MmTelCapabilities.CAPABILITY_TYPE_VOICE);
            }

            if (mMmTelManager == null) {
                // The Subscription is invalid, so IMS is unavailable.
                return false;
            }

            // In the rare case that mMmTelCapabilities hasn't been set, try fetching it
            // directly and register callback.
            registerMmTelCapabilityCallback();
            return mMmTelManager.isAvailable(ImsRegistrationImplBase.REGISTRATION_TECH_LTE,
                    MmTelFeature.MmTelCapabilities.CAPABILITY_TYPE_VOICE)
                    || mMmTelManager.isAvailable(ImsRegistrationImplBase.REGISTRATION_TECH_IWLAN,
                    MmTelFeature.MmTelCapabilities.CAPABILITY_TYPE_VOICE)
                    || mMmTelManager.isAvailable(
                            ImsRegistrationImplBase.REGISTRATION_TECH_CROSS_SIM,
                    MmTelFeature.MmTelCapabilities.CAPABILITY_TYPE_VOICE);
        }
    }

    private OnSubscriptionsChangedListener mOnSubscriptionsChangedListener =
            new OnSubscriptionsChangedListener() {
        @Override
        public void onSubscriptionsChanged() {
            if (mSubscriptionListenerState != LISTENER_STATE_REGISTERED) {
                mRegisterSubscriptionListenerBackoff.stop();
                mHandlerThread.quitSafely();
            }
            mSubscriptionListenerState = LISTENER_STATE_REGISTERED;

            // Any time the SubscriptionInfo changes rerun the setup
            Log.i(this, "TelecomAccountRegistry: onSubscriptionsChanged - update accounts");
            tearDownAccounts();
            setupAccounts();
        }

        @Override
        public void onAddListenerFailed() {
            // Woe!  Failed to add the listener!
            Log.w(this, "TelecomAccountRegistry: onAddListenerFailed - failed to register "
                    + "OnSubscriptionsChangedListener");

            // Even though registering the listener failed, we will still try to setup the phone
            // accounts now; the phone instances should already be present and ready, so even if
            // telephony registry is poking along we can still try to setup the phone account.
            tearDownAccounts();
            setupAccounts();

            if (mSubscriptionListenerState == LISTENER_STATE_UNREGISTERED) {
                // Initial registration attempt failed; start exponential backoff.
                mSubscriptionListenerState = LISTENER_STATE_PERFORMING_BACKOFF;
                mRegisterSubscriptionListenerBackoff.start();
            } else {
                // We're already doing exponential backoff and a registration failed.
                mRegisterSubscriptionListenerBackoff.notifyFailed();
            }
        }
    };

    private final BroadcastReceiver mReceiver = new BroadcastReceiver() {
        @Override
        public void onReceive(Context context, Intent intent) {
            if (Intent.ACTION_USER_SWITCHED.equals(intent.getAction())) {
                Log.i(this, "TelecomAccountRegistry: User changed, re-registering phone accounts.");

                UserHandle currentUser = intent.getParcelableExtra(Intent.EXTRA_USER);
                mIsPrimaryUser = currentUser == null ? true : currentUser.isSystem();

                // Any time the user changes, re-register the accounts.
                tearDownAccounts();
                setupAccounts();
            } else if (CarrierConfigManager.ACTION_CARRIER_CONFIG_CHANGED.equals(
                    intent.getAction())) {
                Log.i(this, "Carrier-config changed, checking for phone account updates.");
                int subId = intent.getIntExtra(SubscriptionManager.EXTRA_SUBSCRIPTION_INDEX,
                        SubscriptionManager.INVALID_SUBSCRIPTION_ID);
                handleCarrierConfigChange(subId);
            }
        }
    };

    private BroadcastReceiver mLocaleChangeReceiver = new BroadcastReceiver() {
        @Override
        public void onReceive(Context context, Intent intent) {
            Log.i(this, "Locale change; re-registering phone accounts.");
            tearDownAccounts();
            setupAccounts();
        }
    };

    private final PhoneStateListener mPhoneStateListener = new TelecomAccountPhoneStateListener();

    private class TelecomAccountPhoneStateListener extends PhoneStateListener implements
            PhoneStateListener.ActiveDataSubscriptionIdChangedListener,
            PhoneStateListener.ServiceStateChangedListener {
        @Override
        public void onServiceStateChanged(ServiceState serviceState) {
            int newState = serviceState.getState();
            if (newState == ServiceState.STATE_IN_SERVICE && mServiceState != newState) {
                tearDownAccounts();
                setupAccounts();
            } else {
                synchronized (mAccountsLock) {
                    for (AccountEntry account : mAccounts) {
                        account.updateRttCapability();
                    }
                }
            }
            mServiceState = newState;
        }

        @Override
        public void onActiveDataSubscriptionIdChanged(int subId) {
            mActiveDataSubscriptionId = subId;
            synchronized (mAccountsLock) {
                for (AccountEntry account : mAccounts) {
                    account.updateDefaultDataSubId(mActiveDataSubscriptionId);
                }
            }
        }
    }

    private static TelecomAccountRegistry sInstance;
    private final Context mContext;
    private final TelecomManager mTelecomManager;
    private final android.telephony.ims.ImsManager mImsManager;
    private final TelephonyManager mTelephonyManager;
    private final SubscriptionManager mSubscriptionManager;
    private List<AccountEntry> mAccounts = new LinkedList<AccountEntry>();
    private final Object mAccountsLock = new Object();
    private int mSubscriptionListenerState = LISTENER_STATE_UNREGISTERED;
    private int mServiceState = ServiceState.STATE_POWER_OFF;
    private int mActiveDataSubscriptionId = SubscriptionManager.INVALID_SUBSCRIPTION_ID;
    private boolean mIsPrimaryUser = true;
    private ExponentialBackoff mRegisterSubscriptionListenerBackoff;
    private final HandlerThread mHandlerThread = new HandlerThread("TelecomAccountRegistry");

    // TODO: Remove back-pointer from app singleton to Service, since this is not a preferred
    // pattern; redesign. This was added to fix a late release bug.
    private TelephonyConnectionService mTelephonyConnectionService;

    // Used to register subscription changed listener when initial attempts fail.
    private Runnable mRegisterOnSubscriptionsChangedListenerRunnable = new Runnable() {
        @Override
        public void run() {
            if (mSubscriptionListenerState != LISTENER_STATE_REGISTERED) {
                Log.i(this, "TelecomAccountRegistry: performing delayed register.");
                SubscriptionManager.from(mContext).addOnSubscriptionsChangedListener(
                        mOnSubscriptionsChangedListener);
            }
        }
    };

    TelecomAccountRegistry(Context context) {
        mContext = context;
        mTelecomManager = context.getSystemService(TelecomManager.class);
        mImsManager = context.getSystemService(android.telephony.ims.ImsManager.class);
        mTelephonyManager = TelephonyManager.from(context);
        mSubscriptionManager = SubscriptionManager.from(context);
        mHandlerThread.start();
        mHandler = new Handler(Looper.getMainLooper());
        mRegisterSubscriptionListenerBackoff = new ExponentialBackoff(
                REGISTER_START_DELAY_MS,
                REGISTER_MAXIMUM_DELAY_MS,
                2, /* multiplier */
                mHandlerThread.getLooper(),
                mRegisterOnSubscriptionsChangedListenerRunnable);
    }

    /**
     * Get the singleton instance.
     */
    public static synchronized TelecomAccountRegistry getInstance(Context context) {
        if (sInstance == null && context != null) {
            sInstance = new TelecomAccountRegistry(context);
        }
        return sInstance;
    }

    void setTelephonyConnectionService(TelephonyConnectionService telephonyConnectionService) {
        this.mTelephonyConnectionService = telephonyConnectionService;
    }

    public TelephonyConnectionService getTelephonyConnectionService() {
        return mTelephonyConnectionService;
    }

    /**
     * Determines if the {@link AccountEntry} associated with a {@link PhoneAccountHandle} supports
     * pausing video calls.
     *
     * @param handle The {@link PhoneAccountHandle}.
     * @return {@code True} if video pausing is supported.
     */
    boolean isVideoPauseSupported(PhoneAccountHandle handle) {
        synchronized (mAccountsLock) {
            for (AccountEntry entry : mAccounts) {
                if (entry.getPhoneAccountHandle().equals(handle)) {
                    return entry.isVideoPauseSupported();
                }
            }
        }
        return false;
    }

    /**
     * Determines if the {@link AccountEntry} associated with a {@link PhoneAccountHandle} supports
     * merging calls.
     *
     * @param handle The {@link PhoneAccountHandle}.
     * @return {@code True} if merging calls is supported.
     */
    public boolean isMergeCallSupported(PhoneAccountHandle handle) {
        synchronized (mAccountsLock) {
            for (AccountEntry entry : mAccounts) {
                if (entry.getPhoneAccountHandle().equals(handle)) {
                    return entry.isMergeCallSupported();
                }
            }
        }
        return false;
    }

    /**
     * Determines if the {@link AccountEntry} associated with a {@link PhoneAccountHandle} supports
     * video conferencing.
     *
     * @param handle The {@link PhoneAccountHandle}.
     * @return {@code True} if video conferencing is supported.
     */
    public boolean isVideoConferencingSupported(PhoneAccountHandle handle) {
        synchronized (mAccountsLock) {
            for (AccountEntry entry : mAccounts) {
                if (entry.getPhoneAccountHandle().equals(handle)) {
                    return entry.isVideoConferencingSupported();
                }
            }
        }
        return false;
    }

    /**
     * Determines if the {@link AccountEntry} associated with a {@link PhoneAccountHandle} allows
     * merging of wifi calls when VoWIFI is disabled.
     *
     * @param handle The {@link PhoneAccountHandle}.
     * @return {@code True} if merging of wifi calls is allowed when VoWIFI is disabled.
     */
    public boolean isMergeOfWifiCallsAllowedWhenVoWifiOff(final PhoneAccountHandle handle) {
        synchronized (mAccountsLock) {
            Optional<AccountEntry> result = mAccounts.stream().filter(
                    entry -> entry.getPhoneAccountHandle().equals(handle)).findFirst();

            if (result.isPresent()) {
                return result.get().isMergeOfWifiCallsAllowedWhenVoWifiOff();
            } else {
                return false;
            }
        }
    }

    /**
     * Determines if the {@link AccountEntry} associated with a {@link PhoneAccountHandle} supports
     * merging IMS calls.
     *
     * @param handle The {@link PhoneAccountHandle}.
     * @return {@code True} if merging IMS calls is supported.
     */
    public boolean isMergeImsCallSupported(PhoneAccountHandle handle) {
        synchronized (mAccountsLock) {
            for (AccountEntry entry : mAccounts) {
                if (entry.getPhoneAccountHandle().equals(handle)) {
                    return entry.isMergeImsCallSupported();
                }
            }
        }
        return false;
    }

    /**
     * Determines if the {@link AccountEntry} associated with a {@link PhoneAccountHandle} supports
     * managing IMS conference calls.
     *
     * @param handle The {@link PhoneAccountHandle}.
     * @return {@code True} if managing IMS conference calls is supported.
     */
    boolean isManageImsConferenceCallSupported(PhoneAccountHandle handle) {
        synchronized (mAccountsLock) {
            for (AccountEntry entry : mAccounts) {
                if (entry.getPhoneAccountHandle().equals(handle)) {
                    return entry.isManageImsConferenceCallSupported();
                }
            }
        }
        return false;
    }

    /**
     * showing precise call disconnect cause to the user.
     *
     * @param handle The {@link PhoneAccountHandle}.
     * @return {@code True} if showing precise call disconnect cause to the user is supported.
     */
    boolean isShowPreciseFailedCause(PhoneAccountHandle handle) {
        synchronized (mAccountsLock) {
            for (AccountEntry entry : mAccounts) {
                if (entry.getPhoneAccountHandle().equals(handle)) {
                    return entry.isShowPreciseFailedCause();
                }
            }
        }
        return false;
    }

    /**
     * @return Reference to the {@code TelecomAccountRegistry}'s subscription manager.
     */
    SubscriptionManager getSubscriptionManager() {
        return mSubscriptionManager;
    }

    /**
     * Returns the address (e.g. the phone number) associated with a subscription.
     *
     * @param handle The phone account handle to find the subscription address for.
     * @return The address.
     */
    public Uri getAddress(PhoneAccountHandle handle) {
        synchronized (mAccountsLock) {
            for (AccountEntry entry : mAccounts) {
                if (entry.getPhoneAccountHandle().equals(handle)) {
                    return entry.mAccount.getAddress();
                }
            }
        }
        return null;
    }

    public void refreshAdhocConference(boolean isEnableAdhocConf) {
        synchronized (mAccountsLock) {
            Log.v(this, "refreshAdhocConference isEnable = " + isEnableAdhocConf);
            for (AccountEntry entry : mAccounts) {
                boolean hasAdhocConfCapability = entry.mAccount.hasCapabilities(
                        PhoneAccount.CAPABILITY_ADHOC_CONFERENCE_CALLING);
                if (!isEnableAdhocConf && hasAdhocConfCapability) {
                    entry.updateAdhocConfCapability(isEnableAdhocConf);
                } else if (isEnableAdhocConf && !hasAdhocConfCapability) {
                    entry.updateAdhocConfCapability(entry.mPhone.isImsRegistered());
                }
            }
        }
    }

    /**
     * Returns whethere a the subscription associated with a {@link PhoneAccountHandle} is using a
     * sim call manager.
     *
     * @param handle The phone account handle to find the subscription address for.
     * @return {@code true} if a sim call manager is in use, {@code false} otherwise.
     */
    public boolean isUsingSimCallManager(PhoneAccountHandle handle) {
        synchronized (mAccountsLock) {
            for (AccountEntry entry : mAccounts) {
                if (entry.getPhoneAccountHandle().equals(handle)) {
                    return entry.isUsingSimCallManager();
                }
            }
        }
        return false;
    }

    /**
     * Sets up all the phone accounts for SIMs on first boot.
     */
    public void setupOnBoot() {
        // TODO: When this object "finishes" we should unregister by invoking
        // SubscriptionManager.getInstance(mContext).unregister(mOnSubscriptionsChangedListener);
        // This is not strictly necessary because it will be unregistered if the
        // notification fails but it is good form.

        // Register for SubscriptionInfo list changes which is guaranteed
        // to invoke onSubscriptionsChanged the first time.
        Log.i(this, "TelecomAccountRegistry: setupOnBoot - register subscription listener");
        SubscriptionManager.from(mContext).addOnSubscriptionsChangedListener(
                mOnSubscriptionsChangedListener);

        // We also need to listen for changes to the service state (e.g. emergency -> in service)
        // because this could signal a removal or addition of a SIM in a single SIM phone.
        mTelephonyManager.registerPhoneStateListener(new HandlerExecutor(mHandler),
                mPhoneStateListener);

        // Listen for user switches.  When the user switches, we need to ensure that if the current
        // use is not the primary user we disable video calling.
        IntentFilter filter = new IntentFilter();
        filter.addAction(Intent.ACTION_USER_SWITCHED);
        filter.addAction(CarrierConfigManager.ACTION_CARRIER_CONFIG_CHANGED);
        mContext.registerReceiver(mReceiver, filter);

        //We also need to listen for locale changes
        //(e.g. system language changed -> SIM card name changed)
        IntentFilter localeChangeFilter = new IntentFilter(Intent.ACTION_LOCALE_CHANGED);
        localeChangeFilter.addAction(TelephonyManager.ACTION_NETWORK_COUNTRY_CHANGED);
        mContext.registerReceiver(mLocaleChangeReceiver, localeChangeFilter);

        registerContentObservers();
    }

    private void registerContentObservers() {
        // Listen to the RTT system setting so that we update it when the user flips it.
        ContentObserver rttUiSettingObserver = new ContentObserver(mHandler) {
            @Override
            public void onChange(boolean selfChange) {
                synchronized (mAccountsLock) {
                    for (AccountEntry account : mAccounts) {
                        account.updateRttCapability();
                    }
                }
            }
        };

        // register for all settings
        for (int i = 0; i < mTelephonyManager.getPhoneCount(); i++) {
            Uri rttSettingUri = Settings.Secure.getUriFor(
                    Settings.Secure.RTT_CALLING_MODE + convertRttPhoneId(i));
            mContext.getContentResolver().registerContentObserver(
                    rttSettingUri, false, rttUiSettingObserver);
        }

        // Listen to the changes to the user's Contacts Discovery Setting.
        ContentObserver contactDiscoveryObserver = new ContentObserver(mHandler) {
            @Override
            public void onChange(boolean selfChange) {
                synchronized (mAccountsLock) {
                    for (AccountEntry account : mAccounts) {
                        account.updateVideoPresenceCapability();
                    }
                }
            }
        };
        Uri contactDiscUri = Uri.withAppendedPath(Telephony.SimInfo.CONTENT_URI,
                Telephony.SimInfo.COLUMN_IMS_RCS_UCE_ENABLED);
        mContext.getContentResolver().registerContentObserver(
                contactDiscUri, true /*notifyForDescendants*/, contactDiscoveryObserver);
    }

    private static String convertRttPhoneId(int phoneId) {
        return phoneId != 0 ? Integer.toString(phoneId) : "";
    }

    /**
     * Determines if the list of {@link AccountEntry}(s) contains an {@link AccountEntry} with a
     * specified {@link PhoneAccountHandle}.
     *
     * @param handle The {@link PhoneAccountHandle}.
     * @return {@code True} if an entry exists.
     */
    boolean hasAccountEntryForPhoneAccount(PhoneAccountHandle handle) {
        synchronized (mAccountsLock) {
            for (AccountEntry entry : mAccounts) {
                if (entry.getPhoneAccountHandle().equals(handle)) {
                    return true;
                }
            }
        }
        return false;
    }

    PhoneAccountHandle getPhoneAccountHandleForSubId(int subId) {
        synchronized (mAccountsLock) {
            for (AccountEntry entry : mAccounts) {
                if (entry.getSubId() == subId) {
                    return entry.getPhoneAccountHandle();
                }
            }
        }
        return null;
    }

    /**
     * Un-registers any {@link PhoneAccount}s which are no longer present in the list
     * {@code AccountEntry}(s).
     */
    private void cleanupPhoneAccounts() {
        ComponentName telephonyComponentName =
                new ComponentName(mContext, TelephonyConnectionService.class);
        // This config indicates whether the emergency account was flagged as emergency calls only
        // in which case we need to consider all phone accounts, not just the call capable ones.
        final boolean emergencyCallsOnlyEmergencyAccount = mContext.getResources().getBoolean(
                R.bool.config_emergency_account_emergency_calls_only);
        List<PhoneAccountHandle> accountHandles = emergencyCallsOnlyEmergencyAccount
                ? mTelecomManager.getAllPhoneAccountHandles()
                : mTelecomManager.getCallCapablePhoneAccounts();

        for (PhoneAccountHandle handle : accountHandles) {
            if (telephonyComponentName.equals(handle.getComponentName()) &&
                    !hasAccountEntryForPhoneAccount(handle)) {
                Log.i(this, "Unregistering phone account %s.", handle);
                mTelecomManager.unregisterPhoneAccount(handle);
            }
        }
    }

    private void setupAccounts() {
        // Go through SIM-based phones and register ourselves -- registering an existing account
        // will cause the existing entry to be replaced.
        Phone[] phones = PhoneFactory.getPhones();
        Log.i(this, "setupAccounts: Found %d phones.  Attempting to register.", phones.length);

        final boolean phoneAccountsEnabled = mContext.getResources().getBoolean(
                R.bool.config_pstn_phone_accounts_enabled);
        int activeCount = 0;
        int activeSubscriptionId = SubscriptionManager.INVALID_SUBSCRIPTION_ID;
        boolean isAnyProvisionInfoPending = false;

        synchronized (mAccountsLock) {
            try {
                if (phoneAccountsEnabled) {
                    // states we are interested in from what
                    // IExtTelephony.getCurrentUiccCardProvisioningStatus()can return
                    final int PROVISIONED = 1;
                    final int INVALID_STATE = -1;
                    final int CARD_NOT_PRESENT = -2;

                    for (Phone phone : phones) {
                        int provisionStatus = PROVISIONED;
                        int subscriptionId = phone.getSubId();
                        int slotId = phone.getPhoneId();
                        boolean isAccountAdded = false;

                        if (mTelephonyManager.getPhoneCount() > 1) {
                            IExtTelephony mExtTelephony = IExtTelephony.Stub
                                    .asInterface(ServiceManager.getService("qti.radio.extphone"));
                            try {
                                //get current provision state of the SIM.
                                provisionStatus =
                                        mExtTelephony.getCurrentUiccCardProvisioningStatus(slotId);
                            } catch (RemoteException ex) {
                                provisionStatus = INVALID_STATE;
                                Log.w(this, "Failed to get status , slotId: "+ slotId +" Exception: "
                                        + ex);
                            } catch (NullPointerException ex) {
                                provisionStatus = INVALID_STATE;
                                Log.w(this, "Failed to get status , slotId: "+ slotId +" Exception: "
                                        + ex);
                            }
                        }

                        // In SSR case, UiccCard's would be disposed hence the provision state received as
                        // CARD_NOT_PRESENT but valid subId present in SubscriptionInfo record.
                        if (provisionStatus == INVALID_STATE || ((provisionStatus == CARD_NOT_PRESENT)
                                && mSubscriptionManager.isActiveSubId(subscriptionId))) {
                            isAnyProvisionInfoPending = true;
                        }

                        Log.i(this, "setupAccounts: Phone with subscription id: " + subscriptionId +
                                " slotId: " + slotId + " provisionStatus: " + provisionStatus);
                        // setupAccounts can be called multiple times during service changes.
                        // Don't add an account if the Icc has not been set yet.
                        if (!SubscriptionManager.isValidSubscriptionId(subscriptionId)
                                || phone.getFullIccSerialNumber() == null) {
                            Log.d(this, "setupAccounts: skipping invalid subid %d", subscriptionId);
                            // If device configured in dsds mode, a SIM removed and if corresponding
                            // phone is in ECM then add emergency account to that sub so that
                            // incoming emergency call can be processed.
                            Phone phoneInEcm = PhoneGlobals.getInstance().getPhoneInEcm();
                            if ((mTelephonyManager.getPhoneCount() > 1)
                                    && (phoneInEcm != null)
                                    && phoneInEcm.getPhoneId() == phone.getPhoneId()) {
                                mAccounts.add(new AccountEntry(phoneInEcm, true /* emergency */,
                                        false /* isTest */));
                                isAccountAdded = true;
                            }
                            continue;
                        }
                        // Don't add account if it's opportunistic subscription, which is considered
                        // data only for now.
                        SubscriptionInfo info = SubscriptionManager.from(mContext)
                                .getActiveSubscriptionInfo(subscriptionId);
                        if (info == null || info.isOpportunistic()) {
                            Log.d(this, "setupAccounts: skipping unknown or opportunistic subid %d",
                                    subscriptionId);
                            continue;
                        }

                        if (subscriptionId >= 0  && (provisionStatus == PROVISIONED)
                                && (mSubscriptionManager.isActiveSubId(subscriptionId))) {
                            activeCount++;
                            activeSubscriptionId = subscriptionId;
                            mAccounts.add(new AccountEntry(phone, false /* emergency */,
                                    false /* isTest */));
                            isAccountAdded = true;
                        }
                        // Speacial case where one sub sim locked other sub reporting emergency service
                        // emergency call placed will initiate on primary sub i.e sub which is reporting
                        // limited/emergency service, if phone switches when emergency call is
                        // in progress, there will missing phone account which can notify phantom call
                        // to upper layer add emergency if for a phone no account added and if phone
                        // reporting emergency service and other subs oos or if phone has running call
                        if (!isAccountAdded && ((phone.getServiceState().isEmergencyOnly()
                                    && !isOtherPhoneInService(phone))
                                    || (phone.getState() == PhoneConstants.State.OFFHOOK))) {
                            Log.i(this, "Adding emergency account to phone id: "+phone.getPhoneId());
                            mAccounts.add(new AccountEntry(phone, true /* emergency */,
                                    false /* isTest */));
                        }
                    }
                }
            } finally {
                // If we did not list ANY accounts, we need to provide a "default" SIM account
                // for emergency numbers since no actual SIM is needed for dialing emergency
                // numbers but a phone account is.
                if (mAccounts.isEmpty()) {
                    Log.i(this, "setupAccounts: adding default");
                    mAccounts.add(new AccountEntry(PhoneFactory.getPhone(
                            PhoneUtils.getPrimaryStackPhoneId()), true /* emergency */,
                            false /* isTest */));
                }
            }

            // Add a fake account entry.
            if (DBG && phones.length > 0 && "TRUE".equals(System.getProperty("test_sim"))) {
                mAccounts.add(new AccountEntry(phones[0], false /* emergency */,
                        true /* isTest */));
            }
        }

        // Clean up any PhoneAccounts that are no longer relevant
        cleanupPhoneAccounts();

        PhoneAccountHandle defaultPhoneAccount =
                mTelecomManager.getUserSelectedOutgoingPhoneAccount();

        if ((defaultPhoneAccount == null)
                    && (mTelephonyManager.getActiveModemCount() > Count.ONE.ordinal())
                    && (activeCount == Count.ONE.ordinal()) && !isAnyProvisionInfoPending
                    && (areAllSimAccountsFound()) && (isRadioInValidState(phones))) {
            PhoneAccountHandle phoneAccountHandle =
                    subscriptionIdToPhoneAccountHandle(activeSubscriptionId);
            if (phoneAccountHandle != null) {
                mTelecomManager.setUserSelectedOutgoingPhoneAccount(phoneAccountHandle);
            }
        }

    }

    private boolean areAllSimAccountsFound() {
        final Iterator<PhoneAccountHandle> phoneAccounts =
                mTelecomManager.getCallCapablePhoneAccounts().listIterator();
        while (phoneAccounts.hasNext()) {
            final PhoneAccountHandle phoneAccountHandle = phoneAccounts.next();
            final PhoneAccount phoneAccount = mTelecomManager.getPhoneAccount(phoneAccountHandle);
            if (mTelephonyManager.getSubIdForPhoneAccount(phoneAccount) ==
                    SubscriptionManager.INVALID_SUBSCRIPTION_ID) {
                return false;
            }
        }
        return true;
    }

    private boolean isRadioInValidState(Phone[] phones) {
        boolean isApmSimNotPwrDown = false;
        try {
            IExtTelephony extTelephony = IExtTelephony.Stub
                 .asInterface(ServiceManager.getService("extphone"));
            int propVal = extTelephony.getPropertyValueInt(APM_SIM_NOT_PWDN_PROPERTY, 0);
            isApmSimNotPwrDown = (propVal == 1);
            Log.d(this, "isRadioInValidState, propVal = " + propVal +
                    " isApmSimNotPwrDown = " + isApmSimNotPwrDown);
        } catch (RemoteException|NullPointerException ex) {
            Log.w(this, "Failed to get property: + " + APM_SIM_NOT_PWDN_PROPERTY +
                    " , Exception: " + ex);
        }

        int isAPMOn = Settings.Global.getInt(mContext.getContentResolver(),
                Settings.Global.AIRPLANE_MODE_ON, 0);

        // Do not update default Voice subId when SIM is pwdn due to APM
        if ((isAPMOn == 1) && (!isApmSimNotPwrDown)) {
            Log.d(this, "isRadioInValidState, isApmSimNotPwrDown = " + isApmSimNotPwrDown
                    + ", isAPMOn:" + isAPMOn);
            return false;
        }

        //Do not update default Voice subId when when device Shutdown is in progress
        int  numPhones = mTelephonyManager.getActiveModemCount();
        for (int i = 0; i < numPhones; i++) {
            if (phones[i] != null && phones[i].isShuttingDown()) {
                Log.d(this, " isRadioInValidState: device shutdown in progress ");
                return false;
            }
        }
        return true;
    }

    private PhoneAccountHandle subscriptionIdToPhoneAccountHandle(final int subId) {
        final Iterator<PhoneAccountHandle> phoneAccounts =
                mTelecomManager.getCallCapablePhoneAccounts().listIterator();
        while (phoneAccounts.hasNext()) {
            final PhoneAccountHandle phoneAccountHandle = phoneAccounts.next();
            final PhoneAccount phoneAccount = mTelecomManager.getPhoneAccount(phoneAccountHandle);
            if (subId == mTelephonyManager.getSubIdForPhoneAccount(phoneAccount)) {
                return phoneAccountHandle;
            }
        }
        return null;
    }

    private boolean isOtherPhoneInService(Phone currentPhone) {
        TelephonyManager tm = TelephonyManager.getDefault();
        int phoneCount = tm.getPhoneCount();
        for (int phId = 0; phId < phoneCount; phId++) {
            Phone phone = PhoneFactory.getPhone(phId);
            if (currentPhone.getPhoneId() == phone.getPhoneId()) continue;
            int ss = phone.getServiceState().getState();
            Log.i(this, "Phone Id: %d Service State: %d",phone.getPhoneId(), ss);
            if (ss == ServiceState.STATE_IN_SERVICE) {
                return true;
            }
        }
        return false;
    }

    private void tearDownAccounts() {
        synchronized (mAccountsLock) {
            for (AccountEntry entry : mAccounts) {
                entry.teardown();
            }
            mAccounts.clear();
        }
    }

    /**
     * Handles changes to the carrier configuration which may impact a phone account.  There are
     * some extras defined in the {@link PhoneAccount} which are based on carrier config options.
     * Only checking for carrier config changes when the subscription is configured runs the risk of
     * missing carrier config changes which happen later.
     * @param subId The subid the carrier config changed for, if applicable.  Will be
     *              {@link SubscriptionManager#INVALID_SUBSCRIPTION_ID} if not specified.
     */
    private void handleCarrierConfigChange(int subId) {
        if (subId == SubscriptionManager.INVALID_SUBSCRIPTION_ID) {
            return;
        }
        synchronized (mAccountsLock) {
            for (AccountEntry entry : mAccounts) {
                if (entry.getSubId() == subId) {
                    Log.d(this, "handleCarrierConfigChange: subId=%d, accountSubId=%d", subId,
                            entry.getSubId());
                    entry.reRegisterPstnPhoneAccount();
                }
            }
        }
    }
}<|MERGE_RESOLUTION|>--- conflicted
+++ resolved
@@ -123,7 +123,8 @@
     private static final String EXTRA_SUPPORTS_VIDEO_CALLING_FALLBACK =
             "android.telecom.extra.SUPPORTS_VIDEO_CALLING_FALLBACK";
 
-<<<<<<< HEAD
+    private Handler mHandler;
+
     // Flag which decides whether SIM should power down due to APM,
     private static final String APM_SIM_NOT_PWDN_PROPERTY = "persist.vendor.radio.apm_sim_not_pwdn";
 
@@ -132,9 +133,6 @@
         ONE,
         TWO
     }
-=======
-    private Handler mHandler;
->>>>>>> 2cd994e6
 
     final class AccountEntry implements PstnPhoneCapabilitiesNotifier.Listener {
         private final Phone mPhone;
