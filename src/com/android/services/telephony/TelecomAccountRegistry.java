/*
 * Copyright (C) 2014 The Android Open Source Project
 *
 * Licensed under the Apache License, Version 2.0 (the "License");
 * you may not use this file except in compliance with the License.
 * You may obtain a copy of the License at
 *
 *      http://www.apache.org/licenses/LICENSE-2.0
 *
 * Unless required by applicable law or agreed to in writing, software
 * distributed under the License is distributed on an "AS IS" BASIS,
 * WITHOUT WARRANTIES OR CONDITIONS OF ANY KIND, either express or implied.
 * See the License for the specific language governing permissions and
 * limitations under the License.
 */

package com.android.services.telephony;

import android.content.BroadcastReceiver;
import android.content.ComponentName;
import android.content.Context;
import android.content.Intent;
import android.content.IntentFilter;
import android.content.res.Resources;
import android.graphics.Bitmap;
import android.graphics.Canvas;
import android.graphics.PorterDuff;
import android.graphics.drawable.Drawable;
import android.graphics.drawable.Icon;
import android.net.Uri;
import android.os.Bundle;
import android.os.PersistableBundle;
import android.os.RemoteException;
import android.os.ServiceManager;
import android.os.SystemProperties;
import android.os.UserHandle;
import android.os.UserManager;
import android.provider.Settings;
import android.telecom.PhoneAccount;
import android.telecom.PhoneAccountHandle;
import android.telecom.TelecomManager;
import android.telephony.CarrierConfigManager;
import android.telephony.PhoneStateListener;
import android.telephony.ServiceState;
import android.telephony.SubscriptionInfo;
import android.telephony.SubscriptionManager;
import android.telephony.SubscriptionManager.OnSubscriptionsChangedListener;
import android.telephony.TelephonyManager;
import android.text.TextUtils;

import com.android.ims.ImsManager;
import com.android.internal.telephony.Phone;
import com.android.internal.telephony.PhoneFactory;
import com.android.phone.PhoneGlobals;
import com.android.phone.PhoneUtils;
import com.android.phone.R;

import java.util.Arrays;
import java.util.Iterator;
import java.util.LinkedList;
import java.util.List;
import java.util.Optional;

import org.codeaurora.internal.IExtTelephony;

/**
 * Owns all data we have registered with Telecom including handling dynamic addition and
 * removal of SIMs and SIP accounts.
 */
final class TelecomAccountRegistry {
    private static final boolean DBG = false; /* STOP SHIP if true */

    // This icon is the one that is used when the Slot ID that we have for a particular SIM
    // is not supported, i.e. SubscriptionManager.INVALID_SLOT_ID or the 5th SIM in a phone.
    private final static int DEFAULT_SIM_ICON =  R.drawable.ic_multi_sim;
    private final static String GROUP_PREFIX = "group_";

    // Flag which decides whether SIM should power down due to APM,
    private static final String APM_SIM_NOT_PWDN_PROPERTY = "persist.radio.apm_sim_not_pwdn";

    private enum Count {
        ZERO,
        ONE,
        TWO
    }

    final class AccountEntry implements PstnPhoneCapabilitiesNotifier.Listener {
        private final Phone mPhone;
        private PhoneAccount mAccount;
        private final PstnIncomingCallNotifier mIncomingCallNotifier;
        private final PstnPhoneCapabilitiesNotifier mPhoneCapabilitiesNotifier;
        private boolean mIsEmergency;
        private boolean mIsDummy;
        private boolean mIsVideoCapable;
        private boolean mIsVideoPresenceSupported;
        private boolean mIsVideoPauseSupported;
        private boolean mIsMergeCallSupported;
        private boolean mIsMergeImsCallSupported;
        private boolean mIsVideoConferencingSupported;
        private boolean mIsMergeOfWifiCallsAllowedWhenVoWifiOff;

        AccountEntry(Phone phone, boolean isEmergency, boolean isDummy) {
            mPhone = phone;
            mIsEmergency = isEmergency;
            mIsDummy = isDummy;
            mAccount = registerPstnPhoneAccount(isEmergency, isDummy);
            Log.i(this, "Registered phoneAccount: %s with handle: %s",
                    mAccount, mAccount.getAccountHandle());
            mIncomingCallNotifier = new PstnIncomingCallNotifier((Phone) mPhone);
            mPhoneCapabilitiesNotifier = new PstnPhoneCapabilitiesNotifier((Phone) mPhone,
                    this);
        }

        void teardown() {
            mIncomingCallNotifier.teardown();
            mPhoneCapabilitiesNotifier.teardown();
        }

        /**
         * Registers the specified account with Telecom as a PhoneAccountHandle.
         */
        private PhoneAccount registerPstnPhoneAccount(boolean isEmergency, boolean isDummyAccount) {
            String dummyPrefix = isDummyAccount ? "Dummy " : "";

            // Build the Phone account handle.
            PhoneAccountHandle phoneAccountHandle =
                    PhoneUtils.makePstnPhoneAccountHandleWithPrefix(
                            mPhone, dummyPrefix, isEmergency);

            // Populate the phone account data.
            int subId = mPhone.getSubId();
            String subscriberId = mPhone.getSubscriberId();
            int color = PhoneAccount.NO_HIGHLIGHT_COLOR;
            int slotId = SubscriptionManager.INVALID_SIM_SLOT_INDEX;
            String line1Number = mTelephonyManager.getLine1Number(subId);
            if (line1Number == null) {
                line1Number = "";
            }
            String subNumber = mPhone.getLine1Number();
            if (subNumber == null) {
                subNumber = "";
            }

            String label;
            String description;
            Icon icon = null;
            CharSequence subDisplayName = null;

            // We can only get the real slotId from the SubInfoRecord, we can't calculate the
            // slotId from the subId or the phoneId in all instances.
            SubscriptionInfo record =
                    mSubscriptionManager.getActiveSubscriptionInfo(subId);
            if (record != null) {
                subDisplayName = record.getDisplayName();
            }
            if (isEmergency) {
                label = mContext.getResources().getString(R.string.sim_label_emergency_calls);
                description =
                        mContext.getResources().getString(R.string.sim_description_emergency_calls);
            } else if (mTelephonyManager.getPhoneCount() == 1) {
                // For single-sim device as well, we use the displayname
                // from the subinfo to keep the operator name displayed
                // in the InCall UI in sync with multi-sim device.
                if (!TextUtils.isEmpty(subDisplayName)) {
                    description = label = subDisplayName.toString();
                } else {
                    description = label = null;
                }
            } else {
                if (record != null) {
                    subDisplayName = record.getDisplayName();
                    slotId = record.getSimSlotIndex();
                    color = record.getIconTint();
                    icon = Icon.createWithBitmap(record.createIconBitmap(mContext));
                }

                String slotIdString;
                if (SubscriptionManager.isValidSlotIndex(slotId)) {
                    slotIdString = Integer.toString(slotId);
                } else {
                    slotIdString = mContext.getResources().getString(R.string.unknown);
                }

                if (TextUtils.isEmpty(subDisplayName)) {
                    // Either the sub record is not there or it has an empty display name.
                    Log.w(this, "Could not get a display name for subid: %d", subId);
                    subDisplayName = mContext.getResources().getString(
                            R.string.sim_description_default, slotIdString);
                }

                // The label is user-visible so let's use the display name that the user may
                // have set in Settings->Sim cards.
                label = dummyPrefix + subDisplayName;
                description = dummyPrefix + mContext.getResources().getString(
                                R.string.sim_description_default, slotIdString);
            }

            // By default all SIM phone accounts can place emergency calls.
            int capabilities = PhoneAccount.CAPABILITY_SIM_SUBSCRIPTION |
                    PhoneAccount.CAPABILITY_CALL_PROVIDER |
                    PhoneAccount.CAPABILITY_MULTI_USER;

            if (mContext.getResources().getBoolean(R.bool.config_pstnCanPlaceEmergencyCalls)) {
                capabilities |= PhoneAccount.CAPABILITY_PLACE_EMERGENCY_CALLS;
            }

            mIsVideoCapable = mPhone.isVideoEnabled();
            boolean isVideoEnabledByPlatform =
                    ImsManager.isVtEnabledByPlatform(mPhone.getContext());

            if (!mIsPrimaryUser) {
                Log.i(this, "Disabling video calling for secondary user.");
                mIsVideoCapable = false;
                isVideoEnabledByPlatform = false;
            }

            if (mIsVideoCapable) {
                capabilities |= PhoneAccount.CAPABILITY_VIDEO_CALLING;
            }

            if (isVideoEnabledByPlatform) {
                capabilities |= PhoneAccount.CAPABILITY_SUPPORTS_VIDEO_CALLING;
            }

            mIsVideoPresenceSupported = isCarrierVideoPresenceSupported();
            if (mIsVideoCapable && mIsVideoPresenceSupported) {
                capabilities |= PhoneAccount.CAPABILITY_VIDEO_CALLING_RELIES_ON_PRESENCE;
            }

            if (mIsVideoCapable && isCarrierEmergencyVideoCallsAllowed()) {
                capabilities |= PhoneAccount.CAPABILITY_EMERGENCY_VIDEO_CALLING;
            }

            mIsVideoPauseSupported = isCarrierVideoPauseSupported();
<<<<<<< HEAD
            Bundle phoneAccountExtras = new Bundle();
            if (isCarrierInstantLetteringSupported()) {
                capabilities |= PhoneAccount.CAPABILITY_CALL_SUBJECT;
                phoneAccountExtras = getPhoneAccountExtras(phoneAccountExtras);
            }
            phoneAccountExtras.putBoolean(PhoneAccount.EXTRA_ALWAYS_USE_VOIP_AUDIO_MODE, false);
=======
            Bundle extras = new Bundle();
            if (isCarrierInstantLetteringSupported()) {
                capabilities |= PhoneAccount.CAPABILITY_CALL_SUBJECT;
                extras.putAll(getPhoneAccountExtras());
            }

            final boolean isHandoverFromSupported = mContext.getResources().getBoolean(
                    R.bool.config_support_handover_from);
            if (isHandoverFromSupported && !isEmergency) {
                // Only set the extra is handover is supported and this isn't the emergency-only
                // acct.
                extras.putBoolean(PhoneAccount.EXTRA_SUPPORTS_HANDOVER_FROM,
                        isHandoverFromSupported);
            }

            extras.putBoolean(PhoneAccount.EXTRA_SUPPORTS_VIDEO_CALLING_FALLBACK,
                    mContext.getResources()
                            .getBoolean(R.bool.config_support_video_calling_fallback));

            if (slotId != SubscriptionManager.INVALID_SIM_SLOT_INDEX) {
                extras.putString(PhoneAccount.EXTRA_SORT_ORDER,
                    String.valueOf(slotId));
            }

>>>>>>> 480f0642
            mIsMergeCallSupported = isCarrierMergeCallSupported();
            mIsMergeImsCallSupported = isCarrierMergeImsCallSupported();
            mIsVideoConferencingSupported = isCarrierVideoConferencingSupported();
            mIsMergeOfWifiCallsAllowedWhenVoWifiOff =
                    isCarrierMergeOfWifiCallsAllowedWhenVoWifiOff();

            if (isEmergency && mContext.getResources().getBoolean(
                    R.bool.config_emergency_account_emergency_calls_only)) {
                capabilities |= PhoneAccount.CAPABILITY_EMERGENCY_CALLS_ONLY;
            }

            if (icon == null) {
                // TODO: Switch to using Icon.createWithResource() once that supports tinting.
                Resources res = mContext.getResources();
                Drawable drawable = res.getDrawable(DEFAULT_SIM_ICON, null);
                drawable.setTint(res.getColor(R.color.default_sim_icon_tint_color, null));
                drawable.setTintMode(PorterDuff.Mode.SRC_ATOP);

                int width = drawable.getIntrinsicWidth();
                int height = drawable.getIntrinsicHeight();
                Bitmap bitmap = Bitmap.createBitmap(width, height, Bitmap.Config.ARGB_8888);
                Canvas canvas = new Canvas(bitmap);
                drawable.setBounds(0, 0, canvas.getWidth(), canvas.getHeight());
                drawable.draw(canvas);

                icon = Icon.createWithBitmap(bitmap);
            }

            // Check to see if the newly registered account should replace the old account.
            String groupId = "";
            String[] mergedImsis = mTelephonyManager.getMergedSubscriberIds();
            boolean isMergedSim = false;
            if (mergedImsis != null && subscriberId != null && !isEmergency) {
                for (String imsi : mergedImsis) {
                    if (imsi.equals(subscriberId)) {
                        isMergedSim = true;
                        break;
                    }
                }
            }
            if(isMergedSim) {
                groupId = GROUP_PREFIX + line1Number;
                Log.i(this, "Adding Merged Account with group: " + Log.pii(groupId));
            }

            PhoneAccount account = PhoneAccount.builder(phoneAccountHandle, label)
                    .setAddress(Uri.fromParts(PhoneAccount.SCHEME_TEL, line1Number, null))
                    .setSubscriptionAddress(
                            Uri.fromParts(PhoneAccount.SCHEME_TEL, subNumber, null))
                    .setCapabilities(capabilities)
                    .setIcon(icon)
                    .setHighlightColor(color)
                    .setShortDescription(description)
                    .setSupportedUriSchemes(Arrays.asList(
                            PhoneAccount.SCHEME_TEL, PhoneAccount.SCHEME_VOICEMAIL))
<<<<<<< HEAD
                    .setExtras(phoneAccountExtras)
=======
                    .setExtras(extras)
>>>>>>> 480f0642
                    .setGroupId(groupId)
                    .build();

            // Register with Telecom and put into the account entry.
            mTelecomManager.registerPhoneAccount(account);

            return account;
        }

        public PhoneAccountHandle getPhoneAccountHandle() {
            return mAccount != null ? mAccount.getAccountHandle() : null;
        }

        /**
         * Determines from carrier configuration whether pausing of IMS video calls is supported.
         *
         * @return {@code true} if pausing IMS video calls is supported.
         */
        private boolean isCarrierVideoPauseSupported() {
            // Check if IMS video pause is supported.
            PersistableBundle b =
                    PhoneGlobals.getInstance().getCarrierConfigForSubId(mPhone.getSubId());
            return b != null &&
                    b.getBoolean(CarrierConfigManager.KEY_SUPPORT_PAUSE_IMS_VIDEO_CALLS_BOOL);
        }

        /**
         * Determines from carrier configuration whether RCS presence indication for video calls is
         * supported.
         *
         * @return {@code true} if RCS presence indication for video calls is supported.
         */
        private boolean isCarrierVideoPresenceSupported() {
            PersistableBundle b =
                    PhoneGlobals.getInstance().getCarrierConfigForSubId(mPhone.getSubId());
            return b != null &&
                    b.getBoolean(CarrierConfigManager.KEY_USE_RCS_PRESENCE_BOOL);
        }

        /**
         * Determines from carrier config whether instant lettering is supported.
         *
         * @return {@code true} if instant lettering is supported, {@code false} otherwise.
         */
        private boolean isCarrierInstantLetteringSupported() {
            PersistableBundle b =
                    PhoneGlobals.getInstance().getCarrierConfigForSubId(mPhone.getSubId());
            return b != null &&
                    b.getBoolean(CarrierConfigManager.KEY_CARRIER_INSTANT_LETTERING_AVAILABLE_BOOL);
        }

        /**
         * Determines from carrier config whether merging calls is supported.
         *
         * @return {@code true} if merging calls is supported, {@code false} otherwise.
         */
        private boolean isCarrierMergeCallSupported() {
            PersistableBundle b =
                    PhoneGlobals.getInstance().getCarrierConfigForSubId(mPhone.getSubId());
            return b != null &&
                    b.getBoolean(CarrierConfigManager.KEY_SUPPORT_CONFERENCE_CALL_BOOL);
        }

        /**
         * Determines from carrier config whether merging IMS calls is supported.
         *
         * @return {@code true} if merging IMS calls is supported, {@code false} otherwise.
         */
        private boolean isCarrierMergeImsCallSupported() {
            PersistableBundle b =
                    PhoneGlobals.getInstance().getCarrierConfigForSubId(mPhone.getSubId());
            return b.getBoolean(CarrierConfigManager.KEY_SUPPORT_IMS_CONFERENCE_CALL_BOOL);
        }

        /**
         * Determines from carrier config whether emergency video calls are supported.
         *
         * @return {@code true} if emergency video calls are allowed, {@code false} otherwise.
         */
        private boolean isCarrierEmergencyVideoCallsAllowed() {
            PersistableBundle b =
                    PhoneGlobals.getInstance().getCarrierConfigForSubId(mPhone.getSubId());
            return b != null &&
                    b.getBoolean(CarrierConfigManager.KEY_ALLOW_EMERGENCY_VIDEO_CALLS_BOOL);
        }

        /**
         * Determines from carrier config whether video conferencing is supported.
         *
         * @return {@code true} if video conferencing is supported, {@code false} otherwise.
         */
        private boolean isCarrierVideoConferencingSupported() {
            PersistableBundle b =
                    PhoneGlobals.getInstance().getCarrierConfigForSubId(mPhone.getSubId());
            return b != null &&
                    b.getBoolean(CarrierConfigManager.KEY_SUPPORT_VIDEO_CONFERENCE_CALL_BOOL);
        }

        /**
         * Determines from carrier config whether merging of wifi calls is allowed when VoWIFI is
         * turned off.
         *
         * @return {@code true} merging of wifi calls when VoWIFI is disabled should be prevented,
         *      {@code false} otherwise.
         */
        private boolean isCarrierMergeOfWifiCallsAllowedWhenVoWifiOff() {
            PersistableBundle b =
                    PhoneGlobals.getInstance().getCarrierConfigForSubId(mPhone.getSubId());
            return b != null && b.getBoolean(
                    CarrierConfigManager.KEY_ALLOW_MERGE_WIFI_CALLS_WHEN_VOWIFI_OFF_BOOL);
        }

        /**
         * Where a device supports instant lettering and call subjects, retrieves the necessary
         * PhoneAccount extras for those features.
         * @return The {@link PhoneAccount} extras associated with the current subscription.
         */
        private Bundle getPhoneAccountExtras(Bundle phoneAccountExtras) {
            PersistableBundle b =
                    PhoneGlobals.getInstance().getCarrierConfigForSubId(mPhone.getSubId());

            int instantLetteringMaxLength = b.getInt(
                    CarrierConfigManager.KEY_CARRIER_INSTANT_LETTERING_LENGTH_LIMIT_INT);
            String instantLetteringEncoding = b.getString(
                    CarrierConfigManager.KEY_CARRIER_INSTANT_LETTERING_ENCODING_STRING);
<<<<<<< HEAD

=======
            Bundle phoneAccountExtras = new Bundle();
>>>>>>> 480f0642
            phoneAccountExtras.putInt(PhoneAccount.EXTRA_CALL_SUBJECT_MAX_LENGTH,
                    instantLetteringMaxLength);
            phoneAccountExtras.putString(PhoneAccount.EXTRA_CALL_SUBJECT_CHARACTER_ENCODING,
                    instantLetteringEncoding);
            return phoneAccountExtras;
        }

        /**
         * Receives callback from {@link PstnPhoneCapabilitiesNotifier} when the video capabilities
         * have changed.
         *
         * @param isVideoCapable {@code true} if video is capable.
         */
        @Override
        public void onVideoCapabilitiesChanged(boolean isVideoCapable) {
            mIsVideoCapable = isVideoCapable;
            synchronized (mAccountsLock) {
                if (!mAccounts.contains(this)) {
                    // Account has already been torn down, don't try to register it again.
                    // This handles the case where teardown has already happened, and we got a video
                    // update that lost the race for the mAccountsLock.  In such a scenario by the
                    // time we get here, the original phone account could have been torn down.
                    return;
                }
                mAccount = registerPstnPhoneAccount(mIsEmergency, mIsDummy);
            }
        }

        /**
         * Indicates whether this account supports pausing video calls.
         * @return {@code true} if the account supports pausing video calls, {@code false}
         * otherwise.
         */
        public boolean isVideoPauseSupported() {
            return mIsVideoCapable && mIsVideoPauseSupported;
        }

        /**
         * Indicates whether this account supports merging calls (i.e. conferencing).
         * @return {@code true} if the account supports merging calls, {@code false} otherwise.
         */
        public boolean isMergeCallSupported() {
            return mIsMergeCallSupported;
        }

        /**
         * Indicates whether this account supports merging IMS calls (i.e. conferencing).
         * @return {@code true} if the account supports merging IMS calls, {@code false} otherwise.
         */
        public boolean isMergeImsCallSupported() {
            return mIsMergeImsCallSupported;
        }

        /**
         * Indicates whether this account supports video conferencing.
         * @return {@code true} if the account supports video conferencing, {@code false} otherwise.
         */
        public boolean isVideoConferencingSupported() {
            return mIsVideoConferencingSupported;
        }

        /**
         * Indicate whether this account allow merging of wifi calls when VoWIFI is off.
         * @return {@code true} if allowed, {@code false} otherwise.
         */
        public boolean isMergeOfWifiCallsAllowedWhenVoWifiOff() {
            return mIsMergeOfWifiCallsAllowedWhenVoWifiOff;
        }
    }

    private OnSubscriptionsChangedListener mOnSubscriptionsChangedListener =
            new OnSubscriptionsChangedListener() {
        @Override
        public void onSubscriptionsChanged() {
            // Any time the SubscriptionInfo changes...rerun the setup
            tearDownAccounts();
            setupAccounts();
        }
    };

    private final BroadcastReceiver mUserSwitchedReceiver = new BroadcastReceiver() {
        @Override
        public void onReceive(Context context, Intent intent) {
            Log.i(this, "User changed, re-registering phone accounts.");

            int userHandleId = intent.getIntExtra(Intent.EXTRA_USER_HANDLE, 0);
            UserHandle currentUserHandle = new UserHandle(userHandleId);
            mIsPrimaryUser = UserManager.get(mContext).getPrimaryUser().getUserHandle()
                    .equals(currentUserHandle);

            // Any time the user changes, re-register the accounts.
            tearDownAccounts();
            setupAccounts();
        }
    };

    private final PhoneStateListener mPhoneStateListener = new PhoneStateListener() {
        @Override
        public void onServiceStateChanged(ServiceState serviceState) {
            int newState = serviceState.getState();
            if (newState == ServiceState.STATE_IN_SERVICE && mServiceState != newState) {
                tearDownAccounts();
                setupAccounts();
            }
            mServiceState = newState;
        }
    };

    private static TelecomAccountRegistry sInstance;
    private final Context mContext;
    private final TelecomManager mTelecomManager;
    private final TelephonyManager mTelephonyManager;
    private final SubscriptionManager mSubscriptionManager;
    private List<AccountEntry> mAccounts = new LinkedList<AccountEntry>();
    private Object mAccountsLock = new Object();
    private int mServiceState = ServiceState.STATE_POWER_OFF;
    private boolean mIsPrimaryUser = true;

    // TODO: Remove back-pointer from app singleton to Service, since this is not a preferred
    // pattern; redesign. This was added to fix a late release bug.
    private TelephonyConnectionService mTelephonyConnectionService;

    TelecomAccountRegistry(Context context) {
        mContext = context;
        mTelecomManager = TelecomManager.from(context);
        mTelephonyManager = TelephonyManager.from(context);
        mSubscriptionManager = SubscriptionManager.from(context);
    }

    static synchronized final TelecomAccountRegistry getInstance(Context context) {
        if (sInstance == null && context != null) {
            sInstance = new TelecomAccountRegistry(context);
        }
        return sInstance;
    }

    void setTelephonyConnectionService(TelephonyConnectionService telephonyConnectionService) {
        this.mTelephonyConnectionService = telephonyConnectionService;
    }

    TelephonyConnectionService getTelephonyConnectionService() {
        return mTelephonyConnectionService;
    }

    /**
     * Determines if the {@link AccountEntry} associated with a {@link PhoneAccountHandle} supports
     * pausing video calls.
     *
     * @param handle The {@link PhoneAccountHandle}.
     * @return {@code True} if video pausing is supported.
     */
    boolean isVideoPauseSupported(PhoneAccountHandle handle) {
        synchronized (mAccountsLock) {
            for (AccountEntry entry : mAccounts) {
                if (entry.getPhoneAccountHandle().equals(handle)) {
                    return entry.isVideoPauseSupported();
                }
            }
        }
        return false;
    }

    /**
     * Determines if the {@link AccountEntry} associated with a {@link PhoneAccountHandle} supports
     * merging calls.
     *
     * @param handle The {@link PhoneAccountHandle}.
     * @return {@code True} if merging calls is supported.
     */
    boolean isMergeCallSupported(PhoneAccountHandle handle) {
        synchronized (mAccountsLock) {
            for (AccountEntry entry : mAccounts) {
                if (entry.getPhoneAccountHandle().equals(handle)) {
                    return entry.isMergeCallSupported();
                }
            }
        }
        return false;
    }

    /**
     * Determines if the {@link AccountEntry} associated with a {@link PhoneAccountHandle} supports
     * video conferencing.
     *
     * @param handle The {@link PhoneAccountHandle}.
     * @return {@code True} if video conferencing is supported.
     */
    boolean isVideoConferencingSupported(PhoneAccountHandle handle) {
        synchronized (mAccountsLock) {
            for (AccountEntry entry : mAccounts) {
                if (entry.getPhoneAccountHandle().equals(handle)) {
                    return entry.isVideoConferencingSupported();
                }
            }
        }
        return false;
    }

    /**
     * Determines if the {@link AccountEntry} associated with a {@link PhoneAccountHandle} allows
     * merging of wifi calls when VoWIFI is disabled.
     *
     * @param handle The {@link PhoneAccountHandle}.
     * @return {@code True} if merging of wifi calls is allowed when VoWIFI is disabled.
     */
    boolean isMergeOfWifiCallsAllowedWhenVoWifiOff(final PhoneAccountHandle handle) {
        synchronized (mAccountsLock) {
            Optional<AccountEntry> result = mAccounts.stream().filter(
                    entry -> entry.getPhoneAccountHandle().equals(handle)).findFirst();

            if (result.isPresent()) {
                return result.get().isMergeOfWifiCallsAllowedWhenVoWifiOff();
            } else {
                return false;
            }
        }
    }

    /**
     * Determines if the {@link AccountEntry} associated with a {@link PhoneAccountHandle} supports
     * merging IMS calls.
     *
     * @param handle The {@link PhoneAccountHandle}.
     * @return {@code True} if merging IMS calls is supported.
     */
    boolean isMergeImsCallSupported(PhoneAccountHandle handle) {
        synchronized (mAccountsLock) {
            for (AccountEntry entry : mAccounts) {
                if (entry.getPhoneAccountHandle().equals(handle)) {
                    return entry.isMergeImsCallSupported();
                }
            }
        }
        return false;
    }

    /**
     * @return Reference to the {@code TelecomAccountRegistry}'s subscription manager.
     */
    SubscriptionManager getSubscriptionManager() {
        return mSubscriptionManager;
    }

    /**
     * Returns the address (e.g. the phone number) associated with a subscription.
     *
     * @param handle The phone account handle to find the subscription address for.
     * @return The address.
     */
    Uri getAddress(PhoneAccountHandle handle) {
        synchronized (mAccountsLock) {
            for (AccountEntry entry : mAccounts) {
                if (entry.getPhoneAccountHandle().equals(handle)) {
                    return entry.mAccount.getAddress();
                }
            }
        }
        return null;
    }

    /**
     * Sets up all the phone accounts for SIMs on first boot.
     */
    void setupOnBoot() {
        // TODO: When this object "finishes" we should unregister by invoking
        // SubscriptionManager.getInstance(mContext).unregister(mOnSubscriptionsChangedListener);
        // This is not strictly necessary because it will be unregistered if the
        // notification fails but it is good form.

        // Register for SubscriptionInfo list changes which is guaranteed
        // to invoke onSubscriptionsChanged the first time.
        SubscriptionManager.from(mContext).addOnSubscriptionsChangedListener(
                mOnSubscriptionsChangedListener);

        // We also need to listen for changes to the service state (e.g. emergency -> in service)
        // because this could signal a removal or addition of a SIM in a single SIM phone.
        mTelephonyManager.listen(mPhoneStateListener, PhoneStateListener.LISTEN_SERVICE_STATE);

        // Listen for user switches.  When the user switches, we need to ensure that if the current
        // use is not the primary user we disable video calling.
        mContext.registerReceiver(mUserSwitchedReceiver,
                new IntentFilter(Intent.ACTION_USER_SWITCHED));
    }

    /**
     * Determines if the list of {@link AccountEntry}(s) contains an {@link AccountEntry} with a
     * specified {@link PhoneAccountHandle}.
     *
     * @param handle The {@link PhoneAccountHandle}.
     * @return {@code True} if an entry exists.
     */
    boolean hasAccountEntryForPhoneAccount(PhoneAccountHandle handle) {
        synchronized (mAccountsLock) {
            for (AccountEntry entry : mAccounts) {
                if (entry.getPhoneAccountHandle().equals(handle)) {
                    return true;
                }
            }
        }
        return false;
    }

    /**
     * Un-registers any {@link PhoneAccount}s which are no longer present in the list
     * {@code AccountEntry}(s).
     */
    private void cleanupPhoneAccounts() {
        ComponentName telephonyComponentName =
                new ComponentName(mContext, TelephonyConnectionService.class);
        // This config indicates whether the emergency account was flagged as emergency calls only
        // in which case we need to consider all phone accounts, not just the call capable ones.
        final boolean emergencyCallsOnlyEmergencyAccount = mContext.getResources().getBoolean(
                R.bool.config_emergency_account_emergency_calls_only);
        List<PhoneAccountHandle> accountHandles = emergencyCallsOnlyEmergencyAccount
                ? mTelecomManager.getAllPhoneAccountHandles()
                : mTelecomManager.getCallCapablePhoneAccounts(true /* includeDisabled */);

        for (PhoneAccountHandle handle : accountHandles) {
            if (telephonyComponentName.equals(handle.getComponentName()) &&
                    !hasAccountEntryForPhoneAccount(handle)) {
                Log.i(this, "Unregistering phone account %s.", handle);
                mTelecomManager.unregisterPhoneAccount(handle);
            }
        }
    }

    private void setupAccounts() {
        // Go through SIM-based phones and register ourselves -- registering an existing account
        // will cause the existing entry to be replaced.
        Phone[] phones = PhoneFactory.getPhones();
        Log.d(this, "Found %d phones.  Attempting to register.", phones.length);

        final boolean phoneAccountsEnabled = mContext.getResources().getBoolean(
                R.bool.config_pstn_phone_accounts_enabled);
        int activeCount = 0;
        int activeSubscriptionId = SubscriptionManager.INVALID_SUBSCRIPTION_ID;

        synchronized (mAccountsLock) {
            if (phoneAccountsEnabled) {
                // states we are interested in from what
                // IExtTelephony.getCurrentUiccCardProvisioningStatus()can return
                final int PROVISIONED = 1;
                final int INVALID_STATE = -1;

                for (Phone phone : phones) {
                    int provisionStatus = PROVISIONED;
                    int subscriptionId = phone.getSubId();
                    int slotId = phone.getPhoneId();

                    if (mTelephonyManager.getPhoneCount() > 1) {
                        IExtTelephony mExtTelephony = IExtTelephony.Stub
                                .asInterface(ServiceManager.getService("extphone"));
                        try {
                            //get current provision state of the SIM.
                            provisionStatus =
                                    mExtTelephony.getCurrentUiccCardProvisioningStatus(slotId);
                        } catch (RemoteException ex) {
                            provisionStatus = INVALID_STATE;
                            Log.w(this, "Failed to get status , slotId: "+ slotId +" Exception: "
                                    + ex);
                        } catch (NullPointerException ex) {
                            provisionStatus = INVALID_STATE;
                            Log.w(this, "Failed to get status , slotId: "+ slotId +" Exception: "
                                    + ex);
                        }
                    }

                    Log.d(this, "Phone with subscription id: " + subscriptionId +
                            " slotId: " + slotId + " provisionStatus: " + provisionStatus);
                    // setupAccounts can be called multiple times during service changes. Don't add an
                    // account if the Icc has not been set yet.
                    if (subscriptionId >= 0  && (provisionStatus == PROVISIONED)
                            && (mSubscriptionManager.isActiveSubId(subscriptionId))) {
                        activeCount++;
                        activeSubscriptionId = subscriptionId;
                        mAccounts.add(new AccountEntry(phone, false /* emergency */,
                                false /* isDummy */));
                    }
                }
            }

            // If we did not list ANY accounts, we need to provide a "default" SIM account
            // for emergency numbers since no actual SIM is needed for dialing emergency
            // numbers but a phone account is.
            if (mAccounts.isEmpty()) {
                mAccounts.add(new AccountEntry(PhoneFactory.getDefaultPhone(), true /* emergency */,
                        false /* isDummy */));
            }

            // Add a fake account entry.
            if (DBG && phones.length > 0 && "TRUE".equals(System.getProperty("dummy_sim"))) {
                mAccounts.add(new AccountEntry(phones[0], false /* emergency */,
                        true /* isDummy */));
            }
        }

        // Clean up any PhoneAccounts that are no longer relevant
        cleanupPhoneAccounts();

        // At some point, the phone account ID was switched from the subId to the iccId.
        // If there is a default account, check if this is the case, and upgrade the default account
        // from using the subId to iccId if so.
        PhoneAccountHandle defaultPhoneAccount =
                mTelecomManager.getUserSelectedOutgoingPhoneAccount();
        ComponentName telephonyComponentName =
                new ComponentName(mContext, TelephonyConnectionService.class);

        if (defaultPhoneAccount != null &&
                telephonyComponentName.equals(defaultPhoneAccount.getComponentName()) &&
                !hasAccountEntryForPhoneAccount(defaultPhoneAccount)) {

            String phoneAccountId = defaultPhoneAccount.getId();
            if (!TextUtils.isEmpty(phoneAccountId) && TextUtils.isDigitsOnly(phoneAccountId)) {
                PhoneAccountHandle upgradedPhoneAccount =
                        PhoneUtils.makePstnPhoneAccountHandle(
                                PhoneGlobals.getPhone(Integer.parseInt(phoneAccountId)));

                if (hasAccountEntryForPhoneAccount(upgradedPhoneAccount)) {
                    mTelecomManager.setUserSelectedOutgoingPhoneAccount(upgradedPhoneAccount);
                }
            }
        } else if ((defaultPhoneAccount == null)
                    && (mTelephonyManager.getPhoneCount() > Count.ONE.ordinal())
                    && (activeCount == Count.ONE.ordinal()) && (!isNonSimAccountFound())
                    && (isRadioInValidState(phones))) {
            PhoneAccountHandle phoneAccountHandle =
                    subscriptionIdToPhoneAccountHandle(activeSubscriptionId);
            if (phoneAccountHandle != null) {
                mTelecomManager.setUserSelectedOutgoingPhoneAccount(phoneAccountHandle);
            }
        }
    }

    private boolean isNonSimAccountFound() {
        final Iterator<PhoneAccountHandle> phoneAccounts =
                mTelecomManager.getCallCapablePhoneAccounts().listIterator();
        while (phoneAccounts.hasNext()) {
            final PhoneAccountHandle phoneAccountHandle = phoneAccounts.next();
            final PhoneAccount phoneAccount = mTelecomManager.getPhoneAccount(phoneAccountHandle);
            if (mTelephonyManager.getSubIdForPhoneAccount(phoneAccount) ==
                    SubscriptionManager.INVALID_SUBSCRIPTION_ID) {
                return true;
            }
        }
        return false;
    }

    private boolean isRadioInValidState(Phone[] phones) {
        boolean isApmSimNotPwrDown = (SystemProperties.getInt(APM_SIM_NOT_PWDN_PROPERTY, 0) == 1);
        int isAPMOn = Settings.Global.getInt(mContext.getContentResolver(),
                Settings.Global.AIRPLANE_MODE_ON, 0);

        // Do not update default Voice subId when SIM is pwdn due to APM
        if ((isAPMOn == 1) && (!isApmSimNotPwrDown)) {
            Log.d(this, "isRadioInValidState, isApmSimNotPwrDown = " + isApmSimNotPwrDown
                    + ", isAPMOn:" + isAPMOn);
            return false;
        }

        //Do not update default Voice subId when when device Shutdown is in progress
        int  numPhones = mTelephonyManager.getPhoneCount();
        for (int i = 0; i < numPhones; i++) {
            if (phones[i] != null && phones[i].isShuttingDown()) {
                Log.d(this, " isRadioInValidState: device shutdown in progress ");
                return false;
            }
        }
        return true;
    }

    private PhoneAccountHandle subscriptionIdToPhoneAccountHandle(final int subId) {
        final Iterator<PhoneAccountHandle> phoneAccounts =
                mTelecomManager.getCallCapablePhoneAccounts().listIterator();
        List<PhoneAccountHandle> phoneAccountsList =
                mTelecomManager.getCallCapablePhoneAccounts();
        while (phoneAccounts.hasNext()) {
            final PhoneAccountHandle phoneAccountHandle = phoneAccounts.next();
            final PhoneAccount phoneAccount = mTelecomManager.getPhoneAccount(phoneAccountHandle);
            if (subId == mTelephonyManager.getSubIdForPhoneAccount(phoneAccount)) {
                return phoneAccountHandle;
            }
        }
        return null;
    }

    private void tearDownAccounts() {
        synchronized (mAccountsLock) {
            for (AccountEntry entry : mAccounts) {
                entry.teardown();
            }
            mAccounts.clear();
        }
    }
}<|MERGE_RESOLUTION|>--- conflicted
+++ resolved
@@ -232,39 +232,31 @@
             }
 
             mIsVideoPauseSupported = isCarrierVideoPauseSupported();
-<<<<<<< HEAD
-            Bundle phoneAccountExtras = new Bundle();
+            //Bundle phoneAccountExtras = new Bundle();
             if (isCarrierInstantLetteringSupported()) {
                 capabilities |= PhoneAccount.CAPABILITY_CALL_SUBJECT;
-                phoneAccountExtras = getPhoneAccountExtras(phoneAccountExtras);
-            }
-            phoneAccountExtras.putBoolean(PhoneAccount.EXTRA_ALWAYS_USE_VOIP_AUDIO_MODE, false);
-=======
-            Bundle extras = new Bundle();
-            if (isCarrierInstantLetteringSupported()) {
-                capabilities |= PhoneAccount.CAPABILITY_CALL_SUBJECT;
-                extras.putAll(getPhoneAccountExtras());
-            }
+                //extras.putAll(getPhoneAccountExtras());
+            }
+            //phoneAccountExtras.putBoolean(PhoneAccount.EXTRA_ALWAYS_USE_VOIP_AUDIO_MODE, false);
 
             final boolean isHandoverFromSupported = mContext.getResources().getBoolean(
                     R.bool.config_support_handover_from);
             if (isHandoverFromSupported && !isEmergency) {
                 // Only set the extra is handover is supported and this isn't the emergency-only
                 // acct.
-                extras.putBoolean(PhoneAccount.EXTRA_SUPPORTS_HANDOVER_FROM,
-                        isHandoverFromSupported);
-            }
-
-            extras.putBoolean(PhoneAccount.EXTRA_SUPPORTS_VIDEO_CALLING_FALLBACK,
-                    mContext.getResources()
-                            .getBoolean(R.bool.config_support_video_calling_fallback));
+                //extras.putBoolean(PhoneAccount.EXTRA_SUPPORTS_HANDOVER_FROM,
+                  //      isHandoverFromSupported);
+            }
+
+            //extras.putBoolean(PhoneAccount.EXTRA_SUPPORTS_VIDEO_CALLING_FALLBACK,
+              //      mContext.getResources()
+                //            .getBoolean(R.bool.config_support_video_calling_fallback));
 
             if (slotId != SubscriptionManager.INVALID_SIM_SLOT_INDEX) {
-                extras.putString(PhoneAccount.EXTRA_SORT_ORDER,
-                    String.valueOf(slotId));
-            }
-
->>>>>>> 480f0642
+                //extras.putString(PhoneAccount.EXTRA_SORT_ORDER,
+                  //  String.valueOf(slotId));
+            }
+
             mIsMergeCallSupported = isCarrierMergeCallSupported();
             mIsMergeImsCallSupported = isCarrierMergeImsCallSupported();
             mIsVideoConferencingSupported = isCarrierVideoConferencingSupported();
@@ -320,11 +312,7 @@
                     .setShortDescription(description)
                     .setSupportedUriSchemes(Arrays.asList(
                             PhoneAccount.SCHEME_TEL, PhoneAccount.SCHEME_VOICEMAIL))
-<<<<<<< HEAD
-                    .setExtras(phoneAccountExtras)
-=======
-                    .setExtras(extras)
->>>>>>> 480f0642
+                    //.setExtras(phoneAccountExtras)
                     .setGroupId(groupId)
                     .build();
 
@@ -450,11 +438,6 @@
                     CarrierConfigManager.KEY_CARRIER_INSTANT_LETTERING_LENGTH_LIMIT_INT);
             String instantLetteringEncoding = b.getString(
                     CarrierConfigManager.KEY_CARRIER_INSTANT_LETTERING_ENCODING_STRING);
-<<<<<<< HEAD
-
-=======
-            Bundle phoneAccountExtras = new Bundle();
->>>>>>> 480f0642
             phoneAccountExtras.putInt(PhoneAccount.EXTRA_CALL_SUBJECT_MAX_LENGTH,
                     instantLetteringMaxLength);
             phoneAccountExtras.putString(PhoneAccount.EXTRA_CALL_SUBJECT_CHARACTER_ENCODING,
