--- conflicted
+++ resolved
@@ -878,13 +878,6 @@
             synchronized (mAccountsLock) {
                 if (!mAccounts.contains(this)) {
                     // Account has already been torn down, don't try to register it again.
-<<<<<<< HEAD
-                    // This handles the case where teardown has already happened, and we got an rtt
-                    // update that lost the race for the mAccountsLock.  In such a scenario by the
-                    // time we get here, the original phone account could have been torn down.
-                    return;
-                }
-=======
                     // This handles the case where teardown has already happened, and we got a Ims
                     // registartion update that lost the race for the mAccountsLock.  In such a
                     // scenario by the time we get here, the original phone account could have been
@@ -892,7 +885,6 @@
                     return;
                 }
 
->>>>>>> a8497d94
                 boolean isRttEnabled = isRttCurrentlySupported();
                 if (isRttEnabled != mIsRttCapable) {
                     Log.i(this, "updateRttCapability - changed, new value: " + isRttEnabled);
@@ -904,14 +896,6 @@
         public void updateCallComposerCapability(MmTelFeature.MmTelCapabilities capabilities) {
             synchronized (mAccountsLock) {
                 if (!mAccounts.contains(this)) {
-<<<<<<< HEAD
-                // Account has already been torn down, don't try to register it again.
-                // This handles the case where teardown has already happened, and we got a call
-                // composer update that lost the race for the mAccountsLock.  In such a scenario
-                // by the time we get here, the original phone account could have been torn down.
-                    return;
-                }
-=======
                     // Account has already been torn down, don't try to register it again.
                     // This handles the case where teardown has already happened, and we got a Ims
                     // registartion update that lost the race for the mAccountsLock.  In such a
@@ -920,7 +904,6 @@
                     return;
                 }
 
->>>>>>> a8497d94
                 boolean isCallComposerCapable = capabilities.isCapable(
                         MmTelFeature.MmTelCapabilities.CAPABILITY_TYPE_CALL_COMPOSER);
                 if (isCallComposerCapable != mIsCallComposerCapable) {
