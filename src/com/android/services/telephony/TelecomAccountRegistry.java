/*
 * Copyright (C) 2014 The Android Open Source Project
 *
 * Licensed under the Apache License, Version 2.0 (the "License");
 * you may not use this file except in compliance with the License.
 * You may obtain a copy of the License at
 *
 *      http://www.apache.org/licenses/LICENSE-2.0
 *
 * Unless required by applicable law or agreed to in writing, software
 * distributed under the License is distributed on an "AS IS" BASIS,
 * WITHOUT WARRANTIES OR CONDITIONS OF ANY KIND, either express or implied.
 * See the License for the specific language governing permissions and
 * limitations under the License.
 */

package com.android.services.telephony;

import android.content.BroadcastReceiver;
import android.content.ComponentName;
import android.content.Context;
import android.content.Intent;
import android.content.IntentFilter;
import android.content.res.Resources;
import android.graphics.Bitmap;
import android.graphics.Canvas;
import android.graphics.PorterDuff;
import android.graphics.drawable.Drawable;
import android.graphics.drawable.Icon;
import android.net.Uri;
import android.os.Bundle;
import android.os.PersistableBundle;
import android.os.ServiceManager;
import android.os.SystemProperties;
import android.os.RemoteException;
import android.os.UserHandle;
import android.os.UserManager;
import android.provider.Settings;
import android.telecom.PhoneAccount;
import android.telecom.PhoneAccountHandle;
import android.telecom.TelecomManager;
import android.telephony.CarrierConfigManager;
import android.telephony.PhoneStateListener;
import android.telephony.ServiceState;
import android.telephony.SubscriptionInfo;
import android.telephony.SubscriptionManager;
import android.telephony.SubscriptionManager.OnSubscriptionsChangedListener;
import android.telephony.TelephonyManager;
import android.text.TextUtils;

import com.android.internal.telephony.Phone;
import com.android.internal.telephony.PhoneFactory;
import com.android.phone.PhoneGlobals;
import com.android.phone.PhoneUtils;
import com.android.phone.R;

import java.util.Arrays;
import java.util.Iterator;
import java.util.LinkedList;
import java.util.List;
import java.util.Optional;

import org.codeaurora.internal.IExtTelephony;


/**
 * Owns all data we have registered with Telecom including handling dynamic addition and
 * removal of SIMs and SIP accounts.
 */
final class TelecomAccountRegistry {
    private static final boolean DBG = false; /* STOP SHIP if true */

    // This icon is the one that is used when the Slot ID that we have for a particular SIM
    // is not supported, i.e. SubscriptionManager.INVALID_SLOT_ID or the 5th SIM in a phone.
    private final static int DEFAULT_SIM_ICON =  R.drawable.ic_multi_sim;
    private final static String GROUP_PREFIX = "group_";

    private static final String APM_SIM_NOT_PWDN_PROPERTY = "persist.radio.apm_sim_not_pwdn";

    private enum Count {
        ZERO,
        ONE,
        TWO
    }

    final class AccountEntry implements PstnPhoneCapabilitiesNotifier.Listener {
        private final Phone mPhone;
        private PhoneAccount mAccount;
        private final PstnIncomingCallNotifier mIncomingCallNotifier;
        private final PstnPhoneCapabilitiesNotifier mPhoneCapabilitiesNotifier;
        private boolean mIsEmergency;
        private boolean mIsDummy;
        private boolean mIsVideoCapable;
        private boolean mIsVideoPresenceSupported;
        private boolean mIsVideoPauseSupported;
        private boolean mIsMergeCallSupported;
        private boolean mIsVideoConferencingSupported;
        private boolean mIsMergeOfWifiCallsAllowedWhenVoWifiOff;

        AccountEntry(Phone phone, boolean isEmergency, boolean isDummy) {
            mPhone = phone;
            mIsEmergency = isEmergency;
            mIsDummy = isDummy;
            mAccount = registerPstnPhoneAccount(isEmergency, isDummy);
            Log.i(this, "Registered phoneAccount: %s with handle: %s",
                    mAccount, mAccount.getAccountHandle());
            mIncomingCallNotifier = new PstnIncomingCallNotifier((Phone) mPhone);
            mPhoneCapabilitiesNotifier = new PstnPhoneCapabilitiesNotifier((Phone) mPhone,
                    this);
        }

        void teardown() {
            mIncomingCallNotifier.teardown();
            mPhoneCapabilitiesNotifier.teardown();
        }

        /**
         * Registers the specified account with Telecom as a PhoneAccountHandle.
         */
        private PhoneAccount registerPstnPhoneAccount(boolean isEmergency, boolean isDummyAccount) {
            String dummyPrefix = isDummyAccount ? "Dummy " : "";

            // Build the Phone account handle.
            PhoneAccountHandle phoneAccountHandle =
                    PhoneUtils.makePstnPhoneAccountHandleWithPrefix(
                            mPhone, dummyPrefix, isEmergency);

            // Populate the phone account data.
            int subId = mPhone.getSubId();
            String subscriberId = mPhone.getSubscriberId();
            int color = PhoneAccount.NO_HIGHLIGHT_COLOR;
            int slotId = SubscriptionManager.INVALID_SIM_SLOT_INDEX;
            String line1Number = mTelephonyManager.getLine1Number(subId);
            if (line1Number == null) {
                line1Number = "";
            }
            String subNumber = mPhone.getLine1Number();
            if (subNumber == null) {
                subNumber = "";
            }

            String label;
            String description;
            Icon icon = null;

            // We can only get the real slotId from the SubInfoRecord, we can't calculate the
            // slotId from the subId or the phoneId in all instances.
            SubscriptionInfo record =
                    mSubscriptionManager.getActiveSubscriptionInfo(subId);

            if (isEmergency) {
                label = mContext.getResources().getString(R.string.sim_label_emergency_calls);
                description =
                        mContext.getResources().getString(R.string.sim_description_emergency_calls);
            } else if (mTelephonyManager.getPhoneCount() == 1) {
                // For single-SIM devices, we show the label and description as whatever the name of
                // the network is.
                description = label = mTelephonyManager.getNetworkOperatorName();
            } else {
                CharSequence subDisplayName = null;

                if (record != null) {
                    subDisplayName = record.getDisplayName();
                    slotId = record.getSimSlotIndex();
                    color = record.getIconTint();
                    icon = Icon.createWithBitmap(record.createIconBitmap(mContext));
                }

                String slotIdString;
                if (SubscriptionManager.isValidSlotId(slotId)) {
                    slotIdString = Integer.toString(slotId);
                } else {
                    slotIdString = mContext.getResources().getString(R.string.unknown);
                }

                if (TextUtils.isEmpty(subDisplayName)) {
                    // Either the sub record is not there or it has an empty display name.
                    Log.w(this, "Could not get a display name for subid: %d", subId);
                    subDisplayName = mContext.getResources().getString(
                            R.string.sim_description_default, slotIdString);
                }

                // The label is user-visible so let's use the display name that the user may
                // have set in Settings->Sim cards.
                label = dummyPrefix + subDisplayName;
                description = dummyPrefix + mContext.getResources().getString(
                                R.string.sim_description_default, slotIdString);
            }

            // By default all SIM phone accounts can place emergency calls.
            int capabilities = PhoneAccount.CAPABILITY_SIM_SUBSCRIPTION |
                    PhoneAccount.CAPABILITY_CALL_PROVIDER |
                    PhoneAccount.CAPABILITY_MULTI_USER;

            if (mContext.getResources().getBoolean(R.bool.config_pstnCanPlaceEmergencyCalls)) {
                capabilities |= PhoneAccount.CAPABILITY_PLACE_EMERGENCY_CALLS;
            }

            mIsVideoCapable = mPhone.isVideoEnabled();

            if (!mIsPrimaryUser) {
                Log.i(this, "Disabling video calling for secondary user.");
                mIsVideoCapable = false;
            }

            if (mIsVideoCapable) {
                capabilities |= PhoneAccount.CAPABILITY_VIDEO_CALLING;
            }

            mIsVideoPresenceSupported = isCarrierVideoPresenceSupported();
            if (mIsVideoCapable && mIsVideoPresenceSupported) {
                capabilities |= PhoneAccount.CAPABILITY_VIDEO_CALLING_RELIES_ON_PRESENCE;
            }

            if (mIsVideoCapable && isCarrierEmergencyVideoCallsAllowed()) {
                capabilities |= PhoneAccount.CAPABILITY_EMERGENCY_VIDEO_CALLING;
            }

            mIsVideoPauseSupported = isCarrierVideoPauseSupported();
            Bundle instantLetteringExtras = null;
            if (isCarrierInstantLetteringSupported()) {
                capabilities |= PhoneAccount.CAPABILITY_CALL_SUBJECT;
                instantLetteringExtras = getPhoneAccountExtras();
            }
            mIsMergeCallSupported = isCarrierMergeCallSupported();
            mIsVideoConferencingSupported = isCarrierVideoConferencingSupported();
            mIsMergeOfWifiCallsAllowedWhenVoWifiOff =
                    isCarrierMergeOfWifiCallsAllowedWhenVoWifiOff();

            if (isEmergency && mContext.getResources().getBoolean(
                    R.bool.config_emergency_account_emergency_calls_only)) {
                capabilities |= PhoneAccount.CAPABILITY_EMERGENCY_CALLS_ONLY;
            }

            if (icon == null) {
                // TODO: Switch to using Icon.createWithResource() once that supports tinting.
                Resources res = mContext.getResources();
                Drawable drawable = res.getDrawable(DEFAULT_SIM_ICON, null);
                drawable.setTint(res.getColor(R.color.default_sim_icon_tint_color, null));
                drawable.setTintMode(PorterDuff.Mode.SRC_ATOP);

                int width = drawable.getIntrinsicWidth();
                int height = drawable.getIntrinsicHeight();
                Bitmap bitmap = Bitmap.createBitmap(width, height, Bitmap.Config.ARGB_8888);
                Canvas canvas = new Canvas(bitmap);
                drawable.setBounds(0, 0, canvas.getWidth(), canvas.getHeight());
                drawable.draw(canvas);

                icon = Icon.createWithBitmap(bitmap);
            }

            // Check to see if the newly registered account should replace the old account.
            String groupId = "";
            String[] mergedImsis = mTelephonyManager.getMergedSubscriberIds();
            boolean isMergedSim = false;
            if (mergedImsis != null && subscriberId != null && !isEmergency) {
                for (String imsi : mergedImsis) {
                    if (imsi.equals(subscriberId)) {
                        isMergedSim = true;
                        break;
                    }
                }
            }
            if(isMergedSim) {
                groupId = GROUP_PREFIX + line1Number;
                Log.i(this, "Adding Merged Account with group: " + Log.pii(groupId));
            }

            PhoneAccount account = PhoneAccount.builder(phoneAccountHandle, label)
                    .setAddress(Uri.fromParts(PhoneAccount.SCHEME_TEL, line1Number, null))
                    .setSubscriptionAddress(
                            Uri.fromParts(PhoneAccount.SCHEME_TEL, subNumber, null))
                    .setCapabilities(capabilities)
                    .setIcon(icon)
                    .setHighlightColor(color)
                    .setShortDescription(description)
                    .setSupportedUriSchemes(Arrays.asList(
                            PhoneAccount.SCHEME_TEL, PhoneAccount.SCHEME_VOICEMAIL))
                    .setExtras(instantLetteringExtras)
                    .setGroupId(groupId)
                    .build();

            // Register with Telecom and put into the account entry.
            mTelecomManager.registerPhoneAccount(account);

            return account;
        }

        public PhoneAccountHandle getPhoneAccountHandle() {
            return mAccount != null ? mAccount.getAccountHandle() : null;
        }

        /**
         * Determines from carrier configuration whether pausing of IMS video calls is supported.
         *
         * @return {@code true} if pausing IMS video calls is supported.
         */
        private boolean isCarrierVideoPauseSupported() {
            // Check if IMS video pause is supported.
            PersistableBundle b =
                    PhoneGlobals.getInstance().getCarrierConfigForSubId(mPhone.getSubId());
            return b != null &&
                    b.getBoolean(CarrierConfigManager.KEY_SUPPORT_PAUSE_IMS_VIDEO_CALLS_BOOL);
        }

        /**
         * Determines from carrier configuration whether RCS presence indication for video calls is
         * supported.
         *
         * @return {@code true} if RCS presence indication for video calls is supported.
         */
        private boolean isCarrierVideoPresenceSupported() {
            PersistableBundle b =
                    PhoneGlobals.getInstance().getCarrierConfigForSubId(mPhone.getSubId());
            return b != null &&
                    b.getBoolean(CarrierConfigManager.KEY_USE_RCS_PRESENCE_BOOL);
        }

        /**
         * Determines from carrier config whether instant lettering is supported.
         *
         * @return {@code true} if instant lettering is supported, {@code false} otherwise.
         */
        private boolean isCarrierInstantLetteringSupported() {
            PersistableBundle b =
                    PhoneGlobals.getInstance().getCarrierConfigForSubId(mPhone.getSubId());
            return b != null &&
                    b.getBoolean(CarrierConfigManager.KEY_CARRIER_INSTANT_LETTERING_AVAILABLE_BOOL);
        }

        /**
         * Determines from carrier config whether merging calls is supported.
         *
         * @return {@code true} if merging calls is supported, {@code false} otherwise.
         */
        private boolean isCarrierMergeCallSupported() {
            PersistableBundle b =
                    PhoneGlobals.getInstance().getCarrierConfigForSubId(mPhone.getSubId());
            return b != null &&
                    b.getBoolean(CarrierConfigManager.KEY_SUPPORT_CONFERENCE_CALL_BOOL);
        }

        /**
         * Determines from carrier config whether emergency video calls are supported.
         *
         * @return {@code true} if emergency video calls are allowed, {@code false} otherwise.
         */
        private boolean isCarrierEmergencyVideoCallsAllowed() {
            PersistableBundle b =
                    PhoneGlobals.getInstance().getCarrierConfigForSubId(mPhone.getSubId());
            return b != null &&
                    b.getBoolean(CarrierConfigManager.KEY_ALLOW_EMERGENCY_VIDEO_CALLS_BOOL);
        }

        /**
         * Determines from carrier config whether video conferencing is supported.
         *
         * @return {@code true} if video conferencing is supported, {@code false} otherwise.
         */
        private boolean isCarrierVideoConferencingSupported() {
            PersistableBundle b =
                    PhoneGlobals.getInstance().getCarrierConfigForSubId(mPhone.getSubId());
            return b != null &&
                    b.getBoolean(CarrierConfigManager.KEY_SUPPORT_VIDEO_CONFERENCE_CALL_BOOL);
        }

        /**
         * Determines from carrier config whether merging of wifi calls is allowed when VoWIFI is
         * turned off.
         *
         * @return {@code true} merging of wifi calls when VoWIFI is disabled should be prevented,
         *      {@code false} otherwise.
         */
        private boolean isCarrierMergeOfWifiCallsAllowedWhenVoWifiOff() {
            PersistableBundle b =
                    PhoneGlobals.getInstance().getCarrierConfigForSubId(mPhone.getSubId());
            return b != null && b.getBoolean(
                    CarrierConfigManager.KEY_ALLOW_MERGE_WIFI_CALLS_WHEN_VOWIFI_OFF_BOOL);
        }

        /**
         * @return The {@link PhoneAccount} extras associated with the current subscription.
         */
        private Bundle getPhoneAccountExtras() {
            PersistableBundle b =
                    PhoneGlobals.getInstance().getCarrierConfigForSubId(mPhone.getSubId());

            int instantLetteringMaxLength = b.getInt(
                    CarrierConfigManager.KEY_CARRIER_INSTANT_LETTERING_LENGTH_LIMIT_INT);
            String instantLetteringEncoding = b.getString(
                    CarrierConfigManager.KEY_CARRIER_INSTANT_LETTERING_ENCODING_STRING);

            Bundle phoneAccountExtras = new Bundle();
            phoneAccountExtras.putInt(PhoneAccount.EXTRA_CALL_SUBJECT_MAX_LENGTH,
                    instantLetteringMaxLength);
            phoneAccountExtras.putString(PhoneAccount.EXTRA_CALL_SUBJECT_CHARACTER_ENCODING,
                    instantLetteringEncoding);
            return phoneAccountExtras;
        }

        /**
         * Receives callback from {@link PstnPhoneCapabilitiesNotifier} when the video capabilities
         * have changed.
         *
         * @param isVideoCapable {@code true} if video is capable.
         */
        @Override
        public void onVideoCapabilitiesChanged(boolean isVideoCapable) {
            mIsVideoCapable = isVideoCapable;
            synchronized (mAccountsLock) {
                if (!mAccounts.contains(this)) {
                    // Account has already been torn down, don't try to register it again.
                    // This handles the case where teardown has already happened, and we got a video
                    // update that lost the race for the mAccountsLock.  In such a scenario by the
                    // time we get here, the original phone account could have been torn down.
                    return;
                }
                mAccount = registerPstnPhoneAccount(mIsEmergency, mIsDummy);
            }
        }

        /**
         * Indicates whether this account supports pausing video calls.
         * @return {@code true} if the account supports pausing video calls, {@code false}
         * otherwise.
         */
        public boolean isVideoPauseSupported() {
            return mIsVideoCapable && mIsVideoPauseSupported;
        }

        /**
         * Indicates whether this account supports merging calls (i.e. conferencing).
         * @return {@code true} if the account supports merging calls, {@code false} otherwise.
         */
        public boolean isMergeCallSupported() {
            return mIsMergeCallSupported;
        }

        /**
         * Indicates whether this account supports video conferencing.
         * @return {@code true} if the account supports video conferencing, {@code false} otherwise.
         */
        public boolean isVideoConferencingSupported() {
            return mIsVideoConferencingSupported;
        }

        /**
         * Indicate whether this account allow merging of wifi calls when VoWIFI is off.
         * @return {@code true} if allowed, {@code false} otherwise.
         */
        public boolean isMergeOfWifiCallsAllowedWhenVoWifiOff() {
            return mIsMergeOfWifiCallsAllowedWhenVoWifiOff;
        }
    }

    private OnSubscriptionsChangedListener mOnSubscriptionsChangedListener =
            new OnSubscriptionsChangedListener() {
        @Override
        public void onSubscriptionsChanged() {
            // Any time the SubscriptionInfo changes...rerun the setup
            tearDownAccounts();
            setupAccounts();
        }
    };

    private final BroadcastReceiver mUserSwitchedReceiver = new BroadcastReceiver() {
        @Override
        public void onReceive(Context context, Intent intent) {
            Log.i(this, "User changed, re-registering phone accounts.");

            int userHandleId = intent.getIntExtra(Intent.EXTRA_USER_HANDLE, 0);
            UserHandle currentUserHandle = new UserHandle(userHandleId);
            mIsPrimaryUser = UserManager.get(mContext).getPrimaryUser().getUserHandle()
                    .equals(currentUserHandle);

            // Any time the user changes, re-register the accounts.
            tearDownAccounts();
            setupAccounts();
        }
    };

    private final PhoneStateListener mPhoneStateListener = new PhoneStateListener() {
        @Override
        public void onServiceStateChanged(ServiceState serviceState) {
            int newState = serviceState.getState();
            if (newState == ServiceState.STATE_IN_SERVICE && mServiceState != newState) {
                tearDownAccounts();
                setupAccounts();
            }
            mServiceState = newState;
        }
    };

    private static TelecomAccountRegistry sInstance;
    private final Context mContext;
    private final TelecomManager mTelecomManager;
    private final TelephonyManager mTelephonyManager;
    private final SubscriptionManager mSubscriptionManager;
    private List<AccountEntry> mAccounts = new LinkedList<AccountEntry>();
    private Object mAccountsLock = new Object();
    private int mServiceState = ServiceState.STATE_POWER_OFF;
    private boolean mIsPrimaryUser = true;

    // TODO: Remove back-pointer from app singleton to Service, since this is not a preferred
    // pattern; redesign. This was added to fix a late release bug.
    private TelephonyConnectionService mTelephonyConnectionService;

    TelecomAccountRegistry(Context context) {
        mContext = context;
        mTelecomManager = TelecomManager.from(context);
        mTelephonyManager = TelephonyManager.from(context);
        mSubscriptionManager = SubscriptionManager.from(context);
    }

    static synchronized final TelecomAccountRegistry getInstance(Context context) {
        if (sInstance == null && context != null) {
            sInstance = new TelecomAccountRegistry(context);
        }
        return sInstance;
    }

    void setTelephonyConnectionService(TelephonyConnectionService telephonyConnectionService) {
        this.mTelephonyConnectionService = telephonyConnectionService;
    }

    TelephonyConnectionService getTelephonyConnectionService() {
        return mTelephonyConnectionService;
    }

    /**
     * Determines if the {@link AccountEntry} associated with a {@link PhoneAccountHandle} supports
     * pausing video calls.
     *
     * @param handle The {@link PhoneAccountHandle}.
     * @return {@code True} if video pausing is supported.
     */
    boolean isVideoPauseSupported(PhoneAccountHandle handle) {
        synchronized (mAccountsLock) {
            for (AccountEntry entry : mAccounts) {
                if (entry.getPhoneAccountHandle().equals(handle)) {
                    return entry.isVideoPauseSupported();
                }
            }
        }
        return false;
    }

    /**
     * Determines if the {@link AccountEntry} associated with a {@link PhoneAccountHandle} supports
     * merging calls.
     *
     * @param handle The {@link PhoneAccountHandle}.
     * @return {@code True} if merging calls is supported.
     */
    boolean isMergeCallSupported(PhoneAccountHandle handle) {
        synchronized (mAccountsLock) {
            for (AccountEntry entry : mAccounts) {
                if (entry.getPhoneAccountHandle().equals(handle)) {
                    return entry.isMergeCallSupported();
                }
            }
        }
        return false;
    }

    /**
     * Determines if the {@link AccountEntry} associated with a {@link PhoneAccountHandle} supports
     * video conferencing.
     *
     * @param handle The {@link PhoneAccountHandle}.
     * @return {@code True} if video conferencing is supported.
     */
    boolean isVideoConferencingSupported(PhoneAccountHandle handle) {
        synchronized (mAccountsLock) {
            for (AccountEntry entry : mAccounts) {
                if (entry.getPhoneAccountHandle().equals(handle)) {
                    return entry.isVideoConferencingSupported();
                }
            }
        }
        return false;
    }

    /**
     * Determines if the {@link AccountEntry} associated with a {@link PhoneAccountHandle} allows
     * merging of wifi calls when VoWIFI is disabled.
     *
     * @param handle The {@link PhoneAccountHandle}.
     * @return {@code True} if merging of wifi calls is allowed when VoWIFI is disabled.
     */
    boolean isMergeOfWifiCallsAllowedWhenVoWifiOff(final PhoneAccountHandle handle) {
        synchronized (mAccountsLock) {
            Optional<AccountEntry> result = mAccounts.stream().filter(
                    entry -> entry.getPhoneAccountHandle().equals(handle)).findFirst();

            if (result.isPresent()) {
                return result.get().isMergeOfWifiCallsAllowedWhenVoWifiOff();
            } else {
                return false;
            }
        }
    }

    /**
     * @return Reference to the {@code TelecomAccountRegistry}'s subscription manager.
     */
    SubscriptionManager getSubscriptionManager() {
        return mSubscriptionManager;
    }

    /**
     * Returns the address (e.g. the phone number) associated with a subscription.
     *
     * @param handle The phone account handle to find the subscription address for.
     * @return The address.
     */
    Uri getAddress(PhoneAccountHandle handle) {
        synchronized (mAccountsLock) {
            for (AccountEntry entry : mAccounts) {
                if (entry.getPhoneAccountHandle().equals(handle)) {
                    return entry.mAccount.getAddress();
                }
            }
        }
        return null;
    }

    /**
     * Sets up all the phone accounts for SIMs on first boot.
     */
    void setupOnBoot() {
        // TODO: When this object "finishes" we should unregister by invoking
        // SubscriptionManager.getInstance(mContext).unregister(mOnSubscriptionsChangedListener);
        // This is not strictly necessary because it will be unregistered if the
        // notification fails but it is good form.

        // Register for SubscriptionInfo list changes which is guaranteed
        // to invoke onSubscriptionsChanged the first time.
        SubscriptionManager.from(mContext).addOnSubscriptionsChangedListener(
                mOnSubscriptionsChangedListener);

        // We also need to listen for changes to the service state (e.g. emergency -> in service)
        // because this could signal a removal or addition of a SIM in a single SIM phone.
        mTelephonyManager.listen(mPhoneStateListener, PhoneStateListener.LISTEN_SERVICE_STATE);

        // Listen for user switches.  When the user switches, we need to ensure that if the current
        // use is not the primary user we disable video calling.
        mContext.registerReceiver(mUserSwitchedReceiver,
                new IntentFilter(Intent.ACTION_USER_SWITCHED));
    }

    /**
     * Determines if the list of {@link AccountEntry}(s) contains an {@link AccountEntry} with a
     * specified {@link PhoneAccountHandle}.
     *
     * @param handle The {@link PhoneAccountHandle}.
     * @return {@code True} if an entry exists.
     */
    boolean hasAccountEntryForPhoneAccount(PhoneAccountHandle handle) {
        synchronized (mAccountsLock) {
            for (AccountEntry entry : mAccounts) {
                if (entry.getPhoneAccountHandle().equals(handle)) {
                    return true;
                }
            }
        }
        return false;
    }

    /**
     * Un-registers any {@link PhoneAccount}s which are no longer present in the list
     * {@code AccountEntry}(s).
     */
    private void cleanupPhoneAccounts() {
        ComponentName telephonyComponentName =
                new ComponentName(mContext, TelephonyConnectionService.class);
        // This config indicates whether the emergency account was flagged as emergency calls only
        // in which case we need to consider all phone accounts, not just the call capable ones.
        final boolean emergencyCallsOnlyEmergencyAccount = mContext.getResources().getBoolean(
                R.bool.config_emergency_account_emergency_calls_only);
        List<PhoneAccountHandle> accountHandles = emergencyCallsOnlyEmergencyAccount
                ? mTelecomManager.getAllPhoneAccountHandles()
                : mTelecomManager.getCallCapablePhoneAccounts(true /* includeDisabled */);

        for (PhoneAccountHandle handle : accountHandles) {
            if (telephonyComponentName.equals(handle.getComponentName()) &&
                    !hasAccountEntryForPhoneAccount(handle)) {
                Log.i(this, "Unregistering phone account %s.", handle);
                mTelecomManager.unregisterPhoneAccount(handle);
            }
        }
    }

    private void setupAccounts() {
        // Go through SIM-based phones and register ourselves -- registering an existing account
        // will cause the existing entry to be replaced.
        Phone[] phones = PhoneFactory.getPhones();
        Log.d(this, "Found %d phones.  Attempting to register.", phones.length);

        final boolean phoneAccountsEnabled = mContext.getResources().getBoolean(
                R.bool.config_pstn_phone_accounts_enabled);
        int activeCount = 0;
        int activeSubscriptionId = SubscriptionManager.INVALID_SUBSCRIPTION_ID;

        synchronized (mAccountsLock) {
            if (phoneAccountsEnabled) {
                // states we are interested in from what
                // IExtTelephony.getCurrentUiccCardProvisioningStatus()can return
                final int PROVISIONED = 1;
                final int INVALID_STATE = -1;

                for (Phone phone : phones) {
                    int provisionStatus = PROVISIONED;
                    int subscriptionId = phone.getSubId();
                    int slotId = phone.getPhoneId();

                    if (mTelephonyManager.getPhoneCount() > 1) {
                        IExtTelephony mExtTelephony = IExtTelephony.Stub
                                .asInterface(ServiceManager.getService("extphone"));

                        try {
                            //get current provision state of the SIM.
                            provisionStatus =
                                    mExtTelephony.getCurrentUiccCardProvisioningStatus(slotId);
                        } catch (RemoteException ex) {
                            provisionStatus = INVALID_STATE;
                            Log.w(this, "Failed to get status , slotId: "+ slotId +" Exception: "
                                    + ex);
                        } catch (NullPointerException ex) {
                            provisionStatus = INVALID_STATE;
                            Log.w(this, "Failed to get status , slotId: "+ slotId +" Exception: "
                                    + ex);
                        }
                    }
<<<<<<< HEAD
=======

>>>>>>> 1600a958
                    Log.d(this, "Phone with subscription id: " + subscriptionId +
                            " slotId: " + slotId + " provisionStatus: " + provisionStatus);
                    if ((subscriptionId >= 0) && (provisionStatus == PROVISIONED) &&
                            (mSubscriptionManager.isActiveSubId(subscriptionId))) {
                        activeCount++;
                        activeSubscriptionId = subscriptionId;
                        mAccounts.add(new AccountEntry(phone,
                                 false /* emergency */, false /* isDummy */));
                    }
                }
            }

            // If we did not list ANY accounts, we need to provide a "default" SIM account
            // for emergency numbers since no actual SIM is needed for dialing emergency
            // numbers but a phone account is.
            if (mAccounts.isEmpty()) {
                mAccounts.add(new AccountEntry(PhoneFactory.getDefaultPhone(), true /* emergency */,
                        false /* isDummy */));
            }

            // Add a fake account entry.
            if (DBG && phones.length > 0 && "TRUE".equals(System.getProperty("dummy_sim"))) {
                mAccounts.add(new AccountEntry(phones[0], false /* emergency */,
                        true /* isDummy */));
            }
        }

        // Clean up any PhoneAccounts that are no longer relevant
        cleanupPhoneAccounts();

        // At some point, the phone account ID was switched from the subId to the iccId.
        // If there is a default account, check if this is the case, and upgrade the default account
        // from using the subId to iccId if so.
        PhoneAccountHandle defaultPhoneAccount =
                mTelecomManager.getUserSelectedOutgoingPhoneAccount();
        ComponentName telephonyComponentName =
                new ComponentName(mContext, TelephonyConnectionService.class);

        if (defaultPhoneAccount != null &&
                telephonyComponentName.equals(defaultPhoneAccount.getComponentName()) &&
                !hasAccountEntryForPhoneAccount(defaultPhoneAccount)) {

            String phoneAccountId = defaultPhoneAccount.getId();
            if (!TextUtils.isEmpty(phoneAccountId) && TextUtils.isDigitsOnly(phoneAccountId)) {
                PhoneAccountHandle upgradedPhoneAccount =
                        PhoneUtils.makePstnPhoneAccountHandle(
                                PhoneGlobals.getPhone(Integer.parseInt(phoneAccountId)));

                if (hasAccountEntryForPhoneAccount(upgradedPhoneAccount)) {
                    mTelecomManager.setUserSelectedOutgoingPhoneAccount(upgradedPhoneAccount);
                }
            }
        } else if ((defaultPhoneAccount == null)
                    && (mTelephonyManager.getPhoneCount() > Count.ONE.ordinal())
                    && (activeCount == Count.ONE.ordinal()) && (!isNonSimAccountFound())
                    && (isRadioInValidState(phones))) {
            PhoneAccountHandle phoneAccountHandle =
                    subscriptionIdToPhoneAccountHandle(activeSubscriptionId);
            if (phoneAccountHandle != null) {
                mTelecomManager.setUserSelectedOutgoingPhoneAccount(phoneAccountHandle);
            }
        }
    }

    private boolean isNonSimAccountFound() {
        final Iterator<PhoneAccountHandle> phoneAccounts =
                mTelecomManager.getCallCapablePhoneAccounts().listIterator();
        while (phoneAccounts.hasNext()) {
            final PhoneAccountHandle phoneAccountHandle = phoneAccounts.next();
            final PhoneAccount phoneAccount = mTelecomManager.getPhoneAccount(phoneAccountHandle);
            if (mTelephonyManager.getSubIdForPhoneAccount(phoneAccount) ==
                    SubscriptionManager.INVALID_SUBSCRIPTION_ID) {
                return true;
            }
        }
        return false;
    }

    private boolean isRadioInValidState(Phone[] phones) {
        boolean isApmSimNotPwrDown = (SystemProperties.getInt(APM_SIM_NOT_PWDN_PROPERTY, 0) == 1);
        int isAPMOn = Settings.Global.getInt(mContext.getContentResolver(),
                Settings.Global.AIRPLANE_MODE_ON, 0);

        // Do not update default Voice subId when SIM is pwdn due to APM
        if ((isAPMOn == 1) && (!isApmSimNotPwrDown)) {
            Log.d(this, "isRadioInValidState, isApmSimNotPwrDown = " + isApmSimNotPwrDown
                    + ", isAPMOn:" + isAPMOn);
            return false;
        }

        //Do not update default Voice subId when when device Shutdown is in progress
        int  numPhones = mTelephonyManager.getPhoneCount();
        for (int i = 0; i < numPhones; i++) {
            if (phones[i] != null && phones[i].isShuttingDown()) {
                Log.d(this, " isRadioInValidState: device shutdown in progress ");
                return false;
            }
        }
        return true;
    }

    private PhoneAccountHandle subscriptionIdToPhoneAccountHandle(final int subId) {
        final Iterator<PhoneAccountHandle> phoneAccounts =
                mTelecomManager.getCallCapablePhoneAccounts().listIterator();
        List<PhoneAccountHandle> phoneAccountsList =
                mTelecomManager.getCallCapablePhoneAccounts();
        while (phoneAccounts.hasNext()) {
            final PhoneAccountHandle phoneAccountHandle = phoneAccounts.next();
            final PhoneAccount phoneAccount = mTelecomManager.getPhoneAccount(phoneAccountHandle);
            if (subId == mTelephonyManager.getSubIdForPhoneAccount(phoneAccount)) {
                return phoneAccountHandle;
            }
        }
        return null;
    }

    private void tearDownAccounts() {
        synchronized (mAccountsLock) {
            for (AccountEntry entry : mAccounts) {
                entry.teardown();
            }
            mAccounts.clear();
        }
    }
}<|MERGE_RESOLUTION|>--- conflicted
+++ resolved
@@ -732,10 +732,7 @@
                                     + ex);
                         }
                     }
-<<<<<<< HEAD
-=======
-
->>>>>>> 1600a958
+
                     Log.d(this, "Phone with subscription id: " + subscriptionId +
                             " slotId: " + slotId + " provisionStatus: " + provisionStatus);
                     if ((subscriptionId >= 0) && (provisionStatus == PROVISIONED) &&
