/*
 * Copyright (C) 2014 The Android Open Source Project
 *
 * Licensed under the Apache License, Version 2.0 (the "License");
 * you may not use this file except in compliance with the License.
 * You may obtain a copy of the License at
 *
 *      http://www.apache.org/licenses/LICENSE-2.0
 *
 * Unless required by applicable law or agreed to in writing, software
 * distributed under the License is distributed on an "AS IS" BASIS,
 * WITHOUT WARRANTIES OR CONDITIONS OF ANY KIND, either express or implied.
 * See the License for the specific language governing permissions and
 * limitations under the License.
 */

package com.android.services.telephony;

import android.content.BroadcastReceiver;
import android.content.ComponentName;
import android.content.Context;
import android.content.Intent;
import android.content.IntentFilter;
import android.content.res.Resources;
import android.database.ContentObserver;
import android.graphics.Bitmap;
import android.graphics.Canvas;
import android.graphics.PorterDuff;
import android.graphics.drawable.Drawable;
import android.graphics.drawable.Icon;
import android.net.Uri;
import android.os.Bundle;
import android.os.Handler;
import android.os.Looper;
import android.os.PersistableBundle;
import android.os.RemoteException;
import android.os.ServiceManager;
import android.os.SystemProperties;
import android.os.UserHandle;
import android.os.UserManager;
import android.provider.Settings;
import android.telecom.PhoneAccount;
import android.telecom.PhoneAccountHandle;
import android.telecom.TelecomManager;
import android.telephony.CarrierConfigManager;
import android.telephony.PhoneStateListener;
import android.telephony.ServiceState;
import android.telephony.SubscriptionInfo;
import android.telephony.SubscriptionManager;
import android.telephony.SubscriptionManager.OnSubscriptionsChangedListener;
import android.telephony.TelephonyManager;
import android.telephony.ims.ImsException;
import android.telephony.ims.ImsMmTelManager;
import android.telephony.ims.feature.MmTelFeature;
import android.telephony.ims.stub.ImsRegistrationImplBase;
import android.text.TextUtils;

import com.android.ims.ImsManager;
import com.android.internal.telephony.Phone;
import com.android.internal.telephony.PhoneConstants;
import com.android.internal.telephony.PhoneFactory;
import com.android.internal.telephony.TelephonyProperties;
import com.android.phone.PhoneGlobals;
import com.android.phone.PhoneUtils;
import com.android.phone.R;

import java.util.Arrays;
import java.util.Iterator;
import java.util.LinkedList;
import java.util.List;
import java.util.Optional;

import org.codeaurora.internal.IExtTelephony;

/**
 * Owns all data we have registered with Telecom including handling dynamic addition and
 * removal of SIMs and SIP accounts.
 */
public class TelecomAccountRegistry {
    private static final boolean DBG = false; /* STOP SHIP if true */

    // This icon is the one that is used when the Slot ID that we have for a particular SIM
    // is not supported, i.e. SubscriptionManager.INVALID_SLOT_ID or the 5th SIM in a phone.
    private final static int DEFAULT_SIM_ICON =  R.drawable.ic_multi_sim;
    private final static String GROUP_PREFIX = "group_";

    // Flag which decides whether SIM should power down due to APM,
    private static final String APM_SIM_NOT_PWDN_PROPERTY = "persist.vendor.radio.apm_sim_not_pwdn";

    private enum Count {
        ZERO,
        ONE,
        TWO
    }

    final class AccountEntry implements PstnPhoneCapabilitiesNotifier.Listener {
        private final Phone mPhone;
        private PhoneAccount mAccount;
        private final PstnIncomingCallNotifier mIncomingCallNotifier;
        private final PstnPhoneCapabilitiesNotifier mPhoneCapabilitiesNotifier;
        private boolean mIsEmergency;
        private boolean mIsRttCapable;
        private MmTelFeature.MmTelCapabilities mMmTelCapabilities;
        private ImsMmTelManager.CapabilityCallback mMmtelCapabilityCallback;
        private ImsMmTelManager mMmTelManager;
        private final boolean mIsDummy;
        private boolean mIsVideoCapable;
        private boolean mIsVideoPresenceSupported;
        private boolean mIsVideoPauseSupported;
        private boolean mIsMergeCallSupported;
        private boolean mIsMergeImsCallSupported;
        private boolean mIsVideoConferencingSupported;
        private boolean mIsMergeOfWifiCallsAllowedWhenVoWifiOff;
        private boolean mIsManageImsConferenceCallSupported;
        private boolean mIsShowPreciseFailedCause;

        AccountEntry(Phone phone, boolean isEmergency, boolean isDummy) {
            mPhone = phone;
            mIsEmergency = isEmergency;
            mIsDummy = isDummy;
            mAccount = registerPstnPhoneAccount(isEmergency, isDummy);
            Log.i(this, "Registered phoneAccount: %s with handle: %s",
                    mAccount, mAccount.getAccountHandle());
            mIncomingCallNotifier = new PstnIncomingCallNotifier((Phone) mPhone);
            mPhoneCapabilitiesNotifier = new PstnPhoneCapabilitiesNotifier((Phone) mPhone,
                    this);

            if (mIsDummy || isEmergency) {
                // For dummy and emergency entries, there is no sub ID that can be assigned, so do
                // not register for capabilities callbacks.
                return;
            }

            try {
                mMmTelManager = ImsMmTelManager.createForSubscriptionId(getSubId());
            } catch (IllegalArgumentException e) {
                Log.i(this, "Not registering MmTel capabilities listener because the subid '"
                        + getSubId() + "' is invalid: " + e.getMessage());
                return;
            }

            mMmtelCapabilityCallback = new ImsMmTelManager.CapabilityCallback() {
                @Override
                public void onCapabilitiesStatusChanged(
                        MmTelFeature.MmTelCapabilities capabilities) {
                    mMmTelCapabilities = capabilities;
                    updateRttCapability();
                }
            };

            registerMmTelCapabilityCallback();
        }

        void teardown() {
            mIncomingCallNotifier.teardown();
            mPhoneCapabilitiesNotifier.teardown();
            if (mMmTelManager != null && mMmtelCapabilityCallback != null) {
                mMmTelManager.unregisterMmTelCapabilityCallback(mMmtelCapabilityCallback);
            }
        }

        private void registerMmTelCapabilityCallback() {
            if (mMmTelManager == null || mMmtelCapabilityCallback == null) {
                // The subscription id associated with this account is invalid or not associated
                // with a subscription. Do not register in this case.
                return;
            }

            try {
                mMmTelManager.registerMmTelCapabilityCallback(mContext.getMainExecutor(),
                        mMmtelCapabilityCallback);
            } catch (ImsException e) {
                Log.w(this, "registerMmTelCapabilityCallback: registration failed, no ImsService"
                        + " available. Exception: " + e.getMessage());
                return;
            } catch (IllegalArgumentException e) {
                Log.w(this, "registerMmTelCapabilityCallback: registration failed, invalid"
                        + " subscription, Exception" + e.getMessage());
                return;
            }
        }

        /**
         * Trigger re-registration of this account.
         */
        public void reRegisterPstnPhoneAccount() {
            PhoneAccount newAccount = buildPstnPhoneAccount(mIsEmergency, mIsDummy);
            if (!newAccount.equals(mAccount)) {
                Log.i(this, "reRegisterPstnPhoneAccount: subId: " + getSubId()
                        + " - re-register due to account change.");
                mTelecomManager.registerPhoneAccount(newAccount);
                mAccount = newAccount;
            } else {
                Log.i(this, "reRegisterPstnPhoneAccount: subId: " + getSubId() + " - no change");
            }
        }

        private PhoneAccount registerPstnPhoneAccount(boolean isEmergency, boolean isDummyAccount) {
            PhoneAccount account = buildPstnPhoneAccount(mIsEmergency, mIsDummy);
            // Register with Telecom and put into the account entry.
            mTelecomManager.registerPhoneAccount(account);
            return account;
        }

        /**
         * Registers the specified account with Telecom as a PhoneAccountHandle.
         */
        private PhoneAccount buildPstnPhoneAccount(boolean isEmergency, boolean isDummyAccount) {
            String dummyPrefix = isDummyAccount ? "Dummy " : "";

            // Build the Phone account handle.
            PhoneAccountHandle phoneAccountHandle =
                    PhoneUtils.makePstnPhoneAccountHandleWithPrefix(
                            mPhone, dummyPrefix, isEmergency);

            // Populate the phone account data.
            int subId = mPhone.getSubId();
            String subscriberId = mPhone.getSubscriberId();
            int color = PhoneAccount.NO_HIGHLIGHT_COLOR;
            int slotId = SubscriptionManager.INVALID_SIM_SLOT_INDEX;
            String line1Number = mTelephonyManager.getLine1Number(subId);
            if (line1Number == null) {
                line1Number = "";
            }
            String subNumber = mPhone.getLine1Number();
            if (subNumber == null) {
                subNumber = "";
            }

            String label;
            String description;
            Icon icon = null;

            // We can only get the real slotId from the SubInfoRecord, we can't calculate the
            // slotId from the subId or the phoneId in all instances.
            SubscriptionInfo record =
                    mSubscriptionManager.getActiveSubscriptionInfo(subId);

            if (isEmergency) {
                label = mContext.getResources().getString(R.string.sim_label_emergency_calls);
                description =
                        mContext.getResources().getString(R.string.sim_description_emergency_calls);
            } else if (mTelephonyManager.getPhoneCount() == 1) {
                // For single-SIM devices, we show the label and description as whatever the name of
                // the network is.
                description = label = mTelephonyManager.getNetworkOperatorName();
            } else {
                CharSequence subDisplayName = null;

                if (record != null) {
                    subDisplayName = record.getDisplayName();
                    slotId = record.getSimSlotIndex();
                    color = record.getIconTint();
                    icon = Icon.createWithBitmap(record.createIconBitmap(mContext));
                }

                String slotIdString;
                if (SubscriptionManager.isValidSlotIndex(slotId)) {
                    slotIdString = Integer.toString(slotId);
                } else {
                    slotIdString = mContext.getResources().getString(R.string.unknown);
                }

                if (TextUtils.isEmpty(subDisplayName)) {
                    // Either the sub record is not there or it has an empty display name.
                    Log.w(this, "Could not get a display name for subid: %d", subId);
                    subDisplayName = mContext.getResources().getString(
                            R.string.sim_description_default, slotIdString);
                }

                // The label is user-visible so let's use the display name that the user may
                // have set in Settings->Sim cards.
                label = dummyPrefix + subDisplayName;
                description = dummyPrefix + mContext.getResources().getString(
                                R.string.sim_description_default, slotIdString);
            }

            // By default all SIM phone accounts can place emergency calls.
            int capabilities = PhoneAccount.CAPABILITY_SIM_SUBSCRIPTION |
                    PhoneAccount.CAPABILITY_CALL_PROVIDER |
                    PhoneAccount.CAPABILITY_MULTI_USER;

            if (mContext.getResources().getBoolean(R.bool.config_pstnCanPlaceEmergencyCalls)) {
                capabilities |= PhoneAccount.CAPABILITY_PLACE_EMERGENCY_CALLS;
            }

            mIsVideoCapable = mPhone.isVideoEnabled();
            boolean isVideoEnabledByPlatform = ImsManager.getInstance(mPhone.getContext(),
                    mPhone.getPhoneId()).isVtEnabledByPlatform();

            if (!mIsPrimaryUser) {
                Log.i(this, "Disabling video calling for secondary user.");
                mIsVideoCapable = false;
                isVideoEnabledByPlatform = false;
            }

            if (mIsVideoCapable) {
                capabilities |= PhoneAccount.CAPABILITY_VIDEO_CALLING;
            }

            if (isVideoEnabledByPlatform) {
                capabilities |= PhoneAccount.CAPABILITY_SUPPORTS_VIDEO_CALLING;
            }

            mIsVideoPresenceSupported = isCarrierVideoPresenceSupported();
            if (mIsVideoCapable && mIsVideoPresenceSupported) {
                capabilities |= PhoneAccount.CAPABILITY_VIDEO_CALLING_RELIES_ON_PRESENCE;
            }

            if (mIsVideoCapable && isCarrierEmergencyVideoCallsAllowed()) {
                capabilities |= PhoneAccount.CAPABILITY_EMERGENCY_VIDEO_CALLING;
            }

            mIsVideoPauseSupported = isCarrierVideoPauseSupported();
            Bundle extras = new Bundle();
            if (isCarrierInstantLetteringSupported()) {
                capabilities |= PhoneAccount.CAPABILITY_CALL_SUBJECT;
                extras.putAll(getPhoneAccountExtras());
            }

            final boolean isHandoverFromSupported = mContext.getResources().getBoolean(
                    R.bool.config_support_handover_from);
            if (isHandoverFromSupported && !isEmergency) {
                // Only set the extra is handover is supported and this isn't the emergency-only
                // acct.
                extras.putBoolean(PhoneAccount.EXTRA_SUPPORTS_HANDOVER_FROM,
                        isHandoverFromSupported);
            }

            final boolean isTelephonyAudioDeviceSupported = mContext.getResources().getBoolean(
                    R.bool.config_support_telephony_audio_device);
            if (isTelephonyAudioDeviceSupported && !isEmergency
                    && isCarrierUseCallRecordingTone()) {
                extras.putBoolean(PhoneAccount.EXTRA_PLAY_CALL_RECORDING_TONE, true);
            }

            if (PhoneGlobals.getInstance().phoneMgr.isRttEnabled(subId)
                    && isImsVoiceAvailable()) {
                capabilities |= PhoneAccount.CAPABILITY_RTT;
                mIsRttCapable = true;
            } else {
                mIsRttCapable = false;
            }

            extras.putBoolean(PhoneAccount.EXTRA_SUPPORTS_VIDEO_CALLING_FALLBACK,
                    mContext.getResources()
                            .getBoolean(R.bool.config_support_video_calling_fallback));

            if (slotId != SubscriptionManager.INVALID_SIM_SLOT_INDEX) {
                extras.putString(PhoneAccount.EXTRA_SORT_ORDER,
                    String.valueOf(slotId));
            }

            mIsMergeCallSupported = isCarrierMergeCallSupported();
            mIsMergeImsCallSupported = isCarrierMergeImsCallSupported();
            mIsVideoConferencingSupported = isCarrierVideoConferencingSupported();
            mIsMergeOfWifiCallsAllowedWhenVoWifiOff =
                    isCarrierMergeOfWifiCallsAllowedWhenVoWifiOff();
            mIsManageImsConferenceCallSupported = isCarrierManageImsConferenceCallSupported();
            mIsShowPreciseFailedCause = isCarrierShowPreciseFailedCause();

            if (isEmergency && mContext.getResources().getBoolean(
                    R.bool.config_emergency_account_emergency_calls_only)) {
                capabilities |= PhoneAccount.CAPABILITY_EMERGENCY_CALLS_ONLY;
            }

            if (icon == null) {
                // TODO: Switch to using Icon.createWithResource() once that supports tinting.
                Resources res = mContext.getResources();
                Drawable drawable = res.getDrawable(DEFAULT_SIM_ICON, null);
                drawable.setTint(res.getColor(R.color.default_sim_icon_tint_color, null));
                drawable.setTintMode(PorterDuff.Mode.SRC_ATOP);

                int width = drawable.getIntrinsicWidth();
                int height = drawable.getIntrinsicHeight();
                Bitmap bitmap = Bitmap.createBitmap(width, height, Bitmap.Config.ARGB_8888);
                Canvas canvas = new Canvas(bitmap);
                drawable.setBounds(0, 0, canvas.getWidth(), canvas.getHeight());
                drawable.draw(canvas);

                icon = Icon.createWithBitmap(bitmap);
            }

            // Check to see if the newly registered account should replace the old account.
            String groupId = "";
            String[] mergedImsis = mTelephonyManager.getMergedSubscriberIds();
            boolean isMergedSim = false;
            if (mergedImsis != null && subscriberId != null && !isEmergency) {
                for (String imsi : mergedImsis) {
                    if (imsi.equals(subscriberId)) {
                        isMergedSim = true;
                        break;
                    }
                }
            }
            if(isMergedSim) {
                groupId = GROUP_PREFIX + line1Number;
                Log.i(this, "Adding Merged Account with group: " + Log.pii(groupId));
            }

            PhoneAccount account = PhoneAccount.builder(phoneAccountHandle, label)
                    .setAddress(Uri.fromParts(PhoneAccount.SCHEME_TEL, line1Number, null))
                    .setSubscriptionAddress(
                            Uri.fromParts(PhoneAccount.SCHEME_TEL, subNumber, null))
                    .setCapabilities(capabilities)
                    .setIcon(icon)
                    .setHighlightColor(color)
                    .setShortDescription(description)
                    .setSupportedUriSchemes(Arrays.asList(
                            PhoneAccount.SCHEME_TEL, PhoneAccount.SCHEME_VOICEMAIL))
                    .setExtras(extras)
                    .setGroupId(groupId)
                    .build();

            return account;
        }

        public PhoneAccountHandle getPhoneAccountHandle() {
            return mAccount != null ? mAccount.getAccountHandle() : null;
        }

        public int getSubId() {
            return mPhone.getSubId();
        }

        /**
         * Determines from carrier configuration whether pausing of IMS video calls is supported.
         *
         * @return {@code true} if pausing IMS video calls is supported.
         */
        private boolean isCarrierVideoPauseSupported() {
            // Check if IMS video pause is supported.
            PersistableBundle b =
                    PhoneGlobals.getInstance().getCarrierConfigForSubId(mPhone.getSubId());
            return b != null &&
                    b.getBoolean(CarrierConfigManager.KEY_SUPPORT_PAUSE_IMS_VIDEO_CALLS_BOOL);
        }

        /**
         * Determines from carrier configuration whether RCS presence indication for video calls is
         * supported.
         *
         * @return {@code true} if RCS presence indication for video calls is supported.
         */
        private boolean isCarrierVideoPresenceSupported() {
            PersistableBundle b =
                    PhoneGlobals.getInstance().getCarrierConfigForSubId(mPhone.getSubId());
            return b != null &&
                    b.getBoolean(CarrierConfigManager.KEY_USE_RCS_PRESENCE_BOOL);
        }

        /**
         * Determines from carrier config whether instant lettering is supported.
         *
         * @return {@code true} if instant lettering is supported, {@code false} otherwise.
         */
        private boolean isCarrierInstantLetteringSupported() {
            PersistableBundle b =
                    PhoneGlobals.getInstance().getCarrierConfigForSubId(mPhone.getSubId());
            return b != null &&
                    b.getBoolean(CarrierConfigManager.KEY_CARRIER_INSTANT_LETTERING_AVAILABLE_BOOL);
        }

        /**
         * Determines from carrier config whether merging calls is supported.
         *
         * @return {@code true} if merging calls is supported, {@code false} otherwise.
         */
        private boolean isCarrierMergeCallSupported() {
            PersistableBundle b =
                    PhoneGlobals.getInstance().getCarrierConfigForSubId(mPhone.getSubId());
            return b != null &&
                    b.getBoolean(CarrierConfigManager.KEY_SUPPORT_CONFERENCE_CALL_BOOL);
        }

        /**
         * Determines from carrier config whether merging IMS calls is supported.
         *
         * @return {@code true} if merging IMS calls is supported, {@code false} otherwise.
         */
        private boolean isCarrierMergeImsCallSupported() {
            PersistableBundle b =
                    PhoneGlobals.getInstance().getCarrierConfigForSubId(mPhone.getSubId());
            return b.getBoolean(CarrierConfigManager.KEY_SUPPORT_IMS_CONFERENCE_CALL_BOOL);
        }

        /**
         * Determines from carrier config whether emergency video calls are supported.
         *
         * @return {@code true} if emergency video calls are allowed, {@code false} otherwise.
         */
        private boolean isCarrierEmergencyVideoCallsAllowed() {
            PersistableBundle b =
                    PhoneGlobals.getInstance().getCarrierConfigForSubId(mPhone.getSubId());
            return b != null &&
                    b.getBoolean(CarrierConfigManager.KEY_ALLOW_EMERGENCY_VIDEO_CALLS_BOOL);
        }

        /**
         * Determines from carrier config whether video conferencing is supported.
         *
         * @return {@code true} if video conferencing is supported, {@code false} otherwise.
         */
        private boolean isCarrierVideoConferencingSupported() {
            PersistableBundle b =
                    PhoneGlobals.getInstance().getCarrierConfigForSubId(mPhone.getSubId());
            return b != null &&
                    b.getBoolean(CarrierConfigManager.KEY_SUPPORT_VIDEO_CONFERENCE_CALL_BOOL);
        }

        /**
         * Determines from carrier config whether merging of wifi calls is allowed when VoWIFI is
         * turned off.
         *
         * @return {@code true} merging of wifi calls when VoWIFI is disabled should be prevented,
         *      {@code false} otherwise.
         */
        private boolean isCarrierMergeOfWifiCallsAllowedWhenVoWifiOff() {
            PersistableBundle b =
                    PhoneGlobals.getInstance().getCarrierConfigForSubId(mPhone.getSubId());
            return b != null && b.getBoolean(
                    CarrierConfigManager.KEY_ALLOW_MERGE_WIFI_CALLS_WHEN_VOWIFI_OFF_BOOL);
        }

        /**
         * Determines from carrier config whether managing IMS conference calls is supported.
         *
         * @return {@code true} if managing IMS conference calls is supported,
         *         {@code false} otherwise.
         */
        private boolean isCarrierManageImsConferenceCallSupported() {
            PersistableBundle b =
                    PhoneGlobals.getInstance().getCarrierConfigForSubId(mPhone.getSubId());
            return b.getBoolean(CarrierConfigManager.KEY_SUPPORT_MANAGE_IMS_CONFERENCE_CALL_BOOL);
        }

        /**
         * Determines from carrier config whether showing percise call diconnect cause to user
         * is supported.
         *
         * @return {@code true} if showing percise call diconnect cause to user is supported,
         *         {@code false} otherwise.
         */
        private boolean isCarrierShowPreciseFailedCause() {
            PersistableBundle b =
                    PhoneGlobals.getInstance().getCarrierConfigForSubId(mPhone.getSubId());
            return b.getBoolean(CarrierConfigManager.KEY_SHOW_PRECISE_FAILED_CAUSE_BOOL);
        }

        /**
         * Determines from carrier config whether the carrier requires the use of a call recording
         * tone.
         *
         * @return {@code true} if a call recording tone should be used, {@code false} otherwise.
         */
        private boolean isCarrierUseCallRecordingTone() {
            PersistableBundle b =
                    PhoneGlobals.getInstance().getCarrierConfigForSubId(mPhone.getSubId());
            return b.getBoolean(CarrierConfigManager.KEY_PLAY_CALL_RECORDING_TONE_BOOL);
        }

        /**
         * Where a device supports instant lettering and call subjects, retrieves the necessary
         * PhoneAccount extras for those features.
         *
         * @return The {@link PhoneAccount} extras associated with the current subscription.
         */
        private Bundle getPhoneAccountExtras() {
            PersistableBundle b =
                    PhoneGlobals.getInstance().getCarrierConfigForSubId(mPhone.getSubId());

            int instantLetteringMaxLength = b.getInt(
                    CarrierConfigManager.KEY_CARRIER_INSTANT_LETTERING_LENGTH_LIMIT_INT);
            String instantLetteringEncoding = b.getString(
                    CarrierConfigManager.KEY_CARRIER_INSTANT_LETTERING_ENCODING_STRING);
            Bundle phoneAccountExtras = new Bundle();
            phoneAccountExtras.putInt(PhoneAccount.EXTRA_CALL_SUBJECT_MAX_LENGTH,
                    instantLetteringMaxLength);
            phoneAccountExtras.putString(PhoneAccount.EXTRA_CALL_SUBJECT_CHARACTER_ENCODING,
                    instantLetteringEncoding);
            return phoneAccountExtras;
        }

        /**
         * Receives callback from {@link PstnPhoneCapabilitiesNotifier} when the video capabilities
         * have changed.
         *
         * @param isVideoCapable {@code true} if video is capable.
         */
        @Override
        public void onVideoCapabilitiesChanged(boolean isVideoCapable) {
            mIsVideoCapable = isVideoCapable;
            synchronized (mAccountsLock) {
                if (!mAccounts.contains(this)) {
                    // Account has already been torn down, don't try to register it again.
                    // This handles the case where teardown has already happened, and we got a video
                    // update that lost the race for the mAccountsLock.  In such a scenario by the
                    // time we get here, the original phone account could have been torn down.
                    return;
                }
                mAccount = registerPstnPhoneAccount(mIsEmergency, mIsDummy);
            }
        }

        public void updateRttCapability() {
            boolean hasVoiceAvailability = isImsVoiceAvailable();

            boolean isRttSupported = PhoneGlobals.getInstance().phoneMgr
                    .isRttEnabled(mPhone.getSubId());

            boolean isRttEnabled = hasVoiceAvailability && isRttSupported;
            if (isRttEnabled != mIsRttCapable) {
                Log.i(this, "updateRttCapability - changed, new value: " + isRttEnabled);
                mAccount = registerPstnPhoneAccount(mIsEmergency, mIsDummy);
            }
        }
        /**
         * Indicates whether this account supports pausing video calls.
         * @return {@code true} if the account supports pausing video calls, {@code false}
         * otherwise.
         */
        public boolean isVideoPauseSupported() {
            return mIsVideoCapable && mIsVideoPauseSupported;
        }

        /**
         * Indicates whether this account supports merging calls (i.e. conferencing).
         * @return {@code true} if the account supports merging calls, {@code false} otherwise.
         */
        public boolean isMergeCallSupported() {
            return mIsMergeCallSupported;
        }

        /**
         * Indicates whether this account supports merging IMS calls (i.e. conferencing).
         * @return {@code true} if the account supports merging IMS calls, {@code false} otherwise.
         */
        public boolean isMergeImsCallSupported() {
            return mIsMergeImsCallSupported;
        }

        /**
         * Indicates whether this account supports video conferencing.
         * @return {@code true} if the account supports video conferencing, {@code false} otherwise.
         */
        public boolean isVideoConferencingSupported() {
            return mIsVideoConferencingSupported;
        }

        /**
         * Indicate whether this account allow merging of wifi calls when VoWIFI is off.
         * @return {@code true} if allowed, {@code false} otherwise.
         */
        public boolean isMergeOfWifiCallsAllowedWhenVoWifiOff() {
            return mIsMergeOfWifiCallsAllowedWhenVoWifiOff;
        }

        /**
         * Indicates whether this account supports managing IMS conference calls
         * @return {@code true} if the account supports managing IMS conference calls,
         *         {@code false} otherwise.
         */
        public boolean isManageImsConferenceCallSupported() {
            return mIsManageImsConferenceCallSupported;
        }

        /**
         * Indicates whether this account supports showing the precise call disconnect cause
         * to user (i.e. conferencing).
         * @return {@code true} if the account supports showing the precise call disconnect cause,
         *         {@code false} otherwise.
         */
        public boolean isShowPreciseFailedCause() {
            return mIsShowPreciseFailedCause;
        }

        private boolean isImsVoiceAvailable() {
            if (mMmTelCapabilities != null) {
                return mMmTelCapabilities.isCapable(
                        MmTelFeature.MmTelCapabilities.CAPABILITY_TYPE_VOICE);
            }

            if (mMmTelManager == null) {
                // The Subscription is invalid, so IMS is unavailable.
                return false;
            }

            // In the rare case that mMmTelCapabilities hasn't been set, try fetching it
            // directly and register callback.
            registerMmTelCapabilityCallback();
            return mMmTelManager.isAvailable(ImsRegistrationImplBase.REGISTRATION_TECH_LTE,
                    MmTelFeature.MmTelCapabilities.CAPABILITY_TYPE_VOICE)
                    || mMmTelManager.isAvailable(ImsRegistrationImplBase.REGISTRATION_TECH_IWLAN,
                    MmTelFeature.MmTelCapabilities.CAPABILITY_TYPE_VOICE);
        }
    }

    private OnSubscriptionsChangedListener mOnSubscriptionsChangedListener =
            new OnSubscriptionsChangedListener() {
        @Override
        public void onSubscriptionsChanged() {
            // Any time the SubscriptionInfo changes...rerun the setup
            tearDownAccounts();
            setupAccounts();
        }
    };

    private final BroadcastReceiver mReceiver = new BroadcastReceiver() {
        @Override
        public void onReceive(Context context, Intent intent) {
            if (Intent.ACTION_USER_SWITCHED.equals(intent.getAction())) {
                Log.i(this, "User changed, re-registering phone accounts.");

                int userHandleId = intent.getIntExtra(Intent.EXTRA_USER_HANDLE, 0);
                UserHandle currentUserHandle = new UserHandle(userHandleId);
                mIsPrimaryUser = UserManager.get(mContext).getPrimaryUser().getUserHandle()
                        .equals(currentUserHandle);

                // Any time the user changes, re-register the accounts.
                tearDownAccounts();
                setupAccounts();
            } else if (CarrierConfigManager.ACTION_CARRIER_CONFIG_CHANGED.equals(
                    intent.getAction())) {
                Log.i(this, "Carrier-config changed, checking for phone account updates.");
                int subId = intent.getIntExtra(SubscriptionManager.EXTRA_SUBSCRIPTION_INDEX,
                        SubscriptionManager.INVALID_SUBSCRIPTION_ID);
                handleCarrierConfigChange(subId);
            }
        }
    };

    private final PhoneStateListener mPhoneStateListener = new PhoneStateListener() {
        @Override
        public void onServiceStateChanged(ServiceState serviceState) {
            int newState = serviceState.getState();
            if (newState == ServiceState.STATE_IN_SERVICE && mServiceState != newState) {
                tearDownAccounts();
                setupAccounts();
            }
            mServiceState = newState;
        }
    };

    private static TelecomAccountRegistry sInstance;
    private final Context mContext;
    private final TelecomManager mTelecomManager;
    private final TelephonyManager mTelephonyManager;
    private final SubscriptionManager mSubscriptionManager;
    private List<AccountEntry> mAccounts = new LinkedList<AccountEntry>();
    private final Object mAccountsLock = new Object();
    private int mServiceState = ServiceState.STATE_POWER_OFF;
    private boolean mIsPrimaryUser = true;

    // TODO: Remove back-pointer from app singleton to Service, since this is not a preferred
    // pattern; redesign. This was added to fix a late release bug.
    private TelephonyConnectionService mTelephonyConnectionService;

    TelecomAccountRegistry(Context context) {
        mContext = context;
        mTelecomManager = TelecomManager.from(context);
        mTelephonyManager = TelephonyManager.from(context);
        mSubscriptionManager = SubscriptionManager.from(context);
    }

    /**
     * Get the singleton instance.
     */
    public static synchronized TelecomAccountRegistry getInstance(Context context) {
        if (sInstance == null && context != null) {
            sInstance = new TelecomAccountRegistry(context);
        }
        return sInstance;
    }

    void setTelephonyConnectionService(TelephonyConnectionService telephonyConnectionService) {
        this.mTelephonyConnectionService = telephonyConnectionService;
    }

    TelephonyConnectionService getTelephonyConnectionService() {
        return mTelephonyConnectionService;
    }

    /**
     * Determines if the {@link AccountEntry} associated with a {@link PhoneAccountHandle} supports
     * pausing video calls.
     *
     * @param handle The {@link PhoneAccountHandle}.
     * @return {@code True} if video pausing is supported.
     */
    boolean isVideoPauseSupported(PhoneAccountHandle handle) {
        synchronized (mAccountsLock) {
            for (AccountEntry entry : mAccounts) {
                if (entry.getPhoneAccountHandle().equals(handle)) {
                    return entry.isVideoPauseSupported();
                }
            }
        }
        return false;
    }

    /**
     * Determines if the {@link AccountEntry} associated with a {@link PhoneAccountHandle} supports
     * merging calls.
     *
     * @param handle The {@link PhoneAccountHandle}.
     * @return {@code True} if merging calls is supported.
     */
    boolean isMergeCallSupported(PhoneAccountHandle handle) {
        synchronized (mAccountsLock) {
            for (AccountEntry entry : mAccounts) {
                if (entry.getPhoneAccountHandle().equals(handle)) {
                    return entry.isMergeCallSupported();
                }
            }
        }
        return false;
    }

    /**
     * Determines if the {@link AccountEntry} associated with a {@link PhoneAccountHandle} supports
     * video conferencing.
     *
     * @param handle The {@link PhoneAccountHandle}.
     * @return {@code True} if video conferencing is supported.
     */
    boolean isVideoConferencingSupported(PhoneAccountHandle handle) {
        synchronized (mAccountsLock) {
            for (AccountEntry entry : mAccounts) {
                if (entry.getPhoneAccountHandle().equals(handle)) {
                    return entry.isVideoConferencingSupported();
                }
            }
        }
        return false;
    }

    /**
     * Determines if the {@link AccountEntry} associated with a {@link PhoneAccountHandle} allows
     * merging of wifi calls when VoWIFI is disabled.
     *
     * @param handle The {@link PhoneAccountHandle}.
     * @return {@code True} if merging of wifi calls is allowed when VoWIFI is disabled.
     */
    boolean isMergeOfWifiCallsAllowedWhenVoWifiOff(final PhoneAccountHandle handle) {
        synchronized (mAccountsLock) {
            Optional<AccountEntry> result = mAccounts.stream().filter(
                    entry -> entry.getPhoneAccountHandle().equals(handle)).findFirst();

            if (result.isPresent()) {
                return result.get().isMergeOfWifiCallsAllowedWhenVoWifiOff();
            } else {
                return false;
            }
        }
    }

    /**
     * Determines if the {@link AccountEntry} associated with a {@link PhoneAccountHandle} supports
     * merging IMS calls.
     *
     * @param handle The {@link PhoneAccountHandle}.
     * @return {@code True} if merging IMS calls is supported.
     */
    boolean isMergeImsCallSupported(PhoneAccountHandle handle) {
        synchronized (mAccountsLock) {
            for (AccountEntry entry : mAccounts) {
                if (entry.getPhoneAccountHandle().equals(handle)) {
                    return entry.isMergeImsCallSupported();
                }
            }
        }
        return false;
    }

    /**
     * Determines if the {@link AccountEntry} associated with a {@link PhoneAccountHandle} supports
     * managing IMS conference calls.
     *
     * @param handle The {@link PhoneAccountHandle}.
     * @return {@code True} if managing IMS conference calls is supported.
     */
    boolean isManageImsConferenceCallSupported(PhoneAccountHandle handle) {
        synchronized (mAccountsLock) {
            for (AccountEntry entry : mAccounts) {
                if (entry.getPhoneAccountHandle().equals(handle)) {
                    return entry.isManageImsConferenceCallSupported();
                }
            }
        }
        return false;
    }

    /**
     * showing precise call disconnect cause to the user.
     *
     * @param handle The {@link PhoneAccountHandle}.
     * @return {@code True} if showing precise call disconnect cause to the user is supported.
     */
    boolean isShowPreciseFailedCause(PhoneAccountHandle handle) {
        synchronized (mAccountsLock) {
            for (AccountEntry entry : mAccounts) {
                if (entry.getPhoneAccountHandle().equals(handle)) {
                    return entry.isShowPreciseFailedCause();
                }
            }
        }
        return false;
    }

    /**
     * @return Reference to the {@code TelecomAccountRegistry}'s subscription manager.
     */
    SubscriptionManager getSubscriptionManager() {
        return mSubscriptionManager;
    }

    /**
     * Returns the address (e.g. the phone number) associated with a subscription.
     *
     * @param handle The phone account handle to find the subscription address for.
     * @return The address.
     */
    Uri getAddress(PhoneAccountHandle handle) {
        synchronized (mAccountsLock) {
            for (AccountEntry entry : mAccounts) {
                if (entry.getPhoneAccountHandle().equals(handle)) {
                    return entry.mAccount.getAddress();
                }
            }
        }
        return null;
    }

    /**
     * Sets up all the phone accounts for SIMs on first boot.
     */
    public void setupOnBoot() {
        // TODO: When this object "finishes" we should unregister by invoking
        // SubscriptionManager.getInstance(mContext).unregister(mOnSubscriptionsChangedListener);
        // This is not strictly necessary because it will be unregistered if the
        // notification fails but it is good form.

        // Register for SubscriptionInfo list changes which is guaranteed
        // to invoke onSubscriptionsChanged the first time.
        SubscriptionManager.from(mContext).addOnSubscriptionsChangedListener(
                mOnSubscriptionsChangedListener);

        // We also need to listen for changes to the service state (e.g. emergency -> in service)
        // because this could signal a removal or addition of a SIM in a single SIM phone.
        mTelephonyManager.listen(mPhoneStateListener, PhoneStateListener.LISTEN_SERVICE_STATE);

        // Listen for user switches.  When the user switches, we need to ensure that if the current
        // use is not the primary user we disable video calling.
        IntentFilter filter = new IntentFilter();
        filter.addAction(Intent.ACTION_USER_SWITCHED);
        filter.addAction(CarrierConfigManager.ACTION_CARRIER_CONFIG_CHANGED);
        mContext.registerReceiver(mReceiver, filter);

        // Listen to the RTT system setting so that we update it when the user flips it.
        ContentObserver rttUiSettingObserver = new ContentObserver(
                new Handler(Looper.getMainLooper())) {
            @Override
            public void onChange(boolean selfChange) {
                synchronized (mAccountsLock) {
                    for (AccountEntry account : mAccounts) {
                        account.updateRttCapability();
                    }
                }
            }
        };

        Uri rttSettingUri = Settings.Secure.getUriFor(Settings.Secure.RTT_CALLING_MODE);
        mContext.getContentResolver().registerContentObserver(
                rttSettingUri, false, rttUiSettingObserver);
    }

    /**
     * Determines if the list of {@link AccountEntry}(s) contains an {@link AccountEntry} with a
     * specified {@link PhoneAccountHandle}.
     *
     * @param handle The {@link PhoneAccountHandle}.
     * @return {@code True} if an entry exists.
     */
    boolean hasAccountEntryForPhoneAccount(PhoneAccountHandle handle) {
        synchronized (mAccountsLock) {
            for (AccountEntry entry : mAccounts) {
                if (entry.getPhoneAccountHandle().equals(handle)) {
                    return true;
                }
            }
        }
        return false;
    }

    /**
     * Un-registers any {@link PhoneAccount}s which are no longer present in the list
     * {@code AccountEntry}(s).
     */
    private void cleanupPhoneAccounts() {
        ComponentName telephonyComponentName =
                new ComponentName(mContext, TelephonyConnectionService.class);
        // This config indicates whether the emergency account was flagged as emergency calls only
        // in which case we need to consider all phone accounts, not just the call capable ones.
        final boolean emergencyCallsOnlyEmergencyAccount = mContext.getResources().getBoolean(
                R.bool.config_emergency_account_emergency_calls_only);
        List<PhoneAccountHandle> accountHandles = emergencyCallsOnlyEmergencyAccount
                ? mTelecomManager.getAllPhoneAccountHandles()
                : mTelecomManager.getCallCapablePhoneAccounts(true /* includeDisabled */);

        for (PhoneAccountHandle handle : accountHandles) {
            if (telephonyComponentName.equals(handle.getComponentName()) &&
                    !hasAccountEntryForPhoneAccount(handle)) {
                Log.i(this, "Unregistering phone account %s.", handle);
                mTelecomManager.unregisterPhoneAccount(handle);
            }
        }
    }

    private void setupAccounts() {
        // Go through SIM-based phones and register ourselves -- registering an existing account
        // will cause the existing entry to be replaced.
        Phone[] phones = PhoneFactory.getPhones();
        Log.d(this, "Found %d phones.  Attempting to register.", phones.length);

        final boolean phoneAccountsEnabled = mContext.getResources().getBoolean(
                R.bool.config_pstn_phone_accounts_enabled);
        int activeCount = 0;
        int activeSubscriptionId = SubscriptionManager.INVALID_SUBSCRIPTION_ID;
        boolean isAnyProvisionInfoPending = false;

        synchronized (mAccountsLock) {
            if (phoneAccountsEnabled) {
                // states we are interested in from what
                // IExtTelephony.getCurrentUiccCardProvisioningStatus()can return
                final int PROVISIONED = 1;
                final int INVALID_STATE = -1;
                final int CARD_NOT_PRESENT = -2;
                boolean isInEcm = false;

                for (Phone phone : phones) {
                    int provisionStatus = PROVISIONED;
                    int subscriptionId = phone.getSubId();
                    int slotId = phone.getPhoneId();
                    isInEcm = Boolean.parseBoolean(mTelephonyManager.getTelephonyProperty(slotId,
                            TelephonyProperties.PROPERTY_INECM_MODE, "false"));
                    boolean isAccountAdded = false;

                    if (mTelephonyManager.getPhoneCount() > 1) {
                        IExtTelephony mExtTelephony = IExtTelephony.Stub
                                .asInterface(ServiceManager.getService("extphone"));
                        try {
                            //get current provision state of the SIM.
                            provisionStatus =
                                    mExtTelephony.getCurrentUiccCardProvisioningStatus(slotId);
                        } catch (RemoteException ex) {
                            provisionStatus = INVALID_STATE;
                            Log.w(this, "Failed to get status , slotId: "+ slotId +" Exception: "
                                    + ex);
                        } catch (NullPointerException ex) {
                            provisionStatus = INVALID_STATE;
                            Log.w(this, "Failed to get status , slotId: "+ slotId +" Exception: "
                                    + ex);
                        }
                    }

                    // In SSR case, UiccCard's would be disposed hence the provision state received as
                    // CARD_NOT_PRESENT but valid subId present in SubscriptionInfo record.
                    if (provisionStatus == INVALID_STATE || ((provisionStatus == CARD_NOT_PRESENT)
                            && mSubscriptionManager.isActiveSubId(subscriptionId))) {
                        isAnyProvisionInfoPending = true;
                    }
                    Log.d(this, "Phone with subscription id: " + subscriptionId +
                            " slotId: " + slotId + " provisionStatus: " + provisionStatus);
                    // setupAccounts can be called multiple times during service changes. Don't add an
                    // account if the Icc has not been set yet.
<<<<<<< HEAD
                    if (subscriptionId >= 0  && (provisionStatus == PROVISIONED)
                            && (mSubscriptionManager.isActiveSubId(subscriptionId))) {
                        activeCount++;
                        activeSubscriptionId = subscriptionId;
                        mAccounts.add(new AccountEntry(phone, false /* emergency */,
                                false /* isDummy */));
                        isAccountAdded = true;
                    } else {
                        // If device configured in dsds mode, a SIM removed and if corresponding
                        // phone is in ECM then add emergency account to that sub so that
                        // incoming emergency call can be processed.
                        Phone phoneInEcm = PhoneGlobals.getInstance().getPhoneInEcm();
                        if ((mTelephonyManager.getPhoneCount() > 1)
                                && isInEcm && (phoneInEcm != null)
                                && phoneInEcm.getPhoneId() == phone.getPhoneId()) {
                            mAccounts.add(new AccountEntry(phoneInEcm, true /* emergency */,
                                    false /* isDummy */));
                            isAccountAdded = true;
                        }
                    }
	            // Speacial case where one sub sim locked other sub reporting emergency service
                    // emergency call placed will initiate on primary sub i.e sub which is reporting
                    // limited/emergency service, if phone switches when emergency call is
                    // in progress, there will missing phone account which can notify phantom call
                    // to upper layer add emergency if for a phone no account added and if phone
                    // reporting emergency service and other subs oos or if phone has running call
                    if (!isAccountAdded && ((phone.getServiceState().isEmergencyOnly()
                                && !isOtherPhoneInService(phone))
                                || (phone.getState() == PhoneConstants.State.OFFHOOK))) {
                        Log.i(this, "Adding emergency account to phone id: "+phone.getPhoneId());
                        mAccounts.add(new AccountEntry(phone, true /* emergency */,
                                false /* isDummy */));
                    }
=======
                    if (!SubscriptionManager.isValidSubscriptionId(subscriptionId)
                            || phone.getFullIccSerialNumber() == null) return;
                    // Don't add account if it's opportunistic subscription, which is considered
                    // data only for now.
                    SubscriptionInfo info = SubscriptionManager.from(mContext)
                            .getActiveSubscriptionInfo(subscriptionId);
                    if (info == null || info.isOpportunistic()) return;

                    mAccounts.add(new AccountEntry(phone, false /* emergency */,
                            false /* isDummy */));
>>>>>>> 1a39fb60
                }
            }

            // If we did not list ANY accounts, we need to provide a "default" SIM account for a
            // slot which is bound to primary modem stack, for emergency numbers since
            // no actual SIM is needed for dialing emergency numbers but a phone account is.
            if (mAccounts.isEmpty()) {
                mAccounts.add(new AccountEntry(PhoneFactory.getPhone(
                        PhoneUtils.getPrimaryStackPhoneId()), true /* emergency */,
                        false /* isDummy */));
            }

            // Add a fake account entry.
            if (DBG && phones.length > 0 && "TRUE".equals(System.getProperty("dummy_sim"))) {
                mAccounts.add(new AccountEntry(phones[0], false /* emergency */,
                        true /* isDummy */));
            }
        }

        // Clean up any PhoneAccounts that are no longer relevant
        cleanupPhoneAccounts();

        // At some point, the phone account ID was switched from the subId to the iccId.
        // If there is a default account, check if this is the case, and upgrade the default account
        // from using the subId to iccId if so.
        PhoneAccountHandle defaultPhoneAccount =
                mTelecomManager.getUserSelectedOutgoingPhoneAccount();
        ComponentName telephonyComponentName =
                new ComponentName(mContext, TelephonyConnectionService.class);

        if (defaultPhoneAccount != null &&
                telephonyComponentName.equals(defaultPhoneAccount.getComponentName()) &&
                !hasAccountEntryForPhoneAccount(defaultPhoneAccount)) {

            String phoneAccountId = defaultPhoneAccount.getId();
            if (!TextUtils.isEmpty(phoneAccountId) && TextUtils.isDigitsOnly(phoneAccountId)) {
                PhoneAccountHandle upgradedPhoneAccount =
                        PhoneUtils.makePstnPhoneAccountHandle(
                                PhoneGlobals.getPhone(Integer.parseInt(phoneAccountId)));

                if (hasAccountEntryForPhoneAccount(upgradedPhoneAccount)) {
                    mTelecomManager.setUserSelectedOutgoingPhoneAccount(upgradedPhoneAccount);
                }
            }
        } else if ((defaultPhoneAccount == null)
                    && (mTelephonyManager.getPhoneCount() > Count.ONE.ordinal())
                    && (activeCount == Count.ONE.ordinal()) && !isAnyProvisionInfoPending
                    && (!isNonSimAccountFound()) && (isRadioInValidState(phones))) {
            PhoneAccountHandle phoneAccountHandle =
                    subscriptionIdToPhoneAccountHandle(activeSubscriptionId);
            if (phoneAccountHandle != null) {
                mTelecomManager.setUserSelectedOutgoingPhoneAccount(phoneAccountHandle);
            }
        }
    }

    private boolean isOtherPhoneInService(Phone currentPhone) {
        TelephonyManager tm = TelephonyManager.getDefault();
        int phoneCount = tm.getPhoneCount();
        for (int phId = 0; phId < phoneCount; phId++) {
            Phone phone = PhoneFactory.getPhone(phId);
            if (currentPhone.getPhoneId() == phone.getPhoneId()) continue;
            int ss = phone.getServiceState().getState();
            Log.i(this, "Phone Id: %d Service State: %d",phone.getPhoneId(), ss);
            if (ss == ServiceState.STATE_IN_SERVICE) {
                return true;
            }
        }
        return false;
    }

    private boolean isNonSimAccountFound() {
        final Iterator<PhoneAccountHandle> phoneAccounts =
                mTelecomManager.getCallCapablePhoneAccounts().listIterator();
        while (phoneAccounts.hasNext()) {
            final PhoneAccountHandle phoneAccountHandle = phoneAccounts.next();
            final PhoneAccount phoneAccount = mTelecomManager.getPhoneAccount(phoneAccountHandle);
            if (mTelephonyManager.getSubIdForPhoneAccount(phoneAccount) ==
                    SubscriptionManager.INVALID_SUBSCRIPTION_ID) {
                return true;
            }
        }
        return false;
    }

    private boolean isRadioInValidState(Phone[] phones) {
        boolean isApmSimNotPwrDown = (SystemProperties.getInt(APM_SIM_NOT_PWDN_PROPERTY, 0) == 1);
        int isAPMOn = Settings.Global.getInt(mContext.getContentResolver(),
                Settings.Global.AIRPLANE_MODE_ON, 0);

        // Do not update default Voice subId when SIM is pwdn due to APM
        if ((isAPMOn == 1) && (!isApmSimNotPwrDown)) {
            Log.d(this, "isRadioInValidState, isApmSimNotPwrDown = " + isApmSimNotPwrDown
                    + ", isAPMOn:" + isAPMOn);
            return false;
        }

        //Do not update default Voice subId when when device Shutdown is in progress
        int  numPhones = mTelephonyManager.getPhoneCount();
        for (int i = 0; i < numPhones; i++) {
            if (phones[i] != null && phones[i].isShuttingDown()) {
                Log.d(this, " isRadioInValidState: device shutdown in progress ");
                return false;
            }
        }
        return true;
    }

    private PhoneAccountHandle subscriptionIdToPhoneAccountHandle(final int subId) {
        final Iterator<PhoneAccountHandle> phoneAccounts =
                mTelecomManager.getCallCapablePhoneAccounts().listIterator();
        List<PhoneAccountHandle> phoneAccountsList =
                mTelecomManager.getCallCapablePhoneAccounts();
        while (phoneAccounts.hasNext()) {
            final PhoneAccountHandle phoneAccountHandle = phoneAccounts.next();
            final PhoneAccount phoneAccount = mTelecomManager.getPhoneAccount(phoneAccountHandle);
            if (subId == mTelephonyManager.getSubIdForPhoneAccount(phoneAccount)) {
                return phoneAccountHandle;
            }
        }
        return null;
    }

    private void tearDownAccounts() {
        synchronized (mAccountsLock) {
            for (AccountEntry entry : mAccounts) {
                entry.teardown();
            }
            mAccounts.clear();
        }
    }

    /**
     * Handles changes to the carrier configuration which may impact a phone account.  There are
     * some extras defined in the {@link PhoneAccount} which are based on carrier config options.
     * Only checking for carrier config changes when the subscription is configured runs the risk of
     * missing carrier config changes which happen later.
     * @param subId The subid the carrier config changed for, if applicable.  Will be
     *              {@link SubscriptionManager#INVALID_SUBSCRIPTION_ID} if not specified.
     */
    private void handleCarrierConfigChange(int subId) {
        if (subId == SubscriptionManager.INVALID_SUBSCRIPTION_ID) {
            return;
        }
        synchronized (mAccountsLock) {
            for (AccountEntry entry : mAccounts) {
                if (entry.getSubId() == subId) {
                    Log.d(this, "handleCarrierConfigChange: subId=%d, accountSubId=%d", subId,
                            entry.getSubId());
                    entry.reRegisterPstnPhoneAccount();
                }
            }
        }
    }
}<|MERGE_RESOLUTION|>--- conflicted
+++ resolved
@@ -1073,7 +1073,13 @@
                             " slotId: " + slotId + " provisionStatus: " + provisionStatus);
                     // setupAccounts can be called multiple times during service changes. Don't add an
                     // account if the Icc has not been set yet.
-<<<<<<< HEAD
+                    if (!SubscriptionManager.isValidSubscriptionId(subscriptionId)
+                            || phone.getFullIccSerialNumber() == null) return;
+                    // Don't add account if it's opportunistic subscription, which is considered
+                    // data only for now.
+                    SubscriptionInfo info = SubscriptionManager.from(mContext)
+                            .getActiveSubscriptionInfo(subscriptionId);
+                    if (info == null || info.isOpportunistic()) return;
                     if (subscriptionId >= 0  && (provisionStatus == PROVISIONED)
                             && (mSubscriptionManager.isActiveSubId(subscriptionId))) {
                         activeCount++;
@@ -1107,18 +1113,6 @@
                         mAccounts.add(new AccountEntry(phone, true /* emergency */,
                                 false /* isDummy */));
                     }
-=======
-                    if (!SubscriptionManager.isValidSubscriptionId(subscriptionId)
-                            || phone.getFullIccSerialNumber() == null) return;
-                    // Don't add account if it's opportunistic subscription, which is considered
-                    // data only for now.
-                    SubscriptionInfo info = SubscriptionManager.from(mContext)
-                            .getActiveSubscriptionInfo(subscriptionId);
-                    if (info == null || info.isOpportunistic()) return;
-
-                    mAccounts.add(new AccountEntry(phone, false /* emergency */,
-                            false /* isDummy */));
->>>>>>> 1a39fb60
                 }
             }
 
