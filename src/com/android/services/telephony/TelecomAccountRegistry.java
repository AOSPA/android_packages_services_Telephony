--- conflicted
+++ resolved
@@ -115,7 +115,13 @@
      */
     private static final int LISTENER_STATE_REGISTERED = 3;
 
-<<<<<<< HEAD
+    /**
+     * Copy-pasted from android.telecom.PhoneAccount -- hidden constant which is unfortunately being
+     * used by some 1P apps, so we're keeping it here until we can remove it.
+     */
+    private static final String EXTRA_SUPPORTS_VIDEO_CALLING_FALLBACK =
+            "android.telecom.extra.SUPPORTS_VIDEO_CALLING_FALLBACK";
+
     // Flag which decides whether SIM should power down due to APM,
     private static final String APM_SIM_NOT_PWDN_PROPERTY = "persist.vendor.radio.apm_sim_not_pwdn";
 
@@ -124,14 +130,6 @@
         ONE,
         TWO
     }
-=======
-    /**
-     * Copy-pasted from android.telecom.PhoneAccount -- hidden constant which is unfortunately being
-     * used by some 1P apps, so we're keeping it here until we can remove it.
-     */
-    private static final String EXTRA_SUPPORTS_VIDEO_CALLING_FALLBACK =
-            "android.telecom.extra.SUPPORTS_VIDEO_CALLING_FALLBACK";
->>>>>>> 09d4ebe8
 
     final class AccountEntry implements PstnPhoneCapabilitiesNotifier.Listener {
         private final Phone mPhone;
@@ -455,7 +453,6 @@
                 extras.putBoolean(PhoneAccount.EXTRA_PLAY_CALL_RECORDING_TONE, true);
             }
 
-<<<<<<< HEAD
             if (isRttCurrentlySupported()) {
                 capabilities |= PhoneAccount.CAPABILITY_RTT;
                 mIsRttCapable = true;
@@ -463,10 +460,7 @@
                 mIsRttCapable = false;
             }
 
-            extras.putBoolean(PhoneAccount.EXTRA_SUPPORTS_VIDEO_CALLING_FALLBACK,
-=======
             extras.putBoolean(EXTRA_SUPPORTS_VIDEO_CALLING_FALLBACK,
->>>>>>> 09d4ebe8
                     mContext.getResources()
                             .getBoolean(R.bool.config_support_video_calling_fallback));
 
@@ -1555,7 +1549,7 @@
                                     && (phoneInEcm != null)
                                     && phoneInEcm.getPhoneId() == phone.getPhoneId()) {
                                 mAccounts.add(new AccountEntry(phoneInEcm, true /* emergency */,
-                                        false /* isDummy */));
+                                        false /* isTest */));
                                 isAccountAdded = true;
                             }
                             continue;
@@ -1570,13 +1564,12 @@
                             continue;
                         }
 
-<<<<<<< HEAD
                         if (subscriptionId >= 0  && (provisionStatus == PROVISIONED)
                                 && (mSubscriptionManager.isActiveSubId(subscriptionId))) {
                             activeCount++;
                             activeSubscriptionId = subscriptionId;
                             mAccounts.add(new AccountEntry(phone, false /* emergency */,
-                                    false /* isDummy */));
+                                    false /* isTest */));
                             isAccountAdded = true;
                         }
                         // Speacial case where one sub sim locked other sub reporting emergency service
@@ -1590,12 +1583,8 @@
                                     || (phone.getState() == PhoneConstants.State.OFFHOOK))) {
                             Log.i(this, "Adding emergency account to phone id: "+phone.getPhoneId());
                             mAccounts.add(new AccountEntry(phone, true /* emergency */,
-                                    false /* isDummy */));
+                                    false /* isTest */));
                         }
-=======
-                        mAccounts.add(new AccountEntry(phone, false /* emergency */,
-                                false /* isTest */));
->>>>>>> 09d4ebe8
                     }
                 }
             } finally {
@@ -1604,15 +1593,9 @@
                 // numbers but a phone account is.
                 if (mAccounts.isEmpty()) {
                     Log.i(this, "setupAccounts: adding default");
-<<<<<<< HEAD
                     mAccounts.add(new AccountEntry(PhoneFactory.getPhone(
                             PhoneUtils.getPrimaryStackPhoneId()), true /* emergency */,
-                            false /* isDummy */));
-=======
-                    mAccounts.add(
-                            new AccountEntry(PhoneFactory.getDefaultPhone(), true /* emergency */,
-                                    false /* isTest */));
->>>>>>> 09d4ebe8
+                            false /* isTest */));
                 }
             }
 
