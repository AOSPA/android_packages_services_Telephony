/*
 * Copyright (C) 2014 The Android Open Source Project
 *
 * Licensed under the Apache License, Version 2.0 (the "License");
 * you may not use this file except in compliance with the License.
 * You may obtain a copy of the License at
 *
 *      http://www.apache.org/licenses/LICENSE-2.0
 *
 * Unless required by applicable law or agreed to in writing, software
 * distributed under the License is distributed on an "AS IS" BASIS,
 * WITHOUT WARRANTIES OR CONDITIONS OF ANY KIND, either express or implied.
 * See the License for the specific language governing permissions and
 * limitations under the License.
 */

package com.android.services.telephony;

import android.content.BroadcastReceiver;
import android.content.ComponentName;
import android.content.Context;
import android.content.Intent;
import android.content.IntentFilter;
import android.content.pm.PackageManager;
import android.content.res.Resources;
import android.database.ContentObserver;
import android.graphics.Bitmap;
import android.graphics.Canvas;
import android.graphics.PorterDuff;
import android.graphics.drawable.Drawable;
import android.graphics.drawable.Icon;
import android.net.Uri;
import android.os.Bundle;
import android.os.Handler;
import android.os.Looper;
import android.os.PersistableBundle;
import android.os.RemoteException;
import android.os.ServiceManager;
import android.os.SystemProperties;
import android.os.UserHandle;
import android.os.UserManager;
import android.provider.Settings;
import android.telecom.PhoneAccount;
import android.telecom.PhoneAccountHandle;
import android.telecom.TelecomManager;
import android.telephony.CarrierConfigManager;
import android.telephony.PhoneStateListener;
import android.telephony.ServiceState;
import android.telephony.SubscriptionInfo;
import android.telephony.SubscriptionManager;
import android.telephony.SubscriptionManager.OnSubscriptionsChangedListener;
import android.telephony.TelephonyManager;
import android.telephony.ims.ImsException;
import android.telephony.ims.ImsMmTelManager;
import android.telephony.ims.feature.MmTelFeature;
import android.telephony.ims.stub.ImsRegistrationImplBase;
import android.text.TextUtils;

import com.android.ims.ImsManager;
import com.android.internal.telephony.Phone;
import com.android.internal.telephony.PhoneConstants;
import com.android.internal.telephony.PhoneFactory;
import com.android.internal.telephony.TelephonyProperties;
import com.android.phone.PhoneGlobals;
import com.android.phone.PhoneUtils;
import com.android.phone.R;

import java.util.Arrays;
import java.util.Iterator;
import java.util.LinkedList;
import java.util.List;
import java.util.Optional;

import org.codeaurora.internal.IExtTelephony;

/**
 * Owns all data we have registered with Telecom including handling dynamic addition and
 * removal of SIMs and SIP accounts.
 */
public class TelecomAccountRegistry {
    private static final boolean DBG = false; /* STOP SHIP if true */

    // This icon is the one that is used when the Slot ID that we have for a particular SIM
    // is not supported, i.e. SubscriptionManager.INVALID_SLOT_ID or the 5th SIM in a phone.
    private final static int DEFAULT_SIM_ICON =  R.drawable.ic_multi_sim;
    private final static String GROUP_PREFIX = "group_";

    // Flag which decides whether SIM should power down due to APM,
    private static final String APM_SIM_NOT_PWDN_PROPERTY = "persist.vendor.radio.apm_sim_not_pwdn";

    private enum Count {
        ZERO,
        ONE,
        TWO
    }

    final class AccountEntry implements PstnPhoneCapabilitiesNotifier.Listener {
        private final Phone mPhone;
        private PhoneAccount mAccount;
        private final PstnIncomingCallNotifier mIncomingCallNotifier;
        private final PstnPhoneCapabilitiesNotifier mPhoneCapabilitiesNotifier;
        private boolean mIsEmergency;
        private boolean mIsRttCapable;
        private MmTelFeature.MmTelCapabilities mMmTelCapabilities;
        private ImsMmTelManager.CapabilityCallback mMmtelCapabilityCallback;
        private ImsMmTelManager mMmTelManager;
        private final boolean mIsDummy;
        private boolean mIsVideoCapable;
        private boolean mIsVideoPresenceSupported;
        private boolean mIsVideoPauseSupported;
        private boolean mIsMergeCallSupported;
        private boolean mIsMergeImsCallSupported;
        private boolean mIsVideoConferencingSupported;
        private boolean mIsMergeOfWifiCallsAllowedWhenVoWifiOff;
        private boolean mIsManageImsConferenceCallSupported;
        private boolean mIsShowPreciseFailedCause;

        AccountEntry(Phone phone, boolean isEmergency, boolean isDummy) {
            mPhone = phone;
            mIsEmergency = isEmergency;
            mIsDummy = isDummy;
            mAccount = registerPstnPhoneAccount(isEmergency, isDummy);
            Log.i(this, "Registered phoneAccount: %s with handle: %s",
                    mAccount, mAccount.getAccountHandle());
            mIncomingCallNotifier = new PstnIncomingCallNotifier((Phone) mPhone);
            mPhoneCapabilitiesNotifier = new PstnPhoneCapabilitiesNotifier((Phone) mPhone,
                    this);

            if (mIsDummy || isEmergency) {
                // For dummy and emergency entries, there is no sub ID that can be assigned, so do
                // not register for capabilities callbacks.
                return;
            }

            try {
                if (mPhone.getContext().getPackageManager().hasSystemFeature(
                        PackageManager.FEATURE_TELEPHONY_IMS)) {
                    mMmTelManager = ImsMmTelManager.createForSubscriptionId(getSubId());
                }
            } catch (IllegalArgumentException e) {
                Log.i(this, "Not registering MmTel capabilities listener because the subid '"
                        + getSubId() + "' is invalid: " + e.getMessage());
                return;
            }

            mMmtelCapabilityCallback = new ImsMmTelManager.CapabilityCallback() {
                @Override
                public void onCapabilitiesStatusChanged(
                        MmTelFeature.MmTelCapabilities capabilities) {
                    mMmTelCapabilities = capabilities;
                    updateRttCapability();
                }
            };

            registerMmTelCapabilityCallback();
        }

        void teardown() {
            mIncomingCallNotifier.teardown();
            mPhoneCapabilitiesNotifier.teardown();
            if (mMmTelManager != null && mMmtelCapabilityCallback != null) {
                mMmTelManager.unregisterMmTelCapabilityCallback(mMmtelCapabilityCallback);
            }
        }

        private void registerMmTelCapabilityCallback() {
            if (mMmTelManager == null || mMmtelCapabilityCallback == null) {
                // The subscription id associated with this account is invalid or not associated
                // with a subscription. Do not register in this case.
                return;
            }

            try {
                mMmTelManager.registerMmTelCapabilityCallback(mContext.getMainExecutor(),
                        mMmtelCapabilityCallback);
            } catch (ImsException e) {
                Log.w(this, "registerMmTelCapabilityCallback: registration failed, no ImsService"
                        + " available. Exception: " + e.getMessage());
                return;
            } catch (IllegalArgumentException e) {
                Log.w(this, "registerMmTelCapabilityCallback: registration failed, invalid"
                        + " subscription, Exception" + e.getMessage());
                return;
            }
        }

        /**
         * Trigger re-registration of this account.
         */
        public void reRegisterPstnPhoneAccount() {
            PhoneAccount newAccount = buildPstnPhoneAccount(mIsEmergency, mIsDummy);
            if (!newAccount.equals(mAccount)) {
                Log.i(this, "reRegisterPstnPhoneAccount: subId: " + getSubId()
                        + " - re-register due to account change.");
                mTelecomManager.registerPhoneAccount(newAccount);
                mAccount = newAccount;
            } else {
                Log.i(this, "reRegisterPstnPhoneAccount: subId: " + getSubId() + " - no change");
            }
        }

        private PhoneAccount registerPstnPhoneAccount(boolean isEmergency, boolean isDummyAccount) {
            PhoneAccount account = buildPstnPhoneAccount(mIsEmergency, mIsDummy);
            // Register with Telecom and put into the account entry.
            mTelecomManager.registerPhoneAccount(account);
            return account;
        }

        /**
         * Registers the specified account with Telecom as a PhoneAccountHandle.
         */
        private PhoneAccount buildPstnPhoneAccount(boolean isEmergency, boolean isDummyAccount) {
            String dummyPrefix = isDummyAccount ? "Dummy " : "";

            // Build the Phone account handle.
            PhoneAccountHandle phoneAccountHandle =
                    PhoneUtils.makePstnPhoneAccountHandleWithPrefix(
                            mPhone, dummyPrefix, isEmergency);

            // Populate the phone account data.
            int subId = mPhone.getSubId();
            String subscriberId = mPhone.getSubscriberId();
            int color = PhoneAccount.NO_HIGHLIGHT_COLOR;
            int slotId = SubscriptionManager.INVALID_SIM_SLOT_INDEX;
            String line1Number = mTelephonyManager.getLine1Number(subId);
            if (line1Number == null) {
                line1Number = "";
            }
            String subNumber = mPhone.getLine1Number();
            if (subNumber == null) {
                subNumber = "";
            }

            String label;
            String description;
            Icon icon = null;

            // We can only get the real slotId from the SubInfoRecord, we can't calculate the
            // slotId from the subId or the phoneId in all instances.
            SubscriptionInfo record =
                    mSubscriptionManager.getActiveSubscriptionInfo(subId);

            if (isEmergency) {
                label = mContext.getResources().getString(R.string.sim_label_emergency_calls);
                description =
                        mContext.getResources().getString(R.string.sim_description_emergency_calls);
            } else if (mTelephonyManager.getPhoneCount() == 1) {
                // For single-SIM devices, we show the label and description as whatever the name of
                // the network is.
                description = label = mTelephonyManager.getNetworkOperatorName();
            } else {
                CharSequence subDisplayName = null;

                if (record != null) {
                    subDisplayName = record.getDisplayName();
                    slotId = record.getSimSlotIndex();
                    color = record.getIconTint();
                    icon = Icon.createWithBitmap(record.createIconBitmap(mContext));
                }

                String slotIdString;
                if (SubscriptionManager.isValidSlotIndex(slotId)) {
                    slotIdString = Integer.toString(slotId);
                } else {
                    slotIdString = mContext.getResources().getString(R.string.unknown);
                }

                if (TextUtils.isEmpty(subDisplayName)) {
                    // Either the sub record is not there or it has an empty display name.
                    Log.w(this, "Could not get a display name for subid: %d", subId);
                    subDisplayName = mContext.getResources().getString(
                            R.string.sim_description_default, slotIdString);
                }

                // The label is user-visible so let's use the display name that the user may
                // have set in Settings->Sim cards.
                label = dummyPrefix + subDisplayName;
                description = dummyPrefix + mContext.getResources().getString(
                                R.string.sim_description_default, slotIdString);
            }

            // By default all SIM phone accounts can place emergency calls.
            int capabilities = PhoneAccount.CAPABILITY_SIM_SUBSCRIPTION |
                    PhoneAccount.CAPABILITY_CALL_PROVIDER |
                    PhoneAccount.CAPABILITY_MULTI_USER;

            if (mContext.getResources().getBoolean(R.bool.config_pstnCanPlaceEmergencyCalls)) {
                capabilities |= PhoneAccount.CAPABILITY_PLACE_EMERGENCY_CALLS;
            }

            if (isRttCurrentlySupported()) {
                capabilities |= PhoneAccount.CAPABILITY_RTT;
                mIsRttCapable = true;
            } else {
                mIsRttCapable = false;
            }

            mIsVideoCapable = mPhone.isVideoEnabled() && !mIsRttCapable;
            boolean isVideoEnabledByPlatform = ImsManager.getInstance(mPhone.getContext(),
                    mPhone.getPhoneId()).isVtEnabledByPlatform();

            if (!mIsPrimaryUser) {
                Log.i(this, "Disabling video calling for secondary user.");
                mIsVideoCapable = false;
                isVideoEnabledByPlatform = false;
            }

            if (mIsVideoCapable) {
                capabilities |= PhoneAccount.CAPABILITY_VIDEO_CALLING;
            }

            if (isVideoEnabledByPlatform) {
                capabilities |= PhoneAccount.CAPABILITY_SUPPORTS_VIDEO_CALLING;
            }

            mIsVideoPresenceSupported = isCarrierVideoPresenceSupported();
            if (mIsVideoCapable && mIsVideoPresenceSupported) {
                capabilities |= PhoneAccount.CAPABILITY_VIDEO_CALLING_RELIES_ON_PRESENCE;
            }

            if (mIsVideoCapable && isCarrierEmergencyVideoCallsAllowed()) {
                capabilities |= PhoneAccount.CAPABILITY_EMERGENCY_VIDEO_CALLING;
            }

            mIsVideoPauseSupported = isCarrierVideoPauseSupported();
            Bundle extras = new Bundle();
            if (isCarrierInstantLetteringSupported()) {
                capabilities |= PhoneAccount.CAPABILITY_CALL_SUBJECT;
                extras.putAll(getPhoneAccountExtras());
            }

            final boolean isHandoverFromSupported = mContext.getResources().getBoolean(
                    R.bool.config_support_handover_from);
            if (isHandoverFromSupported && !isEmergency) {
                // Only set the extra is handover is supported and this isn't the emergency-only
                // acct.
                extras.putBoolean(PhoneAccount.EXTRA_SUPPORTS_HANDOVER_FROM,
                        isHandoverFromSupported);
            }

            final boolean isTelephonyAudioDeviceSupported = mContext.getResources().getBoolean(
                    R.bool.config_support_telephony_audio_device);
            if (isTelephonyAudioDeviceSupported && !isEmergency
                    && isCarrierUseCallRecordingTone()) {
                extras.putBoolean(PhoneAccount.EXTRA_PLAY_CALL_RECORDING_TONE, true);
            }

            extras.putBoolean(PhoneAccount.EXTRA_SUPPORTS_VIDEO_CALLING_FALLBACK,
                    mContext.getResources()
                            .getBoolean(R.bool.config_support_video_calling_fallback));

            if (slotId != SubscriptionManager.INVALID_SIM_SLOT_INDEX) {
                extras.putString(PhoneAccount.EXTRA_SORT_ORDER,
                    String.valueOf(slotId));
            }

            mIsMergeCallSupported = isCarrierMergeCallSupported();
            mIsMergeImsCallSupported = isCarrierMergeImsCallSupported();
            mIsVideoConferencingSupported = isCarrierVideoConferencingSupported();
            mIsMergeOfWifiCallsAllowedWhenVoWifiOff =
                    isCarrierMergeOfWifiCallsAllowedWhenVoWifiOff();
            mIsManageImsConferenceCallSupported = isCarrierManageImsConferenceCallSupported();
            mIsShowPreciseFailedCause = isCarrierShowPreciseFailedCause();

            if (isEmergency && mContext.getResources().getBoolean(
                    R.bool.config_emergency_account_emergency_calls_only)) {
                capabilities |= PhoneAccount.CAPABILITY_EMERGENCY_CALLS_ONLY;
            }

            if (icon == null) {
                // TODO: Switch to using Icon.createWithResource() once that supports tinting.
                Resources res = mContext.getResources();
                Drawable drawable = res.getDrawable(DEFAULT_SIM_ICON, null);
                drawable.setTint(res.getColor(R.color.default_sim_icon_tint_color, null));
                drawable.setTintMode(PorterDuff.Mode.SRC_ATOP);

                int width = drawable.getIntrinsicWidth();
                int height = drawable.getIntrinsicHeight();
                Bitmap bitmap = Bitmap.createBitmap(width, height, Bitmap.Config.ARGB_8888);
                Canvas canvas = new Canvas(bitmap);
                drawable.setBounds(0, 0, canvas.getWidth(), canvas.getHeight());
                drawable.draw(canvas);

                icon = Icon.createWithBitmap(bitmap);
            }

            // Check to see if the newly registered account should replace the old account.
            String groupId = "";
            String[] mergedImsis = mTelephonyManager.getMergedSubscriberIds();
            boolean isMergedSim = false;
            if (mergedImsis != null && subscriberId != null && !isEmergency) {
                for (String imsi : mergedImsis) {
                    if (imsi.equals(subscriberId)) {
                        isMergedSim = true;
                        break;
                    }
                }
            }
            if(isMergedSim) {
                groupId = GROUP_PREFIX + line1Number;
                Log.i(this, "Adding Merged Account with group: " + Log.pii(groupId));
            }

            PhoneAccount account = PhoneAccount.builder(phoneAccountHandle, label)
                    .setAddress(Uri.fromParts(PhoneAccount.SCHEME_TEL, line1Number, null))
                    .setSubscriptionAddress(
                            Uri.fromParts(PhoneAccount.SCHEME_TEL, subNumber, null))
                    .setCapabilities(capabilities)
                    .setIcon(icon)
                    .setHighlightColor(color)
                    .setShortDescription(description)
                    .setSupportedUriSchemes(Arrays.asList(
                            PhoneAccount.SCHEME_TEL, PhoneAccount.SCHEME_VOICEMAIL))
                    .setExtras(extras)
                    .setGroupId(groupId)
                    .build();

            return account;
        }

        public PhoneAccountHandle getPhoneAccountHandle() {
            return mAccount != null ? mAccount.getAccountHandle() : null;
        }

        public int getSubId() {
            return mPhone.getSubId();
        }

        /**
         * Determines from carrier configuration whether pausing of IMS video calls is supported.
         *
         * @return {@code true} if pausing IMS video calls is supported.
         */
        private boolean isCarrierVideoPauseSupported() {
            // Check if IMS video pause is supported.
            PersistableBundle b =
                    PhoneGlobals.getInstance().getCarrierConfigForSubId(mPhone.getSubId());
            return b != null &&
                    b.getBoolean(CarrierConfigManager.KEY_SUPPORT_PAUSE_IMS_VIDEO_CALLS_BOOL);
        }

        /**
         * Determines from carrier configuration whether RCS presence indication for video calls is
         * supported.
         *
         * @return {@code true} if RCS presence indication for video calls is supported.
         */
        private boolean isCarrierVideoPresenceSupported() {
            PersistableBundle b =
                    PhoneGlobals.getInstance().getCarrierConfigForSubId(mPhone.getSubId());
            return b != null &&
                    b.getBoolean(CarrierConfigManager.KEY_USE_RCS_PRESENCE_BOOL);
        }

        /**
         * Determines from carrier config whether instant lettering is supported.
         *
         * @return {@code true} if instant lettering is supported, {@code false} otherwise.
         */
        private boolean isCarrierInstantLetteringSupported() {
            PersistableBundle b =
                    PhoneGlobals.getInstance().getCarrierConfigForSubId(mPhone.getSubId());
            return b != null &&
                    b.getBoolean(CarrierConfigManager.KEY_CARRIER_INSTANT_LETTERING_AVAILABLE_BOOL);
        }

        /**
         * Determines from carrier config whether merging calls is supported.
         *
         * @return {@code true} if merging calls is supported, {@code false} otherwise.
         */
        private boolean isCarrierMergeCallSupported() {
            PersistableBundle b =
                    PhoneGlobals.getInstance().getCarrierConfigForSubId(mPhone.getSubId());
            return b != null &&
                    b.getBoolean(CarrierConfigManager.KEY_SUPPORT_CONFERENCE_CALL_BOOL);
        }

        /**
         * Determines from carrier config whether merging IMS calls is supported.
         *
         * @return {@code true} if merging IMS calls is supported, {@code false} otherwise.
         */
        private boolean isCarrierMergeImsCallSupported() {
            PersistableBundle b =
                    PhoneGlobals.getInstance().getCarrierConfigForSubId(mPhone.getSubId());
            return b.getBoolean(CarrierConfigManager.KEY_SUPPORT_IMS_CONFERENCE_CALL_BOOL);
        }

        /**
         * Determines from carrier config whether emergency video calls are supported.
         *
         * @return {@code true} if emergency video calls are allowed, {@code false} otherwise.
         */
        private boolean isCarrierEmergencyVideoCallsAllowed() {
            PersistableBundle b =
                    PhoneGlobals.getInstance().getCarrierConfigForSubId(mPhone.getSubId());
            return b != null &&
                    b.getBoolean(CarrierConfigManager.KEY_ALLOW_EMERGENCY_VIDEO_CALLS_BOOL);
        }

        /**
         * Determines from carrier config whether video conferencing is supported.
         *
         * @return {@code true} if video conferencing is supported, {@code false} otherwise.
         */
        private boolean isCarrierVideoConferencingSupported() {
            PersistableBundle b =
                    PhoneGlobals.getInstance().getCarrierConfigForSubId(mPhone.getSubId());
            return b != null &&
                    b.getBoolean(CarrierConfigManager.KEY_SUPPORT_VIDEO_CONFERENCE_CALL_BOOL);
        }

        /**
         * Determines from carrier config whether merging of wifi calls is allowed when VoWIFI is
         * turned off.
         *
         * @return {@code true} merging of wifi calls when VoWIFI is disabled should be prevented,
         *      {@code false} otherwise.
         */
        private boolean isCarrierMergeOfWifiCallsAllowedWhenVoWifiOff() {
            PersistableBundle b =
                    PhoneGlobals.getInstance().getCarrierConfigForSubId(mPhone.getSubId());
            return b != null && b.getBoolean(
                    CarrierConfigManager.KEY_ALLOW_MERGE_WIFI_CALLS_WHEN_VOWIFI_OFF_BOOL);
        }

        /**
         * Determines from carrier config whether managing IMS conference calls is supported.
         *
         * @return {@code true} if managing IMS conference calls is supported,
         *         {@code false} otherwise.
         */
        private boolean isCarrierManageImsConferenceCallSupported() {
            PersistableBundle b =
                    PhoneGlobals.getInstance().getCarrierConfigForSubId(mPhone.getSubId());
            return b.getBoolean(CarrierConfigManager.KEY_SUPPORT_MANAGE_IMS_CONFERENCE_CALL_BOOL);
        }

        /**
         * Determines from carrier config whether showing percise call diconnect cause to user
         * is supported.
         *
         * @return {@code true} if showing percise call diconnect cause to user is supported,
         *         {@code false} otherwise.
         */
        private boolean isCarrierShowPreciseFailedCause() {
            PersistableBundle b =
                    PhoneGlobals.getInstance().getCarrierConfigForSubId(mPhone.getSubId());
            return b.getBoolean(CarrierConfigManager.KEY_SHOW_PRECISE_FAILED_CAUSE_BOOL);
        }

        /**
         * Determines from carrier config whether the carrier requires the use of a call recording
         * tone.
         *
         * @return {@code true} if a call recording tone should be used, {@code false} otherwise.
         */
        private boolean isCarrierUseCallRecordingTone() {
            PersistableBundle b =
                    PhoneGlobals.getInstance().getCarrierConfigForSubId(mPhone.getSubId());
            return b.getBoolean(CarrierConfigManager.KEY_PLAY_CALL_RECORDING_TONE_BOOL);
        }

        /**
         * Where a device supports instant lettering and call subjects, retrieves the necessary
         * PhoneAccount extras for those features.
         *
         * @return The {@link PhoneAccount} extras associated with the current subscription.
         */
        private Bundle getPhoneAccountExtras() {
            PersistableBundle b =
                    PhoneGlobals.getInstance().getCarrierConfigForSubId(mPhone.getSubId());

            int instantLetteringMaxLength = b.getInt(
                    CarrierConfigManager.KEY_CARRIER_INSTANT_LETTERING_LENGTH_LIMIT_INT);
            String instantLetteringEncoding = b.getString(
                    CarrierConfigManager.KEY_CARRIER_INSTANT_LETTERING_ENCODING_STRING);
            Bundle phoneAccountExtras = new Bundle();
            phoneAccountExtras.putInt(PhoneAccount.EXTRA_CALL_SUBJECT_MAX_LENGTH,
                    instantLetteringMaxLength);
            phoneAccountExtras.putString(PhoneAccount.EXTRA_CALL_SUBJECT_CHARACTER_ENCODING,
                    instantLetteringEncoding);
            return phoneAccountExtras;
        }

        /**
         * Receives callback from {@link PstnPhoneCapabilitiesNotifier} when the video capabilities
         * have changed.
         *
         * @param isVideoCapable {@code true} if video is capable.
         */
        @Override
        public void onVideoCapabilitiesChanged(boolean isVideoCapable) {
            mIsVideoCapable = isVideoCapable;
            synchronized (mAccountsLock) {
                if (!mAccounts.contains(this)) {
                    // Account has already been torn down, don't try to register it again.
                    // This handles the case where teardown has already happened, and we got a video
                    // update that lost the race for the mAccountsLock.  In such a scenario by the
                    // time we get here, the original phone account could have been torn down.
                    return;
                }
                mAccount = registerPstnPhoneAccount(mIsEmergency, mIsDummy);
            }
        }

        public void updateRttCapability() {
            boolean isRttEnabled = isRttCurrentlySupported();
            if (isRttEnabled != mIsRttCapable) {
                Log.i(this, "updateRttCapability - changed, new value: " + isRttEnabled);
                mAccount = registerPstnPhoneAccount(mIsEmergency, mIsDummy);
            }
        }

        /**
         * Determines whether RTT is supported given the current state of the
         * device.
         */
        private boolean isRttCurrentlySupported() {
            boolean hasVoiceAvailability = isImsVoiceAvailable();

            boolean isRttSupported = PhoneGlobals.getInstance().phoneMgr
                    .isRttEnabled(mPhone.getSubId());

            boolean isRoaming = mTelephonyManager.isNetworkRoaming(mPhone.getSubId());

            return hasVoiceAvailability && isRttSupported && !isRoaming;
        }

        /**
         * Indicates whether this account supports pausing video calls.
         * @return {@code true} if the account supports pausing video calls, {@code false}
         * otherwise.
         */
        public boolean isVideoPauseSupported() {
            return mIsVideoCapable && mIsVideoPauseSupported;
        }

        /**
         * Indicates whether this account supports merging calls (i.e. conferencing).
         * @return {@code true} if the account supports merging calls, {@code false} otherwise.
         */
        public boolean isMergeCallSupported() {
            return mIsMergeCallSupported;
        }

        /**
         * Indicates whether this account supports merging IMS calls (i.e. conferencing).
         * @return {@code true} if the account supports merging IMS calls, {@code false} otherwise.
         */
        public boolean isMergeImsCallSupported() {
            return mIsMergeImsCallSupported;
        }

        /**
         * Indicates whether this account supports video conferencing.
         * @return {@code true} if the account supports video conferencing, {@code false} otherwise.
         */
        public boolean isVideoConferencingSupported() {
            return mIsVideoConferencingSupported;
        }

        /**
         * Indicate whether this account allow merging of wifi calls when VoWIFI is off.
         * @return {@code true} if allowed, {@code false} otherwise.
         */
        public boolean isMergeOfWifiCallsAllowedWhenVoWifiOff() {
            return mIsMergeOfWifiCallsAllowedWhenVoWifiOff;
        }

        /**
         * Indicates whether this account supports managing IMS conference calls
         * @return {@code true} if the account supports managing IMS conference calls,
         *         {@code false} otherwise.
         */
        public boolean isManageImsConferenceCallSupported() {
            return mIsManageImsConferenceCallSupported;
        }

        /**
         * Indicates whether this account supports showing the precise call disconnect cause
         * to user (i.e. conferencing).
         * @return {@code true} if the account supports showing the precise call disconnect cause,
         *         {@code false} otherwise.
         */
        public boolean isShowPreciseFailedCause() {
            return mIsShowPreciseFailedCause;
        }

        private boolean isImsVoiceAvailable() {
            if (mMmTelCapabilities != null) {
                return mMmTelCapabilities.isCapable(
                        MmTelFeature.MmTelCapabilities.CAPABILITY_TYPE_VOICE);
            }

            if (mMmTelManager == null) {
                // The Subscription is invalid, so IMS is unavailable.
                return false;
            }

            // In the rare case that mMmTelCapabilities hasn't been set, try fetching it
            // directly and register callback.
            registerMmTelCapabilityCallback();
            return mMmTelManager.isAvailable(ImsRegistrationImplBase.REGISTRATION_TECH_LTE,
                    MmTelFeature.MmTelCapabilities.CAPABILITY_TYPE_VOICE)
                    || mMmTelManager.isAvailable(ImsRegistrationImplBase.REGISTRATION_TECH_IWLAN,
                    MmTelFeature.MmTelCapabilities.CAPABILITY_TYPE_VOICE);
        }
    }

    private OnSubscriptionsChangedListener mOnSubscriptionsChangedListener =
            new OnSubscriptionsChangedListener() {
        @Override
        public void onSubscriptionsChanged() {
            // Any time the SubscriptionInfo changes...rerun the setup
            Log.i(this, "onSubscriptionsChanged - update accounts");
            tearDownAccounts();
            setupAccounts();
        }
    };

    private final BroadcastReceiver mReceiver = new BroadcastReceiver() {
        @Override
        public void onReceive(Context context, Intent intent) {
            if (Intent.ACTION_USER_SWITCHED.equals(intent.getAction())) {
                Log.i(this, "User changed, re-registering phone accounts.");

                int userHandleId = intent.getIntExtra(Intent.EXTRA_USER_HANDLE, 0);
                UserHandle currentUserHandle = new UserHandle(userHandleId);
                mIsPrimaryUser = UserManager.get(mContext).getPrimaryUser().getUserHandle()
                        .equals(currentUserHandle);

                // Any time the user changes, re-register the accounts.
                tearDownAccounts();
                setupAccounts();
            } else if (CarrierConfigManager.ACTION_CARRIER_CONFIG_CHANGED.equals(
                    intent.getAction())) {
                Log.i(this, "Carrier-config changed, checking for phone account updates.");
                int subId = intent.getIntExtra(SubscriptionManager.EXTRA_SUBSCRIPTION_INDEX,
                        SubscriptionManager.INVALID_SUBSCRIPTION_ID);
                handleCarrierConfigChange(subId);
            }
        }
    };

    private final PhoneStateListener mPhoneStateListener = new PhoneStateListener() {
        @Override
        public void onServiceStateChanged(ServiceState serviceState) {
            int newState = serviceState.getState();
            if (newState == ServiceState.STATE_IN_SERVICE && mServiceState != newState) {
                tearDownAccounts();
                setupAccounts();
            } else {
                synchronized (mAccountsLock) {
                    for (AccountEntry account : mAccounts) {
                        account.updateRttCapability();
                    }
                }
            }
            mServiceState = newState;
        }
    };

    private static TelecomAccountRegistry sInstance;
    private final Context mContext;
    private final TelecomManager mTelecomManager;
    private final TelephonyManager mTelephonyManager;
    private final SubscriptionManager mSubscriptionManager;
    private List<AccountEntry> mAccounts = new LinkedList<AccountEntry>();
    private final Object mAccountsLock = new Object();
    private int mServiceState = ServiceState.STATE_POWER_OFF;
    private boolean mIsPrimaryUser = true;

    // TODO: Remove back-pointer from app singleton to Service, since this is not a preferred
    // pattern; redesign. This was added to fix a late release bug.
    private TelephonyConnectionService mTelephonyConnectionService;

    TelecomAccountRegistry(Context context) {
        mContext = context;
        mTelecomManager = TelecomManager.from(context);
        mTelephonyManager = TelephonyManager.from(context);
        mSubscriptionManager = SubscriptionManager.from(context);
    }

    /**
     * Get the singleton instance.
     */
    public static synchronized TelecomAccountRegistry getInstance(Context context) {
        if (sInstance == null && context != null) {
            sInstance = new TelecomAccountRegistry(context);
        }
        return sInstance;
    }

    void setTelephonyConnectionService(TelephonyConnectionService telephonyConnectionService) {
        this.mTelephonyConnectionService = telephonyConnectionService;
    }

    TelephonyConnectionService getTelephonyConnectionService() {
        return mTelephonyConnectionService;
    }

    /**
     * Determines if the {@link AccountEntry} associated with a {@link PhoneAccountHandle} supports
     * pausing video calls.
     *
     * @param handle The {@link PhoneAccountHandle}.
     * @return {@code True} if video pausing is supported.
     */
    boolean isVideoPauseSupported(PhoneAccountHandle handle) {
        synchronized (mAccountsLock) {
            for (AccountEntry entry : mAccounts) {
                if (entry.getPhoneAccountHandle().equals(handle)) {
                    return entry.isVideoPauseSupported();
                }
            }
        }
        return false;
    }

    /**
     * Determines if the {@link AccountEntry} associated with a {@link PhoneAccountHandle} supports
     * merging calls.
     *
     * @param handle The {@link PhoneAccountHandle}.
     * @return {@code True} if merging calls is supported.
     */
    boolean isMergeCallSupported(PhoneAccountHandle handle) {
        synchronized (mAccountsLock) {
            for (AccountEntry entry : mAccounts) {
                if (entry.getPhoneAccountHandle().equals(handle)) {
                    return entry.isMergeCallSupported();
                }
            }
        }
        return false;
    }

    /**
     * Determines if the {@link AccountEntry} associated with a {@link PhoneAccountHandle} supports
     * video conferencing.
     *
     * @param handle The {@link PhoneAccountHandle}.
     * @return {@code True} if video conferencing is supported.
     */
    boolean isVideoConferencingSupported(PhoneAccountHandle handle) {
        synchronized (mAccountsLock) {
            for (AccountEntry entry : mAccounts) {
                if (entry.getPhoneAccountHandle().equals(handle)) {
                    return entry.isVideoConferencingSupported();
                }
            }
        }
        return false;
    }

    /**
     * Determines if the {@link AccountEntry} associated with a {@link PhoneAccountHandle} allows
     * merging of wifi calls when VoWIFI is disabled.
     *
     * @param handle The {@link PhoneAccountHandle}.
     * @return {@code True} if merging of wifi calls is allowed when VoWIFI is disabled.
     */
    boolean isMergeOfWifiCallsAllowedWhenVoWifiOff(final PhoneAccountHandle handle) {
        synchronized (mAccountsLock) {
            Optional<AccountEntry> result = mAccounts.stream().filter(
                    entry -> entry.getPhoneAccountHandle().equals(handle)).findFirst();

            if (result.isPresent()) {
                return result.get().isMergeOfWifiCallsAllowedWhenVoWifiOff();
            } else {
                return false;
            }
        }
    }

    /**
     * Determines if the {@link AccountEntry} associated with a {@link PhoneAccountHandle} supports
     * merging IMS calls.
     *
     * @param handle The {@link PhoneAccountHandle}.
     * @return {@code True} if merging IMS calls is supported.
     */
    boolean isMergeImsCallSupported(PhoneAccountHandle handle) {
        synchronized (mAccountsLock) {
            for (AccountEntry entry : mAccounts) {
                if (entry.getPhoneAccountHandle().equals(handle)) {
                    return entry.isMergeImsCallSupported();
                }
            }
        }
        return false;
    }

    /**
     * Determines if the {@link AccountEntry} associated with a {@link PhoneAccountHandle} supports
     * managing IMS conference calls.
     *
     * @param handle The {@link PhoneAccountHandle}.
     * @return {@code True} if managing IMS conference calls is supported.
     */
    boolean isManageImsConferenceCallSupported(PhoneAccountHandle handle) {
        synchronized (mAccountsLock) {
            for (AccountEntry entry : mAccounts) {
                if (entry.getPhoneAccountHandle().equals(handle)) {
                    return entry.isManageImsConferenceCallSupported();
                }
            }
        }
        return false;
    }

    /**
     * showing precise call disconnect cause to the user.
     *
     * @param handle The {@link PhoneAccountHandle}.
     * @return {@code True} if showing precise call disconnect cause to the user is supported.
     */
    boolean isShowPreciseFailedCause(PhoneAccountHandle handle) {
        synchronized (mAccountsLock) {
            for (AccountEntry entry : mAccounts) {
                if (entry.getPhoneAccountHandle().equals(handle)) {
                    return entry.isShowPreciseFailedCause();
                }
            }
        }
        return false;
    }

    /**
     * @return Reference to the {@code TelecomAccountRegistry}'s subscription manager.
     */
    SubscriptionManager getSubscriptionManager() {
        return mSubscriptionManager;
    }

    /**
     * Returns the address (e.g. the phone number) associated with a subscription.
     *
     * @param handle The phone account handle to find the subscription address for.
     * @return The address.
     */
    Uri getAddress(PhoneAccountHandle handle) {
        synchronized (mAccountsLock) {
            for (AccountEntry entry : mAccounts) {
                if (entry.getPhoneAccountHandle().equals(handle)) {
                    return entry.mAccount.getAddress();
                }
            }
        }
        return null;
    }

    /**
     * Sets up all the phone accounts for SIMs on first boot.
     */
    public void setupOnBoot() {
        // TODO: When this object "finishes" we should unregister by invoking
        // SubscriptionManager.getInstance(mContext).unregister(mOnSubscriptionsChangedListener);
        // This is not strictly necessary because it will be unregistered if the
        // notification fails but it is good form.

        // Register for SubscriptionInfo list changes which is guaranteed
        // to invoke onSubscriptionsChanged the first time.
        SubscriptionManager.from(mContext).addOnSubscriptionsChangedListener(
                mOnSubscriptionsChangedListener);

        // We also need to listen for changes to the service state (e.g. emergency -> in service)
        // because this could signal a removal or addition of a SIM in a single SIM phone.
        mTelephonyManager.listen(mPhoneStateListener, PhoneStateListener.LISTEN_SERVICE_STATE);

        // Listen for user switches.  When the user switches, we need to ensure that if the current
        // use is not the primary user we disable video calling.
        IntentFilter filter = new IntentFilter();
        filter.addAction(Intent.ACTION_USER_SWITCHED);
        filter.addAction(CarrierConfigManager.ACTION_CARRIER_CONFIG_CHANGED);
        mContext.registerReceiver(mReceiver, filter);

        // Listen to the RTT system setting so that we update it when the user flips it.
        ContentObserver rttUiSettingObserver = new ContentObserver(
                new Handler(Looper.getMainLooper())) {
            @Override
            public void onChange(boolean selfChange) {
                synchronized (mAccountsLock) {
                    for (AccountEntry account : mAccounts) {
                        account.updateRttCapability();
                    }
                }
            }
        };

        Uri rttSettingUri = Settings.Secure.getUriFor(Settings.Secure.RTT_CALLING_MODE);
        mContext.getContentResolver().registerContentObserver(
                rttSettingUri, false, rttUiSettingObserver);
    }

    /**
     * Determines if the list of {@link AccountEntry}(s) contains an {@link AccountEntry} with a
     * specified {@link PhoneAccountHandle}.
     *
     * @param handle The {@link PhoneAccountHandle}.
     * @return {@code True} if an entry exists.
     */
    boolean hasAccountEntryForPhoneAccount(PhoneAccountHandle handle) {
        synchronized (mAccountsLock) {
            for (AccountEntry entry : mAccounts) {
                if (entry.getPhoneAccountHandle().equals(handle)) {
                    return true;
                }
            }
        }
        return false;
    }

    /**
     * Un-registers any {@link PhoneAccount}s which are no longer present in the list
     * {@code AccountEntry}(s).
     */
    private void cleanupPhoneAccounts() {
        ComponentName telephonyComponentName =
                new ComponentName(mContext, TelephonyConnectionService.class);
        // This config indicates whether the emergency account was flagged as emergency calls only
        // in which case we need to consider all phone accounts, not just the call capable ones.
        final boolean emergencyCallsOnlyEmergencyAccount = mContext.getResources().getBoolean(
                R.bool.config_emergency_account_emergency_calls_only);
        List<PhoneAccountHandle> accountHandles = emergencyCallsOnlyEmergencyAccount
                ? mTelecomManager.getAllPhoneAccountHandles()
                : mTelecomManager.getCallCapablePhoneAccounts(true /* includeDisabled */);

        for (PhoneAccountHandle handle : accountHandles) {
            if (telephonyComponentName.equals(handle.getComponentName()) &&
                    !hasAccountEntryForPhoneAccount(handle)) {
                Log.i(this, "Unregistering phone account %s.", handle);
                mTelecomManager.unregisterPhoneAccount(handle);
            }
        }
    }

    private void setupAccounts() {
        // Go through SIM-based phones and register ourselves -- registering an existing account
        // will cause the existing entry to be replaced.
        Phone[] phones = PhoneFactory.getPhones();
        Log.i(this, "setupAccounts: Found %d phones.  Attempting to register.", phones.length);

        final boolean phoneAccountsEnabled = mContext.getResources().getBoolean(
                R.bool.config_pstn_phone_accounts_enabled);
        int activeCount = 0;
        int activeSubscriptionId = SubscriptionManager.INVALID_SUBSCRIPTION_ID;
        boolean isAnyProvisionInfoPending = false;

        synchronized (mAccountsLock) {
<<<<<<< HEAD
            if (phoneAccountsEnabled) {
                // states we are interested in from what
                // IExtTelephony.getCurrentUiccCardProvisioningStatus()can return
                final int PROVISIONED = 1;
                final int INVALID_STATE = -1;
                final int CARD_NOT_PRESENT = -2;
                boolean isInEcm = false;

                for (Phone phone : phones) {
                    int provisionStatus = PROVISIONED;
                    int subscriptionId = phone.getSubId();
                    int slotId = phone.getPhoneId();
                    isInEcm = Boolean.parseBoolean(mTelephonyManager.getTelephonyProperty(slotId,
                            TelephonyProperties.PROPERTY_INECM_MODE, "false"));
                    boolean isAccountAdded = false;

                    if (mTelephonyManager.getPhoneCount() > 1) {
                        IExtTelephony mExtTelephony = IExtTelephony.Stub
                                .asInterface(ServiceManager.getService("extphone"));
                        try {
                            //get current provision state of the SIM.
                            provisionStatus =
                                    mExtTelephony.getCurrentUiccCardProvisioningStatus(slotId);
                        } catch (RemoteException ex) {
                            provisionStatus = INVALID_STATE;
                            Log.w(this, "Failed to get status , slotId: "+ slotId +" Exception: "
                                    + ex);
                        } catch (NullPointerException ex) {
                            provisionStatus = INVALID_STATE;
                            Log.w(this, "Failed to get status , slotId: "+ slotId +" Exception: "
                                    + ex);
                        }
                    }

                    // In SSR case, UiccCard's would be disposed hence the provision state received as
                    // CARD_NOT_PRESENT but valid subId present in SubscriptionInfo record.
                    if (provisionStatus == INVALID_STATE || ((provisionStatus == CARD_NOT_PRESENT)
                            && mSubscriptionManager.isActiveSubId(subscriptionId))) {
                        isAnyProvisionInfoPending = true;
                    }
                    Log.d(this, "Phone with subscription id: " + subscriptionId +
                            " slotId: " + slotId + " provisionStatus: " + provisionStatus);
                    // setupAccounts can be called multiple times during service changes. Don't add an
                    // account if the Icc has not been set yet.
                    if (!SubscriptionManager.isValidSubscriptionId(subscriptionId)
                            || phone.getFullIccSerialNumber() == null) return;
                    // Don't add account if it's opportunistic subscription, which is considered
                    // data only for now.
                    SubscriptionInfo info = SubscriptionManager.from(mContext)
                            .getActiveSubscriptionInfo(subscriptionId);
                    if (info == null || info.isOpportunistic()) return;
                    if (subscriptionId >= 0  && (provisionStatus == PROVISIONED)
                            && (mSubscriptionManager.isActiveSubId(subscriptionId))) {
                        activeCount++;
                        activeSubscriptionId = subscriptionId;
                        mAccounts.add(new AccountEntry(phone, false /* emergency */,
                                false /* isDummy */));
                        isAccountAdded = true;
                    } else {
                        // If device configured in dsds mode, a SIM removed and if corresponding
                        // phone is in ECM then add emergency account to that sub so that
                        // incoming emergency call can be processed.
                        Phone phoneInEcm = PhoneGlobals.getInstance().getPhoneInEcm();
                        if ((mTelephonyManager.getPhoneCount() > 1)
                                && isInEcm && (phoneInEcm != null)
                                && phoneInEcm.getPhoneId() == phone.getPhoneId()) {
                            mAccounts.add(new AccountEntry(phoneInEcm, true /* emergency */,
                                    false /* isDummy */));
                            isAccountAdded = true;
                        }
                    }
	            // Speacial case where one sub sim locked other sub reporting emergency service
                    // emergency call placed will initiate on primary sub i.e sub which is reporting
                    // limited/emergency service, if phone switches when emergency call is
                    // in progress, there will missing phone account which can notify phantom call
                    // to upper layer add emergency if for a phone no account added and if phone
                    // reporting emergency service and other subs oos or if phone has running call
                    if (!isAccountAdded && ((phone.getServiceState().isEmergencyOnly()
                                && !isOtherPhoneInService(phone))
                                || (phone.getState() == PhoneConstants.State.OFFHOOK))) {
                        Log.i(this, "Adding emergency account to phone id: "+phone.getPhoneId());
                        mAccounts.add(new AccountEntry(phone, true /* emergency */,
                                false /* isDummy */));
                    }
                }
            }

            // If we did not list ANY accounts, we need to provide a "default" SIM account for a
            // slot which is bound to primary modem stack, for emergency numbers since
            // no actual SIM is needed for dialing emergency numbers but a phone account is.
            if (mAccounts.isEmpty()) {
                mAccounts.add(new AccountEntry(PhoneFactory.getPhone(
                        PhoneUtils.getPrimaryStackPhoneId()), true /* emergency */,
                        false /* isDummy */));
=======
            try {
                if (phoneAccountsEnabled) {
                    for (Phone phone : phones) {
                        int subscriptionId = phone.getSubId();
                        Log.i(this, "setupAccounts: Phone with subscription id %d", subscriptionId);
                        // setupAccounts can be called multiple times during service changes.
                        // Don't add an account if the Icc has not been set yet.
                        if (!SubscriptionManager.isValidSubscriptionId(subscriptionId)
                                || phone.getFullIccSerialNumber() == null) {
                            Log.d(this, "setupAccounts: skipping invalid subid %d", subscriptionId);
                            continue;
                        }
                        // Don't add account if it's opportunistic subscription, which is considered
                        // data only for now.
                        SubscriptionInfo info = SubscriptionManager.from(mContext)
                                .getActiveSubscriptionInfo(subscriptionId);
                        if (info == null || info.isOpportunistic()) {
                            Log.d(this, "setupAccounts: skipping unknown or opportunistic subid %d",
                                    subscriptionId);
                            continue;
                        }

                        mAccounts.add(new AccountEntry(phone, false /* emergency */,
                                false /* isDummy */));
                    }
                }
            } finally {
                // If we did not list ANY accounts, we need to provide a "default" SIM account
                // for emergency numbers since no actual SIM is needed for dialing emergency
                // numbers but a phone account is.
                if (mAccounts.isEmpty()) {
                    Log.i(this, "setupAccounts: adding default");
                    mAccounts.add(
                            new AccountEntry(PhoneFactory.getDefaultPhone(), true /* emergency */,
                                    false /* isDummy */));
                }
>>>>>>> 77a9eacd
            }

            // Add a fake account entry.
            if (DBG && phones.length > 0 && "TRUE".equals(System.getProperty("dummy_sim"))) {
                mAccounts.add(new AccountEntry(phones[0], false /* emergency */,
                        true /* isDummy */));
            }
        }

        // Clean up any PhoneAccounts that are no longer relevant
        cleanupPhoneAccounts();

        // At some point, the phone account ID was switched from the subId to the iccId.
        // If there is a default account, check if this is the case, and upgrade the default account
        // from using the subId to iccId if so.
        PhoneAccountHandle defaultPhoneAccount =
                mTelecomManager.getUserSelectedOutgoingPhoneAccount();
        ComponentName telephonyComponentName =
                new ComponentName(mContext, TelephonyConnectionService.class);

        if (defaultPhoneAccount != null &&
                telephonyComponentName.equals(defaultPhoneAccount.getComponentName()) &&
                !hasAccountEntryForPhoneAccount(defaultPhoneAccount)) {

            String phoneAccountId = defaultPhoneAccount.getId();
            if (!TextUtils.isEmpty(phoneAccountId) && TextUtils.isDigitsOnly(phoneAccountId)) {
                PhoneAccountHandle upgradedPhoneAccount =
                        PhoneUtils.makePstnPhoneAccountHandle(
                                PhoneGlobals.getPhone(Integer.parseInt(phoneAccountId)));

                if (hasAccountEntryForPhoneAccount(upgradedPhoneAccount)) {
                    mTelecomManager.setUserSelectedOutgoingPhoneAccount(upgradedPhoneAccount);
                }
            }
        } else if ((defaultPhoneAccount == null)
                    && (mTelephonyManager.getPhoneCount() > Count.ONE.ordinal())
                    && (activeCount == Count.ONE.ordinal()) && !isAnyProvisionInfoPending
                    && (!isNonSimAccountFound()) && (isRadioInValidState(phones))) {
            PhoneAccountHandle phoneAccountHandle =
                    subscriptionIdToPhoneAccountHandle(activeSubscriptionId);
            if (phoneAccountHandle != null) {
                mTelecomManager.setUserSelectedOutgoingPhoneAccount(phoneAccountHandle);
            }
        }
    }

    private boolean isOtherPhoneInService(Phone currentPhone) {
        TelephonyManager tm = TelephonyManager.getDefault();
        int phoneCount = tm.getPhoneCount();
        for (int phId = 0; phId < phoneCount; phId++) {
            Phone phone = PhoneFactory.getPhone(phId);
            if (currentPhone.getPhoneId() == phone.getPhoneId()) continue;
            int ss = phone.getServiceState().getState();
            Log.i(this, "Phone Id: %d Service State: %d",phone.getPhoneId(), ss);
            if (ss == ServiceState.STATE_IN_SERVICE) {
                return true;
            }
        }
        return false;
    }

    private boolean isNonSimAccountFound() {
        final Iterator<PhoneAccountHandle> phoneAccounts =
                mTelecomManager.getCallCapablePhoneAccounts().listIterator();
        while (phoneAccounts.hasNext()) {
            final PhoneAccountHandle phoneAccountHandle = phoneAccounts.next();
            final PhoneAccount phoneAccount = mTelecomManager.getPhoneAccount(phoneAccountHandle);
            if (mTelephonyManager.getSubIdForPhoneAccount(phoneAccount) ==
                    SubscriptionManager.INVALID_SUBSCRIPTION_ID) {
                return true;
            }
        }
        return false;
    }

    private boolean isRadioInValidState(Phone[] phones) {
        boolean isApmSimNotPwrDown = false;
        try {
            IExtTelephony extTelephony = IExtTelephony.Stub
                 .asInterface(ServiceManager.getService("extphone"));
            int propVal = extTelephony.getPropertyValueInt(APM_SIM_NOT_PWDN_PROPERTY, 0);
            isApmSimNotPwrDown = (propVal == 1);
            Log.d(this, "isRadioInValidState, propVal = " + propVal +
                    " isApmSimNotPwrDown = " + isApmSimNotPwrDown);
        } catch (RemoteException|NullPointerException ex) {
            Log.w(this, "Failed to get property: + " + APM_SIM_NOT_PWDN_PROPERTY +
                    " , Exception: " + ex);
        }

        int isAPMOn = Settings.Global.getInt(mContext.getContentResolver(),
                Settings.Global.AIRPLANE_MODE_ON, 0);

        // Do not update default Voice subId when SIM is pwdn due to APM
        if ((isAPMOn == 1) && (!isApmSimNotPwrDown)) {
            Log.d(this, "isRadioInValidState, isApmSimNotPwrDown = " + isApmSimNotPwrDown
                    + ", isAPMOn:" + isAPMOn);
            return false;
        }

        //Do not update default Voice subId when when device Shutdown is in progress
        int  numPhones = mTelephonyManager.getPhoneCount();
        for (int i = 0; i < numPhones; i++) {
            if (phones[i] != null && phones[i].isShuttingDown()) {
                Log.d(this, " isRadioInValidState: device shutdown in progress ");
                return false;
            }
        }
        return true;
    }

    private PhoneAccountHandle subscriptionIdToPhoneAccountHandle(final int subId) {
        final Iterator<PhoneAccountHandle> phoneAccounts =
                mTelecomManager.getCallCapablePhoneAccounts().listIterator();
        List<PhoneAccountHandle> phoneAccountsList =
                mTelecomManager.getCallCapablePhoneAccounts();
        while (phoneAccounts.hasNext()) {
            final PhoneAccountHandle phoneAccountHandle = phoneAccounts.next();
            final PhoneAccount phoneAccount = mTelecomManager.getPhoneAccount(phoneAccountHandle);
            if (subId == mTelephonyManager.getSubIdForPhoneAccount(phoneAccount)) {
                return phoneAccountHandle;
            }
        }
        return null;
    }

    private void tearDownAccounts() {
        synchronized (mAccountsLock) {
            for (AccountEntry entry : mAccounts) {
                entry.teardown();
            }
            mAccounts.clear();
        }
    }

    /**
     * Handles changes to the carrier configuration which may impact a phone account.  There are
     * some extras defined in the {@link PhoneAccount} which are based on carrier config options.
     * Only checking for carrier config changes when the subscription is configured runs the risk of
     * missing carrier config changes which happen later.
     * @param subId The subid the carrier config changed for, if applicable.  Will be
     *              {@link SubscriptionManager#INVALID_SUBSCRIPTION_ID} if not specified.
     */
    private void handleCarrierConfigChange(int subId) {
        if (subId == SubscriptionManager.INVALID_SUBSCRIPTION_ID) {
            return;
        }
        synchronized (mAccountsLock) {
            for (AccountEntry entry : mAccounts) {
                if (entry.getSubId() == subId) {
                    Log.d(this, "handleCarrierConfigChange: subId=%d, accountSubId=%d", subId,
                            entry.getSubId());
                    entry.reRegisterPstnPhoneAccount();
                }
            }
        }
    }
}<|MERGE_RESOLUTION|>--- conflicted
+++ resolved
@@ -1050,107 +1050,50 @@
         boolean isAnyProvisionInfoPending = false;
 
         synchronized (mAccountsLock) {
-<<<<<<< HEAD
-            if (phoneAccountsEnabled) {
-                // states we are interested in from what
-                // IExtTelephony.getCurrentUiccCardProvisioningStatus()can return
-                final int PROVISIONED = 1;
-                final int INVALID_STATE = -1;
-                final int CARD_NOT_PRESENT = -2;
-                boolean isInEcm = false;
-
-                for (Phone phone : phones) {
-                    int provisionStatus = PROVISIONED;
-                    int subscriptionId = phone.getSubId();
-                    int slotId = phone.getPhoneId();
-                    isInEcm = Boolean.parseBoolean(mTelephonyManager.getTelephonyProperty(slotId,
-                            TelephonyProperties.PROPERTY_INECM_MODE, "false"));
-                    boolean isAccountAdded = false;
-
-                    if (mTelephonyManager.getPhoneCount() > 1) {
-                        IExtTelephony mExtTelephony = IExtTelephony.Stub
-                                .asInterface(ServiceManager.getService("extphone"));
-                        try {
-                            //get current provision state of the SIM.
-                            provisionStatus =
-                                    mExtTelephony.getCurrentUiccCardProvisioningStatus(slotId);
-                        } catch (RemoteException ex) {
-                            provisionStatus = INVALID_STATE;
-                            Log.w(this, "Failed to get status , slotId: "+ slotId +" Exception: "
-                                    + ex);
-                        } catch (NullPointerException ex) {
-                            provisionStatus = INVALID_STATE;
-                            Log.w(this, "Failed to get status , slotId: "+ slotId +" Exception: "
-                                    + ex);
-                        }
-                    }
-
-                    // In SSR case, UiccCard's would be disposed hence the provision state received as
-                    // CARD_NOT_PRESENT but valid subId present in SubscriptionInfo record.
-                    if (provisionStatus == INVALID_STATE || ((provisionStatus == CARD_NOT_PRESENT)
-                            && mSubscriptionManager.isActiveSubId(subscriptionId))) {
-                        isAnyProvisionInfoPending = true;
-                    }
-                    Log.d(this, "Phone with subscription id: " + subscriptionId +
-                            " slotId: " + slotId + " provisionStatus: " + provisionStatus);
-                    // setupAccounts can be called multiple times during service changes. Don't add an
-                    // account if the Icc has not been set yet.
-                    if (!SubscriptionManager.isValidSubscriptionId(subscriptionId)
-                            || phone.getFullIccSerialNumber() == null) return;
-                    // Don't add account if it's opportunistic subscription, which is considered
-                    // data only for now.
-                    SubscriptionInfo info = SubscriptionManager.from(mContext)
-                            .getActiveSubscriptionInfo(subscriptionId);
-                    if (info == null || info.isOpportunistic()) return;
-                    if (subscriptionId >= 0  && (provisionStatus == PROVISIONED)
-                            && (mSubscriptionManager.isActiveSubId(subscriptionId))) {
-                        activeCount++;
-                        activeSubscriptionId = subscriptionId;
-                        mAccounts.add(new AccountEntry(phone, false /* emergency */,
-                                false /* isDummy */));
-                        isAccountAdded = true;
-                    } else {
-                        // If device configured in dsds mode, a SIM removed and if corresponding
-                        // phone is in ECM then add emergency account to that sub so that
-                        // incoming emergency call can be processed.
-                        Phone phoneInEcm = PhoneGlobals.getInstance().getPhoneInEcm();
-                        if ((mTelephonyManager.getPhoneCount() > 1)
-                                && isInEcm && (phoneInEcm != null)
-                                && phoneInEcm.getPhoneId() == phone.getPhoneId()) {
-                            mAccounts.add(new AccountEntry(phoneInEcm, true /* emergency */,
-                                    false /* isDummy */));
-                            isAccountAdded = true;
-                        }
-                    }
-	            // Speacial case where one sub sim locked other sub reporting emergency service
-                    // emergency call placed will initiate on primary sub i.e sub which is reporting
-                    // limited/emergency service, if phone switches when emergency call is
-                    // in progress, there will missing phone account which can notify phantom call
-                    // to upper layer add emergency if for a phone no account added and if phone
-                    // reporting emergency service and other subs oos or if phone has running call
-                    if (!isAccountAdded && ((phone.getServiceState().isEmergencyOnly()
-                                && !isOtherPhoneInService(phone))
-                                || (phone.getState() == PhoneConstants.State.OFFHOOK))) {
-                        Log.i(this, "Adding emergency account to phone id: "+phone.getPhoneId());
-                        mAccounts.add(new AccountEntry(phone, true /* emergency */,
-                                false /* isDummy */));
-                    }
-                }
-            }
-
-            // If we did not list ANY accounts, we need to provide a "default" SIM account for a
-            // slot which is bound to primary modem stack, for emergency numbers since
-            // no actual SIM is needed for dialing emergency numbers but a phone account is.
-            if (mAccounts.isEmpty()) {
-                mAccounts.add(new AccountEntry(PhoneFactory.getPhone(
-                        PhoneUtils.getPrimaryStackPhoneId()), true /* emergency */,
-                        false /* isDummy */));
-=======
             try {
                 if (phoneAccountsEnabled) {
+                    // states we are interested in from what
+                    // IExtTelephony.getCurrentUiccCardProvisioningStatus()can return
+                    final int PROVISIONED = 1;
+                    final int INVALID_STATE = -1;
+                    final int CARD_NOT_PRESENT = -2;
+                    boolean isInEcm = false;
+
                     for (Phone phone : phones) {
+                        int provisionStatus = PROVISIONED;
                         int subscriptionId = phone.getSubId();
-                        Log.i(this, "setupAccounts: Phone with subscription id %d", subscriptionId);
+                        int slotId = phone.getPhoneId();
+                        isInEcm = Boolean.parseBoolean(mTelephonyManager.getTelephonyProperty(slotId,
+                                TelephonyProperties.PROPERTY_INECM_MODE, "false"));
+                        boolean isAccountAdded = false;
+
+                        if (mTelephonyManager.getPhoneCount() > 1) {
+                            IExtTelephony mExtTelephony = IExtTelephony.Stub
+                                    .asInterface(ServiceManager.getService("extphone"));
+                            try {
+                                //get current provision state of the SIM.
+                                provisionStatus =
+                                        mExtTelephony.getCurrentUiccCardProvisioningStatus(slotId);
+                            } catch (RemoteException ex) {
+                                provisionStatus = INVALID_STATE;
+                                Log.w(this, "Failed to get status , slotId: "+ slotId +" Exception: "
+                                        + ex);
+                            } catch (NullPointerException ex) {
+                                provisionStatus = INVALID_STATE;
+                                Log.w(this, "Failed to get status , slotId: "+ slotId +" Exception: "
+                                        + ex);
+                            }
+                        }
+
+                        // In SSR case, UiccCard's would be disposed hence the provision state received as
+                        // CARD_NOT_PRESENT but valid subId present in SubscriptionInfo record.
+                        if (provisionStatus == INVALID_STATE || ((provisionStatus == CARD_NOT_PRESENT)
+                                && mSubscriptionManager.isActiveSubId(subscriptionId))) {
+                            isAnyProvisionInfoPending = true;
+                        }
+
+                        Log.i(this, "setupAccounts: Phone with subscription id %d", subscriptionId +
+                                " slotId: " + slotId + " provisionStatus: " + provisionStatus);
                         // setupAccounts can be called multiple times during service changes.
                         // Don't add an account if the Icc has not been set yet.
                         if (!SubscriptionManager.isValidSubscriptionId(subscriptionId)
@@ -1168,8 +1111,39 @@
                             continue;
                         }
 
-                        mAccounts.add(new AccountEntry(phone, false /* emergency */,
-                                false /* isDummy */));
+                        if (subscriptionId >= 0  && (provisionStatus == PROVISIONED)
+                                && (mSubscriptionManager.isActiveSubId(subscriptionId))) {
+                            activeCount++;
+                            activeSubscriptionId = subscriptionId;
+                            mAccounts.add(new AccountEntry(phone, false /* emergency */,
+                                    false /* isDummy */));
+                            isAccountAdded = true;
+                        } else {
+                            // If device configured in dsds mode, a SIM removed and if corresponding
+                            // phone is in ECM then add emergency account to that sub so that
+                            // incoming emergency call can be processed.
+                            Phone phoneInEcm = PhoneGlobals.getInstance().getPhoneInEcm();
+                            if ((mTelephonyManager.getPhoneCount() > 1)
+                                    && isInEcm && (phoneInEcm != null)
+                                    && phoneInEcm.getPhoneId() == phone.getPhoneId()) {
+                                mAccounts.add(new AccountEntry(phoneInEcm, true /* emergency */,
+                                        false /* isDummy */));
+                                isAccountAdded = true;
+                            }
+                        }
+                        // Speacial case where one sub sim locked other sub reporting emergency service
+                        // emergency call placed will initiate on primary sub i.e sub which is reporting
+                        // limited/emergency service, if phone switches when emergency call is
+                        // in progress, there will missing phone account which can notify phantom call
+                        // to upper layer add emergency if for a phone no account added and if phone
+                        // reporting emergency service and other subs oos or if phone has running call
+                        if (!isAccountAdded && ((phone.getServiceState().isEmergencyOnly()
+                                    && !isOtherPhoneInService(phone))
+                                    || (phone.getState() == PhoneConstants.State.OFFHOOK))) {
+                            Log.i(this, "Adding emergency account to phone id: "+phone.getPhoneId());
+                            mAccounts.add(new AccountEntry(phone, true /* emergency */,
+                                    false /* isDummy */));
+                        }
                     }
                 }
             } finally {
@@ -1178,11 +1152,10 @@
                 // numbers but a phone account is.
                 if (mAccounts.isEmpty()) {
                     Log.i(this, "setupAccounts: adding default");
-                    mAccounts.add(
-                            new AccountEntry(PhoneFactory.getDefaultPhone(), true /* emergency */,
-                                    false /* isDummy */));
-                }
->>>>>>> 77a9eacd
+                    mAccounts.add(new AccountEntry(PhoneFactory.getPhone(
+                            PhoneUtils.getPrimaryStackPhoneId()), true /* emergency */,
+                            false /* isDummy */));
+                }
             }
 
             // Add a fake account entry.
