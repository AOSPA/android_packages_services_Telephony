--- conflicted
+++ resolved
@@ -72,12 +72,7 @@
         int capabilities = super.buildConnectionCapabilities();
         capabilities |= CAPABILITY_MUTE;
         // Overwrites TelephonyConnection.buildConnectionCapabilities() and resets the hold options
-<<<<<<< HEAD
-        // because all GSM calls should hold, even if the carrier config option is set to not show
-        // hold for IMS calls.
-=======
         // because all GSM calls should hold.
->>>>>>> b81b3cdb
         if (!shouldTreatAsEmergencyCall() && !isImsConnection()) {
             capabilities |= CAPABILITY_SUPPORT_HOLD;
             if (isHoldable() && (getState() == STATE_ACTIVE || getState() == STATE_HOLDING)) {
