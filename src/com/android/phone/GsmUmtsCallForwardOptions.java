package com.android.phone;

import android.app.ActionBar;
import android.app.AlertDialog;
import android.app.Dialog;
import android.content.BroadcastReceiver;
import android.content.Context;
import android.content.DialogInterface;
import android.content.Intent;
import android.content.IntentFilter;
import android.database.Cursor;
import android.net.ConnectivityManager;
import android.net.NetworkInfo;
import android.os.Bundle;
import android.os.PersistableBundle;
import android.os.SystemProperties;
import android.preference.Preference;
import android.preference.PreferenceScreen;
import android.provider.Settings;
import android.telephony.CarrierConfigManager;
import android.telephony.ims.feature.ImsFeature;
import android.telephony.SubscriptionManager;
import android.telephony.TelephonyManager;
import android.util.Log;
import android.view.MenuItem;
import android.widget.Toast;
import com.android.ims.ImsException;
import com.android.ims.ImsManager;
import com.android.internal.telephony.PhoneConstants;
import com.android.internal.telephony.TelephonyIntents;

import com.android.internal.telephony.CallForwardInfo;
import com.android.internal.telephony.CommandsInterface;
import com.android.internal.telephony.Phone;

import java.util.ArrayList;

public class GsmUmtsCallForwardOptions extends TimeConsumingPreferenceActivity
    implements DialogInterface.OnClickListener, DialogInterface.OnCancelListener {
    private static final boolean DBG = (PhoneGlobals.DBG_LEVEL >= 2);
    private static final String LOG_TAG = "GsmUmtsCallForwardOptions";

    private static final String NUM_PROJECTION[] = {
        android.provider.ContactsContract.CommonDataKinds.Phone.NUMBER
    };

    public static final String CALL_FORWARD_INTENT = "org.codeaurora.settings.CDMA_CALL_FORWARDING";

    private static final String BUTTON_CFU_KEY   = "button_cfu_key";
    private static final String BUTTON_CFB_KEY   = "button_cfb_key";
    private static final String BUTTON_CFNRY_KEY = "button_cfnry_key";
    private static final String BUTTON_CFNRC_KEY = "button_cfnrc_key";

    private static final String KEY_TOGGLE = "toggle";
    private static final String KEY_STATUS = "status";
    private static final String KEY_NUMBER = "number";
    private static final String KEY_ENABLE = "enable";

    private CallForwardEditPreference mButtonCFU;
    private CallForwardEditPreference mButtonCFB;
    private CallForwardEditPreference mButtonCFNRy;
    private CallForwardEditPreference mButtonCFNRc;

    private final ArrayList<CallForwardEditPreference> mPreferences =
            new ArrayList<CallForwardEditPreference> ();
    private int mInitIndex= 0;

    private boolean mFirstResume;
    private Bundle mIcicle;
    private Phone mPhone;
    private SubscriptionInfoHelper mSubscriptionInfoHelper;
    private boolean mReplaceInvalidCFNumbers;
    private int mServiceClass;
    private BroadcastReceiver mReceiver = null;
    private SubscriptionManager mSubscriptionManager;
    private boolean mCheckData = false;
    AlertDialog.Builder builder = null;
    private CarrierConfigManager mCarrierConfig;
    private boolean mCallForwardByUssd;

    @Override
    protected void onCreate(Bundle icicle) {
        super.onCreate(icicle);

        addPreferencesFromResource(R.xml.callforward_options);

        mSubscriptionInfoHelper = new SubscriptionInfoHelper(this, getIntent());
        mSubscriptionInfoHelper.setActionBarTitle(
                getActionBar(), getResources(), R.string.call_forwarding_settings_with_label);
        mPhone = mSubscriptionInfoHelper.getPhone();

        mCarrierConfig = (CarrierConfigManager)
                getSystemService(CARRIER_CONFIG_SERVICE);

        if (mCarrierConfig != null) {
            PersistableBundle pb = mCarrierConfig.getConfigForSubId(mPhone.getSubId());
            mCheckData = pb.getBoolean("check_mobile_data_for_cf");
        }
        PersistableBundle b = null;
        boolean supportCFB = true;
        boolean supportCFNRc = true;
        boolean supportCFNRy = true;
        if (mSubscriptionInfoHelper.hasSubId()) {
            b = PhoneGlobals.getInstance().getCarrierConfigForSubId(
                    mSubscriptionInfoHelper.getSubId());
        } else {
            b = PhoneGlobals.getInstance().getCarrierConfig();
        }
        if (b != null) {
            mReplaceInvalidCFNumbers = b.getBoolean(
                    CarrierConfigManager.KEY_CALL_FORWARDING_MAP_NON_NUMBER_TO_VOICEMAIL_BOOL);
            mCallForwardByUssd = b.getBoolean(
                    CarrierConfigManager.KEY_USE_CALL_FORWARDING_USSD_BOOL);
            supportCFB = b.getBoolean(
                    CarrierConfigManager.KEY_CALL_FORWARDING_WHEN_BUSY_SUPPORTED_BOOL);
            supportCFNRc = b.getBoolean(
                    CarrierConfigManager.KEY_CALL_FORWARDING_WHEN_UNREACHABLE_SUPPORTED_BOOL);
            supportCFNRy = b.getBoolean(
                    CarrierConfigManager.KEY_CALL_FORWARDING_WHEN_UNANSWERED_SUPPORTED_BOOL);
        }

        PreferenceScreen prefSet = getPreferenceScreen();
        mButtonCFU = (CallForwardEditPreference) prefSet.findPreference(BUTTON_CFU_KEY);
        mButtonCFB = (CallForwardEditPreference) prefSet.findPreference(BUTTON_CFB_KEY);
        mButtonCFNRy = (CallForwardEditPreference) prefSet.findPreference(BUTTON_CFNRY_KEY);
        mButtonCFNRc = (CallForwardEditPreference) prefSet.findPreference(BUTTON_CFNRC_KEY);

        mButtonCFU.setParentActivity(this, mButtonCFU.reason);
        mButtonCFB.setParentActivity(this, mButtonCFB.reason);
        mButtonCFNRy.setParentActivity(this, mButtonCFNRy.reason);
        mButtonCFNRc.setParentActivity(this, mButtonCFNRc.reason);

        mPreferences.add(mButtonCFU);
        layoutCallForwardItem(supportCFB, mButtonCFB, prefSet);
        layoutCallForwardItem(supportCFNRy, mButtonCFNRy, prefSet);
        layoutCallForwardItem(supportCFNRc, mButtonCFNRc, prefSet);

        if (mCallForwardByUssd) {
            //the call forwarding ussd command's behavior is similar to the call forwarding when
            //unanswered,so only display the call forwarding when unanswered item.
            prefSet.removePreference(mButtonCFU);
            prefSet.removePreference(mButtonCFB);
            prefSet.removePreference(mButtonCFNRc);
            mPreferences.remove(mButtonCFU);
            mPreferences.remove(mButtonCFB);
            mPreferences.remove(mButtonCFNRc);
            mButtonCFNRy.setDependency(null);
        }

        // we wait to do the initialization until onResume so that the
        // TimeConsumingPreferenceActivity dialog can display as it
        // relies on onResume / onPause to maintain its foreground state.

        /*Retrieve Call Forward ServiceClass*/
        Intent intent = getIntent();
        Log.d(LOG_TAG, "Intent is " + intent);
        mServiceClass = intent.getIntExtra(PhoneUtils.SERVICE_CLASS,
                CommandsInterface.SERVICE_CLASS_VOICE);
        Log.d(LOG_TAG, "serviceClass: " + mServiceClass);

        mFirstResume = true;
        mIcicle = icicle;

        ActionBar actionBar = getActionBar();
        if (actionBar != null) {
            // android.R.id.home will be triggered in onOptionsItemSelected()
            actionBar.setDisplayHomeAsUpEnabled(true);
        }
    }

<<<<<<< HEAD
    /**
     * Receiver for intent broadcasts the Phone app cares about.
     */
    private class PhoneAppBroadcastReceiver extends BroadcastReceiver {
        @Override
        public void onReceive(Context context, Intent intent) {
            String action = intent.getAction();
            if (action.equals(TelephonyIntents.ACTION_ANY_DATA_CONNECTION_STATE_CHANGED)) {
                String state = intent.getStringExtra(PhoneConstants.STATE_KEY);
                final String apnType = intent.getStringExtra(PhoneConstants.DATA_APN_TYPE_KEY);
                Log.d(LOG_TAG, "apntype is: " + apnType + " state is: " + state);
                if (PhoneConstants.DataState.DISCONNECTED.name().equals(state) &&
                            PhoneConstants.APN_TYPE_DEFAULT.equals(apnType)) {
                    Log.d(LOG_TAG, "default data is disconnected.");
                    checkDataStatus();
                }
            }
        }
    }

    public void checkDataStatus() {
        // check the active data sub.
        int sub = mPhone.getSubId();
        int slotId = mSubscriptionManager.getSlotIndex(sub);
        int defaultDataSub = mSubscriptionManager.getDefaultDataSubscriptionId();
        Log.d(LOG_TAG, "isUtEnabled = " + mPhone.isUtEnabled() + ", checkData= " + mCheckData);
        // Find out if the sim card is ready.
        boolean isSimReady = TelephonyManager.from(this).getSimState(slotId)
                == TelephonyManager.SIM_STATE_READY;
        if (!isSimReady) {
            Log.d(LOG_TAG, "SIM is not ready!");
            String title = (String)this.getResources().getText(R.string.sim_is_not_ready);
            String message = (String)this.getResources()
                .getText(R.string.sim_is_not_ready);
            showAlertDialog(title, message);
            return;
        }
        if (mPhone != null) {
            int activeNetworkType = getActiveNetworkType();
            boolean isDataRoaming = mPhone.getServiceState().getDataRoaming();
            boolean isDataRoamingEnabled = mPhone.getDataRoamingEnabled();
            boolean promptForDataRoaming = isDataRoaming && !isDataRoamingEnabled;
            Log.d(LOG_TAG, "activeNetworkType = " + getActiveNetworkType() + ", sub = " + sub +
                    ", defaultDataSub = " + defaultDataSub + ", isDataRoaming = " +
                    isDataRoaming + ", isDataRoamingEnabled= " + isDataRoamingEnabled);
            if ((sub != defaultDataSub) && !mPhone.isUtEnabled()) {
                Log.d(LOG_TAG, "Show dds switch dialog if data sub is not on current sub");
                showSwitchDdsDialog(slotId);
                return;
            }

            if (mPhone.isUtEnabled() && mCheckData) {
                boolean isDataEnabled = TelephonyManager.from(this).getDataEnabled(sub);
                Log.d(LOG_TAG, "isDataEnabled: " + isDataEnabled);
                if ((!isDataEnabled || activeNetworkType != ConnectivityManager.TYPE_MOBILE)
                        && !(activeNetworkType == ConnectivityManager.TYPE_NONE
                        && promptForDataRoaming)) {
                    Log.d(LOG_TAG,
                            "Show alert dialog if data sub is not on current sub or WLAN is on");
                    String title = (String)this.getResources().getText(R.string.no_mobile_data);
                    String message = (String)this.getResources()
                            .getText(R.string.cf_setting_mobile_data_alert);
                    showAlertDialog(title, message);
                    return;
                }
                if (promptForDataRoaming) {
                       Log.d(LOG_TAG, "Show alert dialog if data roaming is disabled");
                       String title = (String)this.getResources()
                               .getText(R.string.no_mobile_data_roaming);
                       String message = (String)this.getResources()
                               .getText(R.string.cf_setting_mobile_data_roaming_alert);
                       showAlertDialog(title, message);
                       return;
                }
                if (sub != defaultDataSub) {
                    Log.d(LOG_TAG, "Show data in use indication if data sub is not on current sub");
                    showDataInuseToast();
                }
            }
        }
        initCallforwarding();
    }

    @Override
    public void onClick(DialogInterface dialog, int id) {
        if (id == DialogInterface.BUTTON_POSITIVE) {
            Intent newIntent = new Intent("android.settings.SETTINGS");
            newIntent.addFlags(Intent.FLAG_ACTIVITY_NEW_TASK);
            startActivity(newIntent);
        }
        finish();
        return;
    }

    private int getActiveNetworkType() {
        ConnectivityManager cm = (ConnectivityManager) getSystemService(
                Context.CONNECTIVITY_SERVICE);
        if (cm != null) {
            NetworkInfo ni = cm.getActiveNetworkInfo();
            if ((ni == null) || !ni.isConnected()){
                return ConnectivityManager.TYPE_NONE;
            }
            return ni.getType();
        }
        return ConnectivityManager.TYPE_NONE;
    }

    //prompt dialog to notify user turn off Enhance 4G LTE switch
    private boolean isPromptTurnOffEnhance4GLTE(Phone phone) {
        if (phone == null || phone.getImsPhone() == null) {
            return false;
        }

        ImsManager imsMgr = ImsManager.getInstance(this, phone.getPhoneId());
        try {
            if (imsMgr.getImsServiceState() != ImsFeature.STATE_READY) {
                Log.d(LOG_TAG, "ImsServiceStatus is not ready!");
                return false;
            }
        } catch (ImsException ex) {
            Log.d(LOG_TAG, "Exception when trying to get ImsServiceStatus: " + ex);
            return false;
        }

        return imsMgr.isEnhanced4gLteModeSettingEnabledByUser()
            && imsMgr.isNonTtyOrTtyOnVolteEnabled()
            && !phone.isUtEnabled()
            && !phone.isVolteEnabled()
            && !phone.isVideoEnabled();
    }

=======
    private void layoutCallForwardItem(boolean support, CallForwardEditPreference preference,
            PreferenceScreen prefSet) {
        if (support) {
            mPreferences.add(preference);
        } else {
            prefSet.removePreference(preference);
        }
    }

>>>>>>> a10c2f37
    @Override
    public void onResume() {
        super.onResume();
        if (mCarrierConfig.getConfigForSubId(mPhone.getSubId())
                .getBoolean(CarrierConfigManager.KEY_CDMA_CW_CF_ENABLED_BOOL)
                && isPromptTurnOffEnhance4GLTE(mPhone)) {
            String title = (String)this.getResources()
                .getText(R.string.ut_not_support);
            String msg = (String)this.getResources()
                .getText(R.string.ct_ut_not_support_close_4glte);
            showAlertDialog(title, msg);
            return;
        }

        if (mCheckData) {
            IntentFilter intentFilter = new IntentFilter();
            intentFilter.addAction(TelephonyIntents.ACTION_ANY_DATA_CONNECTION_STATE_CHANGED);
            mReceiver = new PhoneAppBroadcastReceiver();
            registerReceiver(mReceiver, intentFilter);
            final SubscriptionManager mSubscriptionManager = SubscriptionManager.from(this);
            checkDataStatus();
        } else {
            initCallforwarding();
        }
    }

    private void initCallforwarding () {
        if (mFirstResume) {
            if (mIcicle == null) {
                Log.d(LOG_TAG, "start to init ");
                CallForwardEditPreference pref = mPreferences.get(mInitIndex);
                pref.init(this, mPhone, mReplaceInvalidCFNumbers, mServiceClass, mCallForwardByUssd);
                pref.startCallForwardOptionsQuery();

            } else {
                mInitIndex = mPreferences.size();

                for (CallForwardEditPreference pref : mPreferences) {
                    Bundle bundle = mIcicle.getParcelable(pref.getKey());
                    pref.setToggled(bundle.getBoolean(KEY_TOGGLE));
                    pref.setEnabled(bundle.getBoolean(KEY_ENABLE));
                    CallForwardInfo cf = new CallForwardInfo();
                    cf.number = bundle.getString(KEY_NUMBER);
                    cf.status = bundle.getInt(KEY_STATUS);
                    pref.init(this, mPhone, mReplaceInvalidCFNumbers, mServiceClass, mCallForwardByUssd);
                    pref.restoreCallForwardInfo(cf);
                }
            }
            mFirstResume = false;
            mIcicle = null;
        }
    }

    private void showDataInuseToast() {
        String message = (String)this.getResources()
                .getText(R.string.mobile_data_alert);
        Toast.makeText(this, message, Toast.LENGTH_LONG).show();
    }

    private void showSwitchDdsDialog(int slotId) {
        String title = (String)this.getResources().getText(R.string.no_mobile_data);
        int simId = slotId + 1;
        String message = (String)this.getResources()
                .getText(R.string.switch_dds_to_sub_alert) + String.valueOf(simId);
        if (builder == null) {
            builder=new AlertDialog.Builder(this);
            builder.setTitle(title);
            builder.setMessage(message);
            builder.setIconAttribute(android.R.attr.alertDialogIcon);
            builder.setPositiveButton(android.R.string.ok, new DialogInterface.OnClickListener() {
                @Override
                public void onClick(DialogInterface dialog, int which) {
                    Intent newIntent = new Intent(Settings.ACTION_NETWORK_OPERATOR_SETTINGS);
                    newIntent.putExtra(Settings.EXTRA_SUB_ID,mPhone.getSubId());
                    newIntent.addFlags(Intent.FLAG_ACTIVITY_NEW_TASK);
                    startActivity(newIntent);
                }
            });
            builder.setNegativeButton(android.R.string.cancel,
                new DialogInterface.OnClickListener() {
                    @Override
                    public void onClick(DialogInterface dialog, int which) {
                        dialog.dismiss();
                        finish();
                    }
            });
            builder.create().show();
        }
    }

    @Override
    public void onPause() {
        super.onPause();
        if (mCheckData && mReceiver != null) {
            unregisterReceiver(mReceiver);
        }
        for (CallForwardEditPreference pref : mPreferences) {
            pref.deInit();
        }
    }

    @Override
    protected void onSaveInstanceState(Bundle outState) {
        super.onSaveInstanceState(outState);

        for (CallForwardEditPreference pref : mPreferences) {
            Bundle bundle = new Bundle();
            bundle.putBoolean(KEY_TOGGLE, pref.isToggled());
            bundle.putBoolean(KEY_ENABLE, pref.isEnabled());
            if (pref.callForwardInfo != null) {
                bundle.putString(KEY_NUMBER, pref.callForwardInfo.number);
                bundle.putInt(KEY_STATUS, pref.callForwardInfo.status);
            }
            outState.putParcelable(pref.getKey(), bundle);
        }
    }

    @Override
    public void onFinished(Preference preference, boolean reading) {
        if (mInitIndex < mPreferences.size()-1 && !isFinishing()) {
            if (mInitIndex == 0 && mButtonCFU.isAutoRetryCfu()) {
                Log.i(LOG_TAG, "auto retry case: ");
                CarrierConfigManager carrierConfig = (CarrierConfigManager)
                    getSystemService(CARRIER_CONFIG_SERVICE);
                if(carrierConfig != null && mPhone != null
                        && carrierConfig.getConfigForSubId(mPhone.getSubId())
                            .getBoolean(CarrierConfigManager.KEY_CDMA_CW_CF_ENABLED_BOOL)) {
                    if (isPromptTurnOffEnhance4GLTE(mPhone)) {
                        String title = (String)this.getResources()
                            .getText(R.string.ut_not_support);
                        String msg = (String)this.getResources()
                            .getText(R.string.ct_ut_not_support_close_4glte);
                        showAlertDialog(title, msg);
                    }else if (mPhone.getPhoneType() == PhoneConstants.PHONE_TYPE_CDMA ){
                        Log.i(LOG_TAG, "auto retry and switch to cmda method UI.");
                        Intent intent = new Intent(CALL_FORWARD_INTENT);
                        intent.addFlags(Intent.FLAG_ACTIVITY_NEW_TASK);
                        startActivity(intent);
                        finish();
                    }
                }
            } else {
                mInitIndex++;
                CallForwardEditPreference pref = mPreferences.get(mInitIndex);
                pref.init(this, mPhone, mReplaceInvalidCFNumbers, mServiceClass, mCallForwardByUssd);
                pref.startCallForwardOptionsQuery();
            }
        }

        super.onFinished(preference, reading);
    }

    @Override
    protected void onActivityResult(int requestCode, int resultCode, Intent data) {
        Log.d(LOG_TAG, "onActivityResult: done");
        if (resultCode != RESULT_OK) {
            Log.d(LOG_TAG, "onActivityResult: contact picker result not OK.");
            return;
        }
        Cursor cursor = null;
        try {
            cursor = getContentResolver().query(data.getData(),
                NUM_PROJECTION, null, null, null);
            if ((cursor == null) || (!cursor.moveToFirst())) {
                Log.d(LOG_TAG, "onActivityResult: bad contact data, no results found.");
                return;
            }

            switch (requestCode) {
                case CommandsInterface.CF_REASON_UNCONDITIONAL:
                    mButtonCFU.onPickActivityResult(cursor.getString(0));
                    break;
                case CommandsInterface.CF_REASON_BUSY:
                    mButtonCFB.onPickActivityResult(cursor.getString(0));
                    break;
                case CommandsInterface.CF_REASON_NO_REPLY:
                    mButtonCFNRy.onPickActivityResult(cursor.getString(0));
                    break;
                case CommandsInterface.CF_REASON_NOT_REACHABLE:
                    mButtonCFNRc.onPickActivityResult(cursor.getString(0));
                    break;
                default:
                    // TODO: may need exception here.
            }
        } finally {
            if (cursor != null) {
                cursor.close();
            }
        }
    }

    @Override
    public boolean onOptionsItemSelected(MenuItem item) {
        final int itemId = item.getItemId();
        if (itemId == android.R.id.home) {  // See ActionBar#setDisplayHomeAsUpEnabled()
            CallFeaturesSetting.goUpToTopLevelSetting(this, mSubscriptionInfoHelper);
            return true;
        }
        return super.onOptionsItemSelected(item);
    }

    private void showAlertDialog(String title, String message) {
        Dialog dialog = new AlertDialog.Builder(this)
                .setTitle(title)
                .setMessage(message)
                .setIconAttribute(android.R.attr.alertDialogIcon)
                .setPositiveButton(android.R.string.ok, this)
                .setNegativeButton(android.R.string.cancel, this)
                .setOnCancelListener(this)
                .create();
        dialog.show();
    }
}<|MERGE_RESOLUTION|>--- conflicted
+++ resolved
@@ -168,7 +168,15 @@
         }
     }
 
-<<<<<<< HEAD
+    private void layoutCallForwardItem(boolean support, CallForwardEditPreference preference,
+            PreferenceScreen prefSet) {
+        if (support) {
+            mPreferences.add(preference);
+        } else {
+            prefSet.removePreference(preference);
+        }
+    }
+
     /**
      * Receiver for intent broadcasts the Phone app cares about.
      */
@@ -300,17 +308,6 @@
             && !phone.isVideoEnabled();
     }
 
-=======
-    private void layoutCallForwardItem(boolean support, CallForwardEditPreference preference,
-            PreferenceScreen prefSet) {
-        if (support) {
-            mPreferences.add(preference);
-        } else {
-            prefSet.removePreference(preference);
-        }
-    }
-
->>>>>>> a10c2f37
     @Override
     public void onResume() {
         super.onResume();
