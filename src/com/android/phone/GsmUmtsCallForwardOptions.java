package com.android.phone;

import android.app.ActionBar;
import android.app.AlertDialog;
import android.app.Dialog;
import android.content.BroadcastReceiver;
import android.content.Context;
import android.content.DialogInterface;
import android.content.Intent;
import android.content.IntentFilter;
import android.database.Cursor;
import android.net.ConnectivityManager;
import android.net.NetworkInfo;
import android.os.Bundle;
import android.os.PersistableBundle;
import android.os.SystemProperties;
import android.preference.Preference;
import android.preference.PreferenceScreen;
import android.telephony.CarrierConfigManager;
import android.telephony.ims.feature.ImsFeature;
import android.telephony.SubscriptionManager;
import android.telephony.TelephonyManager;
import android.util.Log;
import android.view.MenuItem;
import android.widget.Toast;
import com.android.ims.ImsException;
import com.android.ims.ImsManager;
import com.android.internal.telephony.PhoneConstants;
import com.android.internal.telephony.TelephonyIntents;

import com.android.internal.telephony.CallForwardInfo;
import com.android.internal.telephony.CommandsInterface;
import com.android.internal.telephony.Phone;

import java.util.ArrayList;

<<<<<<< HEAD
public class GsmUmtsCallForwardOptions extends TimeConsumingPreferenceActivity
    implements DialogInterface.OnClickListener, DialogInterface.OnCancelListener {
=======
public class GsmUmtsCallForwardOptions extends TimeConsumingPreferenceActivity {
    private static final boolean DBG = (PhoneGlobals.DBG_LEVEL >= 2);
>>>>>>> f298f5bb
    private static final String LOG_TAG = "GsmUmtsCallForwardOptions";

    private static final String NUM_PROJECTION[] = {
        android.provider.ContactsContract.CommonDataKinds.Phone.NUMBER
    };

    public static final String CALL_FORWARD_INTENT = "org.codeaurora.settings.CDMA_CALL_FORWARDING";

    private static final String BUTTON_CFU_KEY   = "button_cfu_key";
    private static final String BUTTON_CFB_KEY   = "button_cfb_key";
    private static final String BUTTON_CFNRY_KEY = "button_cfnry_key";
    private static final String BUTTON_CFNRC_KEY = "button_cfnrc_key";

    private static final String KEY_TOGGLE = "toggle";
    private static final String KEY_STATUS = "status";
    private static final String KEY_NUMBER = "number";
    private static final String KEY_ENABLE = "enable";

    private CallForwardEditPreference mButtonCFU;
    private CallForwardEditPreference mButtonCFB;
    private CallForwardEditPreference mButtonCFNRy;
    private CallForwardEditPreference mButtonCFNRc;

    private final ArrayList<CallForwardEditPreference> mPreferences =
            new ArrayList<CallForwardEditPreference> ();
    private int mInitIndex= 0;

    private boolean mFirstResume;
    private Bundle mIcicle;
    private Phone mPhone;
    private SubscriptionInfoHelper mSubscriptionInfoHelper;
    private boolean mReplaceInvalidCFNumbers;
    private int mServiceClass;
    private BroadcastReceiver mReceiver = null;
    private SubscriptionManager mSubscriptionManager;
    private boolean mCheckData = false;
    AlertDialog.Builder builder = null;
    private CarrierConfigManager mCarrierConfig;
    private boolean mCallForwardByUssd;

    @Override
    protected void onCreate(Bundle icicle) {
        super.onCreate(icicle);

        addPreferencesFromResource(R.xml.callforward_options);

        mSubscriptionInfoHelper = new SubscriptionInfoHelper(this, getIntent());
        mSubscriptionInfoHelper.setActionBarTitle(
                getActionBar(), getResources(), R.string.call_forwarding_settings_with_label);
        mPhone = mSubscriptionInfoHelper.getPhone();

        mCarrierConfig = (CarrierConfigManager)
                getSystemService(CARRIER_CONFIG_SERVICE);

        if (mCarrierConfig != null) {
            PersistableBundle pb = mCarrierConfig.getConfigForSubId(mPhone.getSubId());
            mCheckData = pb.getBoolean("check_mobile_data_for_cf");
        }
        PersistableBundle b = null;
        boolean supportCFNRc = true;
        if (mSubscriptionInfoHelper.hasSubId()) {
            b = PhoneGlobals.getInstance().getCarrierConfigForSubId(
                    mSubscriptionInfoHelper.getSubId());
        } else {
            b = PhoneGlobals.getInstance().getCarrierConfig();
        }
        if (b != null) {
            mReplaceInvalidCFNumbers = b.getBoolean(
                    CarrierConfigManager.KEY_CALL_FORWARDING_MAP_NON_NUMBER_TO_VOICEMAIL_BOOL);
            mCallForwardByUssd = b.getBoolean(
                    CarrierConfigManager.KEY_USE_CALL_FORWARDING_USSD_BOOL);
            supportCFNRc = b.getBoolean(
                    CarrierConfigManager.KEY_CALL_FORWARDING_WHEN_UNREACHABLE_SUPPORTED_BOOL);
        }

        PreferenceScreen prefSet = getPreferenceScreen();
        mButtonCFU = (CallForwardEditPreference) prefSet.findPreference(BUTTON_CFU_KEY);
        mButtonCFB = (CallForwardEditPreference) prefSet.findPreference(BUTTON_CFB_KEY);
        mButtonCFNRy = (CallForwardEditPreference) prefSet.findPreference(BUTTON_CFNRY_KEY);
        mButtonCFNRc = (CallForwardEditPreference) prefSet.findPreference(BUTTON_CFNRC_KEY);

        mButtonCFU.setParentActivity(this, mButtonCFU.reason);
        mButtonCFB.setParentActivity(this, mButtonCFB.reason);
        mButtonCFNRy.setParentActivity(this, mButtonCFNRy.reason);
        mButtonCFNRc.setParentActivity(this, mButtonCFNRc.reason);

        mPreferences.add(mButtonCFU);
        mPreferences.add(mButtonCFB);
        mPreferences.add(mButtonCFNRy);

        if (supportCFNRc) {
            mPreferences.add(mButtonCFNRc);
        } else {
            // When CFNRc is not supported, mButtonCFNRc is grayed out from the menu.
            // Default state for the preferences in this PreferenceScreen is disabled.
            // Only preferences listed in the ArrayList mPreferences will be enabled.
            // By not adding mButtonCFNRc to mPreferences it will be kept disabled.
            if (DBG) Log.d(LOG_TAG, "onCreate: CFNRc is not supported, grey out the item.");
        }

        if (mCallForwardByUssd) {
            //the call forwarding ussd command's behavior is similar to the call forwarding when
            //unanswered,so only display the call forwarding when unanswered item.
            prefSet.removePreference(mButtonCFU);
            prefSet.removePreference(mButtonCFB);
            prefSet.removePreference(mButtonCFNRc);
            mPreferences.remove(mButtonCFU);
            mPreferences.remove(mButtonCFB);
            mPreferences.remove(mButtonCFNRc);
            mButtonCFNRy.setDependency(null);
        }

        // we wait to do the initialization until onResume so that the
        // TimeConsumingPreferenceActivity dialog can display as it
        // relies on onResume / onPause to maintain its foreground state.

        /*Retrieve Call Forward ServiceClass*/
        Intent intent = getIntent();
        Log.d(LOG_TAG, "Intent is " + intent);
        mServiceClass = intent.getIntExtra(PhoneUtils.SERVICE_CLASS,
                CommandsInterface.SERVICE_CLASS_VOICE);
        Log.d(LOG_TAG, "serviceClass: " + mServiceClass);

        mFirstResume = true;
        mIcicle = icicle;

        ActionBar actionBar = getActionBar();
        if (actionBar != null) {
            // android.R.id.home will be triggered in onOptionsItemSelected()
            actionBar.setDisplayHomeAsUpEnabled(true);
        }
    }

    /**
     * Receiver for intent broadcasts the Phone app cares about.
     */
    private class PhoneAppBroadcastReceiver extends BroadcastReceiver {
        @Override
        public void onReceive(Context context, Intent intent) {
            String action = intent.getAction();
            if (action.equals(TelephonyIntents.ACTION_ANY_DATA_CONNECTION_STATE_CHANGED)) {
                String state = intent.getStringExtra(PhoneConstants.STATE_KEY);
                final String apnType = intent.getStringExtra(PhoneConstants.DATA_APN_TYPE_KEY);
                Log.d(LOG_TAG, "apntype is: " + apnType + " state is: " + state);
                if (PhoneConstants.DataState.DISCONNECTED.name().equals(state) &&
                            PhoneConstants.APN_TYPE_DEFAULT.equals(apnType)) {
                    Log.d(LOG_TAG, "default data is disconnected.");
                    checkDataStatus();
                }
            }
        }
    }

    public void checkDataStatus() {
        // check the active data sub.
        int sub = mPhone.getSubId();
        int slotId = mSubscriptionManager.getSlotIndex(sub);
        int defaultDataSub = mSubscriptionManager.getDefaultDataSubscriptionId();
        Log.d(LOG_TAG, "isUtEnabled = " + mPhone.isUtEnabled() + ", checkData= " + mCheckData);
        // Find out if the sim card is ready.
        boolean isSimReady = TelephonyManager.from(this).getSimState(slotId)
                == TelephonyManager.SIM_STATE_READY;
        if (!isSimReady) {
            Log.d(LOG_TAG, "SIM is not ready!");
            String title = (String)this.getResources().getText(R.string.sim_is_not_ready);
            String message = (String)this.getResources()
                .getText(R.string.sim_is_not_ready);
            showAlertDialog(title, message);
            return;
        }
        if (mPhone != null) {
            int activeNetworkType = getActiveNetworkType();
            boolean isDataRoaming = mPhone.getServiceState().getDataRoaming();
            boolean isDataRoamingEnabled = mPhone.getDataRoamingEnabled();
            boolean promptForDataRoaming = isDataRoaming && !isDataRoamingEnabled;
            Log.d(LOG_TAG, "activeNetworkType = " + getActiveNetworkType() + ", sub = " + sub +
                    ", defaultDataSub = " + defaultDataSub + ", isDataRoaming = " +
                    isDataRoaming + ", isDataRoamingEnabled= " + isDataRoamingEnabled);
            if ((sub != defaultDataSub) && !mPhone.isUtEnabled()) {
                Log.d(LOG_TAG, "Show dds switch dialog if data sub is not on current sub");
                showSwitchDdsDialog(slotId);
                return;
            }

            if (mPhone.isUtEnabled() && mCheckData) {
                boolean isDataEnabled = TelephonyManager.from(this).getDataEnabled(sub);
                Log.d(LOG_TAG, "isDataEnabled: " + isDataEnabled);
                if ((!isDataEnabled || activeNetworkType != ConnectivityManager.TYPE_MOBILE)
                        && !(activeNetworkType == ConnectivityManager.TYPE_NONE
                        && promptForDataRoaming)) {
                    Log.d(LOG_TAG,
                            "Show alert dialog if data sub is not on current sub or WLAN is on");
                    String title = (String)this.getResources().getText(R.string.no_mobile_data);
                    String message = (String)this.getResources()
                            .getText(R.string.cf_setting_mobile_data_alert);
                    showAlertDialog(title, message);
                    return;
                }
                if (promptForDataRoaming) {
                       Log.d(LOG_TAG, "Show alert dialog if data roaming is disabled");
                       String title = (String)this.getResources()
                               .getText(R.string.no_mobile_data_roaming);
                       String message = (String)this.getResources()
                               .getText(R.string.cf_setting_mobile_data_roaming_alert);
                       showAlertDialog(title, message);
                       return;
                }
                if (sub != defaultDataSub) {
                    Log.d(LOG_TAG, "Show data in use indication if data sub is not on current sub");
                    showDataInuseToast();
                }
            }
        }
        initCallforwarding();
    }

    @Override
    public void onClick(DialogInterface dialog, int id) {
        if (id == DialogInterface.BUTTON_POSITIVE) {
            Intent newIntent = new Intent("android.settings.SETTINGS");
            newIntent.addFlags(Intent.FLAG_ACTIVITY_NEW_TASK);
            startActivity(newIntent);
        }
        finish();
        return;
    }

    private int getActiveNetworkType() {
        ConnectivityManager cm = (ConnectivityManager) getSystemService(
                Context.CONNECTIVITY_SERVICE);
        if (cm != null) {
            NetworkInfo ni = cm.getActiveNetworkInfo();
            if ((ni == null) || !ni.isConnected()){
                return ConnectivityManager.TYPE_NONE;
            }
            return ni.getType();
        }
        return ConnectivityManager.TYPE_NONE;
    }

    //prompt dialog to notify user turn off Enhance 4G LTE switch
    private boolean isPromptTurnOffEnhance4GLTE(Phone phone) {
        if (phone == null || phone.getImsPhone() == null) {
            return false;
        }

        ImsManager imsMgr = ImsManager.getInstance(this, phone.getPhoneId());
        try {
            if (imsMgr.getImsServiceState() != ImsFeature.STATE_READY) {
                Log.d(LOG_TAG, "ImsServiceStatus is not ready!");
                return false;
            }
        } catch (ImsException ex) {
            Log.d(LOG_TAG, "Exception when trying to get ImsServiceStatus: " + ex);
            return false;
        }

        return imsMgr.isEnhanced4gLteModeSettingEnabledByUser()
            && imsMgr.isNonTtyOrTtyOnVolteEnabled()
            && !phone.isUtEnabled()
            && !phone.isVolteEnabled()
            && !phone.isVideoEnabled();
    }

    @Override
    public void onResume() {
        super.onResume();
        if (mCarrierConfig.getConfigForSubId(mPhone.getSubId())
                .getBoolean(CarrierConfigManager.KEY_CDMA_CW_CF_ENABLED_BOOL)
                && isPromptTurnOffEnhance4GLTE(mPhone)) {
            String title = (String)this.getResources()
                .getText(R.string.ut_not_support);
            String msg = (String)this.getResources()
                .getText(R.string.ct_ut_not_support_close_4glte);
            showAlertDialog(title, msg);
            return;
        }

        if (mCheckData) {
            IntentFilter intentFilter = new IntentFilter();
            intentFilter.addAction(TelephonyIntents.ACTION_ANY_DATA_CONNECTION_STATE_CHANGED);
            mReceiver = new PhoneAppBroadcastReceiver();
            registerReceiver(mReceiver, intentFilter);
            final SubscriptionManager mSubscriptionManager = SubscriptionManager.from(this);
            checkDataStatus();
        } else {
            initCallforwarding();
        }
    }

    private void initCallforwarding () {
        if (mFirstResume) {
            if (mIcicle == null) {
                Log.d(LOG_TAG, "start to init ");
                CallForwardEditPreference pref = mPreferences.get(mInitIndex);
                pref.init(this, mPhone, mReplaceInvalidCFNumbers, mServiceClass, mCallForwardByUssd);
                pref.startCallForwardOptionsQuery();

            } else {
                mInitIndex = mPreferences.size();

                for (CallForwardEditPreference pref : mPreferences) {
                    Bundle bundle = mIcicle.getParcelable(pref.getKey());
                    pref.setToggled(bundle.getBoolean(KEY_TOGGLE));
                    pref.setEnabled(bundle.getBoolean(KEY_ENABLE));
                    CallForwardInfo cf = new CallForwardInfo();
                    cf.number = bundle.getString(KEY_NUMBER);
                    cf.status = bundle.getInt(KEY_STATUS);
                    pref.init(this, mPhone, mReplaceInvalidCFNumbers, mServiceClass, mCallForwardByUssd);
                    pref.restoreCallForwardInfo(cf);
                }
            }
            mFirstResume = false;
            mIcicle = null;
        }
    }

    private void showDataInuseToast() {
        String message = (String)this.getResources()
                .getText(R.string.mobile_data_alert);
        Toast.makeText(this, message, Toast.LENGTH_LONG).show();
    }

    private void showSwitchDdsDialog(int slotId) {
        String title = (String)this.getResources().getText(R.string.no_mobile_data);
        int simId = slotId + 1;
        String message = (String)this.getResources()
                .getText(R.string.switch_dds_to_sub_alert) + String.valueOf(simId);
        if (builder == null) {
            builder=new AlertDialog.Builder(this);
            builder.setTitle(title);
            builder.setMessage(message);
            builder.setIconAttribute(android.R.attr.alertDialogIcon);
            builder.setPositiveButton(android.R.string.ok, new DialogInterface.OnClickListener() {
                @Override
                public void onClick(DialogInterface dialog, int which) {
                    Intent newIntent = new Intent("com.qualcomm.qti.simsettings.SIM_SETTINGS");
                    newIntent.addFlags(Intent.FLAG_ACTIVITY_NEW_TASK);
                    startActivity(newIntent);
                }
            });
            builder.setNegativeButton(android.R.string.cancel,
                new DialogInterface.OnClickListener() {
                    @Override
                    public void onClick(DialogInterface dialog, int which) {
                        dialog.dismiss();
                        finish();
                    }
            });
            builder.create().show();
        }
    }

    @Override
    public void onPause() {
        super.onPause();
        if (mCheckData && mReceiver != null) {
            unregisterReceiver(mReceiver);
        }
        for (CallForwardEditPreference pref : mPreferences) {
            pref.deInit();
        }
    }

    @Override
    protected void onSaveInstanceState(Bundle outState) {
        super.onSaveInstanceState(outState);

        for (CallForwardEditPreference pref : mPreferences) {
            Bundle bundle = new Bundle();
            bundle.putBoolean(KEY_TOGGLE, pref.isToggled());
            bundle.putBoolean(KEY_ENABLE, pref.isEnabled());
            if (pref.callForwardInfo != null) {
                bundle.putString(KEY_NUMBER, pref.callForwardInfo.number);
                bundle.putInt(KEY_STATUS, pref.callForwardInfo.status);
            }
            outState.putParcelable(pref.getKey(), bundle);
        }
    }

    @Override
    public void onFinished(Preference preference, boolean reading) {
        if (mInitIndex < mPreferences.size()-1 && !isFinishing()) {
            if (mInitIndex == 0 && mButtonCFU.isAutoRetryCfu()) {
                Log.i(LOG_TAG, "auto retry case: ");
                CarrierConfigManager carrierConfig = (CarrierConfigManager)
                    getSystemService(CARRIER_CONFIG_SERVICE);
                if(carrierConfig != null && mPhone != null
                        && carrierConfig.getConfigForSubId(mPhone.getSubId())
                            .getBoolean(CarrierConfigManager.KEY_CDMA_CW_CF_ENABLED_BOOL)) {
                    if (isPromptTurnOffEnhance4GLTE(mPhone)) {
                        String title = (String)this.getResources()
                            .getText(R.string.ut_not_support);
                        String msg = (String)this.getResources()
                            .getText(R.string.ct_ut_not_support_close_4glte);
                        showAlertDialog(title, msg);
                    }else if (mPhone.getPhoneType() == PhoneConstants.PHONE_TYPE_CDMA ){
                        Log.i(LOG_TAG, "auto retry and switch to cmda method UI.");
                        Intent intent = new Intent(CALL_FORWARD_INTENT);
                        intent.addFlags(Intent.FLAG_ACTIVITY_NEW_TASK);
                        startActivity(intent);
                        finish();
                    }
                }
            } else {
                mInitIndex++;
                CallForwardEditPreference pref = mPreferences.get(mInitIndex);
                pref.init(this, mPhone, mReplaceInvalidCFNumbers, mServiceClass, mCallForwardByUssd);
                pref.startCallForwardOptionsQuery();
            }
        }

        super.onFinished(preference, reading);
    }

    @Override
    protected void onActivityResult(int requestCode, int resultCode, Intent data) {
        Log.d(LOG_TAG, "onActivityResult: done");
        if (resultCode != RESULT_OK) {
            Log.d(LOG_TAG, "onActivityResult: contact picker result not OK.");
            return;
        }
        Cursor cursor = null;
        try {
            cursor = getContentResolver().query(data.getData(),
                NUM_PROJECTION, null, null, null);
            if ((cursor == null) || (!cursor.moveToFirst())) {
                Log.d(LOG_TAG, "onActivityResult: bad contact data, no results found.");
                return;
            }

            switch (requestCode) {
                case CommandsInterface.CF_REASON_UNCONDITIONAL:
                    mButtonCFU.onPickActivityResult(cursor.getString(0));
                    break;
                case CommandsInterface.CF_REASON_BUSY:
                    mButtonCFB.onPickActivityResult(cursor.getString(0));
                    break;
                case CommandsInterface.CF_REASON_NO_REPLY:
                    mButtonCFNRy.onPickActivityResult(cursor.getString(0));
                    break;
                case CommandsInterface.CF_REASON_NOT_REACHABLE:
                    mButtonCFNRc.onPickActivityResult(cursor.getString(0));
                    break;
                default:
                    // TODO: may need exception here.
            }
        } finally {
            if (cursor != null) {
                cursor.close();
            }
        }
    }

    @Override
    public boolean onOptionsItemSelected(MenuItem item) {
        final int itemId = item.getItemId();
        if (itemId == android.R.id.home) {  // See ActionBar#setDisplayHomeAsUpEnabled()
            CallFeaturesSetting.goUpToTopLevelSetting(this, mSubscriptionInfoHelper);
            return true;
        }
        return super.onOptionsItemSelected(item);
    }

    private void showAlertDialog(String title, String message) {
        Dialog dialog = new AlertDialog.Builder(this)
                .setTitle(title)
                .setMessage(message)
                .setIconAttribute(android.R.attr.alertDialogIcon)
                .setPositiveButton(android.R.string.ok, this)
                .setNegativeButton(android.R.string.cancel, this)
                .setOnCancelListener(this)
                .create();
        dialog.show();
    }
}<|MERGE_RESOLUTION|>--- conflicted
+++ resolved
@@ -34,13 +34,9 @@
 
 import java.util.ArrayList;
 
-<<<<<<< HEAD
 public class GsmUmtsCallForwardOptions extends TimeConsumingPreferenceActivity
     implements DialogInterface.OnClickListener, DialogInterface.OnCancelListener {
-=======
-public class GsmUmtsCallForwardOptions extends TimeConsumingPreferenceActivity {
     private static final boolean DBG = (PhoneGlobals.DBG_LEVEL >= 2);
->>>>>>> f298f5bb
     private static final String LOG_TAG = "GsmUmtsCallForwardOptions";
 
     private static final String NUM_PROJECTION[] = {
