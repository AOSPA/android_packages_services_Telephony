package com.android.phone;

import android.app.ActionBar;
import android.app.AlertDialog;
import android.app.Dialog;
import android.content.BroadcastReceiver;
import android.content.Context;
import android.content.DialogInterface;
import android.content.Intent;
import android.content.IntentFilter;
import android.database.Cursor;
import android.net.ConnectivityManager;
import android.net.NetworkInfo;
import android.os.Bundle;
import android.os.PersistableBundle;
import android.os.SystemProperties;
import android.preference.Preference;
import android.preference.PreferenceScreen;
import android.telephony.CarrierConfigManager;
import android.telephony.ims.feature.ImsFeature;
import android.telephony.SubscriptionManager;
import android.telephony.TelephonyManager;
import android.util.Log;
import android.view.MenuItem;
import android.widget.Toast;
import com.android.ims.ImsException;
import com.android.ims.ImsManager;
import com.android.internal.telephony.PhoneConstants;
import com.android.internal.telephony.TelephonyIntents;

import com.android.internal.telephony.CallForwardInfo;
import com.android.internal.telephony.CommandsInterface;
import com.android.internal.telephony.Phone;

<<<<<<< HEAD
public class GsmUmtsCallForwardOptions extends TimeConsumingPreferenceActivity
    implements DialogInterface.OnClickListener, DialogInterface.OnCancelListener {
=======
import java.util.ArrayList;

public class GsmUmtsCallForwardOptions extends TimeConsumingPreferenceActivity {
>>>>>>> 00c46a7f
    private static final String LOG_TAG = "GsmUmtsCallForwardOptions";

    private static final String NUM_PROJECTION[] = {
        android.provider.ContactsContract.CommonDataKinds.Phone.NUMBER
    };

    public static final String CALL_FORWARD_INTENT = "org.codeaurora.settings.CDMA_CALL_FORWARDING";

    private static final String BUTTON_CFU_KEY   = "button_cfu_key";
    private static final String BUTTON_CFB_KEY   = "button_cfb_key";
    private static final String BUTTON_CFNRY_KEY = "button_cfnry_key";
    private static final String BUTTON_CFNRC_KEY = "button_cfnrc_key";

    private static final String KEY_TOGGLE = "toggle";
    private static final String KEY_STATUS = "status";
    private static final String KEY_NUMBER = "number";

    private CallForwardEditPreference mButtonCFU;
    private CallForwardEditPreference mButtonCFB;
    private CallForwardEditPreference mButtonCFNRy;
    private CallForwardEditPreference mButtonCFNRc;

    private final ArrayList<CallForwardEditPreference> mPreferences =
            new ArrayList<CallForwardEditPreference> ();
    private int mInitIndex= 0;

    private boolean mFirstResume;
    private Bundle mIcicle;
    private Phone mPhone;
    private SubscriptionInfoHelper mSubscriptionInfoHelper;
    private boolean mReplaceInvalidCFNumbers;
    private int mServiceClass;
    private BroadcastReceiver mReceiver = null;
    private SubscriptionManager mSubscriptionManager;
    private boolean mCheckData = false;
    AlertDialog.Builder builder = null;
    private CarrierConfigManager mCarrierConfig;

    @Override
    protected void onCreate(Bundle icicle) {
        super.onCreate(icicle);

        addPreferencesFromResource(R.xml.callforward_options);

        mSubscriptionInfoHelper = new SubscriptionInfoHelper(this, getIntent());
        mSubscriptionInfoHelper.setActionBarTitle(
                getActionBar(), getResources(), R.string.call_forwarding_settings_with_label);
        mPhone = mSubscriptionInfoHelper.getPhone();

        mCarrierConfig = (CarrierConfigManager)
                getSystemService(CARRIER_CONFIG_SERVICE);
        if (mCarrierConfig != null) {
            mReplaceInvalidCFNumbers = mCarrierConfig.getConfigForSubId(mPhone.getSubId())
                .getBoolean(
                    CarrierConfigManager.KEY_CALL_FORWARDING_MAP_NON_NUMBER_TO_VOICEMAIL_BOOL);

            PersistableBundle pb = mCarrierConfig.getConfigForSubId(mPhone.getSubId());
            mCheckData = pb.getBoolean("check_mobile_data_for_cf");
        }

        PreferenceScreen prefSet = getPreferenceScreen();
        mButtonCFU = (CallForwardEditPreference) prefSet.findPreference(BUTTON_CFU_KEY);
        mButtonCFB = (CallForwardEditPreference) prefSet.findPreference(BUTTON_CFB_KEY);
        mButtonCFNRy = (CallForwardEditPreference) prefSet.findPreference(BUTTON_CFNRY_KEY);
        mButtonCFNRc = (CallForwardEditPreference) prefSet.findPreference(BUTTON_CFNRC_KEY);

        mButtonCFU.setParentActivity(this, mButtonCFU.reason);
        mButtonCFB.setParentActivity(this, mButtonCFB.reason);
        mButtonCFNRy.setParentActivity(this, mButtonCFNRy.reason);
        mButtonCFNRc.setParentActivity(this, mButtonCFNRc.reason);

        mPreferences.add(mButtonCFU);
        mPreferences.add(mButtonCFB);
        mPreferences.add(mButtonCFNRy);
        mPreferences.add(mButtonCFNRc);

        // we wait to do the initialization until onResume so that the
        // TimeConsumingPreferenceActivity dialog can display as it
        // relies on onResume / onPause to maintain its foreground state.

        /*Retrieve Call Forward ServiceClass*/
        Intent intent = getIntent();
        Log.d(LOG_TAG, "Intent is " + intent);
        mServiceClass = intent.getIntExtra(PhoneUtils.SERVICE_CLASS,
                CommandsInterface.SERVICE_CLASS_VOICE);
        Log.d(LOG_TAG, "serviceClass: " + mServiceClass);

        mFirstResume = true;
        mIcicle = icicle;

        ActionBar actionBar = getActionBar();
        if (actionBar != null) {
            // android.R.id.home will be triggered in onOptionsItemSelected()
            actionBar.setDisplayHomeAsUpEnabled(true);
        }
    }

    /**
     * Receiver for intent broadcasts the Phone app cares about.
     */
    private class PhoneAppBroadcastReceiver extends BroadcastReceiver {
        @Override
        public void onReceive(Context context, Intent intent) {
            String action = intent.getAction();
            if (action.equals(TelephonyIntents.ACTION_ANY_DATA_CONNECTION_STATE_CHANGED)) {
                String state = intent.getStringExtra(PhoneConstants.STATE_KEY);
                final String apnType = intent.getStringExtra(PhoneConstants.DATA_APN_TYPE_KEY);
                Log.d(LOG_TAG, "apntype is: " + apnType + " state is: " + state);
                if (PhoneConstants.DataState.DISCONNECTED.name().equals(state) &&
                            PhoneConstants.APN_TYPE_DEFAULT.equals(apnType)) {
                    Log.d(LOG_TAG, "default data is disconnected.");
                    checkDataStatus();
                }
            }
        }
    }

    public void checkDataStatus() {
        // check the active data sub.
        int sub = mPhone.getSubId();
        int slotId = mSubscriptionManager.getSlotIndex(sub);
        int defaultDataSub = mSubscriptionManager.getDefaultDataSubscriptionId();
        Log.d(LOG_TAG, "isUtEnabled = " + mPhone.isUtEnabled() + ", checkData= " + mCheckData);
        // Find out if the sim card is ready.
        boolean isSimReady = TelephonyManager.from(this).getSimState(slotId)
                == TelephonyManager.SIM_STATE_READY;
        if (!isSimReady) {
            Log.d(LOG_TAG, "SIM is not ready!");
            String title = (String)this.getResources().getText(R.string.sim_is_not_ready);
            String message = (String)this.getResources()
                .getText(R.string.sim_is_not_ready);
            showAlertDialog(title, message);
            return;
        }
        if (mPhone != null) {
            int activeNetworkType = getActiveNetworkType();
            boolean isDataRoaming = mPhone.getServiceState().getDataRoaming();
            boolean isDataRoamingEnabled = mPhone.getDataRoamingEnabled();
            boolean promptForDataRoaming = isDataRoaming && !isDataRoamingEnabled;
            Log.d(LOG_TAG, "activeNetworkType = " + getActiveNetworkType() + ", sub = " + sub +
                    ", defaultDataSub = " + defaultDataSub + ", isDataRoaming = " +
                    isDataRoaming + ", isDataRoamingEnabled= " + isDataRoamingEnabled);
            if (sub != defaultDataSub) {
                if (mPhone.isUtEnabled()) {
                    Log.d(LOG_TAG, "Show data in use indication if data sub is not on current sub");
                    showDataInuseToast();
                    initCallforwarding();
                    return;
                } else {
                    Log.d(LOG_TAG, "Show dds switch dialog if data sub is not on current sub");
                    showSwitchDdsDialog(slotId);
                    return;
                }
            }

            if (mPhone.isUtEnabled() && mCheckData) {
                if ((activeNetworkType != ConnectivityManager.TYPE_MOBILE
                        || sub != defaultDataSub)
                        && !(activeNetworkType == ConnectivityManager.TYPE_NONE
                        && promptForDataRoaming)) {
                    Log.d(LOG_TAG,
                            "Show alert dialog if data sub is not on current sub or WLAN is on");
                    String title = (String)this.getResources().getText(R.string.no_mobile_data);
                    String message = (String)this.getResources()
                            .getText(R.string.cf_setting_mobile_data_alert);
                    showAlertDialog(title, message);
                    return;
                }
                if (promptForDataRoaming) {
                       Log.d(LOG_TAG, "Show alert dialog if data roaming is disabled");
                       String title = (String)this.getResources()
                               .getText(R.string.no_mobile_data_roaming);
                       String message = (String)this.getResources()
                               .getText(R.string.cf_setting_mobile_data_roaming_alert);
                       showAlertDialog(title, message);
                       return;
                }
            }
        }
        initCallforwarding();
    }

    @Override
    public void onClick(DialogInterface dialog, int id) {
        if (id == DialogInterface.BUTTON_POSITIVE) {
            Intent newIntent = new Intent("android.settings.SETTINGS");
            newIntent.addFlags(Intent.FLAG_ACTIVITY_NEW_TASK);
            startActivity(newIntent);
        }
        finish();
        return;
    }

    private int getActiveNetworkType() {
        ConnectivityManager cm = (ConnectivityManager) getSystemService(
                Context.CONNECTIVITY_SERVICE);
        if (cm != null) {
            NetworkInfo ni = cm.getActiveNetworkInfo();
            if ((ni == null) || !ni.isConnected()){
                return ConnectivityManager.TYPE_NONE;
            }
            return ni.getType();
        }
        return ConnectivityManager.TYPE_NONE;
    }

    //prompt dialog to notify user turn off Enhance 4G LTE switch
    private boolean isPromptTurnOffEnhance4GLTE(Phone phone) {
        if (phone == null || phone.getImsPhone() == null) {
            return false;
        }

        ImsManager imsMgr = ImsManager.getInstance(this, phone.getPhoneId());
        try {
            if (imsMgr.getImsServiceState() != ImsFeature.STATE_READY) {
                Log.d(LOG_TAG, "ImsServiceStatus is not ready!");
                return false;
            }
        } catch (ImsException ex) {
            Log.d(LOG_TAG, "Exception when trying to get ImsServiceStatus: " + ex);
            return false;
        }

        return imsMgr.isEnhanced4gLteModeSettingEnabledByUser()
            && imsMgr.isNonTtyOrTtyOnVolteEnabled()
            && !phone.isUtEnabled()
            && !phone.isVolteEnabled()
            && !phone.isVideoEnabled();
    }

    @Override
    public void onResume() {
        super.onResume();
        if (mCarrierConfig.getConfigForSubId(mPhone.getSubId())
                .getBoolean(CarrierConfigManager.KEY_CDMA_CW_CF_ENABLED_BOOL)
                && isPromptTurnOffEnhance4GLTE(mPhone)) {
            String title = (String)this.getResources()
                .getText(R.string.ut_not_support);
            String msg = (String)this.getResources()
                .getText(R.string.ct_ut_not_support_close_4glte);
            showAlertDialog(title, msg);
            return;
        }

        if (mCheckData) {
            IntentFilter intentFilter = new IntentFilter();
            intentFilter.addAction(TelephonyIntents.ACTION_ANY_DATA_CONNECTION_STATE_CHANGED);
            mReceiver = new PhoneAppBroadcastReceiver();
            registerReceiver(mReceiver, intentFilter);
            final SubscriptionManager mSubscriptionManager = SubscriptionManager.from(this);
            checkDataStatus();
        } else {
            initCallforwarding();
        }
    }

    private void initCallforwarding () {
        if (mFirstResume) {
            if (mIcicle == null) {
                Log.d(LOG_TAG, "start to init ");
<<<<<<< HEAD
                mPreferences.get(mInitIndex).init(this, false, mPhone, mReplaceInvalidCFNumbers,
                        mServiceClass);
=======
                CallForwardEditPreference pref = mPreferences.get(mInitIndex);
                pref.init(this, mPhone, mReplaceInvalidCFNumbers);
                pref.startCallForwardOptionsQuery();

>>>>>>> 00c46a7f
            } else {
                mInitIndex = mPreferences.size();

                for (CallForwardEditPreference pref : mPreferences) {
                    Bundle bundle = mIcicle.getParcelable(pref.getKey());
                    pref.setToggled(bundle.getBoolean(KEY_TOGGLE));
                    CallForwardInfo cf = new CallForwardInfo();
                    cf.number = bundle.getString(KEY_NUMBER);
                    cf.status = bundle.getInt(KEY_STATUS);
<<<<<<< HEAD
                    pref.init(this, true, mPhone, mReplaceInvalidCFNumbers, mServiceClass);
=======
                    pref.init(this, mPhone, mReplaceInvalidCFNumbers);
>>>>>>> 00c46a7f
                    pref.handleCallForwardResult(cf);
                }
            }
            mFirstResume = false;
            mIcicle = null;
        }
    }

    private void showDataInuseToast() {
        String message = (String)this.getResources()
                .getText(R.string.mobile_data_alert);
        Toast.makeText(this, message, Toast.LENGTH_LONG).show();
    }

    private void showSwitchDdsDialog(int slotId) {
        String title = (String)this.getResources().getText(R.string.no_mobile_data);
        int simId = slotId + 1;
        String message = (String)this.getResources()
                .getText(R.string.switch_dds_to_sub_alert) + String.valueOf(simId);
        if (builder == null) {
            builder=new AlertDialog.Builder(this);
            builder.setTitle(title);
            builder.setMessage(message);
            builder.setIconAttribute(android.R.attr.alertDialogIcon);
            builder.setPositiveButton(android.R.string.ok, new DialogInterface.OnClickListener() {
                @Override
                public void onClick(DialogInterface dialog, int which) {
                    Intent newIntent = new Intent("com.qualcomm.qti.simsettings.SIM_SETTINGS");
                    newIntent.addFlags(Intent.FLAG_ACTIVITY_NEW_TASK);
                    startActivity(newIntent);
                }
            });
            builder.setNegativeButton(android.R.string.cancel,
                new DialogInterface.OnClickListener() {
                    @Override
                    public void onClick(DialogInterface dialog, int which) {
                        dialog.dismiss();
                        finish();
                    }
            });
            builder.create().show();
        }
    }

    @Override
    public void onPause() {
        super.onPause();
        if (mCheckData && mReceiver != null) {
            unregisterReceiver(mReceiver);
        }

    }

    @Override
    protected void onSaveInstanceState(Bundle outState) {
        super.onSaveInstanceState(outState);

        for (CallForwardEditPreference pref : mPreferences) {
            Bundle bundle = new Bundle();
            bundle.putBoolean(KEY_TOGGLE, pref.isToggled());
            if (pref.callForwardInfo != null) {
                bundle.putString(KEY_NUMBER, pref.callForwardInfo.number);
                bundle.putInt(KEY_STATUS, pref.callForwardInfo.status);
            }
            outState.putParcelable(pref.getKey(), bundle);
        }
    }

    @Override
    public void onFinished(Preference preference, boolean reading) {
        if (mInitIndex < mPreferences.size()-1 && !isFinishing()) {
<<<<<<< HEAD
            if (mInitIndex == 0 && mButtonCFU.isAutoRetryCfu()) {
                Log.i(LOG_TAG, "auto retry case: ");
                CarrierConfigManager carrierConfig = (CarrierConfigManager)
                    getSystemService(CARRIER_CONFIG_SERVICE);
                if(carrierConfig != null && mPhone != null
                        && carrierConfig.getConfigForSubId(mPhone.getSubId())
                            .getBoolean(CarrierConfigManager.KEY_CDMA_CW_CF_ENABLED_BOOL)) {
                    if (isPromptTurnOffEnhance4GLTE(mPhone)) {
                        String title = (String)this.getResources()
                            .getText(R.string.ut_not_support);
                        String msg = (String)this.getResources()
                            .getText(R.string.ct_ut_not_support_close_4glte);
                        showAlertDialog(title, msg);
                    }else if (mPhone.getPhoneType() == PhoneConstants.PHONE_TYPE_CDMA ){ 
                        Log.i(LOG_TAG, "auto retry and switch to cmda method UI.");
                        Intent intent = new Intent(CALL_FORWARD_INTENT);
                        intent.addFlags(Intent.FLAG_ACTIVITY_NEW_TASK);
                        startActivity(intent);
                        finish();
                    }
                }
            } else {
                mInitIndex++;
                mPreferences.get(mInitIndex).init(this, false, mPhone, mReplaceInvalidCFNumbers,
                        mServiceClass);
            }
=======
            mInitIndex++;
            CallForwardEditPreference pref = mPreferences.get(mInitIndex);
            pref.init(this, mPhone, mReplaceInvalidCFNumbers);
            pref.startCallForwardOptionsQuery();
>>>>>>> 00c46a7f
        }

        super.onFinished(preference, reading);
    }

    @Override
    protected void onActivityResult(int requestCode, int resultCode, Intent data) {
        Log.d(LOG_TAG, "onActivityResult: done");
        if (resultCode != RESULT_OK) {
            Log.d(LOG_TAG, "onActivityResult: contact picker result not OK.");
            return;
        }
        Cursor cursor = null;
        try {
            cursor = getContentResolver().query(data.getData(),
                NUM_PROJECTION, null, null, null);
            if ((cursor == null) || (!cursor.moveToFirst())) {
                Log.d(LOG_TAG, "onActivityResult: bad contact data, no results found.");
                return;
            }

            switch (requestCode) {
                case CommandsInterface.CF_REASON_UNCONDITIONAL:
                    mButtonCFU.onPickActivityResult(cursor.getString(0));
                    break;
                case CommandsInterface.CF_REASON_BUSY:
                    mButtonCFB.onPickActivityResult(cursor.getString(0));
                    break;
                case CommandsInterface.CF_REASON_NO_REPLY:
                    mButtonCFNRy.onPickActivityResult(cursor.getString(0));
                    break;
                case CommandsInterface.CF_REASON_NOT_REACHABLE:
                    mButtonCFNRc.onPickActivityResult(cursor.getString(0));
                    break;
                default:
                    // TODO: may need exception here.
            }
        } finally {
            if (cursor != null) {
                cursor.close();
            }
        }
    }

    @Override
    public boolean onOptionsItemSelected(MenuItem item) {
        final int itemId = item.getItemId();
        if (itemId == android.R.id.home) {  // See ActionBar#setDisplayHomeAsUpEnabled()
            CallFeaturesSetting.goUpToTopLevelSetting(this, mSubscriptionInfoHelper);
            return true;
        }
        return super.onOptionsItemSelected(item);
    }

    private void showAlertDialog(String title, String message) {
        Dialog dialog = new AlertDialog.Builder(this)
                .setTitle(title)
                .setMessage(message)
                .setIconAttribute(android.R.attr.alertDialogIcon)
                .setPositiveButton(android.R.string.ok, this)
                .setNegativeButton(android.R.string.cancel, this)
                .setOnCancelListener(this)
                .create();
        dialog.show();
    }
}<|MERGE_RESOLUTION|>--- conflicted
+++ resolved
@@ -32,14 +32,8 @@
 import com.android.internal.telephony.CommandsInterface;
 import com.android.internal.telephony.Phone;
 
-<<<<<<< HEAD
 public class GsmUmtsCallForwardOptions extends TimeConsumingPreferenceActivity
     implements DialogInterface.OnClickListener, DialogInterface.OnCancelListener {
-=======
-import java.util.ArrayList;
-
-public class GsmUmtsCallForwardOptions extends TimeConsumingPreferenceActivity {
->>>>>>> 00c46a7f
     private static final String LOG_TAG = "GsmUmtsCallForwardOptions";
 
     private static final String NUM_PROJECTION[] = {
@@ -300,15 +294,8 @@
         if (mFirstResume) {
             if (mIcicle == null) {
                 Log.d(LOG_TAG, "start to init ");
-<<<<<<< HEAD
                 mPreferences.get(mInitIndex).init(this, false, mPhone, mReplaceInvalidCFNumbers,
                         mServiceClass);
-=======
-                CallForwardEditPreference pref = mPreferences.get(mInitIndex);
-                pref.init(this, mPhone, mReplaceInvalidCFNumbers);
-                pref.startCallForwardOptionsQuery();
-
->>>>>>> 00c46a7f
             } else {
                 mInitIndex = mPreferences.size();
 
@@ -318,11 +305,7 @@
                     CallForwardInfo cf = new CallForwardInfo();
                     cf.number = bundle.getString(KEY_NUMBER);
                     cf.status = bundle.getInt(KEY_STATUS);
-<<<<<<< HEAD
                     pref.init(this, true, mPhone, mReplaceInvalidCFNumbers, mServiceClass);
-=======
-                    pref.init(this, mPhone, mReplaceInvalidCFNumbers);
->>>>>>> 00c46a7f
                     pref.handleCallForwardResult(cf);
                 }
             }
@@ -394,7 +377,6 @@
     @Override
     public void onFinished(Preference preference, boolean reading) {
         if (mInitIndex < mPreferences.size()-1 && !isFinishing()) {
-<<<<<<< HEAD
             if (mInitIndex == 0 && mButtonCFU.isAutoRetryCfu()) {
                 Log.i(LOG_TAG, "auto retry case: ");
                 CarrierConfigManager carrierConfig = (CarrierConfigManager)
@@ -421,12 +403,6 @@
                 mPreferences.get(mInitIndex).init(this, false, mPhone, mReplaceInvalidCFNumbers,
                         mServiceClass);
             }
-=======
-            mInitIndex++;
-            CallForwardEditPreference pref = mPreferences.get(mInitIndex);
-            pref.init(this, mPhone, mReplaceInvalidCFNumbers);
-            pref.startCallForwardOptionsQuery();
->>>>>>> 00c46a7f
         }
 
         super.onFinished(preference, reading);
