--- conflicted
+++ resolved
@@ -174,15 +174,9 @@
     // determines if we want to playback local DTMF tones.
     private boolean mDTMFToneEnabled;
 
-<<<<<<< HEAD
-    private EmergencyActionGroup mEmergencyActionGroup;
+    private EmergencyInfoGroup mEmergencyInfoInDialpad;
     private StatusBarManager mStatusBarManager;
-
-    private EmergencyInfoGroup mEmergencyInfoGroup;
-=======
-    private EmergencyInfoGroup mEmergencyInfoInDialpad;
     private EmergencyInfoGroup mEmergencyInfoInShortcut;
->>>>>>> 031111a0
 
     // close activity when screen turns off
     private BroadcastReceiver mBroadcastReceiver = new BroadcastReceiver() {
