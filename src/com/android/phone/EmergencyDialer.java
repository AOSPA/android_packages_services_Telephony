--- conflicted
+++ resolved
@@ -670,18 +670,10 @@
     protected void onResume() {
         super.onResume();
 
-<<<<<<< HEAD
-        if (mProximitySensor != null) {
-            mSensorManager.registerListener(
-                    this, mProximitySensor, SensorManager.SENSOR_DELAY_NORMAL);
-        }
-
         if (null != mStatusBarManager) {
             mStatusBarManager.disable(
                      StatusBarManager.DISABLE_RECENT|StatusBarManager.DISABLE_HOME);
         }
-=======
->>>>>>> 0c8f409d
         // retrieve the DTMF tone play back setting.
         mDTMFToneEnabled = Settings.System.getInt(getContentResolver(),
                 Settings.System.DTMF_TONE_WHEN_DIALING, 1) == 1;
@@ -706,15 +698,9 @@
     @Override
     public void onPause() {
         super.onPause();
-<<<<<<< HEAD
-        if (mProximitySensor != null) {
-            mSensorManager.unregisterListener(this, mProximitySensor);
-        }
         if (null != mStatusBarManager) {
             mStatusBarManager.disable(StatusBarManager.DISABLE_NONE);
         }
-=======
->>>>>>> 0c8f409d
     }
 
     @Override
