package com.android.phone;

import com.android.internal.telephony.CallForwardInfo;
import com.android.internal.telephony.CommandException;
import com.android.internal.telephony.CommandsInterface;
import com.android.internal.telephony.Phone;

import android.app.AlertDialog;
import android.content.Context;
import android.content.DialogInterface;
import android.content.res.TypedArray;
import android.os.AsyncResult;
import android.os.Handler;
import android.os.Message;
import android.os.SystemProperties;
import android.telephony.PhoneNumberUtils;
import android.telephony.ServiceState;
import android.text.BidiFormatter;
import android.text.SpannableString;
import android.text.TextDirectionHeuristics;
import android.text.TextUtils;
import android.util.AttributeSet;
import android.util.Log;
import android.view.View;

import org.codeaurora.ims.QtiImsException;
import org.codeaurora.ims.QtiImsExtListenerBaseImpl;
import org.codeaurora.ims.QtiImsExtManager;
import org.codeaurora.ims.utils.QtiImsExtUtils;

import static com.android.phone.TimeConsumingPreferenceActivity.RESPONSE_ERROR;
import static com.android.phone.TimeConsumingPreferenceActivity.EXCEPTION_ERROR;

public class CallForwardEditPreference extends EditPhoneNumberPreference {
    private static final String LOG_TAG = "CallForwardEditPreference";

    private static final String SRC_TAGS[]       = {"{0}"};
    private CharSequence mSummaryOnTemplate;
    /**
     * Remembers which button was clicked by a user. If no button is clicked yet, this should have
     * {@link DialogInterface#BUTTON_NEGATIVE}, meaning "cancel".
     *
     * TODO: consider removing this variable and having getButtonClicked() in
     * EditPhoneNumberPreference instead.
     */
    private int mButtonClicked;
    private int mServiceClass;
    private MyHandler mHandler = new MyHandler();
    int reason;
    private Phone mPhone;
    CallForwardInfo callForwardInfo;
    private TimeConsumingPreferenceListener mTcpListener;

    boolean isTimerEnabled;
    boolean mAllowSetCallFwding = false;
    /*Variables which holds CFUT response data*/
    private int mStartHour;
    private int mStartMinute;
    private int mEndHour;
    private int mEndMinute;
    private int mStatus;
    private String mNumber;
    private QtiImsExtManager mQtiImsExtManager;
    private Context mContext;

    public CallForwardEditPreference(Context context, AttributeSet attrs) {
        super(context, attrs);

        mSummaryOnTemplate = this.getSummaryOn();
        mContext = context;

        TypedArray a = context.obtainStyledAttributes(attrs,
                R.styleable.CallForwardEditPreference, 0, R.style.EditPhoneNumberPreference);
        reason = a.getInt(R.styleable.CallForwardEditPreference_reason,
                CommandsInterface.CF_REASON_UNCONDITIONAL);
        a.recycle();

        Log.d(LOG_TAG, "mServiceClass=" + mServiceClass + ", reason=" + reason);
    }

    public CallForwardEditPreference(Context context) {
        this(context, null);
    }

    void init(TimeConsumingPreferenceListener listener, boolean skipReading, Phone phone,
            int serviceClass) {
        mServiceClass = serviceClass;
        mPhone = phone;
        mTcpListener = listener;
        isTimerEnabled = isTimerEnabled();
        Log.d(LOG_TAG, "isTimerEnabled="+isTimerEnabled);
        if (!skipReading) {
            if (reason == CommandsInterface.CF_REASON_UNCONDITIONAL && isTimerEnabled) {
                setTimeSettingVisibility(true);
                try {
                    mQtiImsExtManager = new QtiImsExtManager(mContext);
                    mQtiImsExtManager.getCallForwardUncondTimer(mPhone.getPhoneId(),
                            reason,
                            mServiceClass,
                            imsInterfaceListener);
                } catch (QtiImsException e){
                    Log.d(LOG_TAG, "getCallForwardUncondTimer failed. Exception = " + e);
                }
            } else {
                mPhone.getCallForwardingOption(reason, mServiceClass,
                        mHandler.obtainMessage(MyHandler.MESSAGE_GET_CF,
                        // unused in this case
                        CommandsInterface.CF_ACTION_DISABLE,
                        MyHandler.MESSAGE_GET_CF, null));
            }
            if (mTcpListener != null) {
                mTcpListener.onStarted(this, true);
            }
        }
    }

    private boolean isTimerEnabled() {
        //Timer is enabled only when UT services are enabled
        return (SystemProperties.getBoolean("persist.radio.ims.cmcc", false)
                || (mPhone != null) ?
                QtiImsExtUtils.isCarrierConfigEnabled(mPhone.getPhoneId(),
                    mPhone.getContext(), "config_enable_cfu_time") : false)
                && mPhone.isUtEnabled();
    }

    @Override
    protected void onBindDialogView(View view) {
        // default the button clicked to be the cancel button.
        mButtonClicked = DialogInterface.BUTTON_NEGATIVE;
        super.onBindDialogView(view);
    }

    @Override
    public void onClick(DialogInterface dialog, int which) {
        super.onClick(dialog, which);
        mButtonClicked = which;
    }

    @Override
    protected void onDialogClosed(boolean positiveResult) {
        super.onDialogClosed(positiveResult);

        Log.d(LOG_TAG, "mButtonClicked=" + mButtonClicked + ", positiveResult=" + positiveResult);
        // Ignore this event if the user clicked the cancel button, or if the dialog is dismissed
        // without any button being pressed (back button press or click event outside the dialog).
        if (this.mButtonClicked != DialogInterface.BUTTON_NEGATIVE) {
            int action = (isToggled() || (mButtonClicked == DialogInterface.BUTTON_POSITIVE)) ?
                    CommandsInterface.CF_ACTION_REGISTRATION :
                    CommandsInterface.CF_ACTION_DISABLE;
            int time = (reason != CommandsInterface.CF_REASON_NO_REPLY) ? 0 : 20;
            final String number = getPhoneNumber();
<<<<<<< HEAD
            final int editStartHour = isAllDayChecked()? 0 : getStartTimeHour();
            final int editStartMinute = isAllDayChecked()? 0 : getStartTimeMinute();
            final int editEndHour = isAllDayChecked()? 0 : getEndTimeHour();
            final int editEndMinute = isAllDayChecked()? 0 : getEndTimeMinute();
            if (DBG) Log.d(LOG_TAG, "callForwardInfo=" + callForwardInfo);
=======

            Log.d(LOG_TAG, "callForwardInfo=" + callForwardInfo);
>>>>>>> f371e66a

            boolean isCFSettingChanged = true;
            if (action == CommandsInterface.CF_ACTION_REGISTRATION
                    && callForwardInfo != null
                    && callForwardInfo.status == 1
                    && number.equals(callForwardInfo.number)) {
<<<<<<< HEAD
                if (reason == CommandsInterface.CF_REASON_UNCONDITIONAL){
                    // need to check if the time period for CFUT is changed
                    if (isAllDayChecked()){
                        isCFSettingChanged = isTimerValid();
                    } else {
                        isCFSettingChanged = mStartHour != editStartHour
                                || mStartMinute != editStartMinute
                                || mEndHour != editEndHour
                                || mEndMinute != editEndMinute;
                    }
                } else {
                    // no change, do nothing
                    if (DBG) Log.d(LOG_TAG, "no change, do nothing");
                    isCFSettingChanged = false;
                }
            }
            if (DBG) Log.d(LOG_TAG, "isCFSettingChanged = " + isCFSettingChanged);
            if (isCFSettingChanged) {
=======
                // no change, do nothing
                Log.d(LOG_TAG, "no change, do nothing");
            } else {
>>>>>>> f371e66a
                // set to network
                Log.d(LOG_TAG, "reason=" + reason + ", action=" + action
                        + ", number=" + number);

                // Display no forwarding number while we're waiting for
                // confirmation
                setSummaryOn("");

                // the interface of Phone.setCallForwardingOption has error:
                // should be action, reason...
                if (reason == CommandsInterface.CF_REASON_UNCONDITIONAL
                        && !isAllDayChecked() && isTimerEnabled
                        && (action != CommandsInterface.CF_ACTION_DISABLE)) {

                    if (true) Log.d(LOG_TAG, "setCallForwardingUncondTimerOption,"
                                                +"starthour = " + editStartHour
                                                + "startminute = " + editStartMinute
                                                + "endhour = " + editEndHour
                                                + "endminute = " + editEndMinute);
                    try {
                        mQtiImsExtManager.setCallForwardUncondTimer(mPhone.getPhoneId(),
                                editStartHour,
                                editStartMinute,
                                editEndHour,
                                editEndMinute,
                                action,
                                reason,
                                mServiceClass,
                                number,
                                imsInterfaceListener);
                    } catch (QtiImsException e) {
                        Log.d(LOG_TAG, "setCallForwardUncondTimer exception!" +e);
                    }
                } else {
                    mPhone.setCallForwardingOption(action,
                        reason,
                        number,
                        mServiceClass,
                        time,
                        mHandler.obtainMessage(MyHandler.MESSAGE_SET_CF,
                                action,
                                MyHandler.MESSAGE_SET_CF));
                }
                if (mTcpListener != null) {
                    mTcpListener.onStarted(this, false);
                }
            }
        }
    }

    void handleCallForwardTimerResult() {
        if (DBG) Log.d(LOG_TAG, "handleCallForwardTimerResult: ");
        setToggled(mStatus == 1);
        setPhoneNumber(mNumber);
        /*Setting Timer*/
        if (reason == CommandsInterface.CF_REASON_UNCONDITIONAL) {
            setAllDayCheckBox(!(mStatus == 1 && isTimerValid()));
            //set timer info even all be zero
            setPhoneNumberWithTimePeriod(mNumber, mStartHour, mStartMinute, mEndHour, mEndMinute);
        }
    }

    void handleCallForwardResult(CallForwardInfo cf) {
        callForwardInfo = cf;
<<<<<<< HEAD
        if (DBG) Log.d(LOG_TAG, "handleGetCFResponse done, callForwardInfo=" + callForwardInfo);
        if (reason == CommandsInterface.CF_REASON_UNCONDITIONAL) {
            mStartHour = 0;
            mStartMinute = 0;
            mEndHour = 0;
            mEndMinute = 0;
        }
=======
        Log.d(LOG_TAG, "handleGetCFResponse done, callForwardInfo=" + callForwardInfo);

>>>>>>> f371e66a
        setToggled(callForwardInfo.status == 1);
        setPhoneNumber(callForwardInfo.number);
    }

    private void updateSummaryText() {
        if (DBG) Log.d(LOG_TAG, "updateSummaryText, complete fetching for reason " + reason);
        if (isToggled()) {
            String number = getRawPhoneNumber();
            if (reason == CommandsInterface.CF_REASON_UNCONDITIONAL
                    && isTimerEnabled && isTimerValid()){
                number = getRawPhoneNumberWithTime();
            }
            if (number != null && number.length() > 0) {
                // Wrap the number to preserve presentation in RTL languages.
                String wrappedNumber = BidiFormatter.getInstance().unicodeWrap(
                        number, TextDirectionHeuristics.LTR);
                String values[] = { wrappedNumber };
                String summaryOn = String.valueOf(
                        TextUtils.replace(mSummaryOnTemplate, SRC_TAGS, values));
                int start = summaryOn.indexOf(wrappedNumber);

                SpannableString spannableSummaryOn = new SpannableString(summaryOn);
                PhoneNumberUtils.addTtsSpan(spannableSummaryOn,
                        start, start + wrappedNumber.length());
                setSummaryOn(spannableSummaryOn);
            } else {
                setSummaryOn(getContext().getString(R.string.sum_cfu_enabled_no_number));
            }
        }

    }

    private QtiImsExtListenerBaseImpl imsInterfaceListener =
            new QtiImsExtListenerBaseImpl() {

        @Override
        public void onSetCallForwardUncondTimer(int phoneId, int status) {
            if (DBG) Log.d(LOG_TAG, "onSetCallForwardTimer phoneId=" + phoneId +" status= "+status);

            try {
                mAllowSetCallFwding = true;
                mQtiImsExtManager.getCallForwardUncondTimer(phoneId,
                        reason,
                        mServiceClass,
                        imsInterfaceListener);
            } catch (QtiImsException e) {
                if (DBG) Log.d(LOG_TAG, "setCallForwardUncondTimer exception! ");
            }
        }

        @Override
        public void onGetCallForwardUncondTimer(int phoneId, int startHour, int endHour,
                int startMinute, int endMinute, int reason, int status, String number,
                int service) {
            Log.d(LOG_TAG,"onGetCallForwardUncondTimer phoneId=" + phoneId + " startHour= "
                    + startHour + " endHour = " + endHour + "endMinute = " + endMinute
                    + "status = " + status + "number = " + number + "service= " +service);
            mStartHour = startHour;
            mStartMinute = startMinute;
            mEndHour = endHour;
            mEndMinute = endMinute;
            mStatus = status;
            mNumber = number;

            handleGetCFTimerResponse();
        }

        @Override
        public void onUTReqFailed(int phoneId, int errCode, String errString) {
            if (DBG) Log.d(LOG_TAG, "onUTReqFailed phoneId=" + phoneId + " errCode= "
                    +errCode + "errString ="+ errString);
            mTcpListener.onFinished(CallForwardEditPreference.this, true);
            mTcpListener.onError(CallForwardEditPreference.this, RESPONSE_ERROR);
        }
    };

    private void handleGetCFTimerResponse() {
        if (DBG) Log.d(LOG_TAG, "handleGetCFTimerResponse: done");
        if (mAllowSetCallFwding) {
            mTcpListener.onFinished(CallForwardEditPreference.this, false);
            mAllowSetCallFwding = false;
        } else {
            mTcpListener.onFinished(CallForwardEditPreference.this, true);
        }
        handleCallForwardTimerResult();
        updateSummaryText();
    }

    //used to check if timer infor is valid
    private boolean isTimerValid() {
        return mStartHour != 0 || mStartMinute != 0 || mEndHour != 0 || mEndMinute != 0;
    }

    // Message protocol:
    // what: get vs. set
    // arg1: action -- register vs. disable
    // arg2: get vs. set for the preceding request
    private class MyHandler extends Handler {
        static final int MESSAGE_GET_CF = 0;
        static final int MESSAGE_SET_CF = 1;

        @Override
        public void handleMessage(Message msg) {
            switch (msg.what) {
                case MESSAGE_GET_CF:
                    handleGetCFResponse(msg);
                    break;
                case MESSAGE_SET_CF:
                    handleSetCFResponse(msg);
                    break;
            }
        }

        private void handleGetCFResponse(Message msg) {
            Log.d(LOG_TAG, "handleGetCFResponse: done");

            mTcpListener.onFinished(CallForwardEditPreference.this, msg.arg2 != MESSAGE_SET_CF);

            AsyncResult ar = (AsyncResult) msg.obj;

            callForwardInfo = null;
            if (ar.exception != null) {
                Log.d(LOG_TAG, "handleGetCFResponse: ar.exception=" + ar.exception);
                if (ar.exception instanceof CommandException) {
                    mTcpListener.onException(CallForwardEditPreference.this,
                            (CommandException) ar.exception);
                } else {
                    // Most likely an ImsException and we can't handle it the same way as
                    // a CommandException. The best we can do is to handle the exception
                    // the same way as mTcpListener.onException() does when it is not of type
                    // FDN_CHECK_FAILURE.
                    mTcpListener.onError(CallForwardEditPreference.this, EXCEPTION_ERROR);
                }
            } else {
                if (ar.userObj instanceof Throwable) {
                    mTcpListener.onError(CallForwardEditPreference.this, RESPONSE_ERROR);
                }
                CallForwardInfo cfInfoArray[] = (CallForwardInfo[]) ar.result;
                if (cfInfoArray.length == 0) {
                    Log.d(LOG_TAG, "handleGetCFResponse: cfInfoArray.length==0");
                    setEnabled(false);
                    mTcpListener.onError(CallForwardEditPreference.this, RESPONSE_ERROR);
                } else {
                    for (int i = 0, length = cfInfoArray.length; i < length; i++) {
                        Log.d(LOG_TAG, "handleGetCFResponse, cfInfoArray[" + i + "]="
                                + cfInfoArray[i]);
                        if ((mServiceClass & cfInfoArray[i].serviceClass) != 0) {
                            // corresponding class
                            CallForwardInfo info = cfInfoArray[i];
                            handleCallForwardResult(info);

                            // Show an alert if we got a success response but
                            // with unexpected values.
                            // Currently only handle the fail-to-disable case
                            // since we haven't observed fail-to-enable.
                            if (msg.arg2 == MESSAGE_SET_CF &&
                                    msg.arg1 == CommandsInterface.CF_ACTION_DISABLE &&
                                    info.status == 1) {
                                CharSequence s;
                                switch (reason) {
                                    case CommandsInterface.CF_REASON_BUSY:
                                        s = getContext().getText(R.string.disable_cfb_forbidden);
                                        break;
                                    case CommandsInterface.CF_REASON_NO_REPLY:
                                        s = getContext().getText(R.string.disable_cfnry_forbidden);
                                        break;
                                    default: // not reachable
                                        s = getContext().getText(R.string.disable_cfnrc_forbidden);
                                }
                                AlertDialog.Builder builder = new AlertDialog.Builder(getContext());
                                builder.setNeutralButton(R.string.close_dialog, null);
                                builder.setTitle(getContext().getText(R.string.error_updating_title));
                                builder.setMessage(s);
                                builder.setCancelable(true);
                                builder.create().show();
                            }
                        }
                    }
                }
            }

            // Now whether or not we got a new number, reset our enabled
            // summary text since it may have been replaced by an empty
            // placeholder.
            updateSummaryText();
        }

        private void handleSetCFResponse(Message msg) {
            AsyncResult ar = (AsyncResult) msg.obj;

            if (ar.exception != null) {
                Log.d(LOG_TAG, "handleSetCFResponse: ar.exception=" + ar.exception);
                // setEnabled(false);
            }
<<<<<<< HEAD
            if (DBG) Log.d(LOG_TAG, "handleSetCFResponse: re get");
            mPhone.getCallForwardingOption(reason, mServiceClass,
=======
            Log.d(LOG_TAG, "handleSetCFResponse: re get");
            mPhone.getCallForwardingOption(reason,
>>>>>>> f371e66a
                    obtainMessage(MESSAGE_GET_CF, msg.arg1, MESSAGE_SET_CF, ar.exception));
        }
    }
}<|MERGE_RESOLUTION|>--- conflicted
+++ resolved
@@ -149,23 +149,17 @@
                     CommandsInterface.CF_ACTION_DISABLE;
             int time = (reason != CommandsInterface.CF_REASON_NO_REPLY) ? 0 : 20;
             final String number = getPhoneNumber();
-<<<<<<< HEAD
             final int editStartHour = isAllDayChecked()? 0 : getStartTimeHour();
             final int editStartMinute = isAllDayChecked()? 0 : getStartTimeMinute();
             final int editEndHour = isAllDayChecked()? 0 : getEndTimeHour();
             final int editEndMinute = isAllDayChecked()? 0 : getEndTimeMinute();
-            if (DBG) Log.d(LOG_TAG, "callForwardInfo=" + callForwardInfo);
-=======
-
             Log.d(LOG_TAG, "callForwardInfo=" + callForwardInfo);
->>>>>>> f371e66a
 
             boolean isCFSettingChanged = true;
             if (action == CommandsInterface.CF_ACTION_REGISTRATION
                     && callForwardInfo != null
                     && callForwardInfo.status == 1
                     && number.equals(callForwardInfo.number)) {
-<<<<<<< HEAD
                 if (reason == CommandsInterface.CF_REASON_UNCONDITIONAL){
                     // need to check if the time period for CFUT is changed
                     if (isAllDayChecked()){
@@ -178,17 +172,12 @@
                     }
                 } else {
                     // no change, do nothing
-                    if (DBG) Log.d(LOG_TAG, "no change, do nothing");
+                    Log.d(LOG_TAG, "no change, do nothing");
                     isCFSettingChanged = false;
                 }
             }
-            if (DBG) Log.d(LOG_TAG, "isCFSettingChanged = " + isCFSettingChanged);
+            Log.d(LOG_TAG, "isCFSettingChanged = " + isCFSettingChanged);
             if (isCFSettingChanged) {
-=======
-                // no change, do nothing
-                Log.d(LOG_TAG, "no change, do nothing");
-            } else {
->>>>>>> f371e66a
                 // set to network
                 Log.d(LOG_TAG, "reason=" + reason + ", action=" + action
                         + ", number=" + number);
@@ -240,7 +229,7 @@
     }
 
     void handleCallForwardTimerResult() {
-        if (DBG) Log.d(LOG_TAG, "handleCallForwardTimerResult: ");
+        Log.d(LOG_TAG, "handleCallForwardTimerResult: ");
         setToggled(mStatus == 1);
         setPhoneNumber(mNumber);
         /*Setting Timer*/
@@ -253,24 +242,19 @@
 
     void handleCallForwardResult(CallForwardInfo cf) {
         callForwardInfo = cf;
-<<<<<<< HEAD
-        if (DBG) Log.d(LOG_TAG, "handleGetCFResponse done, callForwardInfo=" + callForwardInfo);
+        Log.d(LOG_TAG, "handleGetCFResponse done, callForwardInfo=" + callForwardInfo);
         if (reason == CommandsInterface.CF_REASON_UNCONDITIONAL) {
             mStartHour = 0;
             mStartMinute = 0;
             mEndHour = 0;
             mEndMinute = 0;
         }
-=======
-        Log.d(LOG_TAG, "handleGetCFResponse done, callForwardInfo=" + callForwardInfo);
-
->>>>>>> f371e66a
         setToggled(callForwardInfo.status == 1);
         setPhoneNumber(callForwardInfo.number);
     }
 
     private void updateSummaryText() {
-        if (DBG) Log.d(LOG_TAG, "updateSummaryText, complete fetching for reason " + reason);
+        Log.d(LOG_TAG, "updateSummaryText, complete fetching for reason " + reason);
         if (isToggled()) {
             String number = getRawPhoneNumber();
             if (reason == CommandsInterface.CF_REASON_UNCONDITIONAL
@@ -302,7 +286,7 @@
 
         @Override
         public void onSetCallForwardUncondTimer(int phoneId, int status) {
-            if (DBG) Log.d(LOG_TAG, "onSetCallForwardTimer phoneId=" + phoneId +" status= "+status);
+            Log.d(LOG_TAG, "onSetCallForwardTimer phoneId=" + phoneId +" status= "+status);
 
             try {
                 mAllowSetCallFwding = true;
@@ -311,7 +295,7 @@
                         mServiceClass,
                         imsInterfaceListener);
             } catch (QtiImsException e) {
-                if (DBG) Log.d(LOG_TAG, "setCallForwardUncondTimer exception! ");
+                Log.d(LOG_TAG, "setCallForwardUncondTimer exception! ");
             }
         }
 
@@ -334,7 +318,7 @@
 
         @Override
         public void onUTReqFailed(int phoneId, int errCode, String errString) {
-            if (DBG) Log.d(LOG_TAG, "onUTReqFailed phoneId=" + phoneId + " errCode= "
+            Log.d(LOG_TAG, "onUTReqFailed phoneId=" + phoneId + " errCode= "
                     +errCode + "errString ="+ errString);
             mTcpListener.onFinished(CallForwardEditPreference.this, true);
             mTcpListener.onError(CallForwardEditPreference.this, RESPONSE_ERROR);
@@ -342,7 +326,7 @@
     };
 
     private void handleGetCFTimerResponse() {
-        if (DBG) Log.d(LOG_TAG, "handleGetCFTimerResponse: done");
+        Log.d(LOG_TAG, "handleGetCFTimerResponse: done");
         if (mAllowSetCallFwding) {
             mTcpListener.onFinished(CallForwardEditPreference.this, false);
             mAllowSetCallFwding = false;
@@ -459,13 +443,8 @@
                 Log.d(LOG_TAG, "handleSetCFResponse: ar.exception=" + ar.exception);
                 // setEnabled(false);
             }
-<<<<<<< HEAD
-            if (DBG) Log.d(LOG_TAG, "handleSetCFResponse: re get");
+            Log.d(LOG_TAG, "handleSetCFResponse: re get");
             mPhone.getCallForwardingOption(reason, mServiceClass,
-=======
-            Log.d(LOG_TAG, "handleSetCFResponse: re get");
-            mPhone.getCallForwardingOption(reason,
->>>>>>> f371e66a
                     obtainMessage(MESSAGE_GET_CF, msg.arg1, MESSAGE_SET_CF, ar.exception));
         }
     }
