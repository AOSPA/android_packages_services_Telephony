--- conflicted
+++ resolved
@@ -315,15 +315,6 @@
                     // the interface of Phone.setCallForwardingOption has error:
                     // should be action, reason...
                     mPhone.setCallForwardingOption(action,
-<<<<<<< HEAD
-                        reason,
-                        number,
-                        mServiceClass,
-                        time,
-                        mHandler.obtainMessage(MyHandler.MESSAGE_SET_CF,
-                                action,
-                                MyHandler.MESSAGE_SET_CF));
-=======
                             reason,
                             number,
                             mServiceClass,
@@ -331,7 +322,6 @@
                             mHandler.obtainMessage(MyHandler.MESSAGE_SET_CF,
                                     action,
                                     MyHandler.MESSAGE_SET_CF));
->>>>>>> 93c9adb8
                 } else {
                     if (action == CommandsInterface.CF_ACTION_REGISTRATION) {
                         mCfInfo.put(CarrierXmlParser.TAG_ENTRY_NUMBER, number);
@@ -403,7 +393,6 @@
      */
     void startCallForwardOptionsQuery() {
         if (!mCallForwardByUssd) {
-<<<<<<< HEAD
             if (isUtUnavailableForVideoCallForward()) {
                 Log.d(LOG_TAG, "Video CF query cannot be triggered due to UT is false now");
                 return;
@@ -421,13 +410,6 @@
                         CommandsInterface.CF_ACTION_DISABLE,
                         MyHandler.MESSAGE_GET_CF, null));
             }
-=======
-            mPhone.getCallForwardingOption(reason, mServiceClass,
-                    mHandler.obtainMessage(MyHandler.MESSAGE_GET_CF,
-                            // unused in this case
-                            CommandsInterface.CF_ACTION_DISABLE,
-                            MyHandler.MESSAGE_GET_CF, null));
->>>>>>> 93c9adb8
         } else {
             mHandler.sendMessage(mHandler.obtainMessage(mHandler.MESSAGE_GET_CF_USSD,
                     // unused in this case
