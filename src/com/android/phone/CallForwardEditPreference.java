--- conflicted
+++ resolved
@@ -24,7 +24,6 @@
 import android.util.Log;
 import android.view.View;
 
-<<<<<<< HEAD
 import org.codeaurora.ims.QtiImsException;
 import org.codeaurora.ims.QtiImsExtListenerBaseImpl;
 import org.codeaurora.ims.QtiImsExtManager;
@@ -32,12 +31,11 @@
 
 import static com.android.phone.TimeConsumingPreferenceActivity.RESPONSE_ERROR;
 import static com.android.phone.TimeConsumingPreferenceActivity.EXCEPTION_ERROR;
-=======
+
 import com.android.internal.telephony.CallForwardInfo;
 import com.android.internal.telephony.CommandException;
 import com.android.internal.telephony.CommandsInterface;
 import com.android.internal.telephony.Phone;
->>>>>>> 00c46a7f
 
 public class CallForwardEditPreference extends EditPhoneNumberPreference {
     private static final String LOG_TAG = "CallForwardEditPreference";
@@ -94,7 +92,6 @@
         this(context, null);
     }
 
-<<<<<<< HEAD
     void init(TimeConsumingPreferenceListener listener, boolean skipReading, Phone phone,
             boolean replaceInvalidCFNumber, int serviceClass) {
         mPhone = phone;
@@ -128,13 +125,6 @@
                 mTcpListener.onStarted(this, true);
             }
         }
-=======
-    void init(TimeConsumingPreferenceListener listener, Phone phone,
-            boolean replaceInvalidCFNumber) {
-        mPhone = phone;
-        mTcpListener = listener;
-        mReplaceInvalidCFNumber = replaceInvalidCFNumber;
->>>>>>> 00c46a7f
     }
 
     public boolean isAutoRetryCfu() {
