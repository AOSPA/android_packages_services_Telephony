--- conflicted
+++ resolved
@@ -274,7 +274,6 @@
         }
     }
 
-<<<<<<< HEAD
     void handleCallForwardTimerResult() {
         setToggled(mStatus == 1);
         setPhoneNumber(mNumber);
@@ -287,9 +286,6 @@
     }
 
     void handleCallForwardResult(CallForwardInfo cf) {
-=======
-    private void handleCallForwardResult(CallForwardInfo cf) {
->>>>>>> a8ae9e15
         callForwardInfo = cf;
         Log.d(LOG_TAG, "handleGetCFResponse done, callForwardInfo=" + callForwardInfo);
         // In some cases, the network can send call forwarding URIs for voicemail that violate the
