--- conflicted
+++ resolved
@@ -237,13 +237,8 @@
                     // Marks the event where the SIM goes into ready state.
                     // Right now, this is only used for the PUK-unlocking
                     // process.
-<<<<<<< HEAD
-                    if (msg.obj.equals(IccCardConstants.INTENT_VALUE_ICC_READY) ||
-                            msg.obj.equals(IccCardConstants.INTENT_VALUE_ICC_LOADED)) {
-=======
                     if (msg.obj.equals(IccCardConstants.INTENT_VALUE_ICC_READY)
                             || msg.obj.equals(IccCardConstants.INTENT_VALUE_ICC_LOADED)) {
->>>>>>> 6e6c77bf
                         // when the right event is triggered and there
                         // are UI objects in the foreground, we close
                         // them to display the lock panel.
