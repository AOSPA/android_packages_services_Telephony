/*
 * Copyright (C) 2006 The Android Open Source Project
 *
 * Licensed under the Apache License, Version 2.0 (the "License");
 * you may not use this file except in compliance with the License.
 * You may obtain a copy of the License at
 *
 *      http://www.apache.org/licenses/LICENSE-2.0
 *
 * Unless required by applicable law or agreed to in writing, software
 * distributed under the License is distributed on an "AS IS" BASIS,
 * WITHOUT WARRANTIES OR CONDITIONS OF ANY KIND, either express or implied.
 * See the License for the specific language governing permissions and
 * limitations under the License.
 */

package com.android.phone;

import android.annotation.IntDef;
import android.app.Activity;
import android.app.KeyguardManager;
import android.app.ProgressDialog;
import android.content.BroadcastReceiver;
import android.content.ContentResolver;
import android.content.Context;
import android.content.ContextWrapper;
import android.content.Intent;
import android.content.IntentFilter;
import android.content.pm.PackageManager;
import android.content.res.XmlResourceParser;
import android.database.ContentObserver;
import android.media.AudioManager;
import android.net.ConnectivityManager;
import android.net.Uri;
import android.os.AsyncResult;
import android.os.Handler;
import android.os.Message;
import android.os.PersistableBundle;
import android.os.PowerManager;
import android.os.SystemProperties;
import android.preference.PreferenceManager;
import android.provider.Settings;
import android.sysprop.TelephonyProperties;
import android.telecom.TelecomManager;
import android.telephony.AccessNetworkConstants;
import android.telephony.AnomalyReporter;
import android.telephony.CarrierConfigManager;
import android.telephony.ims.ImsException;
import android.telephony.ims.ImsMmTelManager;
import android.telephony.ServiceState;
import android.telephony.SubscriptionInfo;
import android.telephony.SubscriptionManager;
import android.telephony.TelephonyCallback;
import android.telephony.TelephonyLocalConnection;
import android.telephony.TelephonyManager;
import android.telephony.data.ApnSetting;
import android.util.LocalLog;
import android.util.Log;
import android.widget.Toast;

import com.android.ims.ImsFeatureBinderRepository;
import com.android.internal.os.BinderCallsStats;
import com.android.internal.telephony.CallManager;
import com.android.internal.telephony.IccCardConstants;
import com.android.internal.telephony.MmiCode;
import com.android.internal.telephony.Phone;
import com.android.internal.telephony.PhoneConfigurationManager;
import com.android.internal.telephony.PhoneConstants;
import com.android.internal.telephony.PhoneFactory;
import com.android.internal.telephony.SettingsObserver;
import com.android.internal.telephony.TelephonyCapabilities;
import com.android.internal.telephony.TelephonyComponentFactory;
import com.android.internal.telephony.TelephonyIntents;
import com.android.internal.telephony.data.DataEvaluation.DataDisallowedReason;
import com.android.internal.telephony.dataconnection.DataConnectionReasons;
import com.android.internal.telephony.dataconnection.DataConnectionReasons.DataDisallowedReasonType;
import com.android.internal.telephony.ims.ImsResolver;
import com.android.internal.telephony.imsphone.ImsPhone;
import com.android.internal.telephony.imsphone.ImsPhoneCallTracker;
import com.android.internal.telephony.uicc.UiccPort;
import com.android.internal.telephony.uicc.UiccProfile;
import com.android.internal.util.IndentingPrintWriter;
import com.android.phone.settings.SettingsConstants;
import com.android.phone.vvm.CarrierVvmPackageInstalledReceiver;
import com.android.services.telephony.rcs.TelephonyRcsService;

import java.io.FileDescriptor;
import java.io.PrintWriter;
import java.lang.annotation.Retention;
import java.lang.annotation.RetentionPolicy;
import java.lang.NumberFormatException;
import java.util.List;

/**
 * Global state for the telephony subsystem when running in the primary
 * phone process.
 */
public class PhoneGlobals extends ContextWrapper {
    public static final String LOG_TAG = "PhoneGlobals";

    /**
     * Phone app-wide debug level:
     *   0 - no debug logging
     *   1 - normal debug logging if ro.debuggable is set (which is true in
     *       "eng" and "userdebug" builds but not "user" builds)
     *   2 - ultra-verbose debug logging
     *
     * Most individual classes in the phone app have a local DBG constant,
     * typically set to
     *   (PhoneApp.DBG_LEVEL >= 1) && (SystemProperties.getInt("ro.debuggable", 0) == 1)
     * or else
     *   (PhoneApp.DBG_LEVEL >= 2)
     * depending on the desired verbosity.
     *
     * ***** DO NOT SUBMIT WITH DBG_LEVEL > 0 *************
     */
    public static final int DBG_LEVEL = 0;

    private static final boolean DBG =
            (PhoneGlobals.DBG_LEVEL >= 1) && (SystemProperties.getInt("ro.debuggable", 0) == 1);
    private static final boolean VDBG = (PhoneGlobals.DBG_LEVEL >= 2);

    // Message codes; see mHandler below.
    private static final int EVENT_SIM_NETWORK_LOCKED = 3;
    private static final int EVENT_SIM_STATE_CHANGED = 8;
    private static final int EVENT_DATA_ROAMING_DISCONNECTED = 10;
    private static final int EVENT_DATA_ROAMING_CONNECTED = 11;
    private static final int EVENT_DATA_ROAMING_OK = 12;
    private static final int EVENT_UNSOL_CDMA_INFO_RECORD = 13;
    private static final int EVENT_DATA_ROAMING_SETTINGS_CHANGED = 15;
    private static final int EVENT_MOBILE_DATA_SETTINGS_CHANGED = 16;
    private static final int EVENT_CARRIER_CONFIG_CHANGED = 17;
<<<<<<< HEAD
    private static final int EVENT_DATA_CONNECTION_ATTACHED = 18;
    private static final int EVENT_BACKUP_CALLING_SETTING_CHANGED = 19;
=======
    private static final int EVENT_MULTI_SIM_CONFIG_CHANGED = 18;
>>>>>>> 5ddb3f91

    // The MMI codes are also used by the InCallScreen.
    public static final int MMI_INITIATE = 51;
    public static final int MMI_COMPLETE = 52;
    public static final int MMI_CANCEL = 53;
    // Don't use message codes larger than 99 here; those are reserved for
    // the individual Activities of the Phone UI.

    public static final int AIRPLANE_ON = 1;
    public static final int AIRPLANE_OFF = 0;

    /**
     * Allowable values for the wake lock code.
     *   SLEEP means the device can be put to sleep.
     *   PARTIAL means wake the processor, but we display can be kept off.
     *   FULL means wake both the processor and the display.
     */
    public enum WakeState {
        SLEEP,
        PARTIAL,
        FULL
    }

    private static PhoneGlobals sMe;

    CallManager mCM;
    CallNotifier notifier;
    NotificationMgr notificationMgr;
    TelephonyRcsService mTelephonyRcsService;
    public PhoneInterfaceManager phoneMgr;
    public ImsRcsController imsRcsController;
    public ImsStateCallbackController mImsStateCallbackController;
    public ImsProvisioningController mImsProvisioningController;
    CarrierConfigLoader configLoader;

    private Phone phoneInEcm;
    private Phone phoneInScbm;

    static boolean sVoiceCapable = true;

    // TODO: Remove, no longer used.
    CdmaPhoneCallState cdmaPhoneCallState;

    // The currently-active PUK entry activity and progress dialog.
    // Normally, these are the Emergency Dialer and the subsequent
    // progress dialog.  null if there is are no such objects in
    // the foreground.
    private Activity mPUKEntryActivity;
    private ProgressDialog mPUKEntryProgressDialog;

    /** @hide */
    @Retention(RetentionPolicy.SOURCE)
    @IntDef(prefix = {"ROAMING_NOTIFICATION_"},
            value = {
                    ROAMING_NOTIFICATION_NO_NOTIFICATION,
                    ROAMING_NOTIFICATION_CONNECTED,
                    ROAMING_NOTIFICATION_DISCONNECTED})
    public @interface RoamingNotification {}

    private static final int ROAMING_NOTIFICATION_NO_NOTIFICATION = 0;
    private static final int ROAMING_NOTIFICATION_CONNECTED       = 1;
    private static final int ROAMING_NOTIFICATION_DISCONNECTED    = 2;

    @RoamingNotification
    private int mPrevRoamingNotification = ROAMING_NOTIFICATION_NO_NOTIFICATION;

    private WakeState mWakeState = WakeState.SLEEP;

    private PowerManager mPowerManager;
    private PowerManager.WakeLock mWakeLock;
    private PowerManager.WakeLock mPartialWakeLock;
    private KeyguardManager mKeyguardManager;

    private int mDefaultDataSubId = SubscriptionManager.INVALID_SUBSCRIPTION_ID;
    private final LocalLog mDataRoamingNotifLog = new LocalLog(50);

    // Broadcast receiver for various intent broadcasts (see onCreate())
    private final BroadcastReceiver mReceiver = new PhoneAppBroadcastReceiver();

    private final CarrierVvmPackageInstalledReceiver mCarrierVvmPackageInstalledReceiver =
            new CarrierVvmPackageInstalledReceiver();

    private final SettingsObserver mSettingsObserver;
    private BinderCallsStats.SettingsObserver mBinderCallsSettingsObserver;

<<<<<<< HEAD
    private final BackupCallingSettingObserver mBackupCallingSettingObserver;
=======
    // Mapping of phone ID to the associated TelephonyCallback. These should be registered without
    // fine or coarse location since we only use ServiceState for
    private PhoneAppCallback[] mTelephonyCallbacks;

    private class PhoneAppCallback extends TelephonyCallback implements
            TelephonyCallback.ServiceStateListener {
        private final int mSubId;

        PhoneAppCallback(int subId) {
            mSubId = subId;
        }

        @Override
        public void onServiceStateChanged(ServiceState serviceState) {
            // Note when registering that we should be registering with INCLUDE_LOCATION_DATA_NONE.
            // PhoneGlobals only uses the state and roaming status, which does not require location.
            handleServiceStateChanged(serviceState, mSubId);
        }

        public int getSubId() {
            return mSubId;
        }
    }
>>>>>>> 5ddb3f91

    private static class EventSimStateChangedBag {
        final int mPhoneId;
        final String mIccStatus;

        EventSimStateChangedBag(int phoneId, String iccStatus) {
            mPhoneId = phoneId;
            mIccStatus = iccStatus;
        }
    }

    // Some carrier config settings disable the network lock screen, so we call handleSimLock
    // when either SIM_LOCK or CARRIER_CONFIG changes so that no matter which one happens first,
    // we still do the right thing
    private void handleSimLock(int subType, Phone phone) {
        PersistableBundle cc = getCarrierConfigForSubId(phone.getSubId());
        if (!CarrierConfigManager.isConfigForIdentifiedCarrier(cc)) {
            // If we only have the default carrier config just return, to avoid popping up the
            // the SIM lock screen when it's disabled by the carrier.
            Log.i(LOG_TAG, "Not showing 'SIM network unlock' screen. Carrier config not loaded");
            return;
        }
        if (cc.getBoolean(CarrierConfigManager.KEY_IGNORE_SIM_NETWORK_LOCKED_EVENTS_BOOL)) {
            // Some products don't have the concept of a "SIM network lock"
            Log.i(LOG_TAG, "Not showing 'SIM network unlock' screen. Disabled by carrier config");
            return;
        }

        // if passed in subType is unknown, retrieve it here.
        if (subType == -1) {
            final UiccPort uiccPort = phone.getUiccPort();
            if (uiccPort == null) {
                Log.e(LOG_TAG,
                        "handleSimLock: uiccPort for phone " + phone.getPhoneId() + " is null");
                return;
            }
            final UiccProfile uiccProfile = uiccPort.getUiccProfile();
            if (uiccProfile == null) {
                Log.e(LOG_TAG,
                        "handleSimLock: uiccProfile for phone " + phone.getPhoneId() + " is null");
                return;
            }
            subType = uiccProfile.getApplication(
                    uiccProfile.mCurrentAppType).getPersoSubState().ordinal();
        }
        // Normal case: show the "SIM network unlock" PIN entry screen.
        // The user won't be able to do anything else until
        // they enter a valid SIM network PIN.
        Log.i(LOG_TAG, "show sim depersonal panel");
        IccNetworkDepersonalizationPanel.showDialog(phone, subType);
    }

    private boolean isSimLocked(Phone phone) {
        TelephonyManager tm = getSystemService(TelephonyManager.class);
        return tm.createForSubscriptionId(phone.getSubId()).getSimState()
                == TelephonyManager.SIM_STATE_NETWORK_LOCKED;
    }

    Handler mHandler = new Handler() {
        @Override
        public void handleMessage(Message msg) {
            PhoneConstants.State phoneState;
            if (VDBG) Log.v(LOG_TAG, "event=" + msg.what);
            switch (msg.what) {
                // TODO: This event should be handled by the lock screen, just
                // like the "SIM missing" and "Sim locked" cases (bug 1804111).
                case EVENT_SIM_NETWORK_LOCKED:
                    int subType = (Integer) ((AsyncResult) msg.obj).result;
                    Phone phone = (Phone) ((AsyncResult) msg.obj).userObj;
                    handleSimLock(subType, phone);
                    break;
                case EVENT_DATA_ROAMING_DISCONNECTED:
                    notificationMgr.showDataRoamingNotification(msg.arg1, false);
                    break;

                case EVENT_DATA_ROAMING_CONNECTED:
                    notificationMgr.showDataRoamingNotification(msg.arg1, true);
                    break;

                case EVENT_DATA_ROAMING_OK:
                    notificationMgr.hideDataRoamingNotification();
                    break;

                case MMI_COMPLETE:
                    onMMIComplete((AsyncResult) msg.obj);
                    break;

                case MMI_CANCEL:
                    PhoneUtils.cancelMmiCode(mCM.getFgPhone());
                    break;

                case EVENT_SIM_STATE_CHANGED:
                    // Marks the event where the SIM goes into ready state.
                    // Right now, this is only used for the PUK-unlocking
                    // process.
                    EventSimStateChangedBag bag = (EventSimStateChangedBag)msg.obj;
                    if (IccCardConstants.INTENT_VALUE_ICC_READY.equals(bag.mIccStatus)
                            || IccCardConstants.INTENT_VALUE_ICC_LOADED.equals(bag.mIccStatus)
                            || IccCardConstants.INTENT_VALUE_ICC_NOT_READY.equals(bag.mIccStatus)
                            || IccCardConstants.INTENT_VALUE_ICC_ABSENT.equals(bag.mIccStatus)) {
                        // when the right event is triggered and there
                        // are UI objects in the foreground, we close
                        // them to display the lock panel.
                        if (mPUKEntryActivity != null) {
                            Log.i(LOG_TAG, "Dismiss puk entry activity");
                            mPUKEntryActivity.finish();
                            mPUKEntryActivity = null;
                        }
                        if (mPUKEntryProgressDialog != null) {
                            Log.i(LOG_TAG, "Dismiss puk progress dialog");
                            mPUKEntryProgressDialog.dismiss();
                            mPUKEntryProgressDialog = null;
                        }
                        Log.i(LOG_TAG, "Dismissing depersonal panel" + (bag.mIccStatus));
                        IccNetworkDepersonalizationPanel.dialogDismiss(bag.mPhoneId);
                    }
                    break;

                case EVENT_UNSOL_CDMA_INFO_RECORD:
                    //TODO: handle message here;
                    break;
                case EVENT_DATA_ROAMING_SETTINGS_CHANGED:
                case EVENT_MOBILE_DATA_SETTINGS_CHANGED:
                    updateDataRoamingStatus();
                    break;
                case EVENT_CARRIER_CONFIG_CHANGED:
                    int subId = (Integer) msg.obj;
                    // The voicemail number could be overridden by carrier config, so need to
                    // refresh the message waiting (voicemail) indicator.
                    refreshMwiIndicator(subId);
                    phone = getPhone(subId);
                    if (phone != null) {
                        if (isSimLocked(phone)) {
                            // pass in subType=-1 so handleSimLock can find the actual subType if
                            // needed. This is safe as valid values for subType are >= 0
                            handleSimLock(-1, phone);
                        }
                        TelephonyManager tm = getSystemService(TelephonyManager.class);
                        PhoneAppCallback callback = mTelephonyCallbacks[phone.getPhoneId()];
                        // TODO: We may need to figure out a way to unregister if subId is invalid
                        tm.createForSubscriptionId(callback.getSubId())
                                .unregisterTelephonyCallback(callback);
                        callback = new PhoneAppCallback(subId);
                        tm.createForSubscriptionId(subId).registerTelephonyCallback(
                                TelephonyManager.INCLUDE_LOCATION_DATA_NONE, mHandler::post,
                                callback);
                        mTelephonyCallbacks[phone.getPhoneId()] = callback;
                    }
                    break;
                case EVENT_MULTI_SIM_CONFIG_CHANGED:
                    int activeModems = (int) ((AsyncResult) msg.obj).result;
                    TelephonyManager tm = getSystemService(TelephonyManager.class);
                    // Unregister all previous callbacks
                    for (int phoneId = 0; phoneId < mTelephonyCallbacks.length; phoneId++) {
                        PhoneAppCallback callback = mTelephonyCallbacks[phoneId];
                        if (callback != null) {
                            tm.createForSubscriptionId(callback.getSubId())
                                    .unregisterTelephonyCallback(callback);
                            mTelephonyCallbacks[phoneId] = null;
                        }
                    }
                    // Register callbacks for all active modems
                    for (int phoneId = 0; phoneId < activeModems; phoneId++) {
                        int sub = PhoneFactory.getPhone(phoneId).getSubId();
                        PhoneAppCallback callback = new PhoneAppCallback(sub);
                        tm.createForSubscriptionId(sub).registerTelephonyCallback(
                                TelephonyManager.INCLUDE_LOCATION_DATA_NONE, mHandler::post,
                                callback);
                        mTelephonyCallbacks[phoneId] = callback;
                    }
                    break;
                case EVENT_DATA_CONNECTION_ATTACHED:
                    subId = (Integer)((AsyncResult)msg.obj).userObj;
                    phone = getPhone(subId);
                    if (phone != null) {
                        DataConnectionReasons reasons = new DataConnectionReasons();
                        boolean dataAllowed = phone.isDataAllowed(ApnSetting.TYPE_DEFAULT, reasons);
                        if (!dataAllowed && dataIsNowRoaming(subId)
                                && subId == mDefaultDataSubId) {
                            if (VDBG) Log.v(LOG_TAG, "EVENT_DATA_CONNECTION_ATTACHED");
                                updateDataRoamingStatus();
                        }
                    } else {
                        Log.w(LOG_TAG, "phone object is null subId: " + subId);
                    }
                    break;
                case EVENT_BACKUP_CALLING_SETTING_CHANGED:
                    Log.d(LOG_TAG, "EVENT_BACKUP_CALLING_SETTING_CHANGED");
                    notificationMgr.dismissBackupCallingNotification(msg.arg1);
                    break;
            }
        }
    };

    public PhoneGlobals(Context context) {
        super(context);
        sMe = this;
        mSettingsObserver = new SettingsObserver(context, mHandler);
        mBackupCallingSettingObserver = new BackupCallingSettingObserver();
    }

    public void onCreate() {
        if (VDBG) Log.v(LOG_TAG, "onCreate()...");

        ContentResolver resolver = getContentResolver();

        // Initialize the shim from frameworks/opt/telephony into packages/services/Telephony.
        TelephonyLocalConnection.setInstance(new LocalConnectionImpl(this));

        TelephonyManager tm = getSystemService(TelephonyManager.class);
        // Cache the "voice capable" flag.
        // This flag currently comes from a resource (which is
        // overrideable on a per-product basis):
        sVoiceCapable = tm.isVoiceCapable();
        // ...but this might eventually become a PackageManager "system
        // feature" instead, in which case we'd do something like:
        // sVoiceCapable =
        //   getPackageManager().hasSystemFeature(PackageManager.FEATURE_TELEPHONY_VOICE_CALLS);

        if (mCM == null) {
            // Initialize AnomalyReporter early so that it can be used
            AnomalyReporter.initialize(this);

            // Inject telephony component factory if configured using other jars.
            XmlResourceParser parser = getResources().getXml(R.xml.telephony_injection);
            TelephonyComponentFactory.getInstance().injectTheComponentFactory(parser);
            // Initialize the telephony framework
            PhoneFactory.makeDefaultPhones(this);

            // Only bring up ImsResolver if the device supports having an IMS stack.
            if (getPackageManager().hasSystemFeature(
                    PackageManager.FEATURE_TELEPHONY_IMS)) {
                // Get the package name of the default IMS implementation.
                String defaultImsMmtelPackage = getResources().getString(
                        R.string.config_ims_mmtel_package);
                String defaultImsRcsPackage = getResources().getString(
                        R.string.config_ims_rcs_package);
                ImsResolver.make(this, defaultImsMmtelPackage,
                        defaultImsRcsPackage, PhoneFactory.getPhones().length,
                        new ImsFeatureBinderRepository());
                ImsResolver.getInstance().initialize();

                // With the IMS phone created, load static config.xml values from the phone process
                // so that it can be provided to the ImsPhoneCallTracker.
                for (Phone p : PhoneFactory.getPhones()) {
                    Phone imsPhone = p.getImsPhone();
                    if (imsPhone != null && imsPhone instanceof ImsPhone) {
                        ImsPhone theImsPhone = (ImsPhone) imsPhone;
                        if (theImsPhone.getCallTracker() instanceof ImsPhoneCallTracker) {
                            ImsPhoneCallTracker ict = (ImsPhoneCallTracker)
                                    theImsPhone.getCallTracker();

                            ImsPhoneCallTracker.Config config = new ImsPhoneCallTracker.Config();
                            config.isD2DCommunicationSupported = getResources().getBoolean(
                                    R.bool.config_use_device_to_device_communication);
                            ict.setConfig(config);
                        }
                    }
                }
                RcsProvisioningMonitor.make(this);
            }

            // Start TelephonyDebugService After the default phone is created.
            Intent intent = new Intent(this, TelephonyDebugService.class);
            startService(intent);

            mCM = CallManager.getInstance();

            // Create the NotificationMgr singleton, which is used to display
            // status bar icons and control other status bar behavior.
            notificationMgr = NotificationMgr.init(this);

            // Create an instance of CdmaPhoneCallState and initialize it to IDLE
            cdmaPhoneCallState = new CdmaPhoneCallState();
            cdmaPhoneCallState.CdmaPhoneCallStateInit();

            // before registering for phone state changes
            mPowerManager = (PowerManager) getSystemService(Context.POWER_SERVICE);
            mWakeLock = mPowerManager.newWakeLock(PowerManager.FULL_WAKE_LOCK, LOG_TAG);
            // lock used to keep the processor awake, when we don't care for the display.
            mPartialWakeLock = mPowerManager.newWakeLock(PowerManager.PARTIAL_WAKE_LOCK
                    | PowerManager.ON_AFTER_RELEASE, LOG_TAG);

            mKeyguardManager = (KeyguardManager) getSystemService(Context.KEYGUARD_SERVICE);

            phoneMgr = PhoneInterfaceManager.init(this);

            imsRcsController = ImsRcsController.init(this);

            if (getPackageManager().hasSystemFeature(PackageManager.FEATURE_TELEPHONY_IMS)) {
                mImsStateCallbackController =
                        ImsStateCallbackController.make(this, PhoneFactory.getPhones().length);
                mTelephonyRcsService = new TelephonyRcsService(this,
                        PhoneFactory.getPhones().length);
                mTelephonyRcsService.initialize();
                imsRcsController.setRcsService(mTelephonyRcsService);
                mImsProvisioningController =
                        ImsProvisioningController.make(this, PhoneFactory.getPhones().length);
            }

            configLoader = CarrierConfigLoader.init(this);

            // Create the CallNotifier singleton, which handles
            // asynchronous events from the telephony layer (like
            // launching the incoming-call UI when an incoming call comes
            // in.)
            notifier = CallNotifier.init(this);

            PhoneUtils.registerIccStatus(mHandler, EVENT_SIM_NETWORK_LOCKED);

            // register for MMI/USSD
            mCM.registerForMmiComplete(mHandler, MMI_COMPLETE, null);

            // Initialize cell status using current airplane mode.
            handleAirplaneModeChange(
                    Settings.Global.getInt(
                                    getContentResolver(),
                                    Settings.Global.AIRPLANE_MODE_ON,
                                    AIRPLANE_OFF)
                            == AIRPLANE_ON);

            // Register for misc other intent broadcasts.
            IntentFilter intentFilter =
                    new IntentFilter(Intent.ACTION_AIRPLANE_MODE_CHANGED);
            intentFilter.addAction(TelephonyIntents.ACTION_SIM_STATE_CHANGED);
            intentFilter.addAction(TelephonyIntents.ACTION_RADIO_TECHNOLOGY_CHANGED);
<<<<<<< HEAD
            intentFilter.addAction(TelephonyIntents.ACTION_SERVICE_STATE_CHANGED);
            intentFilter.addAction(SmsCallbackModeService.ACTION_SMS_CALLBACK_MODE_CHANGED);
=======
>>>>>>> 5ddb3f91
            intentFilter.addAction(TelephonyIntents.ACTION_EMERGENCY_CALLBACK_MODE_CHANGED);
            intentFilter.addAction(TelephonyIntents.ACTION_DEFAULT_DATA_SUBSCRIPTION_CHANGED);
            intentFilter.addAction(CarrierConfigManager.ACTION_CARRIER_CONFIG_CHANGED);
            registerReceiver(mReceiver, intentFilter);

            PhoneConfigurationManager.registerForMultiSimConfigChange(
                    mHandler, EVENT_MULTI_SIM_CONFIG_CHANGED, null);

            mTelephonyCallbacks = new PhoneAppCallback[tm.getSupportedModemCount()];

            for (Phone phone : PhoneFactory.getPhones()) {
                int subId = phone.getSubId();
                PhoneAppCallback callback = new PhoneAppCallback(subId);
                tm.createForSubscriptionId(subId).registerTelephonyCallback(
                        TelephonyManager.INCLUDE_LOCATION_DATA_NONE, mHandler::post, callback);
                mTelephonyCallbacks[phone.getPhoneId()] = callback;
            }

            mCarrierVvmPackageInstalledReceiver.register(this);

            //set the default values for the preferences in the phone.
            PreferenceManager.setDefaultValues(this, R.xml.call_feature_setting, false);
        }

        // XXX pre-load the SimProvider so that it's ready
        resolver.getType(Uri.parse("content://icc/adn"));

        // TODO: Register for Cdma Information Records
        // phone.registerCdmaInformationRecord(mHandler, EVENT_UNSOL_CDMA_INFO_RECORD, null);

        // Read HAC settings and configure audio hardware
        if (getResources().getBoolean(R.bool.hac_enabled)) {
            int hac = android.provider.Settings.System.getInt(
                    getContentResolver(),
                    android.provider.Settings.System.HEARING_AID,
                    0);
            AudioManager audioManager = (AudioManager) getSystemService(Context.AUDIO_SERVICE);
            audioManager.setParameters(
                    SettingsConstants.HAC_KEY + "=" + (hac == SettingsConstants.HAC_ENABLED
                            ? SettingsConstants.HAC_VAL_ON : SettingsConstants.HAC_VAL_OFF));
        }

        // Start tracking Binder latency for the phone process.
        mBinderCallsSettingsObserver = new BinderCallsStats.SettingsObserver(
            getApplicationContext(),
            new BinderCallsStats(
                    new BinderCallsStats.Injector(),
                    com.android.internal.os.BinderLatencyProto.Dims.TELEPHONY));

        PhoneUtils.connectExtTelephonyManager(this);
    }

    /**
     * Returns the singleton instance of the PhoneApp.
     */
    public static PhoneGlobals getInstance() {
        if (sMe == null) {
            throw new IllegalStateException("No PhoneGlobals here!");
        }
        return sMe;
    }

    /**
     * Returns the default phone.
     *
     * WARNING: This method should be used carefully, now that there may be multiple phones.
     */
    public static Phone getPhone() {
        return PhoneFactory.getDefaultPhone();
    }

    public static Phone getPhone(int subId) {
        return PhoneFactory.getPhone(SubscriptionManager.getPhoneId(subId));
    }

    /* package */ CallManager getCallManager() {
        return mCM;
    }

    public PersistableBundle getCarrierConfig() {
        return getCarrierConfigForSubId(SubscriptionManager.getDefaultSubscriptionId());
    }

    public PersistableBundle getCarrierConfigForSubId(int subId) {
        return configLoader.getConfigForSubIdWithFeature(subId, getOpPackageName(),
                getAttributionTag());
    }

    private void registerSettingsObserver() {
        mSettingsObserver.unobserve();
        ContentResolver cr = getContentResolver();
        String dataRoamingSetting = Settings.Global.DATA_ROAMING;
        String mobileDataSetting = Settings.Global.MOBILE_DATA;
        if (TelephonyManager.getDefault().getSimCount() > 1) {
            int subId = mDefaultDataSubId;
            if (subId != SubscriptionManager.INVALID_SUBSCRIPTION_ID) {
                dataRoamingSetting += subId;
                mobileDataSetting += subId;
            }
        }

        // Unregistering first to avoid multiple registration as registerSettingsObserver() can be
        // called multiple times.
        cr.unregisterContentObserver(mBackupCallingSettingObserver);
        // Listen for backup calling setting changes
        SubscriptionManager subMgr = (SubscriptionManager) getSystemService(
                Context.TELEPHONY_SUBSCRIPTION_SERVICE);
        List<SubscriptionInfo> subList = subMgr.getActiveSubscriptionInfoList(true);
        if (subList != null) {
            for (SubscriptionInfo info : subList) {
                int subId = info.getSubscriptionId();
                Uri uri = Uri.withAppendedPath(SubscriptionManager.CROSS_SIM_ENABLED_CONTENT_URI,
                        String.valueOf(subId));
                cr.registerContentObserver(uri, false, mBackupCallingSettingObserver);
            }
        }

        // Listen for user data roaming setting changed event
        mSettingsObserver.observe(Settings.Global.getUriFor(dataRoamingSetting),
                EVENT_DATA_ROAMING_SETTINGS_CHANGED);

        // Listen for mobile data setting changed event
        mSettingsObserver.observe(Settings.Global.getUriFor(mobileDataSetting),
                EVENT_MOBILE_DATA_SETTINGS_CHANGED);
    }


    private class BackupCallingSettingObserver extends ContentObserver {
        BackupCallingSettingObserver() {
            super(null);
        }

        @Override
        public void onChange(boolean selfChange, Uri uri) {
            if (uri == null) {
                Log.e(LOG_TAG, "Uri null");
                return;
            }
            int subId = SubscriptionManager.INVALID_SUBSCRIPTION_ID;
            try {
                subId = Integer.parseInt(uri.getLastPathSegment());
            } catch (NumberFormatException ex) {
                Log.e(LOG_TAG, "Uri's last segment not a number");
                return;
            }
            ImsMmTelManager imsMmTelMgr = getImsMmTelManager(subId);
            try {
                if (!imsMmTelMgr.isCrossSimCallingEnabled()) {
                    Log.d(LOG_TAG, "Backup calling disabled on sub " + subId);
                    mHandler.obtainMessage(EVENT_BACKUP_CALLING_SETTING_CHANGED,
                            subId, -1 /* Not used */).sendToTarget();
                }
            } catch (ImsException ex) {
                Log.e(LOG_TAG, "Failed to get Backup calling's configuration", ex);
            }
        }
    }

    private static ImsMmTelManager getImsMmTelManager(int subId) {
        if (!SubscriptionManager.isValidSubscriptionId(subId)) {
            Log.e(LOG_TAG, "subId invalid");
            return null;
        }
        return ImsMmTelManager.createForSubscriptionId(subId);
    }

    /**
     * Sets the activity responsible for un-PUK-blocking the device
     * so that we may close it when we receive a positive result.
     * mPUKEntryActivity is also used to indicate to the device that
     * we are trying to un-PUK-lock the phone. In other words, iff
     * it is NOT null, then we are trying to unlock and waiting for
     * the SIM to move to READY state.
     *
     * @param activity is the activity to close when PUK has
     * finished unlocking. Can be set to null to indicate the unlock
     * or SIM READYing process is over.
     */
    void setPukEntryActivity(Activity activity) {
        Log.i(LOG_TAG, "setPukEntryActivity - set to " + (activity == null ? "null" : "activity"));
        mPUKEntryActivity = activity;
    }

    Activity getPUKEntryActivity() {
        return mPUKEntryActivity;
    }

    /**
     * Sets the dialog responsible for notifying the user of un-PUK-
     * blocking - SIM READYing progress, so that we may dismiss it
     * when we receive a positive result.
     *
     * @param dialog indicates the progress dialog informing the user
     * of the state of the device.  Dismissed upon completion of
     * READYing process
     */
    void setPukEntryProgressDialog(ProgressDialog dialog) {
        Log.i(LOG_TAG, "setPukEntryProgressDialog - set to "
                + (dialog == null ? "null" : "activity"));
        mPUKEntryProgressDialog = dialog;
    }

    KeyguardManager getKeyguardManager() {
        return mKeyguardManager;
    }

    private void onMMIComplete(AsyncResult r) {
        if (VDBG) Log.d(LOG_TAG, "onMMIComplete()...");
        MmiCode mmiCode = (MmiCode) r.result;
        PhoneUtils.displayMMIComplete(mmiCode.getPhone(), getInstance(), mmiCode, null, null);
    }

    private void initForNewRadioTechnology() {
        if (DBG) Log.d(LOG_TAG, "initForNewRadioTechnology...");
        notifier.updateCallNotifierRegistrationsAfterRadioTechnologyChange();
    }

    private void handleAirplaneModeChange(boolean isAirplaneNewlyOn) {
        int cellState =
                Settings.Global.getInt(
                        getContentResolver(), Settings.Global.CELL_ON, PhoneConstants.CELL_ON_FLAG);
        switch (cellState) {
            case PhoneConstants.CELL_OFF_FLAG:
                // Airplane mode does not affect the cell radio if user
                // has turned it off.
                break;
            case PhoneConstants.CELL_ON_FLAG:
                maybeTurnCellOff(isAirplaneNewlyOn);
                break;
            case PhoneConstants.CELL_OFF_DUE_TO_AIRPLANE_MODE_FLAG:
                maybeTurnCellOn(isAirplaneNewlyOn);
                break;
        }
        for (Phone phone : PhoneFactory.getPhones()) {
            phone.getServiceStateTracker().onAirplaneModeChanged(isAirplaneNewlyOn);
        }
    }

    /*
     * Returns true if the radio must be turned off when entering airplane mode.
     */
    private boolean isCellOffInAirplaneMode() {
        String airplaneModeRadios =
                Settings.Global.getString(
                        getContentResolver(), Settings.Global.AIRPLANE_MODE_RADIOS);
        return airplaneModeRadios == null
                || airplaneModeRadios.contains(Settings.Global.RADIO_CELL);
    }

    private void setRadioPowerOff() {
        Log.i(LOG_TAG, "Turning radio off - airplane");
        Settings.Global.putInt(
                getContentResolver(),
                Settings.Global.CELL_ON,
                PhoneConstants.CELL_OFF_DUE_TO_AIRPLANE_MODE_FLAG);
        Settings.Global.putInt(getContentResolver(), Settings.Global.ENABLE_CELLULAR_ON_BOOT, 0);
        TelephonyProperties.airplane_mode_on(true); // true means int value 1
        PhoneUtils.setRadioPower(false);
    }

    private void setRadioPowerOn() {
        Log.i(LOG_TAG, "Turning radio on - airplane");
        Settings.Global.putInt(
                getContentResolver(), Settings.Global.CELL_ON, PhoneConstants.CELL_ON_FLAG);
        Settings.Global.putInt(getContentResolver(), Settings.Global.ENABLE_CELLULAR_ON_BOOT, 1);
        TelephonyProperties.airplane_mode_on(false); // false means int value 0
        PhoneUtils.setRadioPower(true);
    }

    private void maybeTurnCellOff(boolean isAirplaneNewlyOn) {
        if (isAirplaneNewlyOn) {
            // If we are trying to turn off the radio, make sure there are no active
            // emergency calls.  If there are, switch airplane mode back to off.
            TelecomManager tm = (TelecomManager) getSystemService(TELECOM_SERVICE);

            if (tm != null && tm.isInEmergencyCall()) {
                // Switch airplane mode back to off.
                ConnectivityManager cm =
                        (ConnectivityManager) getSystemService(CONNECTIVITY_SERVICE);
                cm.setAirplaneMode(false);
                Toast.makeText(this, R.string.radio_off_during_emergency_call, Toast.LENGTH_LONG)
                        .show();
                Log.i(LOG_TAG, "Ignoring airplane mode: emergency call. Turning airplane off");
            } else if (isCellOffInAirplaneMode()) {
                setRadioPowerOff();
            } else {
                Log.i(LOG_TAG, "Ignoring airplane mode: settings prevent cell radio power off");
            }
        }
    }

    private void maybeTurnCellOn(boolean isAirplaneNewlyOn) {
        if (!isAirplaneNewlyOn) {
            setRadioPowerOn();
        }
    }

    /**
     * Receiver for misc intent broadcasts the Phone app cares about.
     */
    private class PhoneAppBroadcastReceiver extends BroadcastReceiver {
        @Override
        public void onReceive(Context context, Intent intent) {
            String action = intent.getAction();
            if (action.equals(Intent.ACTION_AIRPLANE_MODE_CHANGED)) {
                boolean airplaneMode = intent.getBooleanExtra("state", false);
                handleAirplaneModeChange(airplaneMode);
            } else if (action.equals(TelephonyIntents.ACTION_SIM_STATE_CHANGED)) {
                // re-register as it may be a new IccCard
                int phoneId = intent.getIntExtra(PhoneConstants.PHONE_KEY,
                        SubscriptionManager.INVALID_PHONE_INDEX);
                int subId = intent.getIntExtra(SubscriptionManager.EXTRA_SUBSCRIPTION_INDEX,
                        SubscriptionManager.INVALID_SIM_SLOT_INDEX);
                String simStatus = intent.getStringExtra(IccCardConstants.INTENT_KEY_ICC_STATE);
                if (SubscriptionManager.isValidPhoneId(phoneId)) {
                    PhoneUtils.unregisterIccStatus(mHandler, phoneId);
                    PhoneUtils.registerIccStatus(mHandler, EVENT_SIM_NETWORK_LOCKED, phoneId);
                }
                String iccStatus = intent.getStringExtra(IccCardConstants.INTENT_KEY_ICC_STATE);
                mHandler.sendMessage(mHandler.obtainMessage(EVENT_SIM_STATE_CHANGED,
                        new EventSimStateChangedBag(phoneId, iccStatus)));
                Phone phone = PhoneFactory.getPhone(phoneId);
                if (phone != null) {
                    if (IccCardConstants.INTENT_VALUE_ICC_LOADED.equals(simStatus)) {
                        phone.getServiceStateTracker().registerForDataConnectionAttached(
                                AccessNetworkConstants.TRANSPORT_TYPE_WWAN, mHandler, EVENT_DATA_CONNECTION_ATTACHED, subId);
                    } else if (IccCardConstants.INTENT_VALUE_ICC_ABSENT.equals(simStatus)
                            || IccCardConstants.INTENT_VALUE_ICC_CARD_IO_ERROR.equals(simStatus)) {
                        phone.getServiceStateTracker()
                                .unregisterForDataConnectionAttached(AccessNetworkConstants.TRANSPORT_TYPE_WWAN, mHandler);
                    }
                }
            } else if (action.equals(TelephonyIntents.ACTION_RADIO_TECHNOLOGY_CHANGED)) {
                String newPhone = intent.getStringExtra(PhoneConstants.PHONE_NAME_KEY);
                Log.d(LOG_TAG, "Radio technology switched. Now " + newPhone + " is active.");
                initForNewRadioTechnology();
            } else if (action.equals(TelephonyIntents.ACTION_EMERGENCY_CALLBACK_MODE_CHANGED)) {
                int phoneId = intent.getIntExtra(PhoneConstants.PHONE_KEY, 0);
                phoneInEcm = PhoneFactory.getPhone(phoneId);
                Log.d(LOG_TAG, "Emergency Callback Mode. phoneId:" + phoneId);
                if (phoneInEcm != null) {
                    if (TelephonyCapabilities.supportsEcm(phoneInEcm)) {
                        Log.d(LOG_TAG, "Emergency Callback Mode arrived in PhoneApp.");
                        // Start Emergency Callback Mode service
                        if (intent.getBooleanExtra(
                                TelephonyManager.EXTRA_PHONE_IN_ECM_STATE, false)) {
                            context.startService(new Intent(context,
                                    EmergencyCallbackModeService.class));
                        } else {
                            phoneInEcm = null;
                        }
                    } else {
                        // It doesn't make sense to get ACTION_EMERGENCY_CALLBACK_MODE_CHANGED
                        // on a device that doesn't support ECM in the first place.
                        Log.e(LOG_TAG, "Got ACTION_EMERGENCY_CALLBACK_MODE_CHANGED, but "
                                + "ECM isn't supported for phone: " + phoneInEcm.getPhoneName());
                        phoneInEcm = null;
                    }
                } else {
                    Log.w(LOG_TAG, "phoneInEcm is null.");
                }
            } else if (action.equals(SmsCallbackModeService.ACTION_SMS_CALLBACK_MODE_CHANGED)) {
                int phoneId = intent.getIntExtra(PhoneConstants.PHONE_KEY, 0);
                Log.d(LOG_TAG, "SMS Callback Mode. phoneId:" + phoneId);
                phoneInScbm = PhoneFactory.getPhone(phoneId);
                if (phoneInScbm != null) {
                    if (intent.getBooleanExtra(
                                    SmsCallbackModeService.EXTRA_PHONE_IN_SCM_STATE, false)) {
                       // Start Sms Callback Mode service
                        context.startService(new Intent(context, SmsCallbackModeService.class));
                    } else {
                        phoneInScbm = null;
                    }
                } else {
                    Log.w(LOG_TAG, "phoneInScbm is null.");
                }
            } else if (action.equals(CarrierConfigManager.ACTION_CARRIER_CONFIG_CHANGED)) {
                // Roaming status could be overridden by carrier config, so we need to update it.
                if (VDBG) Log.v(LOG_TAG, "carrier config changed.");
                updateDataRoamingStatus();
                updateLimitedSimFunctionForDualSim();
                int subId = intent.getIntExtra(SubscriptionManager.EXTRA_SUBSCRIPTION_INDEX,
                        SubscriptionManager.INVALID_SUBSCRIPTION_ID);
                if (SubscriptionManager.isValidSubscriptionId(subId)) {
                    mHandler.sendMessage(mHandler.obtainMessage(EVENT_CARRIER_CONFIG_CHANGED,
                            new Integer(subId)));
                }
            } else if (action.equals(TelephonyIntents.ACTION_DEFAULT_DATA_SUBSCRIPTION_CHANGED)) {
                // We also need to pay attention when default data subscription changes.
                if (VDBG) Log.v(LOG_TAG, "default data sub changed.");
                mDefaultDataSubId = SubscriptionManager.getDefaultDataSubscriptionId();
                registerSettingsObserver();
                Phone phone = getPhone(mDefaultDataSubId);
                if (phone != null) {
                    updateDataRoamingStatus();
                }
            }
        }
    }

    private void handleServiceStateChanged(ServiceState serviceState, int subId) {
        if (VDBG) Log.v(LOG_TAG, "handleServiceStateChanged");
        int state = serviceState.getState();
        notificationMgr.updateNetworkSelection(state, subId);

        if (VDBG) {
            Log.v(LOG_TAG, "subId=" + subId + ", mDefaultDataSubId="
                    + mDefaultDataSubId + ", ss roaming=" + serviceState.getDataRoaming());
        }
        if (subId == mDefaultDataSubId) {
            updateDataRoamingStatus();
        }
    }

    /**
     * @return whether or not we should show a notification when connecting to data roaming if the
     * user has data roaming enabled
     */
    private boolean shouldShowDataConnectedRoaming(int subId) {
        PersistableBundle config = getCarrierConfigForSubId(subId);
        return config.getBoolean(CarrierConfigManager
                .KEY_SHOW_DATA_CONNECTED_ROAMING_NOTIFICATION_BOOL);
    }

    /**
     * When roaming, if mobile data cannot be established due to data roaming not enabled, we need
     * to notify the user so they can enable it through settings. Vise versa if the condition
     * changes, we need to dismiss the notification.
     */
    private void updateDataRoamingStatus() {
        if (VDBG) Log.v(LOG_TAG, "updateDataRoamingStatus");
        Phone phone = getPhone(mDefaultDataSubId);
        if (phone == null) {
            Log.w(LOG_TAG, "Can't get phone with sub id = " + mDefaultDataSubId);
            return;
        }

        boolean dataAllowed;
        boolean notAllowedDueToRoamingOff;
        if (phone.isUsingNewDataStack()) {
            List<DataDisallowedReason> reasons = phone.getDataNetworkController()
                    .getInternetDataDisallowedReasons();
            dataAllowed = reasons.isEmpty();
            notAllowedDueToRoamingOff = (reasons.size() == 1
                    && reasons.contains(DataDisallowedReason.ROAMING_DISABLED));
            mDataRoamingNotifLog.log("dataAllowed=" + dataAllowed + ", reasons=" + reasons);
            if (VDBG) Log.v(LOG_TAG, "dataAllowed=" + dataAllowed + ", reasons=" + reasons);
        } else {
            DataConnectionReasons reasons = new DataConnectionReasons();
            dataAllowed = phone.isDataAllowed(ApnSetting.TYPE_DEFAULT, reasons);
            notAllowedDueToRoamingOff = reasons.containsOnly(
                    DataDisallowedReasonType.ROAMING_DISABLED);
            mDataRoamingNotifLog.log("dataAllowed=" + dataAllowed + ", reasons=" + reasons);
            if (VDBG) Log.v(LOG_TAG, "dataAllowed=" + dataAllowed + ", reasons=" + reasons);
        }

        if (!dataAllowed && notAllowedDueToRoamingOff) {
            // No need to show it again if we never cancelled it explicitly.
            if (mPrevRoamingNotification == ROAMING_NOTIFICATION_DISCONNECTED) return;
            // If the only reason of no data is data roaming disabled, then we notify the user
            // so the user can turn on data roaming.
            mPrevRoamingNotification = ROAMING_NOTIFICATION_DISCONNECTED;
            Log.d(LOG_TAG, "Show roaming disconnected notification");
            mDataRoamingNotifLog.log("Show roaming off.");
            Message msg = mHandler.obtainMessage(EVENT_DATA_ROAMING_DISCONNECTED);
            msg.arg1 = mDefaultDataSubId;
            msg.sendToTarget();
        } else if (dataAllowed && dataIsNowRoaming(mDefaultDataSubId)
                && shouldShowDataConnectedRoaming(mDefaultDataSubId)) {
            // No need to show it again if we never cancelled it explicitly, or carrier config
            // indicates this is not needed.
            if (mPrevRoamingNotification == ROAMING_NOTIFICATION_CONNECTED) return;
            mPrevRoamingNotification = ROAMING_NOTIFICATION_CONNECTED;
            Log.d(LOG_TAG, "Show roaming connected notification");
            mDataRoamingNotifLog.log("Show roaming on.");
            Message msg = mHandler.obtainMessage(EVENT_DATA_ROAMING_CONNECTED);
            msg.arg1 = mDefaultDataSubId;
            msg.sendToTarget();
        } else if (mPrevRoamingNotification != ROAMING_NOTIFICATION_NO_NOTIFICATION) {
            // Otherwise we either 1) we are not roaming or 2) roaming is off but ROAMING_DISABLED
            // is not the only data disable reason. In this case we dismiss the notification we
            // showed earlier.
            mPrevRoamingNotification = ROAMING_NOTIFICATION_NO_NOTIFICATION;
            Log.d(LOG_TAG, "Dismiss roaming notification");
            mDataRoamingNotifLog.log("Hide. data allowed=" + dataAllowed);
            mHandler.sendEmptyMessage(EVENT_DATA_ROAMING_OK);
        }
    }

    /**
     *
     * @param subId to check roaming on
     * @return whether we have transitioned to dataRoaming
     */
    private boolean dataIsNowRoaming(int subId) {
        return getPhone(subId).getServiceState().getDataRoaming();
    }

    private void updateLimitedSimFunctionForDualSim() {
        if (DBG) Log.d(LOG_TAG, "updateLimitedSimFunctionForDualSim");
        // check conditions to display limited SIM function notification under dual SIM
        SubscriptionManager subMgr = (SubscriptionManager) getSystemService(
                Context.TELEPHONY_SUBSCRIPTION_SERVICE);
        List<SubscriptionInfo> subList = subMgr.getActiveSubscriptionInfoList(false);
        if (subList != null && subList.size() > 1) {
            CarrierConfigManager configMgr = (CarrierConfigManager)
                    getSystemService(Context.CARRIER_CONFIG_SERVICE);
            for (SubscriptionInfo info : subList) {
                PersistableBundle b = configMgr.getConfigForSubId(info.getSubscriptionId());
                if (b != null) {
                    if (b.getBoolean(CarrierConfigManager
                            .KEY_LIMITED_SIM_FUNCTION_NOTIFICATION_FOR_DSDS_BOOL)) {
                        notificationMgr.showLimitedSimFunctionWarningNotification(
                                info.getSubscriptionId(),
                                info.getDisplayName().toString());
                    } else {
                        notificationMgr.dismissLimitedSimFunctionWarningNotification(
                                info.getSubscriptionId());
                    }
                }
            }
        } else {
            // cancel notifications for all subs
            notificationMgr.dismissLimitedSimFunctionWarningNotification(
                    SubscriptionManager.INVALID_SUBSCRIPTION_ID);
        }
        notificationMgr.dismissLimitedSimFunctionWarningNotificationForInactiveSubs();

    }

    public Phone getPhoneInEcm() {
        return phoneInEcm;
    }

    public Phone getPhoneInEmergencyMode() {
        return phoneInEcm != null ? phoneInEcm: phoneInScbm;
    }

    /**
     * Triggers a refresh of the message waiting (voicemail) indicator.
     *
     * @param subId the subscription id we should refresh the notification for.
     */
    public void refreshMwiIndicator(int subId) {
        notificationMgr.refreshMwi(subId);
    }

    /**
     * Called when the network selection on the subscription {@code subId} is changed by the user.
     *
     * @param subId the subscription id.
     */
    public void onNetworkSelectionChanged(int subId) {
        Phone phone = getPhone(subId);
        if (phone != null) {
            notificationMgr.updateNetworkSelection(phone.getServiceState().getState(), subId);
        } else {
            Log.w(LOG_TAG, "onNetworkSelectionChanged on null phone, subId: " + subId);
        }
    }

    /**
     * @return whether the device supports RCS User Capability Exchange or not.
     */
    public boolean getDeviceUceEnabled() {
        return (mTelephonyRcsService == null) ? false : mTelephonyRcsService.isDeviceUceEnabled();
    }

    /**
     * Set the device supports RCS User Capability Exchange.
     * @param isEnabled true if the device supports UCE.
     */
    public void setDeviceUceEnabled(boolean isEnabled) {
        if (mTelephonyRcsService != null) {
            mTelephonyRcsService.setDeviceUceEnabled(isEnabled);
        }
    }

    /**
     * Dump the state of the object, add calls to other objects as desired.
     *
     * @param fd File descriptor
     * @param printWriter Print writer
     * @param args Arguments
     */
    public void dump(FileDescriptor fd, PrintWriter printWriter, String[] args) {
        IndentingPrintWriter pw = new IndentingPrintWriter(printWriter, "  ");
        pw.println("------- PhoneGlobals -------");
        pw.increaseIndent();
        pw.println("mPrevRoamingNotification=" + mPrevRoamingNotification);
        pw.println("mDefaultDataSubId=" + mDefaultDataSubId);
        pw.println("mDataRoamingNotifLog:");
        pw.println("isSmsCapable=" + TelephonyManager.from(this).isSmsCapable());
        pw.increaseIndent();
        mDataRoamingNotifLog.dump(fd, pw, args);
        pw.decreaseIndent();
        pw.println("ImsResolver:");
        pw.increaseIndent();
        try {
            if (ImsResolver.getInstance() != null) ImsResolver.getInstance().dump(fd, pw, args);
        } catch (Exception e) {
            e.printStackTrace();
        }
        pw.decreaseIndent();
        pw.println("RcsService:");
        try {
            if (mTelephonyRcsService != null) mTelephonyRcsService.dump(fd, pw, args);
        } catch (Exception e) {
            e.printStackTrace();
        }
        pw.println("ImsStateCallbackController:");
        try {
            if (mImsStateCallbackController != null) mImsStateCallbackController.dump(pw);
        } catch (Exception e) {
            e.printStackTrace();
        }
        pw.decreaseIndent();
        pw.println("------- End PhoneGlobals -------");
    }
}<|MERGE_RESOLUTION|>--- conflicted
+++ resolved
@@ -130,12 +130,9 @@
     private static final int EVENT_DATA_ROAMING_SETTINGS_CHANGED = 15;
     private static final int EVENT_MOBILE_DATA_SETTINGS_CHANGED = 16;
     private static final int EVENT_CARRIER_CONFIG_CHANGED = 17;
-<<<<<<< HEAD
-    private static final int EVENT_DATA_CONNECTION_ATTACHED = 18;
-    private static final int EVENT_BACKUP_CALLING_SETTING_CHANGED = 19;
-=======
     private static final int EVENT_MULTI_SIM_CONFIG_CHANGED = 18;
->>>>>>> 5ddb3f91
+    private static final int EVENT_DATA_CONNECTION_ATTACHED = 19;
+    private static final int EVENT_BACKUP_CALLING_SETTING_CHANGED = 20;
 
     // The MMI codes are also used by the InCallScreen.
     public static final int MMI_INITIATE = 51;
@@ -221,9 +218,8 @@
     private final SettingsObserver mSettingsObserver;
     private BinderCallsStats.SettingsObserver mBinderCallsSettingsObserver;
 
-<<<<<<< HEAD
     private final BackupCallingSettingObserver mBackupCallingSettingObserver;
-=======
+
     // Mapping of phone ID to the associated TelephonyCallback. These should be registered without
     // fine or coarse location since we only use ServiceState for
     private PhoneAppCallback[] mTelephonyCallbacks;
@@ -247,7 +243,6 @@
             return mSubId;
         }
     }
->>>>>>> 5ddb3f91
 
     private static class EventSimStateChangedBag {
         final int mPhoneId;
@@ -574,11 +569,7 @@
                     new IntentFilter(Intent.ACTION_AIRPLANE_MODE_CHANGED);
             intentFilter.addAction(TelephonyIntents.ACTION_SIM_STATE_CHANGED);
             intentFilter.addAction(TelephonyIntents.ACTION_RADIO_TECHNOLOGY_CHANGED);
-<<<<<<< HEAD
-            intentFilter.addAction(TelephonyIntents.ACTION_SERVICE_STATE_CHANGED);
             intentFilter.addAction(SmsCallbackModeService.ACTION_SMS_CALLBACK_MODE_CHANGED);
-=======
->>>>>>> 5ddb3f91
             intentFilter.addAction(TelephonyIntents.ACTION_EMERGENCY_CALLBACK_MODE_CHANGED);
             intentFilter.addAction(TelephonyIntents.ACTION_DEFAULT_DATA_SUBSCRIPTION_CHANGED);
             intentFilter.addAction(CarrierConfigManager.ACTION_CARRIER_CONFIG_CHANGED);
