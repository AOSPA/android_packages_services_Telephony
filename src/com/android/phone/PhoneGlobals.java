--- conflicted
+++ resolved
@@ -616,23 +616,17 @@
                     airplaneMode = AIRPLANE_ON;
                 }
                 handleAirplaneModeChange(context, airplaneMode);
-<<<<<<< HEAD
-            } else if ((action.equals(TelephonyIntents.ACTION_SIM_STATE_CHANGED))) {
-                int phoneId = intent.getIntExtra(PhoneConstants.PHONE_KEY, 0);
-                int subId = intent.getIntExtra(SubscriptionManager.EXTRA_SUBSCRIPTION_INDEX,
-                        SubscriptionManager.INVALID_SIM_SLOT_INDEX);
-                String simStatus = intent.getStringExtra(IccCardConstants.INTENT_KEY_ICC_STATE);
-                PhoneUtils.registerIccStatus(mHandler, EVENT_SIM_NETWORK_LOCKED);
-=======
             } else if (action.equals(TelephonyIntents.ACTION_SIM_STATE_CHANGED)) {
                 // re-register as it may be a new IccCard
                 int phoneId = intent.getIntExtra(PhoneConstants.PHONE_KEY,
                         SubscriptionManager.INVALID_PHONE_INDEX);
+                int subId = intent.getIntExtra(SubscriptionManager.EXTRA_SUBSCRIPTION_INDEX,
+                        SubscriptionManager.INVALID_SIM_SLOT_INDEX);
+                String simStatus = intent.getStringExtra(IccCardConstants.INTENT_KEY_ICC_STATE);
                 if (SubscriptionManager.isValidPhoneId(phoneId)) {
                     PhoneUtils.unregisterIccStatus(mHandler, phoneId);
                     PhoneUtils.registerIccStatus(mHandler, EVENT_SIM_NETWORK_LOCKED, phoneId);
                 }
->>>>>>> 1a39fb60
                 if (mPUKEntryActivity != null) {
                     // if an attempt to un-PUK-lock the device was made, while we're
                     // receiving this state change notification, notify the handler.
@@ -641,7 +635,6 @@
                     mHandler.sendMessage(mHandler.obtainMessage(EVENT_SIM_STATE_CHANGED,
                             intent.getStringExtra(IccCardConstants.INTENT_KEY_ICC_STATE)));
                 }
-<<<<<<< HEAD
                 mHandler.sendMessage(mHandler.obtainMessage(EVENT_SIM_STATE_CHANGED_CHECKREADY,
                         intent.getStringExtra(IccCardConstants.INTENT_KEY_ICC_STATE)));
                 Phone phone = PhoneFactory.getPhone(phoneId);
@@ -655,8 +648,6 @@
                                 .unregisterForDataConnectionAttached(mHandler);
                     }
                 }
-=======
->>>>>>> 1a39fb60
             } else if (action.equals(TelephonyIntents.ACTION_RADIO_TECHNOLOGY_CHANGED)) {
                 String newPhone = intent.getStringExtra(PhoneConstants.PHONE_NAME_KEY);
                 Log.d(LOG_TAG, "Radio technology switched. Now " + newPhone + " is active.");
