--- conflicted
+++ resolved
@@ -238,7 +238,6 @@
                         // they enter a valid SIM network PIN.
                         Phone phone = (Phone) ((AsyncResult) msg.obj).userObj;
                         int subType = (Integer)((AsyncResult)msg.obj).result;
-<<<<<<< HEAD
                         Log.i(LOG_TAG, "show sim depersonal panel");
                         IccNetworkDepersonalizationPanel.showDialog(phone, subType);
                     }
@@ -249,9 +248,6 @@
                             msg.obj.equals(IccCardConstants.INTENT_VALUE_ICC_LOADED)) {
                         Log.i(LOG_TAG, "Dismissing depersonal panel");
                         IccNetworkDepersonalizationPanel.dialogDismiss(0);
-=======
-                        IccNetworkDepersonalizationPanel.showDialog(phone, subType);
->>>>>>> 4e5d65cf
                     }
                     break;
 
@@ -693,17 +689,9 @@
                     PhoneUtils.unregisterIccStatus(mHandler, phoneId);
                     PhoneUtils.registerIccStatus(mHandler, EVENT_SIM_NETWORK_LOCKED, phoneId);
                 }
-<<<<<<< HEAD
-                if (mPUKEntryActivity != null) {
-                    // if an attempt to un-PUK-lock the device was made, while we're
-                    // receiving this state change notification, notify the handler.
-                    // NOTE: This is ONLY triggered if an attempt to un-PUK-lock has
-                    // been attempted.
-                    mHandler.sendMessage(mHandler.obtainMessage(EVENT_SIM_STATE_CHANGED,
-                            intent.getStringExtra(IccCardConstants.INTENT_KEY_ICC_STATE)));
-                }
+                String iccStatus = intent.getStringExtra(IccCardConstants.INTENT_KEY_ICC_STATE);
                 mHandler.sendMessage(mHandler.obtainMessage(EVENT_SIM_STATE_CHANGED_CHECKREADY,
-                        intent.getStringExtra(IccCardConstants.INTENT_KEY_ICC_STATE)));
+                        iccStatus));
                 Phone phone = PhoneFactory.getPhone(phoneId);
                 if (phone != null) {
                     if (IccCardConstants.INTENT_VALUE_ICC_LOADED.equals(simStatus)) {
@@ -715,11 +703,6 @@
                                 .unregisterForDataConnectionAttached(AccessNetworkConstants.TRANSPORT_TYPE_WWAN, mHandler);
                     }
                 }
-=======
-                String iccStatus = intent.getStringExtra(IccCardConstants.INTENT_KEY_ICC_STATE);
-                mHandler.sendMessage(mHandler.obtainMessage(EVENT_SIM_STATE_CHANGED,
-                        new EventSimStateChangedBag(phoneId, iccStatus)));
->>>>>>> 4e5d65cf
             } else if (action.equals(TelephonyIntents.ACTION_RADIO_TECHNOLOGY_CHANGED)) {
                 String newPhone = intent.getStringExtra(PhoneConstants.PHONE_NAME_KEY);
                 Log.d(LOG_TAG, "Radio technology switched. Now " + newPhone + " is active.");
