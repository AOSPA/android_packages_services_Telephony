--- conflicted
+++ resolved
@@ -552,16 +552,11 @@
         // Start tracking Binder latency for the phone process.
         mBinderCallsSettingsObserver = new BinderCallsStats.SettingsObserver(
             getApplicationContext(),
-<<<<<<< HEAD
-            new BinderCallsStats(new BinderCallsStats.Injector()),
-            com.android.internal.os.BinderLatencyProto.Dims.TELEPHONY);
-
-        PhoneUtils.connectExtTelephonyManager(this);
-=======
             new BinderCallsStats(
                     new BinderCallsStats.Injector(),
                     com.android.internal.os.BinderLatencyProto.Dims.TELEPHONY));
->>>>>>> b2af3b8b
+
+        PhoneUtils.connectExtTelephonyManager(this);
     }
 
     /**
