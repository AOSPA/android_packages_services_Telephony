/*
 * Copyright (C) 2006 The Android Open Source Project
 *
 * Licensed under the Apache License, Version 2.0 (the "License");
 * you may not use this file except in compliance with the License.
 * You may obtain a copy of the License at
 *
 *      http://www.apache.org/licenses/LICENSE-2.0
 *
 * Unless required by applicable law or agreed to in writing, software
 * distributed under the License is distributed on an "AS IS" BASIS,
 * WITHOUT WARRANTIES OR CONDITIONS OF ANY KIND, either express or implied.
 * See the License for the specific language governing permissions and
 * limitations under the License.
 */

package com.android.phone;

import android.annotation.IntDef;
import android.app.Activity;
import android.app.KeyguardManager;
import android.app.ProgressDialog;
import android.content.BroadcastReceiver;
import android.content.ContentResolver;
import android.content.Context;
import android.content.ContextWrapper;
import android.content.Intent;
import android.content.IntentFilter;
import android.content.pm.PackageManager;
import android.content.res.XmlResourceParser;
import android.media.AudioManager;
import android.net.ConnectivityManager;
import android.net.Uri;
import android.net.sip.SipManager;
import android.os.AsyncResult;
import android.os.Bundle;
import android.os.Handler;
import android.os.Message;
import android.os.PersistableBundle;
import android.os.PowerManager;
import android.os.SystemProperties;
import android.os.UserManager;
import android.preference.PreferenceManager;
import android.provider.Settings;
import android.sysprop.TelephonyProperties;
import android.telecom.TelecomManager;
import android.telephony.AccessNetworkConstants;
import android.telephony.AnomalyReporter;
import android.telephony.CarrierConfigManager;
import android.telephony.ServiceState;
import android.telephony.SubscriptionInfo;
import android.telephony.SubscriptionManager;
import android.telephony.TelephonyLocalConnection;
import android.telephony.TelephonyManager;
import android.telephony.data.ApnSetting;
import android.util.LocalLog;
import android.util.Log;
import android.widget.Toast;

import com.android.ims.ImsFeatureBinderRepository;
import com.android.internal.os.BinderCallsStats;
import com.android.internal.telephony.CallManager;
import com.android.internal.telephony.IccCardConstants;
import com.android.internal.telephony.MmiCode;
import com.android.internal.telephony.Phone;
import com.android.internal.telephony.PhoneConstants;
import com.android.internal.telephony.PhoneFactory;
import com.android.internal.telephony.SettingsObserver;
import com.android.internal.telephony.TelephonyCapabilities;
import com.android.internal.telephony.TelephonyComponentFactory;
import com.android.internal.telephony.TelephonyIntents;
import com.android.internal.telephony.dataconnection.DataConnectionReasons;
import com.android.internal.telephony.dataconnection.DataConnectionReasons.DataDisallowedReasonType;
import com.android.internal.telephony.ims.ImsResolver;
import com.android.internal.telephony.imsphone.ImsPhone;
import com.android.internal.telephony.imsphone.ImsPhoneCallTracker;
import com.android.internal.telephony.uicc.UiccCard;
import com.android.internal.telephony.uicc.UiccProfile;
import com.android.internal.util.IndentingPrintWriter;
import com.android.phone.settings.SettingsConstants;
import com.android.phone.vvm.CarrierVvmPackageInstalledReceiver;
import com.android.services.telephony.rcs.TelephonyRcsService;
import com.android.services.telephony.sip.SipAccountRegistry;
import com.android.services.telephony.sip.SipUtil;

import java.io.FileDescriptor;
import java.io.PrintWriter;
import java.lang.annotation.Retention;
import java.lang.annotation.RetentionPolicy;
import java.util.List;

/**
 * Global state for the telephony subsystem when running in the primary
 * phone process.
 */
public class PhoneGlobals extends ContextWrapper {
    public static final String LOG_TAG = "PhoneGlobals";

    /**
     * Phone app-wide debug level:
     *   0 - no debug logging
     *   1 - normal debug logging if ro.debuggable is set (which is true in
     *       "eng" and "userdebug" builds but not "user" builds)
     *   2 - ultra-verbose debug logging
     *
     * Most individual classes in the phone app have a local DBG constant,
     * typically set to
     *   (PhoneApp.DBG_LEVEL >= 1) && (SystemProperties.getInt("ro.debuggable", 0) == 1)
     * or else
     *   (PhoneApp.DBG_LEVEL >= 2)
     * depending on the desired verbosity.
     *
     * ***** DO NOT SUBMIT WITH DBG_LEVEL > 0 *************
     */
    public static final int DBG_LEVEL = 0;

    private static final boolean DBG =
            (PhoneGlobals.DBG_LEVEL >= 1) && (SystemProperties.getInt("ro.debuggable", 0) == 1);
    private static final boolean VDBG = (PhoneGlobals.DBG_LEVEL >= 2);

    // Message codes; see mHandler below.
    private static final int EVENT_SIM_NETWORK_LOCKED = 3;
    private static final int EVENT_SIM_STATE_CHANGED = 8;
    private static final int EVENT_DATA_ROAMING_DISCONNECTED = 10;
    private static final int EVENT_DATA_ROAMING_CONNECTED = 11;
    private static final int EVENT_DATA_ROAMING_OK = 12;
    private static final int EVENT_UNSOL_CDMA_INFO_RECORD = 13;
    private static final int EVENT_RESTART_SIP = 14;
    private static final int EVENT_DATA_ROAMING_SETTINGS_CHANGED = 15;
    private static final int EVENT_MOBILE_DATA_SETTINGS_CHANGED = 16;
    private static final int EVENT_CARRIER_CONFIG_CHANGED = 17;
    private static final int EVENT_DATA_CONNECTION_ATTACHED = 18;

    // The MMI codes are also used by the InCallScreen.
    public static final int MMI_INITIATE = 51;
    public static final int MMI_COMPLETE = 52;
    public static final int MMI_CANCEL = 53;
    // Don't use message codes larger than 99 here; those are reserved for
    // the individual Activities of the Phone UI.

    public static final int AIRPLANE_ON = 1;
    public static final int AIRPLANE_OFF = 0;

    /**
     * Allowable values for the wake lock code.
     *   SLEEP means the device can be put to sleep.
     *   PARTIAL means wake the processor, but we display can be kept off.
     *   FULL means wake both the processor and the display.
     */
    public enum WakeState {
        SLEEP,
        PARTIAL,
        FULL
    }

    private static PhoneGlobals sMe;

    CallManager mCM;
    CallNotifier notifier;
    CallerInfoCache callerInfoCache;
    NotificationMgr notificationMgr;
    TelephonyRcsService mTelephonyRcsService;
    public PhoneInterfaceManager phoneMgr;
    public ImsRcsController imsRcsController;
    CarrierConfigLoader configLoader;

    private Phone phoneInEcm;

    static boolean sVoiceCapable = true;

    // TODO: Remove, no longer used.
    CdmaPhoneCallState cdmaPhoneCallState;

    // The currently-active PUK entry activity and progress dialog.
    // Normally, these are the Emergency Dialer and the subsequent
    // progress dialog.  null if there is are no such objects in
    // the foreground.
    private Activity mPUKEntryActivity;
    private ProgressDialog mPUKEntryProgressDialog;

    /** @hide */
    @Retention(RetentionPolicy.SOURCE)
    @IntDef(prefix = {"ROAMING_NOTIFICATION_"},
            value = {
                    ROAMING_NOTIFICATION_NO_NOTIFICATION,
                    ROAMING_NOTIFICATION_CONNECTED,
                    ROAMING_NOTIFICATION_DISCONNECTED})
    public @interface RoamingNotification {}

    private static final int ROAMING_NOTIFICATION_NO_NOTIFICATION = 0;
    private static final int ROAMING_NOTIFICATION_CONNECTED       = 1;
    private static final int ROAMING_NOTIFICATION_DISCONNECTED    = 2;

    @RoamingNotification
    private int mPrevRoamingNotification = ROAMING_NOTIFICATION_NO_NOTIFICATION;

    private WakeState mWakeState = WakeState.SLEEP;

    private PowerManager mPowerManager;
    private PowerManager.WakeLock mWakeLock;
    private PowerManager.WakeLock mPartialWakeLock;
    private KeyguardManager mKeyguardManager;

    private int mDefaultDataSubId = SubscriptionManager.INVALID_SUBSCRIPTION_ID;
    private final LocalLog mDataRoamingNotifLog = new LocalLog(50);

    // Broadcast receiver for various intent broadcasts (see onCreate())
    private final BroadcastReceiver mReceiver = new PhoneAppBroadcastReceiver();
    // Broadcast receiver for SIP based intents (see onCreate())
    private final SipReceiver mSipReceiver = new SipReceiver();

    private final CarrierVvmPackageInstalledReceiver mCarrierVvmPackageInstalledReceiver =
            new CarrierVvmPackageInstalledReceiver();

    private final SettingsObserver mSettingsObserver;
    private BinderCallsStats.SettingsObserver mBinderCallsSettingsObserver;

    private static class EventSimStateChangedBag {
        final int mPhoneId;
        final String mIccStatus;

        EventSimStateChangedBag(int phoneId, String iccStatus) {
            mPhoneId = phoneId;
            mIccStatus = iccStatus;
        }
    }

    // Some carrier config settings disable the network lock screen, so we call handleSimLock
    // when either SIM_LOCK or CARRIER_CONFIG changes so that no matter which one happens first,
    // we still do the right thing
    private void handleSimLock(int subType, Phone phone) {
        PersistableBundle cc = getCarrierConfigForSubId(phone.getSubId());
        if (!CarrierConfigManager.isConfigForIdentifiedCarrier(cc)) {
            // If we only have the default carrier config just return, to avoid popping up the
            // the SIM lock screen when it's disabled by the carrier.
            Log.i(LOG_TAG, "Not showing 'SIM network unlock' screen. Carrier config not loaded");
            return;
        }
        if (cc.getBoolean(CarrierConfigManager.KEY_IGNORE_SIM_NETWORK_LOCKED_EVENTS_BOOL)) {
            // Some products don't have the concept of a "SIM network lock"
            Log.i(LOG_TAG, "Not showing 'SIM network unlock' screen. Disabled by carrier config");
            return;
        }

        // if passed in subType is unknown, retrieve it here.
        if (subType == -1) {
            final UiccCard uiccCard = phone.getUiccCard();
            if (uiccCard == null) {
                Log.e(LOG_TAG,
                        "handleSimLock: uiccCard for phone " + phone.getPhoneId() + " is null");
                return;
            }
            final UiccProfile uiccProfile = uiccCard.getUiccProfile();
            if (uiccProfile == null) {
                Log.e(LOG_TAG,
                        "handleSimLock: uiccProfile for phone " + phone.getPhoneId() + " is null");
                return;
            }
            subType = uiccProfile.getApplication(
                    uiccProfile.mCurrentAppType).getPersoSubState().ordinal();
        }
        // Normal case: show the "SIM network unlock" PIN entry screen.
        // The user won't be able to do anything else until
        // they enter a valid SIM network PIN.
        Log.i(LOG_TAG, "show sim depersonal panel");
        IccNetworkDepersonalizationPanel.showDialog(phone, subType);
    }

    private boolean isSimLocked(Phone phone) {
        TelephonyManager tm = getSystemService(TelephonyManager.class);
        return tm.createForSubscriptionId(phone.getSubId()).getSimState()
                == TelephonyManager.SIM_STATE_NETWORK_LOCKED;
    }

    Handler mHandler = new Handler() {
        @Override
        public void handleMessage(Message msg) {
            PhoneConstants.State phoneState;
            if (VDBG) Log.v(LOG_TAG, "event=" + msg.what);
            switch (msg.what) {
                // TODO: This event should be handled by the lock screen, just
                // like the "SIM missing" and "Sim locked" cases (bug 1804111).
                case EVENT_SIM_NETWORK_LOCKED:
                    int subType = (Integer) ((AsyncResult) msg.obj).result;
                    Phone phone = (Phone) ((AsyncResult) msg.obj).userObj;
                    handleSimLock(subType, phone);
                    break;
                case EVENT_DATA_ROAMING_DISCONNECTED:
                    notificationMgr.showDataRoamingNotification(msg.arg1, false);
                    break;

                case EVENT_DATA_ROAMING_CONNECTED:
                    notificationMgr.showDataRoamingNotification(msg.arg1, true);
                    break;

                case EVENT_DATA_ROAMING_OK:
                    notificationMgr.hideDataRoamingNotification();
                    break;

                case MMI_COMPLETE:
                    onMMIComplete((AsyncResult) msg.obj);
                    break;

                case MMI_CANCEL:
                    PhoneUtils.cancelMmiCode(mCM.getFgPhone());
                    break;

                case EVENT_SIM_STATE_CHANGED:
                    // Marks the event where the SIM goes into ready state.
                    // Right now, this is only used for the PUK-unlocking
                    // process.
                    EventSimStateChangedBag bag = (EventSimStateChangedBag)msg.obj;
                    if (IccCardConstants.INTENT_VALUE_ICC_READY.equals(bag.mIccStatus)
                            || IccCardConstants.INTENT_VALUE_ICC_LOADED.equals(bag.mIccStatus)
                            || IccCardConstants.INTENT_VALUE_ICC_NOT_READY.equals(bag.mIccStatus)
                            || IccCardConstants.INTENT_VALUE_ICC_ABSENT.equals(bag.mIccStatus)) {
                        // when the right event is triggered and there
                        // are UI objects in the foreground, we close
                        // them to display the lock panel.
                        if (mPUKEntryActivity != null) {
                            Log.i(LOG_TAG, "Dismiss puk entry activity");
                            mPUKEntryActivity.finish();
                            mPUKEntryActivity = null;
                        }
                        if (mPUKEntryProgressDialog != null) {
                            Log.i(LOG_TAG, "Dismiss puk progress dialog");
                            mPUKEntryProgressDialog.dismiss();
                            mPUKEntryProgressDialog = null;
                        }
                        Log.i(LOG_TAG, "Dismissing depersonal panel" + (bag.mIccStatus));
                        IccNetworkDepersonalizationPanel.dialogDismiss(bag.mPhoneId);
                    }
                    break;

                case EVENT_UNSOL_CDMA_INFO_RECORD:
                    //TODO: handle message here;
                    break;
                case EVENT_RESTART_SIP:
                    // This should only run if the Phone process crashed and was restarted. We do
                    // not want this running if the device is still in the FBE encrypted state.
                    // This is the same procedure that is triggered in the SipIncomingCallReceiver
                    // upon BOOT_COMPLETED.
                    UserManager userManager =
                            (UserManager) sMe.getSystemService(Context.USER_SERVICE);
                    if (userManager != null && userManager.isUserUnlocked()) {
                        SipUtil.startSipService();
                    }
                    break;
                case EVENT_DATA_ROAMING_SETTINGS_CHANGED:
                case EVENT_MOBILE_DATA_SETTINGS_CHANGED:
                    updateDataRoamingStatus();
                    break;
                case EVENT_CARRIER_CONFIG_CHANGED:
                    int subId = (Integer) msg.obj;
                    // The voicemail number could be overridden by carrier config, so need to
                    // refresh the message waiting (voicemail) indicator.
                    refreshMwiIndicator(subId);
                    phone = getPhone(subId);
                    if (phone != null && isSimLocked(phone)) {
                        // pass in subType=-1 so handleSimLock can find the actual subType if
                        // needed. This is safe as valid values for subType are >= 0
                        handleSimLock(-1, phone);
                    }
                    break;
                case EVENT_DATA_CONNECTION_ATTACHED:
                    subId = (Integer)((AsyncResult)msg.obj).userObj;
                    phone = getPhone(subId);
                    if (phone != null) {
                        DataConnectionReasons reasons = new DataConnectionReasons();
                        boolean dataAllowed = phone.isDataAllowed(ApnSetting.TYPE_DEFAULT, reasons);
                        if (!dataAllowed && dataIsNowRoaming(subId)
                                && subId == mDefaultDataSubId) {
                            if (VDBG) Log.v(LOG_TAG, "EVENT_DATA_CONNECTION_ATTACHED");
                                updateDataRoamingStatus();
                        }
                    } else {
                        Log.w(LOG_TAG, "phone object is null subId: " + subId);
                    }
                    break;
            }
        }
    };

    public PhoneGlobals(Context context) {
        super(context);
        sMe = this;
        mSettingsObserver = new SettingsObserver(context, mHandler);
    }

    public void onCreate() {
        if (VDBG) Log.v(LOG_TAG, "onCreate()...");

        ContentResolver resolver = getContentResolver();

        // Initialize the shim from frameworks/opt/telephony into packages/services/Telephony.
        TelephonyLocalConnection.setInstance(new LocalConnectionImpl(this));

        // Cache the "voice capable" flag.
        // This flag currently comes from a resource (which is
        // overrideable on a per-product basis):
        sVoiceCapable = ((TelephonyManager) getSystemService(Context.TELEPHONY_SERVICE))
                .isVoiceCapable();
        // ...but this might eventually become a PackageManager "system
        // feature" instead, in which case we'd do something like:
        // sVoiceCapable =
        //   getPackageManager().hasSystemFeature(PackageManager.FEATURE_TELEPHONY_VOICE_CALLS);

        if (mCM == null) {
            // Initialize AnomalyReporter early so that it can be used
            AnomalyReporter.initialize(this);

            // Inject telephony component factory if configured using other jars.
            XmlResourceParser parser = getResources().getXml(R.xml.telephony_injection);
            TelephonyComponentFactory.getInstance().injectTheComponentFactory(parser);
            // Initialize the telephony framework
            PhoneFactory.makeDefaultPhones(this);

            // Only bring up ImsResolver if the device supports having an IMS stack.
            if (getPackageManager().hasSystemFeature(
                    PackageManager.FEATURE_TELEPHONY_IMS)) {
                // Get the package name of the default IMS implementation.
                String defaultImsMmtelPackage = getResources().getString(
                        R.string.config_ims_mmtel_package);
                String defaultImsRcsPackage = getResources().getString(
                        R.string.config_ims_rcs_package);
                ImsResolver.make(this, defaultImsMmtelPackage,
                        defaultImsRcsPackage, PhoneFactory.getPhones().length,
                        new ImsFeatureBinderRepository());
                ImsResolver.getInstance().initialize();

                // With the IMS phone created, load static config.xml values from the phone process
                // so that it can be provided to the ImsPhoneCallTracker.
                for (Phone p : PhoneFactory.getPhones()) {
                    Phone imsPhone = p.getImsPhone();
                    if (imsPhone != null && imsPhone instanceof ImsPhone) {
                        ImsPhone theImsPhone = (ImsPhone) imsPhone;
                        if (theImsPhone.getCallTracker() instanceof ImsPhoneCallTracker) {
                            ImsPhoneCallTracker ict = (ImsPhoneCallTracker)
                                    theImsPhone.getCallTracker();

                            ImsPhoneCallTracker.Config config = new ImsPhoneCallTracker.Config();
                            config.isD2DCommunicationSupported = getResources().getBoolean(
                                    R.bool.config_use_device_to_device_communication);
                            ict.setConfig(config);
                        }
                    }
                }
                RcsProvisioningMonitor.make(this);
            }

            // Start TelephonyDebugService After the default phone is created.
            Intent intent = new Intent(this, TelephonyDebugService.class);
            startService(intent);

            mCM = CallManager.getInstance();

            // Create the NotificationMgr singleton, which is used to display
            // status bar icons and control other status bar behavior.
            notificationMgr = NotificationMgr.init(this);

            // If PhoneGlobals has crashed and is being restarted, then restart.
            mHandler.sendEmptyMessage(EVENT_RESTART_SIP);

            // Create an instance of CdmaPhoneCallState and initialize it to IDLE
            cdmaPhoneCallState = new CdmaPhoneCallState();
            cdmaPhoneCallState.CdmaPhoneCallStateInit();

            // before registering for phone state changes
            mPowerManager = (PowerManager) getSystemService(Context.POWER_SERVICE);
            mWakeLock = mPowerManager.newWakeLock(PowerManager.FULL_WAKE_LOCK, LOG_TAG);
            // lock used to keep the processor awake, when we don't care for the display.
            mPartialWakeLock = mPowerManager.newWakeLock(PowerManager.PARTIAL_WAKE_LOCK
                    | PowerManager.ON_AFTER_RELEASE, LOG_TAG);

            mKeyguardManager = (KeyguardManager) getSystemService(Context.KEYGUARD_SERVICE);

            // Create the CallerInfoCache singleton, which remembers custom ring tone and
            // send-to-voicemail settings.
            //
            // The asynchronous caching will start just after this call.
            callerInfoCache = CallerInfoCache.init(this);

            phoneMgr = PhoneInterfaceManager.init(this);

            imsRcsController = ImsRcsController.init(this);

            if (getPackageManager().hasSystemFeature(PackageManager.FEATURE_TELEPHONY_IMS)) {
                mTelephonyRcsService = new TelephonyRcsService(this,
                        PhoneFactory.getPhones().length);
                mTelephonyRcsService.initialize();
                imsRcsController.setRcsService(mTelephonyRcsService);
            }

            configLoader = CarrierConfigLoader.init(this);

            // Create the CallNotifier singleton, which handles
            // asynchronous events from the telephony layer (like
            // launching the incoming-call UI when an incoming call comes
            // in.)
            notifier = CallNotifier.init(this);

            PhoneUtils.registerIccStatus(mHandler, EVENT_SIM_NETWORK_LOCKED);

            // register for MMI/USSD
            mCM.registerForMmiComplete(mHandler, MMI_COMPLETE, null);

            // Initialize cell status using current airplane mode.
            handleAirplaneModeChange(this, Settings.Global.getInt(getContentResolver(),
                    Settings.Global.AIRPLANE_MODE_ON, AIRPLANE_OFF));

            // Register for misc other intent broadcasts.
            IntentFilter intentFilter =
                    new IntentFilter(Intent.ACTION_AIRPLANE_MODE_CHANGED);
            intentFilter.addAction(TelephonyIntents.ACTION_SIM_STATE_CHANGED);
            intentFilter.addAction(TelephonyIntents.ACTION_RADIO_TECHNOLOGY_CHANGED);
            intentFilter.addAction(TelephonyIntents.ACTION_SERVICE_STATE_CHANGED);
            intentFilter.addAction(TelephonyIntents.ACTION_EMERGENCY_CALLBACK_MODE_CHANGED);
            intentFilter.addAction(TelephonyIntents.ACTION_DEFAULT_DATA_SUBSCRIPTION_CHANGED);
            intentFilter.addAction(CarrierConfigManager.ACTION_CARRIER_CONFIG_CHANGED);
            registerReceiver(mReceiver, intentFilter);

            IntentFilter sipIntentFilter = new IntentFilter(Intent.ACTION_BOOT_COMPLETED);
            sipIntentFilter.addAction(SipManager.ACTION_SIP_SERVICE_UP);
            sipIntentFilter.addAction(SipManager.ACTION_SIP_CALL_OPTION_CHANGED);
            sipIntentFilter.addAction(SipManager.ACTION_SIP_REMOVE_PROFILE);
            registerReceiver(mSipReceiver, sipIntentFilter);

            mCarrierVvmPackageInstalledReceiver.register(this);

            //set the default values for the preferences in the phone.
            PreferenceManager.setDefaultValues(this, R.xml.call_feature_setting, false);
        }

        // XXX pre-load the SimProvider so that it's ready
        resolver.getType(Uri.parse("content://icc/adn"));

        // TODO: Register for Cdma Information Records
        // phone.registerCdmaInformationRecord(mHandler, EVENT_UNSOL_CDMA_INFO_RECORD, null);

        // Read HAC settings and configure audio hardware
        if (getResources().getBoolean(R.bool.hac_enabled)) {
            int hac = android.provider.Settings.System.getInt(
                    getContentResolver(),
                    android.provider.Settings.System.HEARING_AID,
                    0);
            AudioManager audioManager = (AudioManager) getSystemService(Context.AUDIO_SERVICE);
            audioManager.setParameters(
                    SettingsConstants.HAC_KEY + "=" + (hac == SettingsConstants.HAC_ENABLED
                            ? SettingsConstants.HAC_VAL_ON : SettingsConstants.HAC_VAL_OFF));
        }

<<<<<<< HEAD
        PhoneUtils.connectExtTelephonyManager(this);
=======
        // Start tracking Binder latency for the phone process.
        mBinderCallsSettingsObserver = new BinderCallsStats.SettingsObserver(
            getApplicationContext(),
            new BinderCallsStats(new BinderCallsStats.Injector()),
            com.android.internal.os.BinderLatencyProto.Dims.TELEPHONY);
>>>>>>> 299466b2
    }

    /**
     * Returns the singleton instance of the PhoneApp.
     */
    public static PhoneGlobals getInstance() {
        if (sMe == null) {
            throw new IllegalStateException("No PhoneGlobals here!");
        }
        return sMe;
    }

    /**
     * Returns the default phone.
     *
     * WARNING: This method should be used carefully, now that there may be multiple phones.
     */
    public static Phone getPhone() {
        return PhoneFactory.getDefaultPhone();
    }

    public static Phone getPhone(int subId) {
        return PhoneFactory.getPhone(SubscriptionManager.getPhoneId(subId));
    }

    /* package */ CallManager getCallManager() {
        return mCM;
    }

    public PersistableBundle getCarrierConfig() {
        return getCarrierConfigForSubId(SubscriptionManager.getDefaultSubscriptionId());
    }

    public PersistableBundle getCarrierConfigForSubId(int subId) {
        return configLoader.getConfigForSubIdWithFeature(subId, getOpPackageName(),
                getAttributionTag());
    }

    private void registerSettingsObserver() {
        mSettingsObserver.unobserve();
        String dataRoamingSetting = Settings.Global.DATA_ROAMING;
        String mobileDataSetting = Settings.Global.MOBILE_DATA;
        if (TelephonyManager.getDefault().getSimCount() > 1) {
            int subId = mDefaultDataSubId;
            if (subId != SubscriptionManager.INVALID_SUBSCRIPTION_ID) {
                dataRoamingSetting += subId;
                mobileDataSetting += subId;
            }
        }

        // Listen for user data roaming setting changed event
        mSettingsObserver.observe(Settings.Global.getUriFor(dataRoamingSetting),
                EVENT_DATA_ROAMING_SETTINGS_CHANGED);

        // Listen for mobile data setting changed event
        mSettingsObserver.observe(Settings.Global.getUriFor(mobileDataSetting),
                EVENT_MOBILE_DATA_SETTINGS_CHANGED);
    }

    /**
     * Sets the activity responsible for un-PUK-blocking the device
     * so that we may close it when we receive a positive result.
     * mPUKEntryActivity is also used to indicate to the device that
     * we are trying to un-PUK-lock the phone. In other words, iff
     * it is NOT null, then we are trying to unlock and waiting for
     * the SIM to move to READY state.
     *
     * @param activity is the activity to close when PUK has
     * finished unlocking. Can be set to null to indicate the unlock
     * or SIM READYing process is over.
     */
    void setPukEntryActivity(Activity activity) {
        Log.i(LOG_TAG, "setPukEntryActivity - set to " + (activity == null ? "null" : "activity"));
        mPUKEntryActivity = activity;
    }

    Activity getPUKEntryActivity() {
        return mPUKEntryActivity;
    }

    /**
     * Sets the dialog responsible for notifying the user of un-PUK-
     * blocking - SIM READYing progress, so that we may dismiss it
     * when we receive a positive result.
     *
     * @param dialog indicates the progress dialog informing the user
     * of the state of the device.  Dismissed upon completion of
     * READYing process
     */
    void setPukEntryProgressDialog(ProgressDialog dialog) {
        Log.i(LOG_TAG, "setPukEntryProgressDialog - set to "
                + (dialog == null ? "null" : "activity"));
        mPUKEntryProgressDialog = dialog;
    }

    KeyguardManager getKeyguardManager() {
        return mKeyguardManager;
    }

    private void onMMIComplete(AsyncResult r) {
        if (VDBG) Log.d(LOG_TAG, "onMMIComplete()...");
        MmiCode mmiCode = (MmiCode) r.result;
        PhoneUtils.displayMMIComplete(mmiCode.getPhone(), getInstance(), mmiCode, null, null);
    }

    private void initForNewRadioTechnology() {
        if (DBG) Log.d(LOG_TAG, "initForNewRadioTechnology...");
        notifier.updateCallNotifierRegistrationsAfterRadioTechnologyChange();
    }

    private void handleAirplaneModeChange(Context context, int newMode) {
        int cellState = Settings.Global.getInt(context.getContentResolver(),
                Settings.Global.CELL_ON, PhoneConstants.CELL_ON_FLAG);
        boolean isAirplaneNewlyOn = (newMode == 1);
        switch (cellState) {
            case PhoneConstants.CELL_OFF_FLAG:
                // Airplane mode does not affect the cell radio if user
                // has turned it off.
                break;
            case PhoneConstants.CELL_ON_FLAG:
                maybeTurnCellOff(context, isAirplaneNewlyOn);
                break;
            case PhoneConstants.CELL_OFF_DUE_TO_AIRPLANE_MODE_FLAG:
                maybeTurnCellOn(context, isAirplaneNewlyOn);
                break;
        }
        for (Phone phone : PhoneFactory.getPhones()) {
            phone.getServiceStateTracker().onAirplaneModeChanged(isAirplaneNewlyOn);
        }
    }

    /*
     * Returns true if the radio must be turned off when entering airplane mode.
     */
    private boolean isCellOffInAirplaneMode(Context context) {
        String airplaneModeRadios = Settings.Global.getString(context.getContentResolver(),
                Settings.Global.AIRPLANE_MODE_RADIOS);
        return airplaneModeRadios == null
                || airplaneModeRadios.contains(Settings.Global.RADIO_CELL);
    }

    private void setRadioPowerOff(Context context) {
        Log.i(LOG_TAG, "Turning radio off - airplane");
        Settings.Global.putInt(context.getContentResolver(), Settings.Global.CELL_ON,
                 PhoneConstants.CELL_OFF_DUE_TO_AIRPLANE_MODE_FLAG);
        TelephonyProperties.airplane_mode_on(true); // true means int value 1
        Settings.Global.putInt(getContentResolver(), Settings.Global.ENABLE_CELLULAR_ON_BOOT, 0);
        PhoneUtils.setRadioPower(false);
    }

    private void setRadioPowerOn(Context context) {
        Log.i(LOG_TAG, "Turning radio on - airplane");
        Settings.Global.putInt(context.getContentResolver(), Settings.Global.CELL_ON,
                PhoneConstants.CELL_ON_FLAG);
        Settings.Global.putInt(getContentResolver(), Settings.Global.ENABLE_CELLULAR_ON_BOOT,
                1);
        TelephonyProperties.airplane_mode_on(false); // false means int value 0
        PhoneUtils.setRadioPower(true);
    }

    private void maybeTurnCellOff(Context context, boolean isAirplaneNewlyOn) {
        if (isAirplaneNewlyOn) {
            // If we are trying to turn off the radio, make sure there are no active
            // emergency calls.  If there are, switch airplane mode back to off.
            TelecomManager tm = (TelecomManager) context.getSystemService(TELECOM_SERVICE);

            if (tm != null && tm.isInEmergencyCall()) {
                // Switch airplane mode back to off.
                ConnectivityManager cm =
                        (ConnectivityManager) context.getSystemService(CONNECTIVITY_SERVICE);
                cm.setAirplaneMode(false);
                Toast.makeText(this, R.string.radio_off_during_emergency_call, Toast.LENGTH_LONG)
                        .show();
                Log.i(LOG_TAG, "Ignoring airplane mode: emergency call. Turning airplane off");
            } else if (isCellOffInAirplaneMode(context)) {
                setRadioPowerOff(context);
            } else {
                Log.i(LOG_TAG, "Ignoring airplane mode: settings prevent cell radio power off");
            }
        }
    }

    private void maybeTurnCellOn(Context context, boolean isAirplaneNewlyOn) {
        if (!isAirplaneNewlyOn) {
            setRadioPowerOn(context);
        }
    }

    /**
     * Receiver for misc intent broadcasts the Phone app cares about.
     */
    private class PhoneAppBroadcastReceiver extends BroadcastReceiver {
        @Override
        public void onReceive(Context context, Intent intent) {
            String action = intent.getAction();
            if (action.equals(Intent.ACTION_AIRPLANE_MODE_CHANGED)) {
                int airplaneMode = Settings.Global.getInt(getContentResolver(),
                        Settings.Global.AIRPLANE_MODE_ON, AIRPLANE_OFF);
                // Treat any non-OFF values as ON.
                if (airplaneMode != AIRPLANE_OFF) {
                    airplaneMode = AIRPLANE_ON;
                }
                handleAirplaneModeChange(context, airplaneMode);
            } else if (action.equals(TelephonyIntents.ACTION_SIM_STATE_CHANGED)) {
                // re-register as it may be a new IccCard
                int phoneId = intent.getIntExtra(PhoneConstants.PHONE_KEY,
                        SubscriptionManager.INVALID_PHONE_INDEX);
                int subId = intent.getIntExtra(SubscriptionManager.EXTRA_SUBSCRIPTION_INDEX,
                        SubscriptionManager.INVALID_SIM_SLOT_INDEX);
                String simStatus = intent.getStringExtra(IccCardConstants.INTENT_KEY_ICC_STATE);
                if (SubscriptionManager.isValidPhoneId(phoneId)) {
                    PhoneUtils.unregisterIccStatus(mHandler, phoneId);
                    PhoneUtils.registerIccStatus(mHandler, EVENT_SIM_NETWORK_LOCKED, phoneId);
                }
                String iccStatus = intent.getStringExtra(IccCardConstants.INTENT_KEY_ICC_STATE);
                mHandler.sendMessage(mHandler.obtainMessage(EVENT_SIM_STATE_CHANGED,
                        new EventSimStateChangedBag(phoneId, iccStatus)));
                Phone phone = PhoneFactory.getPhone(phoneId);
                if (phone != null) {
                    if (IccCardConstants.INTENT_VALUE_ICC_LOADED.equals(simStatus)) {
                        phone.getServiceStateTracker().registerForDataConnectionAttached(
                                AccessNetworkConstants.TRANSPORT_TYPE_WWAN, mHandler, EVENT_DATA_CONNECTION_ATTACHED, subId);
                    } else if (IccCardConstants.INTENT_VALUE_ICC_ABSENT.equals(simStatus)
                            || IccCardConstants.INTENT_VALUE_ICC_CARD_IO_ERROR.equals(simStatus)) {
                        phone.getServiceStateTracker()
                                .unregisterForDataConnectionAttached(AccessNetworkConstants.TRANSPORT_TYPE_WWAN, mHandler);
                    }
                }
            } else if (action.equals(TelephonyIntents.ACTION_RADIO_TECHNOLOGY_CHANGED)) {
                String newPhone = intent.getStringExtra(PhoneConstants.PHONE_NAME_KEY);
                Log.d(LOG_TAG, "Radio technology switched. Now " + newPhone + " is active.");
                initForNewRadioTechnology();
            } else if (action.equals(TelephonyIntents.ACTION_SERVICE_STATE_CHANGED)) {
                handleServiceStateChanged(intent);
            } else if (action.equals(TelephonyIntents.ACTION_EMERGENCY_CALLBACK_MODE_CHANGED)) {
                int phoneId = intent.getIntExtra(PhoneConstants.PHONE_KEY, 0);
                phoneInEcm = PhoneFactory.getPhone(phoneId);
                Log.d(LOG_TAG, "Emergency Callback Mode. phoneId:" + phoneId);
                if (phoneInEcm != null) {
                    if (TelephonyCapabilities.supportsEcm(phoneInEcm)) {
                        Log.d(LOG_TAG, "Emergency Callback Mode arrived in PhoneApp.");
                        // Start Emergency Callback Mode service
                        if (intent.getBooleanExtra(
                                TelephonyManager.EXTRA_PHONE_IN_ECM_STATE, false)) {
                            context.startService(new Intent(context,
                                    EmergencyCallbackModeService.class));
                        } else {
                            phoneInEcm = null;
                        }
                    } else {
                        // It doesn't make sense to get ACTION_EMERGENCY_CALLBACK_MODE_CHANGED
                        // on a device that doesn't support ECM in the first place.
                        Log.e(LOG_TAG, "Got ACTION_EMERGENCY_CALLBACK_MODE_CHANGED, but "
                                + "ECM isn't supported for phone: " + phoneInEcm.getPhoneName());
                        phoneInEcm = null;
                    }
                } else {
                    Log.w(LOG_TAG, "phoneInEcm is null.");
                }
            } else if (action.equals(CarrierConfigManager.ACTION_CARRIER_CONFIG_CHANGED)) {
                // Roaming status could be overridden by carrier config, so we need to update it.
                if (VDBG) Log.v(LOG_TAG, "carrier config changed.");
                updateDataRoamingStatus();
                updateLimitedSimFunctionForDualSim();
                int subId = intent.getIntExtra(SubscriptionManager.EXTRA_SUBSCRIPTION_INDEX,
                        SubscriptionManager.INVALID_SUBSCRIPTION_ID);
                if (SubscriptionManager.isValidSubscriptionId(subId)) {
                    mHandler.sendMessage(mHandler.obtainMessage(EVENT_CARRIER_CONFIG_CHANGED,
                            new Integer(subId)));
                }
            } else if (action.equals(TelephonyIntents.ACTION_DEFAULT_DATA_SUBSCRIPTION_CHANGED)) {
                // We also need to pay attention when default data subscription changes.
                if (VDBG) Log.v(LOG_TAG, "default data sub changed.");
                mDefaultDataSubId = SubscriptionManager.getDefaultDataSubscriptionId();
                registerSettingsObserver();
                Phone phone = getPhone(mDefaultDataSubId);
                if (phone != null) {
                    updateDataRoamingStatus();
                }
            }
        }
    }

    private class SipReceiver extends BroadcastReceiver {

        @Override
        public void onReceive(Context context, Intent intent) {
            String action = intent.getAction();

            SipAccountRegistry sipAccountRegistry = SipAccountRegistry.getInstance();
            if (action.equals(Intent.ACTION_BOOT_COMPLETED)) {
                SipUtil.startSipService();
            } else if (action.equals(SipManager.ACTION_SIP_SERVICE_UP)
                    || action.equals(SipManager.ACTION_SIP_CALL_OPTION_CHANGED)) {
                sipAccountRegistry.setup(context);
            } else if (action.equals(SipManager.ACTION_SIP_REMOVE_PROFILE)) {
                if (DBG) {
                    Log.d(LOG_TAG, "SIP_REMOVE_PHONE "
                            + intent.getStringExtra(SipManager.EXTRA_LOCAL_URI));
                }
                sipAccountRegistry.removeSipProfile(intent.getStringExtra(
                        SipManager.EXTRA_LOCAL_URI));
            } else {
                if (DBG) Log.d(LOG_TAG, "onReceive, action not processed: " + action);
            }
        }
    }

    private void handleServiceStateChanged(Intent intent) {
        /**
         * This used to handle updating EriTextWidgetProvider this routine
         * and and listening for ACTION_SERVICE_STATE_CHANGED intents could
         * be removed. But leaving just in case it might be needed in the near
         * future.
         */

        if (VDBG) Log.v(LOG_TAG, "handleServiceStateChanged");
        // If service just returned, start sending out the queued messages
        Bundle extras = intent.getExtras();
        if (extras != null) {
            ServiceState ss = ServiceState.newFromBundle(extras);
            if (ss != null) {
                int state = ss.getState();
                int subId = intent.getIntExtra(PhoneConstants.SUBSCRIPTION_KEY,
                        SubscriptionManager.INVALID_SUBSCRIPTION_ID);
                notificationMgr.updateNetworkSelection(state, subId);

                if (VDBG) {
                    Log.v(LOG_TAG, "subId=" + subId + ",mDefaultDataSubId="
                            + mDefaultDataSubId + ",ss roaming=" + ss.getDataRoaming());
                }
                if (subId == mDefaultDataSubId) {
                    updateDataRoamingStatus();
                }
            }
        }
    }

    /**
     * @return whether or not we should show a notification when connecting to data roaming if the
     * user has data roaming enabled
     */
    private boolean shouldShowDataConnectedRoaming(int subId) {
        PersistableBundle config = getCarrierConfigForSubId(subId);
        return config.getBoolean(CarrierConfigManager
                .KEY_SHOW_DATA_CONNECTED_ROAMING_NOTIFICATION_BOOL);
    }

    /**
     * When roaming, if mobile data cannot be established due to data roaming not enabled, we need
     * to notify the user so they can enable it through settings. Vise versa if the condition
     * changes, we need to dismiss the notification.
     */
    private void updateDataRoamingStatus() {
        if (VDBG) Log.v(LOG_TAG, "updateDataRoamingStatus");
        Phone phone = getPhone(mDefaultDataSubId);
        if (phone == null) {
            Log.w(LOG_TAG, "Can't get phone with sub id = " + mDefaultDataSubId);
            return;
        }

        DataConnectionReasons reasons = new DataConnectionReasons();
        boolean dataAllowed = phone.isDataAllowed(ApnSetting.TYPE_DEFAULT, reasons);
        mDataRoamingNotifLog.log("dataAllowed=" + dataAllowed + ", reasons=" + reasons);
        if (VDBG) Log.v(LOG_TAG, "dataAllowed=" + dataAllowed + ", reasons=" + reasons);
        if (!dataAllowed && reasons.containsOnly(DataDisallowedReasonType.ROAMING_DISABLED)) {
            // No need to show it again if we never cancelled it explicitly.
            if (mPrevRoamingNotification == ROAMING_NOTIFICATION_DISCONNECTED) return;
            // If the only reason of no data is data roaming disabled, then we notify the user
            // so the user can turn on data roaming.
            mPrevRoamingNotification = ROAMING_NOTIFICATION_DISCONNECTED;
            Log.d(LOG_TAG, "Show roaming disconnected notification");
            mDataRoamingNotifLog.log("Show roaming off.");
            Message msg = mHandler.obtainMessage(EVENT_DATA_ROAMING_DISCONNECTED);
            msg.arg1 = mDefaultDataSubId;
            msg.sendToTarget();
        } else if (dataAllowed && dataIsNowRoaming(mDefaultDataSubId)
                && shouldShowDataConnectedRoaming(mDefaultDataSubId)) {
            // No need to show it again if we never cancelled it explicitly, or carrier config
            // indicates this is not needed.
            if (mPrevRoamingNotification == ROAMING_NOTIFICATION_CONNECTED) return;
            mPrevRoamingNotification = ROAMING_NOTIFICATION_CONNECTED;
            Log.d(LOG_TAG, "Show roaming connected notification");
            mDataRoamingNotifLog.log("Show roaming on.");
            Message msg = mHandler.obtainMessage(EVENT_DATA_ROAMING_CONNECTED);
            msg.arg1 = mDefaultDataSubId;
            msg.sendToTarget();
        } else if (mPrevRoamingNotification != ROAMING_NOTIFICATION_NO_NOTIFICATION) {
            // Otherwise we either 1) we are not roaming or 2) roaming is off but ROAMING_DISABLED
            // is not the only data disable reason. In this case we dismiss the notification we
            // showed earlier.
            mPrevRoamingNotification = ROAMING_NOTIFICATION_NO_NOTIFICATION;
            Log.d(LOG_TAG, "Dismiss roaming notification");
            mDataRoamingNotifLog.log("Hide. data allowed=" + dataAllowed + ", reasons=" + reasons);
            mHandler.sendEmptyMessage(EVENT_DATA_ROAMING_OK);
        }
    }

    /**
     *
     * @param subId to check roaming on
     * @return whether we have transitioned to dataRoaming
     */
    private boolean dataIsNowRoaming(int subId) {
        return getPhone(subId).getServiceState().getDataRoaming();
    }

    private void updateLimitedSimFunctionForDualSim() {
        if (DBG) Log.d(LOG_TAG, "updateLimitedSimFunctionForDualSim");
        // check conditions to display limited SIM function notification under dual SIM
        SubscriptionManager subMgr = (SubscriptionManager) getSystemService(
                Context.TELEPHONY_SUBSCRIPTION_SERVICE);
        List<SubscriptionInfo> subList = subMgr.getActiveSubscriptionInfoList(false);
        if (subList != null && subList.size() > 1) {
            CarrierConfigManager configMgr = (CarrierConfigManager)
                    getSystemService(Context.CARRIER_CONFIG_SERVICE);
            for (SubscriptionInfo info : subList) {
                PersistableBundle b = configMgr.getConfigForSubId(info.getSubscriptionId());
                if (b != null) {
                    if (b.getBoolean(CarrierConfigManager
                            .KEY_LIMITED_SIM_FUNCTION_NOTIFICATION_FOR_DSDS_BOOL)) {
                        notificationMgr.showLimitedSimFunctionWarningNotification(
                                info.getSubscriptionId(),
                                info.getDisplayName().toString());
                    } else {
                        notificationMgr.dismissLimitedSimFunctionWarningNotification(
                                info.getSubscriptionId());
                    }
                }
            }
        } else {
            // cancel notifications for all subs
            notificationMgr.dismissLimitedSimFunctionWarningNotification(
                    SubscriptionManager.INVALID_SUBSCRIPTION_ID);
        }
        notificationMgr.dismissLimitedSimFunctionWarningNotificationForInactiveSubs();

    }

    public Phone getPhoneInEcm() {
        return phoneInEcm;
    }

    /**
     * Triggers a refresh of the message waiting (voicemail) indicator.
     *
     * @param subId the subscription id we should refresh the notification for.
     */
    public void refreshMwiIndicator(int subId) {
        notificationMgr.refreshMwi(subId);
    }

    /**
     * Called when the network selection on the subscription {@code subId} is changed by the user.
     *
     * @param subId the subscription id.
     */
    public void onNetworkSelectionChanged(int subId) {
        Phone phone = getPhone(subId);
        if (phone != null) {
            notificationMgr.updateNetworkSelection(phone.getServiceState().getState(), subId);
        } else {
            Log.w(LOG_TAG, "onNetworkSelectionChanged on null phone, subId: " + subId);
        }
    }

    /**
     * @return whether the device supports RCS User Capability Exchange or not.
     */
    public boolean getDeviceUceEnabled() {
        return (mTelephonyRcsService == null) ? false : mTelephonyRcsService.isDeviceUceEnabled();
    }

    /**
     * Set the device supports RCS User Capability Exchange.
     * @param isEnabled true if the device supports UCE.
     */
    public void setDeviceUceEnabled(boolean isEnabled) {
        if (mTelephonyRcsService != null) {
            mTelephonyRcsService.setDeviceUceEnabled(isEnabled);
        }
    }

    /**
     * Dump the state of the object, add calls to other objects as desired.
     *
     * @param fd File descriptor
     * @param printWriter Print writer
     * @param args Arguments
     */
    public void dump(FileDescriptor fd, PrintWriter printWriter, String[] args) {
        IndentingPrintWriter pw = new IndentingPrintWriter(printWriter, "  ");
        pw.println("------- PhoneGlobals -------");
        pw.increaseIndent();
        pw.println("mPrevRoamingNotification=" + mPrevRoamingNotification);
        pw.println("mDefaultDataSubId=" + mDefaultDataSubId);
        pw.println("mDataRoamingNotifLog:");
        pw.println("isSmsCapable=" + TelephonyManager.from(this).isSmsCapable());
        pw.increaseIndent();
        mDataRoamingNotifLog.dump(fd, pw, args);
        pw.decreaseIndent();
        pw.println("ImsResolver:");
        pw.increaseIndent();
        try {
            if (ImsResolver.getInstance() != null) ImsResolver.getInstance().dump(fd, pw, args);
        } catch (Exception e) {
            e.printStackTrace();
        }
        pw.decreaseIndent();
        pw.println("RcsService:");
        try {
            if (mTelephonyRcsService != null) mTelephonyRcsService.dump(fd, pw, args);
        } catch (Exception e) {
            e.printStackTrace();
        }
        pw.decreaseIndent();
        pw.println("------- End PhoneGlobals -------");
    }
}<|MERGE_RESOLUTION|>--- conflicted
+++ resolved
@@ -549,15 +549,13 @@
                             ? SettingsConstants.HAC_VAL_ON : SettingsConstants.HAC_VAL_OFF));
         }
 
-<<<<<<< HEAD
-        PhoneUtils.connectExtTelephonyManager(this);
-=======
         // Start tracking Binder latency for the phone process.
         mBinderCallsSettingsObserver = new BinderCallsStats.SettingsObserver(
             getApplicationContext(),
             new BinderCallsStats(new BinderCallsStats.Injector()),
             com.android.internal.os.BinderLatencyProto.Dims.TELEPHONY);
->>>>>>> 299466b2
+
+        PhoneUtils.connectExtTelephonyManager(this);
     }
 
     /**
