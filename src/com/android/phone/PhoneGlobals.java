/*
 * Copyright (C) 2006 The Android Open Source Project
 *
 * Licensed under the Apache License, Version 2.0 (the "License");
 * you may not use this file except in compliance with the License.
 * You may obtain a copy of the License at
 *
 *      http://www.apache.org/licenses/LICENSE-2.0
 *
 * Unless required by applicable law or agreed to in writing, software
 * distributed under the License is distributed on an "AS IS" BASIS,
 * WITHOUT WARRANTIES OR CONDITIONS OF ANY KIND, either express or implied.
 * See the License for the specific language governing permissions and
 * limitations under the License.
 */

package com.android.phone;

import android.annotation.IntDef;
import android.app.Activity;
import android.app.KeyguardManager;
import android.app.ProgressDialog;
import android.content.BroadcastReceiver;
import android.content.ContentResolver;
import android.content.Context;
import android.content.ContextWrapper;
import android.content.Intent;
import android.content.IntentFilter;
import android.content.pm.PackageManager;
import android.content.res.XmlResourceParser;
import android.media.AudioManager;
import android.net.ConnectivityManager;
import android.net.Uri;
import android.net.sip.SipManager;
import android.os.AsyncResult;
import android.os.Bundle;
import android.os.Handler;
import android.os.Message;
import android.os.PersistableBundle;
import android.os.PowerManager;
import android.os.SystemProperties;
import android.os.UserManager;
import android.preference.PreferenceManager;
import android.provider.Settings;
import android.sysprop.TelephonyProperties;
import android.telecom.TelecomManager;
import android.telephony.AccessNetworkConstants;
import android.telephony.AnomalyReporter;
import android.telephony.CarrierConfigManager;
import android.telephony.ServiceState;
import android.telephony.SubscriptionInfo;
import android.telephony.SubscriptionManager;
import android.telephony.TelephonyManager;
import android.telephony.data.ApnSetting;
import android.util.LocalLog;
import android.util.Log;
import android.widget.Toast;

import com.android.internal.telephony.CallManager;
import com.android.internal.telephony.IccCardConstants;
import com.android.internal.telephony.MmiCode;
import com.android.internal.telephony.Phone;
import com.android.internal.telephony.PhoneConstants;
import com.android.internal.telephony.PhoneFactory;
import com.android.internal.telephony.SettingsObserver;
import com.android.internal.telephony.TelephonyCapabilities;
import com.android.internal.telephony.TelephonyComponentFactory;
import com.android.internal.telephony.TelephonyIntents;
import com.android.internal.telephony.dataconnection.DataConnectionReasons;
import com.android.internal.telephony.dataconnection.DataConnectionReasons.DataDisallowedReasonType;
import com.android.internal.telephony.ims.ImsResolver;
import com.android.internal.util.IndentingPrintWriter;
import com.android.phone.settings.SettingsConstants;
import com.android.phone.vvm.CarrierVvmPackageInstalledReceiver;
import com.android.services.telephony.rcs.TelephonyRcsService;
import com.android.services.telephony.sip.SipAccountRegistry;
import com.android.services.telephony.sip.SipUtil;

import java.io.FileDescriptor;
import java.io.PrintWriter;
import java.lang.annotation.Retention;
import java.lang.annotation.RetentionPolicy;
import java.util.List;

/**
 * Global state for the telephony subsystem when running in the primary
 * phone process.
 */
public class PhoneGlobals extends ContextWrapper {
    public static final String LOG_TAG = "PhoneGlobals";

    /**
     * Phone app-wide debug level:
     *   0 - no debug logging
     *   1 - normal debug logging if ro.debuggable is set (which is true in
     *       "eng" and "userdebug" builds but not "user" builds)
     *   2 - ultra-verbose debug logging
     *
     * Most individual classes in the phone app have a local DBG constant,
     * typically set to
     *   (PhoneApp.DBG_LEVEL >= 1) && (SystemProperties.getInt("ro.debuggable", 0) == 1)
     * or else
     *   (PhoneApp.DBG_LEVEL >= 2)
     * depending on the desired verbosity.
     *
     * ***** DO NOT SUBMIT WITH DBG_LEVEL > 0 *************
     */
    public static final int DBG_LEVEL = 0;

    private static final boolean DBG =
            (PhoneGlobals.DBG_LEVEL >= 1) && (SystemProperties.getInt("ro.debuggable", 0) == 1);
    private static final boolean VDBG = (PhoneGlobals.DBG_LEVEL >= 2);

    // Message codes; see mHandler below.
    private static final int EVENT_SIM_NETWORK_LOCKED = 3;
    private static final int EVENT_SIM_STATE_CHANGED = 8;
    private static final int EVENT_DATA_ROAMING_DISCONNECTED = 10;
    private static final int EVENT_DATA_ROAMING_CONNECTED = 11;
    private static final int EVENT_DATA_ROAMING_OK = 12;
    private static final int EVENT_UNSOL_CDMA_INFO_RECORD = 13;
    private static final int EVENT_RESTART_SIP = 14;
    private static final int EVENT_DATA_ROAMING_SETTINGS_CHANGED = 15;
    private static final int EVENT_MOBILE_DATA_SETTINGS_CHANGED = 16;
<<<<<<< HEAD
    private static final int EVENT_DATA_CONNECTION_ATTACHED = 17;
=======
    private static final int EVENT_CARRIER_CONFIG_CHANGED = 17;
>>>>>>> 09d4ebe8

    // The MMI codes are also used by the InCallScreen.
    public static final int MMI_INITIATE = 51;
    public static final int MMI_COMPLETE = 52;
    public static final int MMI_CANCEL = 53;
    // Don't use message codes larger than 99 here; those are reserved for
    // the individual Activities of the Phone UI.

    public static final int AIRPLANE_ON = 1;
    public static final int AIRPLANE_OFF = 0;

    /**
     * Allowable values for the wake lock code.
     *   SLEEP means the device can be put to sleep.
     *   PARTIAL means wake the processor, but we display can be kept off.
     *   FULL means wake both the processor and the display.
     */
    public enum WakeState {
        SLEEP,
        PARTIAL,
        FULL
    }

    private static PhoneGlobals sMe;

    CallManager mCM;
    CallNotifier notifier;
    CallerInfoCache callerInfoCache;
    NotificationMgr notificationMgr;
    ImsResolver mImsResolver;
    TelephonyRcsService mTelephonyRcsService;
    public PhoneInterfaceManager phoneMgr;
    public ImsRcsController imsRcsController;
    CarrierConfigLoader configLoader;

    private Phone phoneInEcm;

    static boolean sVoiceCapable = true;

    // TODO: Remove, no longer used.
    CdmaPhoneCallState cdmaPhoneCallState;

    // The currently-active PUK entry activity and progress dialog.
    // Normally, these are the Emergency Dialer and the subsequent
    // progress dialog.  null if there is are no such objects in
    // the foreground.
    private Activity mPUKEntryActivity;
    private ProgressDialog mPUKEntryProgressDialog;

    /** @hide */
    @Retention(RetentionPolicy.SOURCE)
    @IntDef(prefix = {"ROAMING_NOTIFICATION_"},
            value = {
                    ROAMING_NOTIFICATION_NO_NOTIFICATION,
                    ROAMING_NOTIFICATION_CONNECTED,
                    ROAMING_NOTIFICATION_DISCONNECTED})
    public @interface RoamingNotification {}

    private static final int ROAMING_NOTIFICATION_NO_NOTIFICATION = 0;
    private static final int ROAMING_NOTIFICATION_CONNECTED       = 1;
    private static final int ROAMING_NOTIFICATION_DISCONNECTED    = 2;

    @RoamingNotification
    private int mPrevRoamingNotification = ROAMING_NOTIFICATION_NO_NOTIFICATION;

    private WakeState mWakeState = WakeState.SLEEP;

    private PowerManager mPowerManager;
    private PowerManager.WakeLock mWakeLock;
    private PowerManager.WakeLock mPartialWakeLock;
    private KeyguardManager mKeyguardManager;

    private int mDefaultDataSubId = SubscriptionManager.INVALID_SUBSCRIPTION_ID;
    private final LocalLog mDataRoamingNotifLog = new LocalLog(50);

    // Broadcast receiver for various intent broadcasts (see onCreate())
    private final BroadcastReceiver mReceiver = new PhoneAppBroadcastReceiver();
    // Broadcast receiver for SIP based intents (see onCreate())
    private final SipReceiver mSipReceiver = new SipReceiver();

    private final CarrierVvmPackageInstalledReceiver mCarrierVvmPackageInstalledReceiver =
            new CarrierVvmPackageInstalledReceiver();

    private final SettingsObserver mSettingsObserver;

    private static class EventSimStateChangedBag {
        final int mPhoneId;
        final String mIccStatus;

        EventSimStateChangedBag(int phoneId, String iccStatus) {
            mPhoneId = phoneId;
            mIccStatus = iccStatus;
        }
    }

    Handler mHandler = new Handler() {
        @Override
        public void handleMessage(Message msg) {
            PhoneConstants.State phoneState;
            if (VDBG) Log.v(LOG_TAG, "event=" + msg.what);
            switch (msg.what) {
                // TODO: This event should be handled by the lock screen, just
                // like the "SIM missing" and "Sim locked" cases (bug 1804111).
                case EVENT_SIM_NETWORK_LOCKED:
                    if (getCarrierConfig().getBoolean(
                            CarrierConfigManager.KEY_IGNORE_SIM_NETWORK_LOCKED_EVENTS_BOOL)) {
                        // Some products don't have the concept of a "SIM network lock"
                        Log.i(LOG_TAG, "Ignoring EVENT_SIM_NETWORK_LOCKED event; "
                              + "not showing 'SIM network unlock' PIN entry screen");
                    } else {
                        // Normal case: show the "SIM network unlock" PIN entry screen.
                        // The user won't be able to do anything else until
                        // they enter a valid SIM network PIN.
                        Phone phone = (Phone) ((AsyncResult) msg.obj).userObj;
                        int subType = (Integer)((AsyncResult)msg.obj).result;
                        Log.i(LOG_TAG, "show sim depersonal panel");
                        IccNetworkDepersonalizationPanel.showDialog(phone, subType);
                    }
                    break;
                case EVENT_DATA_ROAMING_DISCONNECTED:
                    notificationMgr.showDataRoamingNotification(msg.arg1, false);
                    break;

                case EVENT_DATA_ROAMING_CONNECTED:
                    notificationMgr.showDataRoamingNotification(msg.arg1, true);
                    break;

                case EVENT_DATA_ROAMING_OK:
                    notificationMgr.hideDataRoamingNotification();
                    break;

                case MMI_COMPLETE:
                    onMMIComplete((AsyncResult) msg.obj);
                    break;

                case MMI_CANCEL:
                    PhoneUtils.cancelMmiCode(mCM.getFgPhone());
                    break;

                case EVENT_SIM_STATE_CHANGED:
                    // Marks the event where the SIM goes into ready state.
                    // Right now, this is only used for the PUK-unlocking
                    // process.
                    EventSimStateChangedBag bag = (EventSimStateChangedBag)msg.obj;
                    if (IccCardConstants.INTENT_VALUE_ICC_READY.equals(bag.mIccStatus)
                            || IccCardConstants.INTENT_VALUE_ICC_LOADED.equals(bag.mIccStatus)
                            || IccCardConstants.INTENT_VALUE_ICC_NOT_READY.equals(bag.mIccStatus)
                            || IccCardConstants.INTENT_VALUE_ICC_ABSENT.equals(bag.mIccStatus)) {
                        // when the right event is triggered and there
                        // are UI objects in the foreground, we close
                        // them to display the lock panel.
                        if (mPUKEntryActivity != null) {
                            Log.i(LOG_TAG, "Dismiss puk entry activity");
                            mPUKEntryActivity.finish();
                            mPUKEntryActivity = null;
                        }
                        if (mPUKEntryProgressDialog != null) {
                            Log.i(LOG_TAG, "Dismiss puk progress dialog");
                            mPUKEntryProgressDialog.dismiss();
                            mPUKEntryProgressDialog = null;
                        }
                        Log.i(LOG_TAG, "Dismissing depersonal panel" + (bag.mIccStatus));
                        IccNetworkDepersonalizationPanel.dialogDismiss(bag.mPhoneId);
                    }
                    break;

                case EVENT_UNSOL_CDMA_INFO_RECORD:
                    //TODO: handle message here;
                    break;
                case EVENT_RESTART_SIP:
                    // This should only run if the Phone process crashed and was restarted. We do
                    // not want this running if the device is still in the FBE encrypted state.
                    // This is the same procedure that is triggered in the SipIncomingCallReceiver
                    // upon BOOT_COMPLETED.
                    UserManager userManager =
                            (UserManager) sMe.getSystemService(Context.USER_SERVICE);
                    if (userManager != null && userManager.isUserUnlocked()) {
                        SipUtil.startSipService();
                    }
                    break;
                case EVENT_DATA_ROAMING_SETTINGS_CHANGED:
                case EVENT_MOBILE_DATA_SETTINGS_CHANGED:
                    updateDataRoamingStatus();
                    break;
<<<<<<< HEAD
                case EVENT_DATA_CONNECTION_ATTACHED:
                    int subId = (Integer)((AsyncResult)msg.obj).userObj;
                    Phone phone = getPhone(subId);
                    if (phone != null) {
                        DataConnectionReasons reasons = new DataConnectionReasons();
                        boolean dataAllowed = phone.isDataAllowed(ApnSetting.TYPE_DEFAULT, reasons);
                        if (!dataAllowed && dataIsNowRoaming(subId)
                                && subId == mDefaultDataSubId) {
                            if (VDBG) Log.v(LOG_TAG, "EVENT_DATA_CONNECTION_ATTACHED");
                                updateDataRoamingStatus();
                        }
                    } else {
                        Log.w(LOG_TAG, "phone object is null subId: " + subId);
                    }
=======
                case EVENT_CARRIER_CONFIG_CHANGED:
                    int subId = (Integer) msg.obj;
                    // The voicemail number could be overridden by carrier config, so need to
                    // refresh the message waiting (voicemail) indicator.
                    refreshMwiIndicator(subId);
>>>>>>> 09d4ebe8
                    break;
            }
        }
    };

    public PhoneGlobals(Context context) {
        super(context);
        sMe = this;
        mSettingsObserver = new SettingsObserver(context, mHandler);
    }

    public void onCreate() {
        if (VDBG) Log.v(LOG_TAG, "onCreate()...");

        ContentResolver resolver = getContentResolver();

        // Cache the "voice capable" flag.
        // This flag currently comes from a resource (which is
        // overrideable on a per-product basis):
        sVoiceCapable = ((TelephonyManager) getSystemService(Context.TELEPHONY_SERVICE))
                .isVoiceCapable();
        // ...but this might eventually become a PackageManager "system
        // feature" instead, in which case we'd do something like:
        // sVoiceCapable =
        //   getPackageManager().hasSystemFeature(PackageManager.FEATURE_TELEPHONY_VOICE_CALLS);

        if (mCM == null) {
            // Initialize AnomalyReporter early so that it can be used
            AnomalyReporter.initialize(this);

            // Inject telephony component factory if configured using other jars.
            XmlResourceParser parser = getResources().getXml(R.xml.telephony_injection);
            TelephonyComponentFactory.getInstance().injectTheComponentFactory(parser);
            // Initialize the telephony framework
            PhoneFactory.makeDefaultPhones(this);

            // Only bring up ImsResolver if the device supports having an IMS stack.
            if (getPackageManager().hasSystemFeature(
                    PackageManager.FEATURE_TELEPHONY_IMS)) {
                // Get the package name of the default IMS implementation.
                String defaultImsMmtelPackage = getResources().getString(
                        R.string.config_ims_mmtel_package);
                String defaultImsRcsPackage = getResources().getString(
                        R.string.config_ims_rcs_package);
                mImsResolver = new ImsResolver(this, defaultImsMmtelPackage,
                        defaultImsRcsPackage, PhoneFactory.getPhones().length);
                mImsResolver.initialize();
            }

            // Start TelephonyDebugService After the default phone is created.
            Intent intent = new Intent(this, TelephonyDebugService.class);
            startService(intent);

            mCM = CallManager.getInstance();
            for (Phone phone : PhoneFactory.getPhones()) {
                mCM.registerPhone(phone);
            }

            // Create the NotificationMgr singleton, which is used to display
            // status bar icons and control other status bar behavior.
            notificationMgr = NotificationMgr.init(this);

            // If PhoneGlobals has crashed and is being restarted, then restart.
            mHandler.sendEmptyMessage(EVENT_RESTART_SIP);

            // Create an instance of CdmaPhoneCallState and initialize it to IDLE
            cdmaPhoneCallState = new CdmaPhoneCallState();
            cdmaPhoneCallState.CdmaPhoneCallStateInit();

            // before registering for phone state changes
            mPowerManager = (PowerManager) getSystemService(Context.POWER_SERVICE);
            mWakeLock = mPowerManager.newWakeLock(PowerManager.FULL_WAKE_LOCK, LOG_TAG);
            // lock used to keep the processor awake, when we don't care for the display.
            mPartialWakeLock = mPowerManager.newWakeLock(PowerManager.PARTIAL_WAKE_LOCK
                    | PowerManager.ON_AFTER_RELEASE, LOG_TAG);

            mKeyguardManager = (KeyguardManager) getSystemService(Context.KEYGUARD_SERVICE);

            // Create the CallerInfoCache singleton, which remembers custom ring tone and
            // send-to-voicemail settings.
            //
            // The asynchronous caching will start just after this call.
            callerInfoCache = CallerInfoCache.init(this);

            phoneMgr = PhoneInterfaceManager.init(this);

            imsRcsController = ImsRcsController.init(this);

            if (getPackageManager().hasSystemFeature(PackageManager.FEATURE_TELEPHONY_IMS)) {
                mTelephonyRcsService = new TelephonyRcsService(this,
                        PhoneFactory.getPhones().length);
                mTelephonyRcsService.initialize();
                imsRcsController.setRcsService(mTelephonyRcsService);
            }

            configLoader = CarrierConfigLoader.init(this);

            // Create the CallNotifier singleton, which handles
            // asynchronous events from the telephony layer (like
            // launching the incoming-call UI when an incoming call comes
            // in.)
            notifier = CallNotifier.init(this);

            PhoneUtils.registerIccStatus(mHandler, EVENT_SIM_NETWORK_LOCKED);

            // register for MMI/USSD
            mCM.registerForMmiComplete(mHandler, MMI_COMPLETE, null);

            // Initialize cell status using current airplane mode.
            handleAirplaneModeChange(this, Settings.Global.getInt(getContentResolver(),
                    Settings.Global.AIRPLANE_MODE_ON, AIRPLANE_OFF));

            // Register for misc other intent broadcasts.
            IntentFilter intentFilter =
                    new IntentFilter(Intent.ACTION_AIRPLANE_MODE_CHANGED);
            intentFilter.addAction(TelephonyIntents.ACTION_SIM_STATE_CHANGED);
            intentFilter.addAction(TelephonyIntents.ACTION_RADIO_TECHNOLOGY_CHANGED);
            intentFilter.addAction(TelephonyIntents.ACTION_SERVICE_STATE_CHANGED);
            intentFilter.addAction(TelephonyIntents.ACTION_EMERGENCY_CALLBACK_MODE_CHANGED);
            intentFilter.addAction(TelephonyIntents.ACTION_DEFAULT_DATA_SUBSCRIPTION_CHANGED);
            intentFilter.addAction(CarrierConfigManager.ACTION_CARRIER_CONFIG_CHANGED);
            registerReceiver(mReceiver, intentFilter);

            IntentFilter sipIntentFilter = new IntentFilter(Intent.ACTION_BOOT_COMPLETED);
            sipIntentFilter.addAction(SipManager.ACTION_SIP_SERVICE_UP);
            sipIntentFilter.addAction(SipManager.ACTION_SIP_CALL_OPTION_CHANGED);
            sipIntentFilter.addAction(SipManager.ACTION_SIP_REMOVE_PROFILE);
            registerReceiver(mSipReceiver, sipIntentFilter);

            mCarrierVvmPackageInstalledReceiver.register(this);

            //set the default values for the preferences in the phone.
            PreferenceManager.setDefaultValues(this, R.xml.call_feature_setting, false);
        }

        // XXX pre-load the SimProvider so that it's ready
        resolver.getType(Uri.parse("content://icc/adn"));

        // TODO: Register for Cdma Information Records
        // phone.registerCdmaInformationRecord(mHandler, EVENT_UNSOL_CDMA_INFO_RECORD, null);

        // Read HAC settings and configure audio hardware
        if (getResources().getBoolean(R.bool.hac_enabled)) {
            int hac = android.provider.Settings.System.getInt(
                    getContentResolver(),
                    android.provider.Settings.System.HEARING_AID,
                    0);
            AudioManager audioManager = (AudioManager) getSystemService(Context.AUDIO_SERVICE);
            audioManager.setParameters(
                    SettingsConstants.HAC_KEY + "=" + (hac == SettingsConstants.HAC_ENABLED
                            ? SettingsConstants.HAC_VAL_ON : SettingsConstants.HAC_VAL_OFF));
        }
    }

    /**
     * Returns the singleton instance of the PhoneApp.
     */
    public static PhoneGlobals getInstance() {
        if (sMe == null) {
            throw new IllegalStateException("No PhoneGlobals here!");
        }
        return sMe;
    }

    /**
     * Returns the default phone.
     *
     * WARNING: This method should be used carefully, now that there may be multiple phones.
     */
    public static Phone getPhone() {
        return PhoneFactory.getDefaultPhone();
    }

    public static Phone getPhone(int subId) {
        return PhoneFactory.getPhone(SubscriptionManager.getPhoneId(subId));
    }

    public ImsResolver getImsResolver() {
        return mImsResolver;
    }

    /* package */ CallManager getCallManager() {
        return mCM;
    }

    public PersistableBundle getCarrierConfig() {
        return getCarrierConfigForSubId(SubscriptionManager.getDefaultSubscriptionId());
    }

    public PersistableBundle getCarrierConfigForSubId(int subId) {
        return configLoader.getConfigForSubIdWithFeature(subId, getOpPackageName(),
                getAttributionTag());
    }

    private void registerSettingsObserver() {
        mSettingsObserver.unobserve();
        String dataRoamingSetting = Settings.Global.DATA_ROAMING;
        String mobileDataSetting = Settings.Global.MOBILE_DATA;
        if (TelephonyManager.getDefault().getSimCount() > 1) {
            int subId = mDefaultDataSubId;
            if (subId != SubscriptionManager.INVALID_SUBSCRIPTION_ID) {
                dataRoamingSetting += subId;
                mobileDataSetting += subId;
            }
        }

        // Listen for user data roaming setting changed event
        mSettingsObserver.observe(Settings.Global.getUriFor(dataRoamingSetting),
                EVENT_DATA_ROAMING_SETTINGS_CHANGED);

        // Listen for mobile data setting changed event
        mSettingsObserver.observe(Settings.Global.getUriFor(mobileDataSetting),
                EVENT_MOBILE_DATA_SETTINGS_CHANGED);
    }

    /**
     * Sets the activity responsible for un-PUK-blocking the device
     * so that we may close it when we receive a positive result.
     * mPUKEntryActivity is also used to indicate to the device that
     * we are trying to un-PUK-lock the phone. In other words, iff
     * it is NOT null, then we are trying to unlock and waiting for
     * the SIM to move to READY state.
     *
     * @param activity is the activity to close when PUK has
     * finished unlocking. Can be set to null to indicate the unlock
     * or SIM READYing process is over.
     */
    void setPukEntryActivity(Activity activity) {
        Log.i(LOG_TAG, "setPukEntryActivity - set to " + (activity == null ? "null" : "activity"));
        mPUKEntryActivity = activity;
    }

    Activity getPUKEntryActivity() {
        return mPUKEntryActivity;
    }

    /**
     * Sets the dialog responsible for notifying the user of un-PUK-
     * blocking - SIM READYing progress, so that we may dismiss it
     * when we receive a positive result.
     *
     * @param dialog indicates the progress dialog informing the user
     * of the state of the device.  Dismissed upon completion of
     * READYing process
     */
    void setPukEntryProgressDialog(ProgressDialog dialog) {
        Log.i(LOG_TAG, "setPukEntryProgressDialog - set to "
                + (dialog == null ? "null" : "activity"));
        mPUKEntryProgressDialog = dialog;
    }

    KeyguardManager getKeyguardManager() {
        return mKeyguardManager;
    }

    private void onMMIComplete(AsyncResult r) {
        if (VDBG) Log.d(LOG_TAG, "onMMIComplete()...");
        MmiCode mmiCode = (MmiCode) r.result;
        PhoneUtils.displayMMIComplete(mmiCode.getPhone(), getInstance(), mmiCode, null, null);
    }

    private void initForNewRadioTechnology() {
        if (DBG) Log.d(LOG_TAG, "initForNewRadioTechnology...");
        notifier.updateCallNotifierRegistrationsAfterRadioTechnologyChange();
    }

    private void handleAirplaneModeChange(Context context, int newMode) {
        int cellState = Settings.Global.getInt(context.getContentResolver(),
                Settings.Global.CELL_ON, PhoneConstants.CELL_ON_FLAG);
        boolean isAirplaneNewlyOn = (newMode == 1);
        switch (cellState) {
            case PhoneConstants.CELL_OFF_FLAG:
                // Airplane mode does not affect the cell radio if user
                // has turned it off.
                break;
            case PhoneConstants.CELL_ON_FLAG:
                maybeTurnCellOff(context, isAirplaneNewlyOn);
                break;
            case PhoneConstants.CELL_OFF_DUE_TO_AIRPLANE_MODE_FLAG:
                maybeTurnCellOn(context, isAirplaneNewlyOn);
                break;
        }
        for (Phone phone : PhoneFactory.getPhones()) {
            phone.getServiceStateTracker().onAirplaneModeChanged(isAirplaneNewlyOn);
        }
    }

    /*
     * Returns true if the radio must be turned off when entering airplane mode.
     */
    private boolean isCellOffInAirplaneMode(Context context) {
        String airplaneModeRadios = Settings.Global.getString(context.getContentResolver(),
                Settings.Global.AIRPLANE_MODE_RADIOS);
        return airplaneModeRadios == null
                || airplaneModeRadios.contains(Settings.Global.RADIO_CELL);
    }

    private void setRadioPowerOff(Context context) {
        Log.i(LOG_TAG, "Turning radio off - airplane");
        Settings.Global.putInt(context.getContentResolver(), Settings.Global.CELL_ON,
                 PhoneConstants.CELL_OFF_DUE_TO_AIRPLANE_MODE_FLAG);
        TelephonyProperties.airplane_mode_on(true); // true means int value 1
        Settings.Global.putInt(getContentResolver(), Settings.Global.ENABLE_CELLULAR_ON_BOOT, 0);
        PhoneUtils.setRadioPower(false);
    }

    private void setRadioPowerOn(Context context) {
        Log.i(LOG_TAG, "Turning radio on - airplane");
        Settings.Global.putInt(context.getContentResolver(), Settings.Global.CELL_ON,
                PhoneConstants.CELL_ON_FLAG);
        Settings.Global.putInt(getContentResolver(), Settings.Global.ENABLE_CELLULAR_ON_BOOT,
                1);
        TelephonyProperties.airplane_mode_on(false); // false means int value 0
        PhoneUtils.setRadioPower(true);
    }

    private void maybeTurnCellOff(Context context, boolean isAirplaneNewlyOn) {
        if (isAirplaneNewlyOn) {
            // If we are trying to turn off the radio, make sure there are no active
            // emergency calls.  If there are, switch airplane mode back to off.
            TelecomManager tm = (TelecomManager) context.getSystemService(TELECOM_SERVICE);

            if (tm != null && tm.isInEmergencyCall()) {
                // Switch airplane mode back to off.
                ConnectivityManager cm =
                        (ConnectivityManager) context.getSystemService(CONNECTIVITY_SERVICE);
                cm.setAirplaneMode(false);
                Toast.makeText(this, R.string.radio_off_during_emergency_call, Toast.LENGTH_LONG)
                        .show();
                Log.i(LOG_TAG, "Ignoring airplane mode: emergency call. Turning airplane off");
            } else if (isCellOffInAirplaneMode(context)) {
                setRadioPowerOff(context);
            } else {
                Log.i(LOG_TAG, "Ignoring airplane mode: settings prevent cell radio power off");
            }
        }
    }

    private void maybeTurnCellOn(Context context, boolean isAirplaneNewlyOn) {
        if (!isAirplaneNewlyOn) {
            setRadioPowerOn(context);
        }
    }

    /**
     * Receiver for misc intent broadcasts the Phone app cares about.
     */
    private class PhoneAppBroadcastReceiver extends BroadcastReceiver {
        @Override
        public void onReceive(Context context, Intent intent) {
            String action = intent.getAction();
            if (action.equals(Intent.ACTION_AIRPLANE_MODE_CHANGED)) {
                int airplaneMode = Settings.Global.getInt(getContentResolver(),
                        Settings.Global.AIRPLANE_MODE_ON, AIRPLANE_OFF);
                // Treat any non-OFF values as ON.
                if (airplaneMode != AIRPLANE_OFF) {
                    airplaneMode = AIRPLANE_ON;
                }
                handleAirplaneModeChange(context, airplaneMode);
            } else if (action.equals(TelephonyIntents.ACTION_SIM_STATE_CHANGED)) {
                // re-register as it may be a new IccCard
                int phoneId = intent.getIntExtra(PhoneConstants.PHONE_KEY,
                        SubscriptionManager.INVALID_PHONE_INDEX);
                int subId = intent.getIntExtra(SubscriptionManager.EXTRA_SUBSCRIPTION_INDEX,
                        SubscriptionManager.INVALID_SIM_SLOT_INDEX);
                String simStatus = intent.getStringExtra(IccCardConstants.INTENT_KEY_ICC_STATE);
                if (SubscriptionManager.isValidPhoneId(phoneId)) {
                    PhoneUtils.unregisterIccStatus(mHandler, phoneId);
                    PhoneUtils.registerIccStatus(mHandler, EVENT_SIM_NETWORK_LOCKED, phoneId);
                }
                String iccStatus = intent.getStringExtra(IccCardConstants.INTENT_KEY_ICC_STATE);
                mHandler.sendMessage(mHandler.obtainMessage(EVENT_SIM_STATE_CHANGED,
                        new EventSimStateChangedBag(phoneId, iccStatus)));
                Phone phone = PhoneFactory.getPhone(phoneId);
                if (phone != null) {
                    if (IccCardConstants.INTENT_VALUE_ICC_LOADED.equals(simStatus)) {
                        phone.getServiceStateTracker().registerForDataConnectionAttached(
                                AccessNetworkConstants.TRANSPORT_TYPE_WWAN, mHandler, EVENT_DATA_CONNECTION_ATTACHED, subId);
                    } else if (IccCardConstants.INTENT_VALUE_ICC_ABSENT.equals(simStatus)
                            || IccCardConstants.INTENT_VALUE_ICC_CARD_IO_ERROR.equals(simStatus)) {
                        phone.getServiceStateTracker()
                                .unregisterForDataConnectionAttached(AccessNetworkConstants.TRANSPORT_TYPE_WWAN, mHandler);
                    }
                }
            } else if (action.equals(TelephonyIntents.ACTION_RADIO_TECHNOLOGY_CHANGED)) {
                String newPhone = intent.getStringExtra(PhoneConstants.PHONE_NAME_KEY);
                Log.d(LOG_TAG, "Radio technology switched. Now " + newPhone + " is active.");
                initForNewRadioTechnology();
            } else if (action.equals(TelephonyIntents.ACTION_SERVICE_STATE_CHANGED)) {
                handleServiceStateChanged(intent);
            } else if (action.equals(TelephonyIntents.ACTION_EMERGENCY_CALLBACK_MODE_CHANGED)) {
                int phoneId = intent.getIntExtra(PhoneConstants.PHONE_KEY, 0);
                phoneInEcm = PhoneFactory.getPhone(phoneId);
                Log.d(LOG_TAG, "Emergency Callback Mode. phoneId:" + phoneId);
                if (phoneInEcm != null) {
                    if (TelephonyCapabilities.supportsEcm(phoneInEcm)) {
                        Log.d(LOG_TAG, "Emergency Callback Mode arrived in PhoneApp.");
                        // Start Emergency Callback Mode service
                        if (intent.getBooleanExtra(
                                TelephonyManager.EXTRA_PHONE_IN_ECM_STATE, false)) {
                            context.startService(new Intent(context,
                                    EmergencyCallbackModeService.class));
                        } else {
                            phoneInEcm = null;
                        }
                    } else {
                        // It doesn't make sense to get ACTION_EMERGENCY_CALLBACK_MODE_CHANGED
                        // on a device that doesn't support ECM in the first place.
                        Log.e(LOG_TAG, "Got ACTION_EMERGENCY_CALLBACK_MODE_CHANGED, but "
                                + "ECM isn't supported for phone: " + phoneInEcm.getPhoneName());
                        phoneInEcm = null;
                    }
                } else {
                    Log.w(LOG_TAG, "phoneInEcm is null.");
                }
            } else if (action.equals(CarrierConfigManager.ACTION_CARRIER_CONFIG_CHANGED)) {
                // Roaming status could be overridden by carrier config, so we need to update it.
                if (VDBG) Log.v(LOG_TAG, "carrier config changed.");
                updateDataRoamingStatus();
                updateLimitedSimFunctionForDualSim();
                int subId = intent.getIntExtra(SubscriptionManager.EXTRA_SUBSCRIPTION_INDEX,
                        SubscriptionManager.INVALID_SUBSCRIPTION_ID);
                if (SubscriptionManager.isValidSubscriptionId(subId)) {
                    mHandler.sendMessage(mHandler.obtainMessage(EVENT_CARRIER_CONFIG_CHANGED,
                            new Integer(subId)));
                }
            } else if (action.equals(TelephonyIntents.ACTION_DEFAULT_DATA_SUBSCRIPTION_CHANGED)) {
                // We also need to pay attention when default data subscription changes.
                if (VDBG) Log.v(LOG_TAG, "default data sub changed.");
                mDefaultDataSubId = SubscriptionManager.getDefaultDataSubscriptionId();
                registerSettingsObserver();
                Phone phone = getPhone(mDefaultDataSubId);
                if (phone != null) {
                    updateDataRoamingStatus();
                }
            }
        }
    }

    private class SipReceiver extends BroadcastReceiver {

        @Override
        public void onReceive(Context context, Intent intent) {
            String action = intent.getAction();

            SipAccountRegistry sipAccountRegistry = SipAccountRegistry.getInstance();
            if (action.equals(Intent.ACTION_BOOT_COMPLETED)) {
                SipUtil.startSipService();
            } else if (action.equals(SipManager.ACTION_SIP_SERVICE_UP)
                    || action.equals(SipManager.ACTION_SIP_CALL_OPTION_CHANGED)) {
                sipAccountRegistry.setup(context);
            } else if (action.equals(SipManager.ACTION_SIP_REMOVE_PROFILE)) {
                if (DBG) {
                    Log.d(LOG_TAG, "SIP_REMOVE_PHONE "
                            + intent.getStringExtra(SipManager.EXTRA_LOCAL_URI));
                }
                sipAccountRegistry.removeSipProfile(intent.getStringExtra(
                        SipManager.EXTRA_LOCAL_URI));
            } else {
                if (DBG) Log.d(LOG_TAG, "onReceive, action not processed: " + action);
            }
        }
    }

    private void handleServiceStateChanged(Intent intent) {
        /**
         * This used to handle updating EriTextWidgetProvider this routine
         * and and listening for ACTION_SERVICE_STATE_CHANGED intents could
         * be removed. But leaving just in case it might be needed in the near
         * future.
         */

        if (VDBG) Log.v(LOG_TAG, "handleServiceStateChanged");
        // If service just returned, start sending out the queued messages
        Bundle extras = intent.getExtras();
        if (extras != null) {
            ServiceState ss = ServiceState.newFromBundle(extras);
            if (ss != null) {
                int state = ss.getState();
                int subId = intent.getIntExtra(PhoneConstants.SUBSCRIPTION_KEY,
                        SubscriptionManager.INVALID_SUBSCRIPTION_ID);
                notificationMgr.updateNetworkSelection(state, subId);

                if (VDBG) {
                    Log.v(LOG_TAG, "subId=" + subId + ",mDefaultDataSubId="
                            + mDefaultDataSubId + ",ss roaming=" + ss.getDataRoaming());
                }
                if (subId == mDefaultDataSubId) {
                    updateDataRoamingStatus();
                }
            }
        }
    }

    /**
     * @return whether or not we should show a notification when connecting to data roaming if the
     * user has data roaming enabled
     */
    private boolean shouldShowDataConnectedRoaming(int subId) {
        PersistableBundle config = getCarrierConfigForSubId(subId);
        return config.getBoolean(CarrierConfigManager
                .KEY_SHOW_DATA_CONNECTED_ROAMING_NOTIFICATION_BOOL);
    }

    /**
     * When roaming, if mobile data cannot be established due to data roaming not enabled, we need
     * to notify the user so they can enable it through settings. Vise versa if the condition
     * changes, we need to dismiss the notification.
     */
    private void updateDataRoamingStatus() {
        if (VDBG) Log.v(LOG_TAG, "updateDataRoamingStatus");
        Phone phone = getPhone(mDefaultDataSubId);
        if (phone == null) {
            Log.w(LOG_TAG, "Can't get phone with sub id = " + mDefaultDataSubId);
            return;
        }

        DataConnectionReasons reasons = new DataConnectionReasons();
        boolean dataAllowed = phone.isDataAllowed(ApnSetting.TYPE_DEFAULT, reasons);
        mDataRoamingNotifLog.log("dataAllowed=" + dataAllowed + ", reasons=" + reasons);
        if (VDBG) Log.v(LOG_TAG, "dataAllowed=" + dataAllowed + ", reasons=" + reasons);
        if (!dataAllowed && reasons.containsOnly(DataDisallowedReasonType.ROAMING_DISABLED)) {
            // No need to show it again if we never cancelled it explicitly.
            if (mPrevRoamingNotification == ROAMING_NOTIFICATION_DISCONNECTED) return;
            // If the only reason of no data is data roaming disabled, then we notify the user
            // so the user can turn on data roaming.
            mPrevRoamingNotification = ROAMING_NOTIFICATION_DISCONNECTED;
            Log.d(LOG_TAG, "Show roaming disconnected notification");
            mDataRoamingNotifLog.log("Show roaming off.");
            Message msg = mHandler.obtainMessage(EVENT_DATA_ROAMING_DISCONNECTED);
            msg.arg1 = mDefaultDataSubId;
            msg.sendToTarget();
        } else if (dataAllowed && dataIsNowRoaming(mDefaultDataSubId)
                && shouldShowDataConnectedRoaming(mDefaultDataSubId)) {
            // No need to show it again if we never cancelled it explicitly, or carrier config
            // indicates this is not needed.
            if (mPrevRoamingNotification == ROAMING_NOTIFICATION_CONNECTED) return;
            mPrevRoamingNotification = ROAMING_NOTIFICATION_CONNECTED;
            Log.d(LOG_TAG, "Show roaming connected notification");
            mDataRoamingNotifLog.log("Show roaming on.");
            Message msg = mHandler.obtainMessage(EVENT_DATA_ROAMING_CONNECTED);
            msg.arg1 = mDefaultDataSubId;
            msg.sendToTarget();
        } else if (mPrevRoamingNotification != ROAMING_NOTIFICATION_NO_NOTIFICATION) {
            // Otherwise we either 1) we are not roaming or 2) roaming is off but ROAMING_DISABLED
            // is not the only data disable reason. In this case we dismiss the notification we
            // showed earlier.
            mPrevRoamingNotification = ROAMING_NOTIFICATION_NO_NOTIFICATION;
            Log.d(LOG_TAG, "Dismiss roaming notification");
            mDataRoamingNotifLog.log("Hide. data allowed=" + dataAllowed + ", reasons=" + reasons);
            mHandler.sendEmptyMessage(EVENT_DATA_ROAMING_OK);
        }
    }

    /**
     *
     * @param subId to check roaming on
     * @return whether we have transitioned to dataRoaming
     */
    private boolean dataIsNowRoaming(int subId) {
        return getPhone(subId).getServiceState().getDataRoaming();
    }

    private void updateLimitedSimFunctionForDualSim() {
        if (DBG) Log.d(LOG_TAG, "updateLimitedSimFunctionForDualSim");
        // check conditions to display limited SIM function notification under dual SIM
        SubscriptionManager subMgr = (SubscriptionManager) getSystemService(
                Context.TELEPHONY_SUBSCRIPTION_SERVICE);
        List<SubscriptionInfo> subList = subMgr.getActiveSubscriptionInfoList(false);
        if (subList != null && subList.size() > 1) {
            CarrierConfigManager configMgr = (CarrierConfigManager)
                    getSystemService(Context.CARRIER_CONFIG_SERVICE);
            for (SubscriptionInfo info : subList) {
                PersistableBundle b = configMgr.getConfigForSubId(info.getSubscriptionId());
                if (b != null) {
                    if (b.getBoolean(CarrierConfigManager
                            .KEY_LIMITED_SIM_FUNCTION_NOTIFICATION_FOR_DSDS_BOOL)) {
                        notificationMgr.showLimitedSimFunctionWarningNotification(
                                info.getSubscriptionId(),
                                info.getDisplayName().toString());
                    } else {
                        notificationMgr.dismissLimitedSimFunctionWarningNotification(
                                info.getSubscriptionId());
                    }
                }
            }
        } else {
            // cancel notifications for all subs
            notificationMgr.dismissLimitedSimFunctionWarningNotification(
                    SubscriptionManager.INVALID_SUBSCRIPTION_ID);
        }
        notificationMgr.dismissLimitedSimFunctionWarningNotificationForInactiveSubs();

    }

    public Phone getPhoneInEcm() {
        return phoneInEcm;
    }

    /**
     * Triggers a refresh of the message waiting (voicemail) indicator.
     *
     * @param subId the subscription id we should refresh the notification for.
     */
    public void refreshMwiIndicator(int subId) {
        notificationMgr.refreshMwi(subId);
    }

    /**
     * Called when the network selection on the subscription {@code subId} is changed by the user.
     *
     * @param subId the subscription id.
     */
    public void onNetworkSelectionChanged(int subId) {
        Phone phone = getPhone(subId);
        if (phone != null) {
            notificationMgr.updateNetworkSelection(phone.getServiceState().getState(), subId);
        } else {
            Log.w(LOG_TAG, "onNetworkSelectionChanged on null phone, subId: " + subId);
        }
    }

    /**
     * Dump the state of the object, add calls to other objects as desired.
     *
     * @param fd File descriptor
     * @param printWriter Print writer
     * @param args Arguments
     */
    public void dump(FileDescriptor fd, PrintWriter printWriter, String[] args) {
        IndentingPrintWriter pw = new IndentingPrintWriter(printWriter, "  ");
        pw.println("------- PhoneGlobals -------");
        pw.increaseIndent();
        pw.println("mPrevRoamingNotification=" + mPrevRoamingNotification);
        pw.println("mDefaultDataSubId=" + mDefaultDataSubId);
        pw.println("mDataRoamingNotifLog:");
        pw.println("isSmsCapable=" + TelephonyManager.from(this).isSmsCapable());
        pw.increaseIndent();
        mDataRoamingNotifLog.dump(fd, pw, args);
        pw.decreaseIndent();
        pw.println("ImsResolver:");
        pw.increaseIndent();
        try {
            if (mImsResolver != null) mImsResolver.dump(fd, pw, args);
        } catch (Exception e) {
            e.printStackTrace();
        }
        pw.decreaseIndent();
        pw.println("RcsService:");
        try {
            if (mTelephonyRcsService != null) mTelephonyRcsService.dump(fd, pw, args);
        } catch (Exception e) {
            e.printStackTrace();
        }
        pw.decreaseIndent();
        pw.println("------- End PhoneGlobals -------");
    }
}<|MERGE_RESOLUTION|>--- conflicted
+++ resolved
@@ -121,11 +121,8 @@
     private static final int EVENT_RESTART_SIP = 14;
     private static final int EVENT_DATA_ROAMING_SETTINGS_CHANGED = 15;
     private static final int EVENT_MOBILE_DATA_SETTINGS_CHANGED = 16;
-<<<<<<< HEAD
-    private static final int EVENT_DATA_CONNECTION_ATTACHED = 17;
-=======
     private static final int EVENT_CARRIER_CONFIG_CHANGED = 17;
->>>>>>> 09d4ebe8
+    private static final int EVENT_DATA_CONNECTION_ATTACHED = 18;
 
     // The MMI codes are also used by the InCallScreen.
     public static final int MMI_INITIATE = 51;
@@ -310,9 +307,14 @@
                 case EVENT_MOBILE_DATA_SETTINGS_CHANGED:
                     updateDataRoamingStatus();
                     break;
-<<<<<<< HEAD
+                case EVENT_CARRIER_CONFIG_CHANGED:
+                    int subId = (Integer) msg.obj;
+                    // The voicemail number could be overridden by carrier config, so need to
+                    // refresh the message waiting (voicemail) indicator.
+                    refreshMwiIndicator(subId);
+                    break;
                 case EVENT_DATA_CONNECTION_ATTACHED:
-                    int subId = (Integer)((AsyncResult)msg.obj).userObj;
+                    subId = (Integer)((AsyncResult)msg.obj).userObj;
                     Phone phone = getPhone(subId);
                     if (phone != null) {
                         DataConnectionReasons reasons = new DataConnectionReasons();
@@ -325,13 +327,6 @@
                     } else {
                         Log.w(LOG_TAG, "phone object is null subId: " + subId);
                     }
-=======
-                case EVENT_CARRIER_CONFIG_CHANGED:
-                    int subId = (Integer) msg.obj;
-                    // The voicemail number could be overridden by carrier config, so need to
-                    // refresh the message waiting (voicemail) indicator.
-                    refreshMwiIndicator(subId);
->>>>>>> 09d4ebe8
                     break;
             }
         }
