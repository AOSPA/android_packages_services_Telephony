--- conflicted
+++ resolved
@@ -280,26 +280,9 @@
                 // TODO: This event should be handled by the lock screen, just
                 // like the "SIM missing" and "Sim locked" cases (bug 1804111).
                 case EVENT_SIM_NETWORK_LOCKED:
-<<<<<<< HEAD
-                    if (getCarrierConfig().getBoolean(
-                            CarrierConfigManager.KEY_IGNORE_SIM_NETWORK_LOCKED_EVENTS_BOOL)) {
-                        // Some products don't have the concept of a "SIM network lock"
-                        Log.i(LOG_TAG, "Ignoring EVENT_SIM_NETWORK_LOCKED event; "
-                              + "not showing 'SIM network unlock' PIN entry screen");
-                    } else {
-                        // Normal case: show the "SIM network unlock" PIN entry screen.
-                        // The user won't be able to do anything else until
-                        // they enter a valid SIM network PIN.
-                        Phone phone = (Phone) ((AsyncResult) msg.obj).userObj;
-                        int subType = (Integer)((AsyncResult)msg.obj).result;
-                        Log.i(LOG_TAG, "show sim depersonal panel");
-                        IccNetworkDepersonalizationPanel.showDialog(phone, subType);
-                    }
-=======
                     int subType = (Integer) ((AsyncResult) msg.obj).result;
                     Phone phone = (Phone) ((AsyncResult) msg.obj).userObj;
                     handleSimLock(subType, phone);
->>>>>>> 3746b364
                     break;
                 case EVENT_DATA_ROAMING_DISCONNECTED:
                     notificationMgr.showDataRoamingNotification(msg.arg1, false);
@@ -380,7 +363,7 @@
                     break;
                 case EVENT_DATA_CONNECTION_ATTACHED:
                     subId = (Integer)((AsyncResult)msg.obj).userObj;
-                    Phone phone = getPhone(subId);
+                    phone = getPhone(subId);
                     if (phone != null) {
                         DataConnectionReasons reasons = new DataConnectionReasons();
                         boolean dataAllowed = phone.isDataAllowed(ApnSetting.TYPE_DEFAULT, reasons);
