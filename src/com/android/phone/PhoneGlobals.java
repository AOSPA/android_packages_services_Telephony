--- conflicted
+++ resolved
@@ -121,11 +121,8 @@
     private static final int EVENT_RESTART_SIP = 14;
     private static final int EVENT_DATA_ROAMING_SETTINGS_CHANGED = 15;
     private static final int EVENT_MOBILE_DATA_SETTINGS_CHANGED = 16;
-<<<<<<< HEAD
-    private static final int EVENT_DATA_CONNECTION_ATTACHED = 17;
-=======
     private static final int EVENT_CARRIER_CONFIG_CHANGED = 17;
->>>>>>> e1d8760a
+    private static final int EVENT_DATA_CONNECTION_ATTACHED = 18;
 
     // The MMI codes are also used by the InCallScreen.
     public static final int MMI_INITIATE = 51;
@@ -310,28 +307,26 @@
                 case EVENT_MOBILE_DATA_SETTINGS_CHANGED:
                     updateDataRoamingStatus();
                     break;
-<<<<<<< HEAD
-                case EVENT_DATA_CONNECTION_ATTACHED:
-                    int subId = (Integer)((AsyncResult)msg.obj).userObj;
-                    Phone phone = getPhone(subId);
-                    if (phone != null) {
-                        DataConnectionReasons reasons = new DataConnectionReasons();
-                        boolean dataAllowed = phone.isDataAllowed(ApnSetting.TYPE_DEFAULT, reasons);
-                        if (!dataAllowed && dataIsNowRoaming(subId)
-                                && subId == mDefaultDataSubId) {
-                            if (VDBG) Log.v(LOG_TAG, "EVENT_DATA_CONNECTION_ATTACHED");
-                                updateDataRoamingStatus();
-                        }
-                    } else {
-                        Log.w(LOG_TAG, "phone object is null subId: " + subId);
-                    }
-=======
                 case EVENT_CARRIER_CONFIG_CHANGED:
                     int subId = (Integer) msg.obj;
                     // The voicemail number could be overridden by carrier config, so need to
                     // refresh the message waiting (voicemail) indicator.
                     refreshMwiIndicator(subId);
->>>>>>> e1d8760a
+                    break;
+                case EVENT_DATA_CONNECTION_ATTACHED:
+                    int subIdQ = (Integer)((AsyncResult)msg.obj).userObj;
+                    Phone phone = getPhone(subIdQ);
+                    if (phone != null) {
+                        DataConnectionReasons reasons = new DataConnectionReasons();
+                        boolean dataAllowed = phone.isDataAllowed(ApnSetting.TYPE_DEFAULT, reasons);
+                        if (!dataAllowed && dataIsNowRoaming(subIdQ)
+                                && subIdQ == mDefaultDataSubId) {
+                            if (VDBG) Log.v(LOG_TAG, "EVENT_DATA_CONNECTION_ATTACHED");
+                                updateDataRoamingStatus();
+                        }
+                    } else {
+                        Log.w(LOG_TAG, "phone object is null subId: " + subIdQ);
+                    }
                     break;
             }
         }
