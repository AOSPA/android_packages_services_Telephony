/*
 * Copyright (C) 2008 The Android Open Source Project
 *
 * Licensed under the Apache License, Version 2.0 (the "License");
 * you may not use this file except in compliance with the License.
 * You may obtain a copy of the License at
 *
 *      http://www.apache.org/licenses/LICENSE-2.0
 *
 * Unless required by applicable law or agreed to in writing, software
 * distributed under the License is distributed on an "AS IS" BASIS,
 * WITHOUT WARRANTIES OR CONDITIONS OF ANY KIND, either express or implied.
 * See the License for the specific language governing permissions and
 * limitations under the License.
 */

package com.android.phone;

import android.app.Activity;
import android.app.AlertDialog;
import android.app.Dialog;
import android.content.Context;
import android.content.DialogInterface;
import android.content.Intent;
import android.content.pm.PackageManager;
import android.content.pm.PackageManager.NameNotFoundException;
import android.content.pm.ResolveInfo;
import android.content.pm.ApplicationInfo;
import android.os.Bundle;
import android.os.PersistableBundle;
import android.os.UserManager;
import android.preference.Preference;
import android.preference.PreferenceActivity;
import android.preference.PreferenceScreen;
import android.preference.SwitchPreference;
import android.provider.Settings;
import android.telecom.PhoneAccountHandle;
import android.telecom.TelecomManager;
import android.telephony.CarrierConfigManager;
import android.telephony.PhoneStateListener;
import android.telephony.TelephonyManager;
import android.telephony.ims.ProvisioningManager;
import android.telephony.ims.feature.ImsFeature;
import android.util.Log;
import android.view.MenuItem;
import android.widget.Toast;

import com.android.ims.ImsConfig;
import com.android.ims.ImsException;
import com.android.ims.ImsManager;
import com.android.internal.telephony.Phone;
import com.android.internal.telephony.PhoneConstants;
import com.android.phone.settings.PhoneAccountSettingsFragment;
import com.android.phone.settings.SuppServicesUiUtil;
import com.android.phone.settings.VoicemailSettingsActivity;
import com.android.phone.settings.fdn.FdnSetting;

import java.util.List;

import org.codeaurora.ims.QtiCallConstants;

/**
 * Top level "Call settings" UI; see res/xml/call_feature_setting.xml
 *
 * This preference screen is the root of the "Call settings" hierarchy available from the Phone
 * app; the settings here let you control various features related to phone calls (including
 * voicemail settings, the "Respond via SMS" feature, and others.)  It's used only on
 * voice-capable phone devices.
 *
 * Note that this activity is part of the package com.android.phone, even
 * though you reach it from the "Phone" app (i.e. DialtactsActivity) which
 * is from the package com.android.contacts.
 *
 * For the "Mobile network settings" screen under the main Settings app,
 * See {@link MobileNetworkSettings}.
 *
 * @see com.android.phone.MobileNetworkSettings
 */
public class CallFeaturesSetting extends PreferenceActivity
        implements Preference.OnPreferenceChangeListener {
    private static final String LOG_TAG = "CallFeaturesSetting";
    private static final boolean DBG = (PhoneGlobals.DBG_LEVEL >= 2);

    // String keys for preference lookup
    // TODO: Naming these "BUTTON_*" is confusing since they're not actually buttons(!)
    // TODO: Consider moving these strings to strings.xml, so that they are not duplicated here and
    // in the layout files. These strings need to be treated carefully; if the setting is
    // persistent, they are used as the key to store shared preferences and the name should not be
    // changed unless the settings are also migrated.
    private static final String VOICEMAIL_SETTING_SCREEN_PREF_KEY = "button_voicemail_category_key";
    private static final String BUTTON_FDN_KEY   = "button_fdn_key";
    private static final String BUTTON_RETRY_KEY       = "button_auto_retry_key";
    private static final String BUTTON_GSM_UMTS_OPTIONS = "button_gsm_more_expand_key";
    private static final String BUTTON_CDMA_OPTIONS = "button_cdma_more_expand_key";

    private static final String PHONE_ACCOUNT_SETTINGS_KEY =
            "phone_account_settings_preference_screen";

    private static final String ENABLE_VIDEO_CALLING_KEY = "button_enable_video_calling";
    private static final String BUTTON_IMS_SETTINGS_KEY   = "ims_settings_key";

    private Phone mPhone;
    private ImsManager mImsMgr;
    private SubscriptionInfoHelper mSubscriptionInfoHelper;
    private TelecomManager mTelecomManager;

    private SwitchPreference mButtonAutoRetry;
    private PreferenceScreen mVoicemailSettingsScreen;
    private SwitchPreference mEnableVideoCalling;
    private Preference mButtonWifiCalling;
    private PreferenceScreen mImsSettingsScreen;

    /*
     * Click Listeners, handle click based on objects attached to UI.
     */

    // Click listener for all toggle events
    @Override
    public boolean onPreferenceTreeClick(PreferenceScreen preferenceScreen, Preference preference) {
        if (preference == mButtonAutoRetry) {
            android.provider.Settings.Global.putInt(mPhone.getContext().getContentResolver(),
                    android.provider.Settings.Global.CALL_AUTO_RETRY,
                    mButtonAutoRetry.isChecked() ? 1 : 0);
            return true;
        } else if (preference == preferenceScreen.findPreference(
                GsmUmtsCallOptions.CALL_FORWARDING_KEY)) {
            return doSsOverUtPrecautions(preference);
        } else if (preference == preferenceScreen.findPreference(
                GsmUmtsCallOptions.CALL_BARRING_KEY)) {
            return doSsOverUtPrecautions(preference);
        }
        return false;
    }

    private boolean doSsOverUtPrecautions(Preference preference) {
        PersistableBundle b = null;
        if (mSubscriptionInfoHelper.hasSubId()) {
            b = PhoneGlobals.getInstance().getCarrierConfigForSubId(
                    mSubscriptionInfoHelper.getSubId());
        } else {
            b = PhoneGlobals.getInstance().getCarrierConfig();
        }

        String configKey;
        if (preference.getKey().equals(GsmUmtsCallOptions.CALL_FORWARDING_KEY)) {
            configKey = CarrierConfigManager.KEY_CALL_FORWARDING_OVER_UT_WARNING_BOOL;
        } else {
            configKey = CarrierConfigManager.KEY_CALL_BARRING_OVER_UT_WARNING_BOOL;
        }
        if (b != null && b.getBoolean(configKey)
                && mPhone != null
                && SuppServicesUiUtil.isSsOverUtPrecautions(this, mPhone)) {
            SuppServicesUiUtil.showBlockingSuppServicesDialog(this, mPhone,
                    preference.getKey()).show();
            return true;
        }
        return false;
    }

    /**
     * Implemented to support onPreferenceChangeListener to look for preference
     * changes.
     *
     * @param preference is the preference to be changed
     * @param objValue should be the value of the selection, NOT its localized
     * display value.
     */
    @Override
    public boolean onPreferenceChange(Preference preference, Object objValue) {
        if (DBG) log("onPreferenceChange: \"" + preference + "\" changed to \"" + objValue + "\"");

        if (preference == mEnableVideoCalling) {
            if (mImsMgr.isEnhanced4gLteModeSettingEnabledByUser()) {
                mImsMgr.setVtSetting((boolean) objValue);
            } else {
                AlertDialog.Builder builder = new AlertDialog.Builder(this);
                DialogInterface.OnClickListener networkSettingsClickListener =
                        new Dialog.OnClickListener() {
                            @Override
                            public void onClick(DialogInterface dialog, int which) {
                                if (PhoneUtils.isNetworkSettingsApkAvailable()) {
                                    startActivity(new Intent(
                                            "codeaurora.intent.action.MOBILE_NETWORK_SETTINGS"));
                                } else {
                                    startActivity(new Intent(mPhone.getContext(),
                                            com.android.phone.MobileNetworkSettings.class));
                                }
                            }
                        };
                builder.setMessage(getResources().getString(
                                R.string.enable_video_calling_dialog_msg))
                        .setNeutralButton(getResources().getString(
                                R.string.enable_video_calling_dialog_settings),
                                networkSettingsClickListener)
                        .setPositiveButton(android.R.string.ok, null)
                        .show();
                return false;
            }
        }

        // Always let the preference setting proceed.
        return true;
    }

    @Override
    protected void onCreate(Bundle icicle) {
        super.onCreate(icicle);
        if (DBG) log("onCreate: Intent is " + getIntent());

        // Make sure we are running as an admin user.
        if (!UserManager.get(this).isAdminUser()) {
            Toast.makeText(this, R.string.call_settings_admin_user_only,
                    Toast.LENGTH_SHORT).show();
            finish();
            return;
        }

        mSubscriptionInfoHelper = new SubscriptionInfoHelper(this, getIntent());
        mSubscriptionInfoHelper.setActionBarTitle(
                getActionBar(), getResources(), R.string.call_settings_with_label);
        mPhone = mSubscriptionInfoHelper.getPhone();
        mTelecomManager = TelecomManager.from(this);
    }

    private void updateImsManager(Phone phone) {
        log("updateImsManager :: phone.getContext()=" + phone.getContext()
                + " phone.getPhoneId()=" + phone.getPhoneId());
        mImsMgr = ImsManager.getInstance(phone.getContext(), phone.getPhoneId());
        if (mImsMgr == null) {
            log("updateImsManager :: Could not get ImsManager instance!");
        } else {
            log("updateImsManager :: mImsMgr=" + mImsMgr);
        }
    }

    private void listenPhoneState(boolean listen) {
        TelephonyManager telephonyManager =
                (TelephonyManager) getSystemService(Context.TELEPHONY_SERVICE);
        telephonyManager.listen(mPhoneStateListener, listen
                ? PhoneStateListener.LISTEN_CALL_STATE : PhoneStateListener.LISTEN_NONE);
    }

    private final PhoneStateListener mPhoneStateListener = new PhoneStateListener() {
        @Override
        public void onCallStateChanged(int state, String incomingNumber) {
            if (DBG) log("PhoneStateListener onCallStateChanged: state is " + state);
            // Use TelecomManager#getCallStete instead of 'state' parameter because it needs
            // to check the current state of all phone calls.
            boolean isCallStateIdle =
                    mTelecomManager.getCallState() == TelephonyManager.CALL_STATE_IDLE;
            if (mEnableVideoCalling != null) {
                mEnableVideoCalling.setEnabled(isCallStateIdle);
            }
            if (mButtonWifiCalling != null) {
                mButtonWifiCalling.setEnabled(isCallStateIdle);
            }
        }
    };

    private final ProvisioningManager.Callback mProvisioningCallback =
            new ProvisioningManager.Callback() {
        @Override
        public void onProvisioningIntChanged(int item, int value) {
            if (item == ImsConfig.ConfigConstants.VOICE_OVER_WIFI_SETTING_ENABLED
                    || item == ImsConfig.ConfigConstants.VLT_SETTING_ENABLED
                    || item == ImsConfig.ConfigConstants.LVC_SETTING_ENABLED) {
                updateVtWfc();
            }
        }
    };

    @Override
    protected void onPause() {
        super.onPause();
        listenPhoneState(false);

        // Remove callback for provisioning changes.
        try {
            if (mImsMgr != null) {
                mImsMgr.getConfigInterface().removeConfigCallback(
                        mProvisioningCallback.getBinder());
            }
        } catch (ImsException e) {
            Log.w(LOG_TAG, "onPause: Unable to remove callback for provisioning changes");
        }
    }

    @Override
    protected void onResume() {
        super.onResume();

        updateImsManager(mPhone);
        listenPhoneState(true);
        PreferenceScreen preferenceScreen = getPreferenceScreen();
        if (preferenceScreen != null) {
            preferenceScreen.removeAll();
        }

        addPreferencesFromResource(R.xml.call_feature_setting);

        TelephonyManager telephonyManager = getSystemService(TelephonyManager.class)
                .createForSubscriptionId(mPhone.getSubId());

        // Note: The PhoneAccountSettingsActivity accessible via the
        // android.telecom.action.CHANGE_PHONE_ACCOUNTS intent is accessible directly from
        // the AOSP Dialer settings page on multi-sim devices.
        // Where a device does NOT make the PhoneAccountSettingsActivity directly accessible from
        // its Dialer app, this check must be modified in the device's AOSP branch to ensure that
        // the PhoneAccountSettingsActivity is always accessible.
        if (telephonyManager.isMultiSimEnabled()) {
            Preference phoneAccountSettingsPreference = findPreference(PHONE_ACCOUNT_SETTINGS_KEY);
            getPreferenceScreen().removePreference(phoneAccountSettingsPreference);
        }

        PreferenceScreen prefSet = getPreferenceScreen();
        mVoicemailSettingsScreen =
                (PreferenceScreen) findPreference(VOICEMAIL_SETTING_SCREEN_PREF_KEY);
        mVoicemailSettingsScreen.setIntent(mSubscriptionInfoHelper.getIntent(
                VoicemailSettingsActivity.class));

        maybeHideVoicemailSettings();

        mButtonAutoRetry = (SwitchPreference) findPreference(BUTTON_RETRY_KEY);

        mEnableVideoCalling = (SwitchPreference) findPreference(ENABLE_VIDEO_CALLING_KEY);
        mButtonWifiCalling = findPreference(getResources().getString(
                R.string.wifi_calling_settings_key));

        PersistableBundle carrierConfig =
                PhoneGlobals.getInstance().getCarrierConfigForSubId(mPhone.getSubId());

        if (carrierConfig.getBoolean(CarrierConfigManager.KEY_AUTO_RETRY_ENABLED_BOOL)) {
            mButtonAutoRetry.setOnPreferenceChangeListener(this);
            int autoretry = Settings.Global.getInt(
                    getContentResolver(), Settings.Global.CALL_AUTO_RETRY, 0);
            mButtonAutoRetry.setChecked(autoretry != 0);
        } else {
            prefSet.removePreference(mButtonAutoRetry);
            mButtonAutoRetry = null;
        }

        Preference cdmaOptions = prefSet.findPreference(BUTTON_CDMA_OPTIONS);
        Preference gsmOptions = prefSet.findPreference(BUTTON_GSM_UMTS_OPTIONS);
        Preference fdnButton = prefSet.findPreference(BUTTON_FDN_KEY);
        fdnButton.setIntent(mSubscriptionInfoHelper.getIntent(FdnSetting.class));
        if (carrierConfig.getBoolean(CarrierConfigManager.KEY_WORLD_PHONE_BOOL)) {
            cdmaOptions.setIntent(mSubscriptionInfoHelper.getIntent(CdmaCallOptions.class));
            gsmOptions.setIntent(mSubscriptionInfoHelper.getIntent(GsmUmtsCallOptions.class));
        } else {
            prefSet.removePreference(cdmaOptions);
            prefSet.removePreference(gsmOptions);

            int phoneType = mPhone.getPhoneType();
            if (carrierConfig.getBoolean(CarrierConfigManager.KEY_HIDE_CARRIER_NETWORK_SETTINGS_BOOL)) {
                prefSet.removePreference(fdnButton);
            } else {
                if (phoneType == PhoneConstants.PHONE_TYPE_CDMA) {
                    prefSet.removePreference(fdnButton);
                    addPreferencesFromResource(R.xml.cdma_call_privacy);

                    if (carrierConfig.getBoolean(
                            CarrierConfigManager.KEY_VOICE_PRIVACY_DISABLE_UI_BOOL)) {
                        CdmaVoicePrivacySwitchPreference prefPri =
                                (CdmaVoicePrivacySwitchPreference)prefSet.findPreference(
                                "button_voice_privacy_key");
                        if (prefPri != null) {
                             prefSet.removePreference(prefPri);
                        }
                    }

                    if (carrierConfig.getBoolean(
                                CarrierConfigManager.KEY_CDMA_CW_CF_ENABLED_BOOL)
                                && CdmaCallOptions.isCdmaCallWaitingActivityPresent(
                                mPhone.getContext())) {
                        Log.d(LOG_TAG, "Enabled CW CF");
                        PreferenceScreen prefCW = (PreferenceScreen)
                                prefSet.findPreference("button_cw_key");
                        if (prefCW != null) {
                            prefCW.setOnPreferenceClickListener(
                                    new Preference.OnPreferenceClickListener() {
                                        @Override
                                        public boolean onPreferenceClick(Preference preference) {
                                            Intent intent = new Intent(CdmaCallOptions.
                                                    CALL_WAITING_INTENT);
                                            intent.putExtra(PhoneConstants.
                                                    SUBSCRIPTION_KEY,mPhone.getSubId());
                                            startActivity(intent);
                                            return true;
                                        }
                                    });
                        }
                        PreferenceScreen prefCF = (PreferenceScreen)
                                prefSet.findPreference("button_cf_expand_key");
                        if (prefCF != null) {
                            prefCF.setOnPreferenceClickListener(
                                    new Preference.OnPreferenceClickListener() {
                                        @Override
                                        public boolean onPreferenceClick(Preference preference) {
                                             Intent intent = mPhone.isUtEnabled() ?
                                                mSubscriptionInfoHelper.getIntent(CallForwardType.class)
                                                : new Intent(CdmaCallOptions.CALL_FORWARD_INTENT);
                                            intent.putExtra(PhoneConstants.
                                                    SUBSCRIPTION_KEY, mPhone.getSubId());
                                            startActivity(intent);
                                            return true;
                                        }
                                    });
                        }
                    } else {
                        Log.d(LOG_TAG, "Disabled CW CF");
                        PreferenceScreen prefCW = (PreferenceScreen)
                                prefSet.findPreference("button_cw_key");
                        if (prefCW != null) {
                            prefSet.removePreference(prefCW);
                        }
                        PreferenceScreen prefCF = (PreferenceScreen)
                                prefSet.findPreference("button_cf_expand_key");
                        if (prefCF != null) {
                            prefSet.removePreference(prefCF);
                        }
                    }
                } else if (phoneType == PhoneConstants.PHONE_TYPE_GSM) {
                    if (mPhone.getIccCard() == null || !mPhone.getIccCard().getIccFdnAvailable()) {
                        prefSet.removePreference(fdnButton);
                    }
                    if (carrierConfig.getBoolean(
                            CarrierConfigManager.KEY_ADDITIONAL_CALL_SETTING_BOOL)) {
                        addPreferencesFromResource(R.xml.gsm_umts_call_options);
                        GsmUmtsCallOptions.init(prefSet, mSubscriptionInfoHelper);
                    }
                } else {
                    throw new IllegalStateException("Unexpected phone type: " + phoneType);
                }
            }
        }
        updateVtWfc();

<<<<<<< HEAD
        mImsSettingsScreen = (PreferenceScreen) findPreference(BUTTON_IMS_SETTINGS_KEY);
        if (isImsSettingsApkAvailable(mPhone.getContext())) {
            ImsManager imsManager = ImsManager.getInstance(mPhone.getContext(),
                    mPhone.getPhoneId());
            try {
                if ((imsManager.isVolteEnabledByPlatform() || imsManager.isVtEnabledByPlatform() ||
                        imsManager.isWfcEnabledByPlatform()) &&
                        imsManager.getImsServiceState() == ImsFeature.STATE_READY) {
                    mImsSettingsScreen.setOnPreferenceClickListener(
                            new Preference.OnPreferenceClickListener() {
                         @Override
                         public boolean onPreferenceClick(Preference preference) {
                             Intent intent = new Intent("org.codeaurora.IMS_SETTINGS");
                             intent.putExtra(QtiCallConstants.EXTRA_PHONE_ID, mPhone.getPhoneId());
                             startActivity(intent);
                             return true;
                         }
                    });
                } else {
                    prefSet.removePreference(mImsSettingsScreen);
                }
            } catch (ImsException ex) {
                log("Exception when trying to get ImsServiceStatus: " + ex);
                prefSet.removePreference(mImsSettingsScreen);
            }
        } else {
            prefSet.removePreference(mImsSettingsScreen);
        }

=======
        // Register callback for provisioning changes.
        try {
            if (mImsMgr != null) {
                mImsMgr.getConfigInterface().addConfigCallback(mProvisioningCallback);
            }
        } catch (ImsException e) {
            Log.w(LOG_TAG, "onResume: Unable to register callback for provisioning changes.");
        }
    }

    private void updateVtWfc() {
        PreferenceScreen prefSet = getPreferenceScreen();
        TelephonyManager telephonyManager = getSystemService(TelephonyManager.class)
                .createForSubscriptionId(mPhone.getSubId());
        PersistableBundle carrierConfig =
                PhoneGlobals.getInstance().getCarrierConfigForSubId(mPhone.getSubId());
>>>>>>> 1a39fb60
        if (mImsMgr.isVtEnabledByPlatform() && mImsMgr.isVtProvisionedOnDevice()
                && (carrierConfig.getBoolean(
                        CarrierConfigManager.KEY_IGNORE_DATA_ENABLED_CHANGED_FOR_VIDEO_CALLS)
                || mPhone.getDataEnabledSettings().isDataEnabled())) {
            boolean currentValue =
                    mImsMgr.isEnhanced4gLteModeSettingEnabledByUser()
                    ? mImsMgr.isVtEnabledByUser() : false;
            mEnableVideoCalling.setChecked(currentValue);
            mEnableVideoCalling.setOnPreferenceChangeListener(this);
            prefSet.addPreference(mEnableVideoCalling);
        } else {
            prefSet.removePreference(mEnableVideoCalling);
        }

        final PhoneAccountHandle simCallManager = mTelecomManager.getSimCallManager();
        if (simCallManager != null) {
            Intent intent = PhoneAccountSettingsFragment.buildPhoneAccountConfigureIntent(
                    this, simCallManager);
            if (intent != null) {
                PackageManager pm = mPhone.getContext().getPackageManager();
                List<ResolveInfo> resolutions = pm.queryIntentActivities(intent, 0);
                if (!resolutions.isEmpty()) {
                    mButtonWifiCalling.setTitle(resolutions.get(0).loadLabel(pm));
                    mButtonWifiCalling.setSummary(null);
                    mButtonWifiCalling.setIntent(intent);
                    prefSet.addPreference(mButtonWifiCalling);
                } else {
                    prefSet.removePreference(mButtonWifiCalling);
                }
            } else {
                prefSet.removePreference(mButtonWifiCalling);
            }
        } else if (!mImsMgr.isWfcEnabledByPlatform() || !mImsMgr.isWfcProvisionedOnDevice()) {
            prefSet.removePreference(mButtonWifiCalling);
        } else {
            int resId = com.android.internal.R.string.wifi_calling_off_summary;
            if (mImsMgr.isWfcEnabledByUser()) {
                boolean isRoaming = telephonyManager.isNetworkRoaming(mPhone.getSubId());
                int wfcMode = mImsMgr.getWfcMode(isRoaming);
                switch (wfcMode) {
                    case ImsConfig.WfcModeFeatureValueConstants.WIFI_ONLY:
                        resId = com.android.internal.R.string.wfc_mode_wifi_only_summary;
                        break;
                    case ImsConfig.WfcModeFeatureValueConstants.CELLULAR_PREFERRED:
                        resId = com.android.internal.R.string.wfc_mode_cellular_preferred_summary;
                        break;
                    case ImsConfig.WfcModeFeatureValueConstants.WIFI_PREFERRED:
                        resId = com.android.internal.R.string.wfc_mode_wifi_preferred_summary;
                        break;
                    default:
                        if (DBG) log("Unexpected WFC mode value: " + wfcMode);
                }
            }
            mButtonWifiCalling.setSummary(resId);
            prefSet.addPreference(mButtonWifiCalling);
        }

        try {
            if (mImsMgr.getImsServiceState() != ImsFeature.STATE_READY) {
                log("Feature state not ready so remove vt and wfc settings for "
                        + " phone =" + mPhone.getPhoneId());
                prefSet.removePreference(mButtonWifiCalling);
                prefSet.removePreference(mEnableVideoCalling);
            }
        } catch (ImsException ex) {
            log("Exception when trying to get ImsServiceStatus: " + ex);
            prefSet.removePreference(mButtonWifiCalling);
            prefSet.removePreference(mEnableVideoCalling);
        }
    }

    /**
     * Hides the top level voicemail settings entry point if the default dialer contains a
     * particular manifest metadata key. This is required when the default dialer wants to display
     * its own version of voicemail settings.
     */
    private void maybeHideVoicemailSettings() {
        String defaultDialer = getSystemService(TelecomManager.class).getDefaultDialerPackage();
        if (defaultDialer == null) {
            return;
        }
        try {
            Bundle metadata = getPackageManager()
                    .getApplicationInfo(defaultDialer, PackageManager.GET_META_DATA).metaData;
            if (metadata == null) {
                return;
            }
            if (!metadata
                    .getBoolean(TelephonyManager.METADATA_HIDE_VOICEMAIL_SETTINGS_MENU, false)) {
                if (DBG) {
                    log("maybeHideVoicemailSettings(): not disabled by default dialer");
                }
                return;
            }
            getPreferenceScreen().removePreference(mVoicemailSettingsScreen);
            if (DBG) {
                log("maybeHideVoicemailSettings(): disabled by default dialer");
            }
        } catch (NameNotFoundException e) {
            // do nothing
            if (DBG) {
                log("maybeHideVoicemailSettings(): not controlled by default dialer");
            }
        }
    }

    @Override
    protected void onNewIntent(Intent newIntent) {
        setIntent(newIntent);

        mSubscriptionInfoHelper = new SubscriptionInfoHelper(this, getIntent());
        mSubscriptionInfoHelper.setActionBarTitle(
                getActionBar(), getResources(), R.string.call_settings_with_label);
        mPhone = mSubscriptionInfoHelper.getPhone();
    }

    private static void log(String msg) {
        Log.d(LOG_TAG, msg);
    }

    @Override
    public boolean onOptionsItemSelected(MenuItem item) {
        final int itemId = item.getItemId();
        if (itemId == android.R.id.home) {  // See ActionBar#setDisplayHomeAsUpEnabled()
            onBackPressed();
            return true;
        }
        return super.onOptionsItemSelected(item);
    }

    /**
     * Finish current Activity and go up to the top level Settings ({@link CallFeaturesSetting}).
     * This is useful for implementing "HomeAsUp" capability for second-level Settings.
     */
    public static void goUpToTopLevelSetting(
            Activity activity, SubscriptionInfoHelper subscriptionInfoHelper) {
        Intent intent = subscriptionInfoHelper.getIntent(CallFeaturesSetting.class);
        intent.setAction(Intent.ACTION_MAIN);
        intent.addFlags(Intent.FLAG_ACTIVITY_CLEAR_TOP);
        activity.startActivity(intent);
        activity.finish();
    }

    /**
     * check whether ImsSettings apk exist in system, if yes, return true, else
     * return false.
     */
    public static boolean isImsSettingsApkAvailable(Context context) {
        // check whether the target handler exist in system
        Intent intent = new Intent("org.codeaurora.IMS_SETTINGS");
        PackageManager pm = context.getPackageManager();
        List<ResolveInfo> list = pm.queryIntentActivities(intent, 0);
        for (ResolveInfo resolveInfo : list) {
            // check is it installed in system.img, exclude the application
            // installed by user
            if ((resolveInfo.activityInfo.applicationInfo.flags &
                    ApplicationInfo.FLAG_SYSTEM) != 0) {
                return true;
            }
        }
        return false;
    }
}<|MERGE_RESOLUTION|>--- conflicted
+++ resolved
@@ -435,7 +435,23 @@
         }
         updateVtWfc();
 
-<<<<<<< HEAD
+        // Register callback for provisioning changes.
+        try {
+            if (mImsMgr != null) {
+                mImsMgr.getConfigInterface().addConfigCallback(mProvisioningCallback);
+            }
+        } catch (ImsException e) {
+            Log.w(LOG_TAG, "onResume: Unable to register callback for provisioning changes.");
+        }
+    }
+
+    private void updateVtWfc() {
+        PreferenceScreen prefSet = getPreferenceScreen();
+        TelephonyManager telephonyManager = getSystemService(TelephonyManager.class)
+                .createForSubscriptionId(mPhone.getSubId());
+        PersistableBundle carrierConfig =
+                PhoneGlobals.getInstance().getCarrierConfigForSubId(mPhone.getSubId());
+
         mImsSettingsScreen = (PreferenceScreen) findPreference(BUTTON_IMS_SETTINGS_KEY);
         if (isImsSettingsApkAvailable(mPhone.getContext())) {
             ImsManager imsManager = ImsManager.getInstance(mPhone.getContext(),
@@ -465,24 +481,6 @@
             prefSet.removePreference(mImsSettingsScreen);
         }
 
-=======
-        // Register callback for provisioning changes.
-        try {
-            if (mImsMgr != null) {
-                mImsMgr.getConfigInterface().addConfigCallback(mProvisioningCallback);
-            }
-        } catch (ImsException e) {
-            Log.w(LOG_TAG, "onResume: Unable to register callback for provisioning changes.");
-        }
-    }
-
-    private void updateVtWfc() {
-        PreferenceScreen prefSet = getPreferenceScreen();
-        TelephonyManager telephonyManager = getSystemService(TelephonyManager.class)
-                .createForSubscriptionId(mPhone.getSubId());
-        PersistableBundle carrierConfig =
-                PhoneGlobals.getInstance().getCarrierConfigForSubId(mPhone.getSubId());
->>>>>>> 1a39fb60
         if (mImsMgr.isVtEnabledByPlatform() && mImsMgr.isVtProvisionedOnDevice()
                 && (carrierConfig.getBoolean(
                         CarrierConfigManager.KEY_IGNORE_DATA_ENABLED_CHANGED_FOR_VIDEO_CALLS)
