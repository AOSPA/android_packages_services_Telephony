--- conflicted
+++ resolved
@@ -467,7 +467,6 @@
                 .createForSubscriptionId(mPhone.getSubId());
         PersistableBundle carrierConfig =
                 PhoneGlobals.getInstance().getCarrierConfigForSubId(mPhone.getSubId());
-<<<<<<< HEAD
 
         mImsSettingsScreen = (PreferenceScreen) findPreference(BUTTON_IMS_SETTINGS_KEY);
         if (isImsSettingsApkAvailable(mPhone.getContext())) {
@@ -498,7 +497,6 @@
             prefSet.removePreference(mImsSettingsScreen);
         }
 
-=======
         boolean editableWfcRoamingMode = true;
         boolean useWfcHomeModeForRoaming = false;
         if (carrierConfig != null) {
@@ -508,7 +506,6 @@
                     CarrierConfigManager.KEY_USE_WFC_HOME_NETWORK_MODE_IN_ROAMING_NETWORK_BOOL,
                     false);
         }
->>>>>>> 0c8f409d
         if (mImsMgr.isVtEnabledByPlatform() && mImsMgr.isVtProvisionedOnDevice()
                 && (carrierConfig.getBoolean(
                         CarrierConfigManager.KEY_IGNORE_DATA_ENABLED_CHANGED_FOR_VIDEO_CALLS)
@@ -551,14 +548,9 @@
 
             int resId = com.android.internal.R.string.wifi_calling_off_summary;
             if (mImsMgr.isWfcEnabledByUser()) {
-<<<<<<< HEAD
                 boolean isRoaming = telephonyManager.isNetworkRoaming(mPhone.getSubId());
-                int wfcMode = mImsMgr.getWfcMode(isRoaming);
-=======
-                boolean isRoaming = telephonyManager.isNetworkRoaming();
                 boolean wfcRoamingEnabled = editableWfcRoamingMode && !useWfcHomeModeForRoaming;
                 int wfcMode = mImsMgr.getWfcMode(isRoaming && wfcRoamingEnabled);
->>>>>>> 0c8f409d
                 switch (wfcMode) {
                     case ImsConfig.WfcModeFeatureValueConstants.WIFI_ONLY:
                         resId = com.android.internal.R.string.wfc_mode_wifi_only_summary;
