/*
 * Copyright (C) 2008 The Android Open Source Project
 *
 * Licensed under the Apache License, Version 2.0 (the "License");
 * you may not use this file except in compliance with the License.
 * You may obtain a copy of the License at
 *
 *      http://www.apache.org/licenses/LICENSE-2.0
 *
 * Unless required by applicable law or agreed to in writing, software
 * distributed under the License is distributed on an "AS IS" BASIS,
 * WITHOUT WARRANTIES OR CONDITIONS OF ANY KIND, either express or implied.
 * See the License for the specific language governing permissions and
 * limitations under the License.
 */

package com.android.phone;

import android.app.ActionBar;
import android.app.Activity;
import android.app.ActivityOptions;
import android.app.AlertDialog;
import android.app.Dialog;
import android.content.ContentResolver;
import android.content.Context;
import android.content.DialogInterface;
import android.content.Intent;
import android.content.pm.PackageManager;
import android.content.pm.ResolveInfo;
import android.os.Bundle;
import android.os.PersistableBundle;
import android.os.UserHandle;
import android.os.UserManager;
import android.preference.CheckBoxPreference;
import android.preference.ListPreference;
import android.preference.Preference;
import android.preference.PreferenceActivity;
import android.preference.PreferenceScreen;
import android.provider.Settings;
import android.telecom.PhoneAccountHandle;
import android.telecom.TelecomManager;
import android.telephony.CarrierConfigManager;
import android.telephony.PhoneStateListener;
import android.telephony.TelephonyManager;
import android.text.TextUtils;
import android.util.Log;
import android.view.MenuItem;
import android.widget.Toast;

import com.android.ims.ImsConfig;
import com.android.ims.ImsManager;
import com.android.internal.telephony.CallForwardInfo;
import com.android.internal.telephony.Phone;
import com.android.internal.telephony.PhoneConstants;
import com.android.phone.common.util.SettingsUtil;
import com.android.phone.settings.AccountSelectionPreference;
import com.android.phone.settings.PhoneAccountSettingsFragment;
import com.android.phone.settings.VoicemailSettingsActivity;
import com.android.phone.settings.fdn.FdnSetting;
import com.android.services.telephony.sip.SipUtil;

import java.lang.String;
import java.util.ArrayList;
import java.util.List;

/**
 * Top level "Call settings" UI; see res/xml/call_feature_setting.xml
 *
 * This preference screen is the root of the "Call settings" hierarchy available from the Phone
 * app; the settings here let you control various features related to phone calls (including
 * voicemail settings, the "Respond via SMS" feature, and others.)  It's used only on
 * voice-capable phone devices.
 *
 * Note that this activity is part of the package com.android.phone, even
 * though you reach it from the "Phone" app (i.e. DialtactsActivity) which
 * is from the package com.android.contacts.
 *
 * For the "Mobile network settings" screen under the main Settings app,
 * See {@link MobileNetworkSettings}.
 *
 * @see com.android.phone.MobileNetworkSettings
 */
public class CallFeaturesSetting extends PreferenceActivity
        implements Preference.OnPreferenceChangeListener {
    private static final String LOG_TAG = "CallFeaturesSetting";
    private static final boolean DBG = (PhoneGlobals.DBG_LEVEL >= 2);

    // String keys for preference lookup
    // TODO: Naming these "BUTTON_*" is confusing since they're not actually buttons(!)
    // TODO: Consider moving these strings to strings.xml, so that they are not duplicated here and
    // in the layout files. These strings need to be treated carefully; if the setting is
    // persistent, they are used as the key to store shared preferences and the name should not be
    // changed unless the settings are also migrated.
    private static final String VOICEMAIL_SETTING_SCREEN_PREF_KEY = "button_voicemail_category_key";
    private static final String BUTTON_FDN_KEY   = "button_fdn_key";
    private static final String BUTTON_RETRY_KEY       = "button_auto_retry_key";
    private static final String BUTTON_GSM_UMTS_OPTIONS = "button_gsm_more_expand_key";
    private static final String BUTTON_CDMA_OPTIONS = "button_cdma_more_expand_key";

    private static final String PHONE_ACCOUNT_SETTINGS_KEY =
            "phone_account_settings_preference_screen";

    private static final String ENABLE_VIDEO_CALLING_KEY = "button_enable_video_calling";

    private Phone mPhone;
    private SubscriptionInfoHelper mSubscriptionInfoHelper;
    private TelecomManager mTelecomManager;

    private CheckBoxPreference mButtonAutoRetry;
    private PreferenceScreen mVoicemailSettingsScreen;
    private CheckBoxPreference mEnableVideoCalling;

    /*
     * Click Listeners, handle click based on objects attached to UI.
     */

    // Click listener for all toggle events
    @Override
    public boolean onPreferenceTreeClick(PreferenceScreen preferenceScreen, Preference preference) {
        if (preference == mButtonAutoRetry) {
            android.provider.Settings.Global.putInt(mPhone.getContext().getContentResolver(),
                    android.provider.Settings.Global.CALL_AUTO_RETRY,
                    mButtonAutoRetry.isChecked() ? 1 : 0);
            return true;
        }
        return false;
    }

    /**
     * Implemented to support onPreferenceChangeListener to look for preference
     * changes.
     *
     * @param preference is the preference to be changed
     * @param objValue should be the value of the selection, NOT its localized
     * display value.
     */
    @Override
    public boolean onPreferenceChange(Preference preference, Object objValue) {
        if (DBG) log("onPreferenceChange: \"" + preference + "\" changed to \"" + objValue + "\"");

        if (preference == mEnableVideoCalling) {
            if (ImsManager.isEnhanced4gLteModeSettingEnabledByUser(mPhone.getContext())) {
                PhoneGlobals.getInstance().phoneMgr.enableVideoCalling((boolean) objValue);
            } else {
                AlertDialog.Builder builder = new AlertDialog.Builder(this);
                DialogInterface.OnClickListener networkSettingsClickListener =
                        new Dialog.OnClickListener() {
                            @Override
                            public void onClick(DialogInterface dialog, int which) {
                                if (PhoneUtils.isNetworkSettingsApkAvailable(mPhone.getContext())) {
                                    startActivity(new Intent(
                                            "codeaurora.intent.action.MOBILE_NETWORK_SETTINGS"));
                                } else {
                                    startActivity(new Intent(mPhone.getContext(),
                                            com.android.phone.MobileNetworkSettings.class));
                                }
                            }
                        };
                builder.setMessage(getResources().getString(
                                R.string.enable_video_calling_dialog_msg))
                        .setNeutralButton(getResources().getString(
                                R.string.enable_video_calling_dialog_settings),
                                networkSettingsClickListener)
                        .setPositiveButton(android.R.string.ok, null)
                        .show();
                return false;
            }
        }

        // Always let the preference setting proceed.
        return true;
    }

    @Override
    protected void onCreate(Bundle icicle) {
        super.onCreate(icicle);
        if (DBG) log("onCreate: Intent is " + getIntent());

        // Make sure we are running as an admin user.
        if (!UserManager.get(this).isAdminUser()) {
            Toast.makeText(this, R.string.call_settings_admin_user_only,
                    Toast.LENGTH_SHORT).show();
            finish();
            return;
        }

        mSubscriptionInfoHelper = new SubscriptionInfoHelper(this, getIntent());
        mSubscriptionInfoHelper.setActionBarTitle(
                getActionBar(), getResources(), R.string.call_settings_with_label);
        mPhone = mSubscriptionInfoHelper.getPhone();
        mTelecomManager = TelecomManager.from(this);
    }

    private final PhoneStateListener mPhoneStateListener = new PhoneStateListener() {
        @Override
        public void onCallStateChanged(int state, String incomingNumber) {
            if (DBG) log("PhoneStateListener onCallStateChanged: state is " + state);
            if (mEnableVideoCalling != null) {
                mEnableVideoCalling.setEnabled(state == TelephonyManager.CALL_STATE_IDLE);
            }
        }
    };

    @Override
    protected void onPause() {
        super.onPause();
        TelephonyManager telephonyManager =
                (TelephonyManager) getSystemService(Context.TELEPHONY_SERVICE);
        telephonyManager.listen(mPhoneStateListener, PhoneStateListener.LISTEN_NONE);
    }

    @Override
    protected void onResume() {
        super.onResume();

        PreferenceScreen preferenceScreen = getPreferenceScreen();
        if (preferenceScreen != null) {
            preferenceScreen.removeAll();
        }

        addPreferencesFromResource(R.xml.call_feature_setting);

        TelephonyManager telephonyManager =
                (TelephonyManager) getSystemService(Context.TELEPHONY_SERVICE);
        telephonyManager.listen(mPhoneStateListener, PhoneStateListener.LISTEN_CALL_STATE);

        Preference phoneAccountSettingsPreference = findPreference(PHONE_ACCOUNT_SETTINGS_KEY);
        if (telephonyManager.isMultiSimEnabled() || !SipUtil.isVoipSupported(mPhone.getContext())) {
            getPreferenceScreen().removePreference(phoneAccountSettingsPreference);
        }

        PreferenceScreen prefSet = getPreferenceScreen();
        mVoicemailSettingsScreen =
                (PreferenceScreen) findPreference(VOICEMAIL_SETTING_SCREEN_PREF_KEY);
        mVoicemailSettingsScreen.setIntent(mSubscriptionInfoHelper.getIntent(
                VoicemailSettingsActivity.class));

        mButtonAutoRetry = (CheckBoxPreference) findPreference(BUTTON_RETRY_KEY);

        mEnableVideoCalling = (CheckBoxPreference) findPreference(ENABLE_VIDEO_CALLING_KEY);

        PersistableBundle carrierConfig =
                PhoneGlobals.getInstance().getCarrierConfigForSubId(mPhone.getSubId());

        if (carrierConfig.getBoolean(CarrierConfigManager.KEY_AUTO_RETRY_ENABLED_BOOL)) {
            mButtonAutoRetry.setOnPreferenceChangeListener(this);
            int autoretry = Settings.Global.getInt(
                    getContentResolver(), Settings.Global.CALL_AUTO_RETRY, 0);
            mButtonAutoRetry.setChecked(autoretry != 0);
        } else {
            prefSet.removePreference(mButtonAutoRetry);
            mButtonAutoRetry = null;
        }

        Preference cdmaOptions = prefSet.findPreference(BUTTON_CDMA_OPTIONS);
        Preference gsmOptions = prefSet.findPreference(BUTTON_GSM_UMTS_OPTIONS);
        Preference fdnButton = prefSet.findPreference(BUTTON_FDN_KEY);
        fdnButton.setIntent(mSubscriptionInfoHelper.getIntent(FdnSetting.class));
        if (carrierConfig.getBoolean(CarrierConfigManager.KEY_WORLD_PHONE_BOOL)) {
            cdmaOptions.setIntent(mSubscriptionInfoHelper.getIntent(CdmaCallOptions.class));
            gsmOptions.setIntent(mSubscriptionInfoHelper.getIntent(GsmUmtsCallOptions.class));
        } else {
            prefSet.removePreference(cdmaOptions);
            prefSet.removePreference(gsmOptions);

            int phoneType = mPhone.getPhoneType();
            if (carrierConfig.getBoolean(CarrierConfigManager.KEY_HIDE_CARRIER_NETWORK_SETTINGS_BOOL)) {
                prefSet.removePreference(fdnButton);
            } else {
                if (phoneType == PhoneConstants.PHONE_TYPE_CDMA) {
                    prefSet.removePreference(fdnButton);
                    addPreferencesFromResource(R.xml.cdma_call_privacy);

                    if (carrierConfig.getBoolean(
                            CarrierConfigManager.KEY_VOICE_PRIVACY_DISABLE_UI_BOOL)) {
                        CdmaVoicePrivacyCheckBoxPreference prefPri = (CdmaVoicePrivacyCheckBoxPreference)
                                prefSet.findPreference("button_voice_privacy_key");
                        if (prefPri != null) {
                             prefSet.removePreference(prefPri);
                        }
                    }

                    if (carrierConfig.getBoolean(
                                CarrierConfigManager.KEY_CDMA_CW_CF_ENABLED_BOOL)
                                && CdmaCallOptions.isCdmaCallWaitingActivityPresent(mPhone.getContext())) {
                        Log.d(LOG_TAG, "Enabled CW CF");
                        PreferenceScreen prefCW = (PreferenceScreen)
                                prefSet.findPreference("button_cw_key");
                        if (prefCW != null) {
                            prefCW.setOnPreferenceClickListener(
                                    new Preference.OnPreferenceClickListener() {
                                        @Override
                                        public boolean onPreferenceClick(Preference preference) {
                                            Intent intent = new Intent(CdmaCallOptions.CALL_WAITING_INTENT);
                                            intent.putExtra(PhoneConstants.SUBSCRIPTION_KEY, mPhone.getSubId());
                                            startActivity(intent);
                                            return true;
                                        }
                                    });
                        }
                        PreferenceScreen prefCF = (PreferenceScreen)
                                prefSet.findPreference("button_cf_expand_key");
                        if (prefCF != null) {
                            prefCF.setOnPreferenceClickListener(
                                    new Preference.OnPreferenceClickListener() {
                                        @Override
                                        public boolean onPreferenceClick(Preference preference) {
                                            Intent intent = mPhone.isUtEnabled() ?
                                                mSubscriptionInfoHelper
                                                    .getIntent(CallForwardType.class)
                                                : new Intent(CdmaCallOptions.CALL_FORWARD_INTENT);
                                            intent.putExtra(PhoneConstants.SUBSCRIPTION_KEY, mPhone.getSubId());
                                            startActivity(intent);
                                            return true;
                                        }
                                    });
                        }
                    } else {
                        Log.d(LOG_TAG, "Disabled CW CF");
                        PreferenceScreen prefCW = (PreferenceScreen)
                                prefSet.findPreference("button_cw_key");
                        if (prefCW != null) {
                            prefSet.removePreference(prefCW);
                        }
                        PreferenceScreen prefCF = (PreferenceScreen)
                                prefSet.findPreference("button_cf_expand_key");
                        if (prefCF != null) {
                            prefSet.removePreference(prefCF);
                        }
                    }
                } else if (phoneType == PhoneConstants.PHONE_TYPE_GSM) {

                    if (carrierConfig.getBoolean(
                            CarrierConfigManager.KEY_ADDITIONAL_CALL_SETTING_BOOL)) {
                        addPreferencesFromResource(R.xml.gsm_umts_call_options);
                        GsmUmtsCallOptions.init(prefSet, mSubscriptionInfoHelper);
                    }
                } else {
                    throw new IllegalStateException("Unexpected phone type: " + phoneType);
                }
            }
        }

        if (ImsManager.isVtEnabledByPlatform(mPhone.getContext()) &&
                ImsManager.isVtProvisionedOnDevice(mPhone.getContext()) &&
<<<<<<< HEAD
                mPhone.mDcTracker.isDataEnabled(true) &&
                (mPhone.getImsPhone() != null)) {
=======
                (carrierConfig.getBoolean(
                        CarrierConfigManager.KEY_IGNORE_DATA_ENABLED_CHANGED_FOR_VIDEO_CALLS)
                        || mPhone.mDcTracker.isDataEnabled(true))) {
>>>>>>> 993a920d
            boolean currentValue =
                    ImsManager.isEnhanced4gLteModeSettingEnabledByUser(mPhone.getContext())
                    ? PhoneGlobals.getInstance().phoneMgr.isVideoCallingEnabled(
                            getOpPackageName()) : false;
            mEnableVideoCalling.setChecked(currentValue);
            mEnableVideoCalling.setOnPreferenceChangeListener(this);
        } else {
            prefSet.removePreference(mEnableVideoCalling);
        }

        if (ImsManager.isVolteEnabledByPlatform(this) &&
                !carrierConfig.getBoolean(
                        CarrierConfigManager.KEY_CARRIER_VOLTE_TTY_SUPPORTED_BOOL)) {
            TelephonyManager tm = (TelephonyManager) getSystemService(Context.TELEPHONY_SERVICE);
            /* tm.listen(mPhoneStateListener, PhoneStateListener.LISTEN_CALL_STATE); */
        }

        Preference wifiCallingSettings = findPreference(
                getResources().getString(R.string.wifi_calling_settings_key));

        final PhoneAccountHandle simCallManager = mTelecomManager.getSimCallManager();
        if (simCallManager != null) {
            Intent intent = PhoneAccountSettingsFragment.buildPhoneAccountConfigureIntent(
                    this, simCallManager);
            if (intent != null) {
                PackageManager pm = mPhone.getContext().getPackageManager();
                List<ResolveInfo> resolutions = pm.queryIntentActivities(intent, 0);
                if (!resolutions.isEmpty()) {
                    wifiCallingSettings.setTitle(resolutions.get(0).loadLabel(pm));
                    wifiCallingSettings.setSummary(null);
                    wifiCallingSettings.setIntent(intent);
                } else {
                    prefSet.removePreference(wifiCallingSettings);
                }
            } else {
                prefSet.removePreference(wifiCallingSettings);
            }
        } else if (!ImsManager.isWfcEnabledByPlatform(mPhone.getContext()) ||
                !ImsManager.isWfcProvisionedOnDevice(mPhone.getContext())) {
            prefSet.removePreference(wifiCallingSettings);
        } else {
            int resId = com.android.internal.R.string.wifi_calling_off_summary;
            if (ImsManager.isWfcEnabledByUser(mPhone.getContext())) {
                boolean isRoaming = telephonyManager.isNetworkRoaming();
                int wfcMode = ImsManager.getWfcMode(mPhone.getContext(), isRoaming);
                switch (wfcMode) {
                    case ImsConfig.WfcModeFeatureValueConstants.WIFI_ONLY:
                        resId = com.android.internal.R.string.wfc_mode_wifi_only_summary;
                        break;
                    case ImsConfig.WfcModeFeatureValueConstants.CELLULAR_PREFERRED:
                        resId = com.android.internal.R.string.wfc_mode_cellular_preferred_summary;
                        break;
                    case ImsConfig.WfcModeFeatureValueConstants.WIFI_PREFERRED:
                        resId = com.android.internal.R.string.wfc_mode_wifi_preferred_summary;
                        break;
                    default:
                        if (DBG) log("Unexpected WFC mode value: " + wfcMode);
                }
            }
            wifiCallingSettings.setSummary(resId);
        }
    }

    @Override
    protected void onNewIntent(Intent newIntent) {
        setIntent(newIntent);

        mSubscriptionInfoHelper = new SubscriptionInfoHelper(this, getIntent());
        mSubscriptionInfoHelper.setActionBarTitle(
                getActionBar(), getResources(), R.string.call_settings_with_label);
        mPhone = mSubscriptionInfoHelper.getPhone();
    }

    private static void log(String msg) {
        Log.d(LOG_TAG, msg);
    }

    @Override
    public boolean onOptionsItemSelected(MenuItem item) {
        final int itemId = item.getItemId();
        if (itemId == android.R.id.home) {  // See ActionBar#setDisplayHomeAsUpEnabled()
            onBackPressed();
            return true;
        }
        return super.onOptionsItemSelected(item);
    }

    /**
     * Finish current Activity and go up to the top level Settings ({@link CallFeaturesSetting}).
     * This is useful for implementing "HomeAsUp" capability for second-level Settings.
     */
    public static void goUpToTopLevelSetting(
            Activity activity, SubscriptionInfoHelper subscriptionInfoHelper) {
        Intent intent = subscriptionInfoHelper.getIntent(CallFeaturesSetting.class);
        intent.setAction(Intent.ACTION_MAIN);
        intent.addFlags(Intent.FLAG_ACTIVITY_CLEAR_TOP);
        activity.startActivity(intent);
        activity.finish();
    }
}<|MERGE_RESOLUTION|>--- conflicted
+++ resolved
@@ -343,14 +343,10 @@
 
         if (ImsManager.isVtEnabledByPlatform(mPhone.getContext()) &&
                 ImsManager.isVtProvisionedOnDevice(mPhone.getContext()) &&
-<<<<<<< HEAD
-                mPhone.mDcTracker.isDataEnabled(true) &&
-                (mPhone.getImsPhone() != null)) {
-=======
                 (carrierConfig.getBoolean(
                         CarrierConfigManager.KEY_IGNORE_DATA_ENABLED_CHANGED_FOR_VIDEO_CALLS)
-                        || mPhone.mDcTracker.isDataEnabled(true))) {
->>>>>>> 993a920d
+                        || mPhone.mDcTracker.isDataEnabled(true)) &&
+                        (mPhone.getImsPhone() != null)) {
             boolean currentValue =
                     ImsManager.isEnhanced4gLteModeSettingEnabledByUser(mPhone.getContext())
                     ? PhoneGlobals.getInstance().phoneMgr.isVideoCallingEnabled(
