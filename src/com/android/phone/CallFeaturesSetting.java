--- conflicted
+++ resolved
@@ -104,11 +104,8 @@
             "phone_account_settings_preference_screen";
 
     private static final String ENABLE_VIDEO_CALLING_KEY = "button_enable_video_calling";
-<<<<<<< HEAD
+    private static final String BUTTON_VP_KEY = "button_voice_privacy_key";
     private static final String BUTTON_IMS_SETTINGS_KEY   = "ims_settings_key";
-=======
-    private static final String BUTTON_VP_KEY = "button_voice_privacy_key";
->>>>>>> e4ff0764
 
     private Phone mPhone;
     private ImsManager mImsMgr;
@@ -422,9 +419,12 @@
                     prefSet.removePreference(fdnButton);
                     addPreferencesFromResource(R.xml.cdma_call_privacy);
 
-                    if (carrierConfig.getBoolean(
+                    if (!carrierConfig.getBoolean(
                             CarrierConfigManager.KEY_VOICE_PRIVACY_DISABLE_UI_BOOL)) {
-<<<<<<< HEAD
+                        CdmaVoicePrivacySwitchPreference buttonVoicePrivacy =
+                                (CdmaVoicePrivacySwitchPreference) findPreference(BUTTON_VP_KEY);
+                        buttonVoicePrivacy.setPhone(mPhone);
+                    } else {
                         CdmaVoicePrivacySwitchPreference prefPri =
                                 (CdmaVoicePrivacySwitchPreference)prefSet.findPreference(
                                 "button_voice_privacy_key");
@@ -485,12 +485,6 @@
                         if (prefCF != null) {
                             prefSet.removePreference(prefCF);
                         }
-=======
-                        addPreferencesFromResource(R.xml.cdma_call_privacy);
-                        CdmaVoicePrivacySwitchPreference buttonVoicePrivacy =
-                                (CdmaVoicePrivacySwitchPreference) findPreference(BUTTON_VP_KEY);
-                        buttonVoicePrivacy.setPhone(mPhone);
->>>>>>> e4ff0764
                     }
                 } else if (phoneType == PhoneConstants.PHONE_TYPE_GSM) {
                     if (mPhone.getIccCard() == null || !mPhone.getIccCard().getIccFdnAvailable()) {
