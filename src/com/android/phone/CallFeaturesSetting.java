--- conflicted
+++ resolved
@@ -182,22 +182,17 @@
                         new Dialog.OnClickListener() {
                             @Override
                             public void onClick(DialogInterface dialog, int which) {
-<<<<<<< HEAD
                                 if (PhoneUtils.isNetworkSettingsApkAvailable()) {
                                     startActivity(new Intent(
                                             "codeaurora.intent.action.MOBILE_NETWORK_SETTINGS"));
                                 } else {
-                                    startActivity(new Intent(mPhone.getContext(),
-                                            com.android.phone.MobileNetworkSettings.class));
+                                    Intent intent = new Intent(Intent.ACTION_MAIN);
+                                    ComponentName mobileNetworkSettingsComponent = new ComponentName(
+                                            getString(R.string.mobile_network_settings_package),
+                                            getString(R.string.mobile_network_settings_class));
+                                    intent.setComponent(mobileNetworkSettingsComponent);
+                                    startActivity(intent);
                                 }
-=======
-                                Intent intent = new Intent(Intent.ACTION_MAIN);
-                                ComponentName mobileNetworkSettingsComponent = new ComponentName(
-                                        getString(R.string.mobile_network_settings_package),
-                                        getString(R.string.mobile_network_settings_class));
-                                intent.setComponent(mobileNetworkSettingsComponent);
-                                startActivity(intent);
->>>>>>> 7b3163dc
                             }
                         };
                 builder.setMessage(getResources().getString(
