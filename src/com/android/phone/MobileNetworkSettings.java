/*
 * Copyright (C) 2006 The Android Open Source Project
 *
 * Licensed under the Apache License, Version 2.0 (the "License");
 * you may not use this file except in compliance with the License.
 * You may obtain a copy of the License at
 *
 *      http://www.apache.org/licenses/LICENSE-2.0
 *
 * Unless required by applicable law or agreed to in writing, software
 * distributed under the License is distributed on an "AS IS" BASIS,
 * WITHOUT WARRANTIES OR CONDITIONS OF ANY KIND, either express or implied.
 * See the License for the specific language governing permissions and
 * limitations under the License.
 */

package com.android.phone;

import com.android.ims.ImsManager;
import com.android.internal.telephony.Phone;
import com.android.internal.telephony.PhoneConstants;
import com.android.internal.telephony.PhoneFactory;
import com.android.internal.telephony.TelephonyIntents;
import com.android.internal.telephony.TelephonyProperties;
import com.android.internal.telephony.uicc.IccCardApplicationStatus.AppType;
import com.android.internal.telephony.uicc.UiccController;

import java.util.ArrayList;
import java.util.Iterator;
import java.util.List;

import android.app.ActionBar;
import android.app.AlertDialog;
import android.content.BroadcastReceiver;
import android.content.Context;
import android.content.DialogInterface;
import android.content.Intent;
import android.content.IntentFilter;
import android.content.pm.PackageManager.NameNotFoundException;
import android.net.Uri;
import android.os.AsyncResult;
import android.os.Bundle;
import android.os.Handler;
import android.os.Message;
import android.os.PersistableBundle;
import android.os.SystemProperties;
import android.os.UserHandle;
import android.os.UserManager;
import android.preference.ListPreference;
import android.preference.Preference;
import android.preference.PreferenceActivity;
import android.preference.PreferenceScreen;
import android.preference.SwitchPreference;
import android.provider.Settings.SettingNotFoundException;
import android.telephony.CarrierConfigManager;
import android.telephony.PhoneStateListener;
import android.telephony.SubscriptionInfo;
import android.telephony.SubscriptionManager;
import android.telephony.TelephonyManager;
import android.text.TextUtils;
import android.util.Log;
import android.view.MenuItem;
import android.view.View;
import android.widget.TabHost.OnTabChangeListener;
import android.widget.TabHost.TabContentFactory;
import android.widget.TabHost.TabSpec;
import android.widget.TabHost;

/**
 * "Mobile network settings" screen.  This preference screen lets you
 * enable/disable mobile data, and control data roaming and other
 * network-specific mobile data features.  It's used on non-voice-capable
 * tablets as well as regular phone devices.
 *
 * Note that this PreferenceActivity is part of the phone app, even though
 * you reach it from the "Wireless & Networks" section of the main
 * Settings app.  It's not part of the "Call settings" hierarchy that's
 * available from the Phone app (see CallFeaturesSetting for that.)
 */
public class MobileNetworkSettings extends PreferenceActivity
        implements DialogInterface.OnClickListener,
        DialogInterface.OnDismissListener, Preference.OnPreferenceChangeListener{

    // debug data
    private static final String LOG_TAG = "NetworkSettings";
    private static final boolean DBG = true;
    public static final int REQUEST_CODE_EXIT_ECM = 17;

    // Number of active Subscriptions to show tabs
    private static final int TAB_THRESHOLD = 2;

    //String keys for preference lookup
    private static final String BUTTON_PREFERED_NETWORK_MODE = "preferred_network_mode_key";
    private static final String BUTTON_ROAMING_KEY = "button_roaming_key";
    private static final String BUTTON_CDMA_LTE_DATA_SERVICE_KEY = "cdma_lte_data_service_key";
    private static final String BUTTON_ENABLED_NETWORKS_KEY = "enabled_networks_key";
    private static final String BUTTON_4G_LTE_KEY = "enhanced_4g_lte";
    private static final String BUTTON_CELL_BROADCAST_SETTINGS = "cell_broadcast_settings";
    private static final String BUTTON_APN_EXPAND_KEY = "button_apn_key";
    private static final String BUTTON_OPERATOR_SELECTION_EXPAND_KEY = "button_carrier_sel_key";
    private static final String BUTTON_CARRIER_SETTINGS_KEY = "carrier_settings_key";
    private static final String BUTTON_CDMA_SYSTEM_SELECT_KEY = "cdma_system_select_key";
    private static final String PRIMARY_CARD_PROPERTY_NAME = "persist.radio.primarycard";

    private int preferredNetworkMode = Phone.PREFERRED_NT_MODE;

    //Information about logical "up" Activity
    private static final String UP_ACTIVITY_PACKAGE = "com.android.settings";
    private static final String UP_ACTIVITY_CLASS =
            "com.android.settings.Settings$WirelessSettingsActivity";

    private SubscriptionManager mSubscriptionManager;
    private String tabDefaultLabel = "SIM slot ";

    //UI objects
    private ListPreference mButtonPreferredNetworkMode;
    private ListPreference mButtonEnabledNetworks;
    private SwitchPreference mButtonDataRoam;
    private SwitchPreference mButton4glte;
    private Preference mLteDataServicePref;

    private static final String iface = "rmnet0"; //TODO: this will go away
    private List<SubscriptionInfo> mActiveSubInfos;

    private UserManager mUm;
    private Phone mPhone;
    private MyHandler mHandler;
    private boolean mOkClicked;

    // We assume the the value returned by mTabHost.getCurrentTab() == slotId
    private TabHost mTabHost;

    //GsmUmts options and Cdma options
    GsmUmtsOptions mGsmUmtsOptions;
    CdmaOptions mCdmaOptions;

    private Preference mClickedPreference;
    private boolean mShow4GForLTE;
    private boolean mIsGlobalCdma;
    private boolean mUnavailable;

    private final PhoneStateListener mPhoneStateListener = new PhoneStateListener() {
        /*
         * Enable/disable the 'Enhanced 4G LTE Mode' when in/out of a call
         * and depending on TTY mode and TTY support over VoLTE.
         * @see android.telephony.PhoneStateListener#onCallStateChanged(int,
         * java.lang.String)
         */
        @Override
        public void onCallStateChanged(int state, String incomingNumber) {
            if (DBG) log("PhoneStateListener.onCallStateChanged: state=" + state);
            boolean enabled = (state == TelephonyManager.CALL_STATE_IDLE) &&
                    ImsManager.isNonTtyOrTtyOnVolteEnabled(getApplicationContext());
            Preference pref = getPreferenceScreen().findPreference(BUTTON_4G_LTE_KEY);
            if (pref != null) pref.setEnabled(enabled && hasActiveSubscriptions());
        }
    };

    private final BroadcastReceiver mPhoneChangeReceiver = new PhoneChangeReceiver();

    private class PhoneChangeReceiver extends BroadcastReceiver {
        @Override
        public void onReceive(Context context, Intent intent) {
            int phoneId = intent.getIntExtra(PhoneConstants.PHONE_KEY,
                    SubscriptionManager.INVALID_PHONE_INDEX);
            if (DBG) log("onReceive: phoneId: " + phoneId);
            //Update UI if RAT change is on current slot/phone TAB.
            if (mPhone.getPhoneId() == phoneId) {
                // When the radio changes (ex: CDMA->GSM), refresh all options.
                mGsmUmtsOptions = null;
                mCdmaOptions = null;
                updateBody();
            }
        }
    }

    //This is a method implemented for DialogInterface.OnClickListener.
    //  Used to dismiss the dialogs when they come up.
    public void onClick(DialogInterface dialog, int which) {
        if (which == DialogInterface.BUTTON_POSITIVE) {
            mPhone.setDataRoamingEnabled(true);
            mOkClicked = true;
        } else {
            // Reset the toggle
            mButtonDataRoam.setChecked(false);
        }
    }

    @Override
    public void onDismiss(DialogInterface dialog) {
        // Assuming that onClick gets called first
        mButtonDataRoam.setChecked(mOkClicked);
    }

    /**
     * Invoked on each preference click in this hierarchy, overrides
     * PreferenceActivity's implementation.  Used to make sure we track the
     * preference click events.
     */
    @Override
    public boolean onPreferenceTreeClick(PreferenceScreen preferenceScreen, Preference preference) {
        /** TODO: Refactor and get rid of the if's using subclasses */
        final int phoneSubId = mPhone.getSubId();
        if (preference.getKey().equals(BUTTON_4G_LTE_KEY)) {
            return true;
        } else if (mGsmUmtsOptions != null &&
                mGsmUmtsOptions.preferenceTreeClick(preference) == true) {
            return true;
        } else if (mCdmaOptions != null &&
                   mCdmaOptions.preferenceTreeClick(preference) == true) {
            if (Boolean.parseBoolean(
                    SystemProperties.get(TelephonyProperties.PROPERTY_INECM_MODE))) {

                mClickedPreference = preference;

                // In ECM mode launch ECM app dialog
                startActivityForResult(
                    new Intent(TelephonyIntents.ACTION_SHOW_NOTICE_ECM_BLOCK_OTHERS, null),
                    REQUEST_CODE_EXIT_ECM);
            }
            return true;
        } else if (preference == mButtonPreferredNetworkMode) {
            //displays the value taken from the Settings.System
            int settingsNetworkMode = getPreferredNetworkModeForSubId();
            mButtonPreferredNetworkMode.setValue(Integer.toString(settingsNetworkMode));
            return true;
        } else if (preference == mLteDataServicePref) {
            String tmpl = android.provider.Settings.Global.getString(getContentResolver(),
                        android.provider.Settings.Global.SETUP_PREPAID_DATA_SERVICE_URL);
            if (!TextUtils.isEmpty(tmpl)) {
                TelephonyManager tm = (TelephonyManager) getSystemService(
                        Context.TELEPHONY_SERVICE);
                String imsi = tm.getSubscriberId();
                if (imsi == null) {
                    imsi = "";
                }
                final String url = TextUtils.isEmpty(tmpl) ? null
                        : TextUtils.expandTemplate(tmpl, imsi).toString();
                Intent intent = new Intent(Intent.ACTION_VIEW, Uri.parse(url));
                startActivity(intent);
            } else {
                android.util.Log.e(LOG_TAG, "Missing SETUP_PREPAID_DATA_SERVICE_URL");
            }
            return true;
        }  else if (preference == mButtonEnabledNetworks) {
            int settingsNetworkMode = getPreferredNetworkModeForSubId();
            mButtonEnabledNetworks.setValue(Integer.toString(settingsNetworkMode));
            return true;
        } else if (preference == mButtonDataRoam) {
            // Do not disable the preference screen if the user clicks Data roaming.
            return true;
        } else {
            // if the button is anything but the simple toggle preference,
            // we'll need to disable all preferences to reject all click
            // events until the sub-activity's UI comes up.
            preferenceScreen.setEnabled(false);
            // Let the intents be launched by the Preference manager
            return false;
        }
    }

    private final SubscriptionManager.OnSubscriptionsChangedListener mOnSubscriptionsChangeListener
            = new SubscriptionManager.OnSubscriptionsChangedListener() {
        @Override
        public void onSubscriptionsChanged() {
            if (DBG) log("onSubscriptionsChanged:");
            List<SubscriptionInfo> newSil = mSubscriptionManager.getActiveSubscriptionInfoList();
            if (DBG) log("onSubscriptionsChanged: newSil: " + newSil +
                    " mActiveSubInfos: " + mActiveSubInfos);
            if (newSil == null) {
                return;
            }
            // Update UI when there is a change in number of active subscriptions or
            // there is a change in display name or subID
            if (mActiveSubInfos == null || mActiveSubInfos.size() != newSil.size()) {
                initializeSubscriptions();
            } else {
                boolean subsChanged = false;
                outer:
                for (SubscriptionInfo si : mActiveSubInfos) {
                    for(SubscriptionInfo newSi : newSil) {
                        //Compare SubscriptionInfo of same slot
                        if (si.getSimSlotIndex() == newSi.getSimSlotIndex()) {
                            if (DBG) log("onSubscriptionsChanged: Slot matched SimSlotIndex: "
                                    + si.getSimSlotIndex());
                            if (!newSi.getDisplayName().equals(si.getDisplayName()) ||
                                    newSi.getSubscriptionId() != si.getSubscriptionId()) {
                                if (DBG) log("onSubscriptionsChanged: subs changed ");
                                subsChanged = true;
                                break outer;
                            }
                        }
                    }
                }
                if (subsChanged) {
                    initializeSubscriptions();
                }
            }
        }
    };

    private void initializeSubscriptions() {
        int currentTab = 0;
        if (DBG) log("initializeSubscriptions:+");

        // Before updating the the active subscription list check
        // if tab updating is needed as the list is changing.
        List<SubscriptionInfo> sil = mSubscriptionManager.getActiveSubscriptionInfoList();
        // Display all tabs according to configuration in Multi Sim mode
        TelephonyManager tm = (TelephonyManager) getSystemService(
                Context.TELEPHONY_SERVICE);
        int phoneCount = tm.getPhoneCount();
        TabState state = TabState.UPDATE;
        if (phoneCount < 2) {
            state = isUpdateTabsNeeded(sil);
        }

        // Update to the active subscription list
        mActiveSubInfos.clear();
        if (sil != null) {
            mActiveSubInfos.addAll(sil);
            // If there is only 1 sim then currenTab should represent slot no. of the sim.
            if (sil.size() == 1) {
                currentTab = sil.get(0).getSimSlotIndex();
            }
        }

        switch (state) {
            case UPDATE: {
                if (DBG) log("initializeSubscriptions: UPDATE");
                currentTab = mTabHost != null ? mTabHost.getCurrentTab() : 0;

                setContentView(com.android.internal.R.layout.common_tab_settings);

                mTabHost = (TabHost) findViewById(android.R.id.tabhost);
                mTabHost.setup();

                // Update the tabName. Get tab name from SubscriptionInfo,
                // if SubscriptionInfo not available get default tabName for that slot.
                for (int simSlotIndex = 0; simSlotIndex < phoneCount; simSlotIndex++) {
                    String tabName = null;
                    for(SubscriptionInfo si : mActiveSubInfos) {
                        if (DBG) log("initializeSubscriptions: si: " + si);
                        if (si != null && si.getSimSlotIndex() == simSlotIndex) {
                            // Slot is not empty and we match
                            tabName = String.valueOf(si.getDisplayName());
                            break;
                        }
                    }
                    if (tabName == null) {
                        try {
                            Context con = createPackageContext("com.android.settings", 0);
                            int id = con.getResources().getIdentifier("sim_editor_title",
                                    "string", "com.android.settings");
                            tabName = con.getResources().getString(id, simSlotIndex + 1);
                        } catch (NameNotFoundException e) {
                            loge("NameNotFoundException for sim_editor_title");
                            tabName = tabDefaultLabel + simSlotIndex;
                        }
                    }
                    if (DBG) {
                        log("initializeSubscriptions: tab=" + simSlotIndex + " name=" + tabName);
                    }

                    mTabHost.addTab(buildTabSpec(String.valueOf(simSlotIndex), tabName));
                }

                mTabHost.setOnTabChangedListener(mTabListener);
                mTabHost.setCurrentTab(currentTab);
                break;
            }
            case NO_TABS: {
                if (DBG) log("initializeSubscriptions: NO_TABS");

                if (mTabHost != null) {
                    mTabHost.clearAllTabs();
                    mTabHost = null;
                }
                setContentView(com.android.internal.R.layout.common_tab_settings);
                break;
            }
            case DO_NOTHING: {
                if (DBG) log("initializeSubscriptions: DO_NOTHING");
                if (mTabHost != null) {
                    currentTab = mTabHost.getCurrentTab();
                }
                break;
            }
        }
        updatePhone(currentTab);
        updateBody();
        if (DBG) log("initializeSubscriptions:-");
    }

    private enum TabState {
        NO_TABS, UPDATE, DO_NOTHING
    }
    private TabState isUpdateTabsNeeded(List<SubscriptionInfo> newSil) {
        TabState state = TabState.DO_NOTHING;
        if (newSil == null) {
            if (mActiveSubInfos.size() >= TAB_THRESHOLD) {
                if (DBG) log("isUpdateTabsNeeded: NO_TABS, size unknown and was tabbed");
                state = TabState.NO_TABS;
            }
        } else if (newSil.size() < TAB_THRESHOLD && mActiveSubInfos.size() >= TAB_THRESHOLD) {
            if (DBG) log("isUpdateTabsNeeded: NO_TABS, size went to small");
            state = TabState.NO_TABS;
        } else if (newSil.size() >= TAB_THRESHOLD && mActiveSubInfos.size() < TAB_THRESHOLD) {
            if (DBG) log("isUpdateTabsNeeded: UPDATE, size changed");
            state = TabState.UPDATE;
        } else if (newSil.size() >= TAB_THRESHOLD) {
            Iterator<SubscriptionInfo> siIterator = mActiveSubInfos.iterator();
            for(SubscriptionInfo newSi : newSil) {
                SubscriptionInfo curSi = siIterator.next();
                if (!newSi.getDisplayName().equals(curSi.getDisplayName())) {
                    if (DBG) log("isUpdateTabsNeeded: UPDATE, new name=" + newSi.getDisplayName());
                    state = TabState.UPDATE;
                    break;
                }
            }
        }
        if (DBG) {
            log("isUpdateTabsNeeded:- " + state
                + " newSil.size()=" + ((newSil != null) ? newSil.size() : 0)
                + " mActiveSubInfos.size()=" + mActiveSubInfos.size());
        }
        return state;
    }

    private OnTabChangeListener mTabListener = new OnTabChangeListener() {
        @Override
        public void onTabChanged(String tabId) {
            if (DBG) log("onTabChanged: " + tabId);
            // The User has changed tab; update the body.
            updatePhone(Integer.parseInt(tabId));
            updateBody();
        }
    };

    private void updatePhone(int slotId) {
        mPhone = PhoneFactory.getPhone(slotId);
        if (mPhone == null) {
            // Do the best we can
            mPhone = PhoneFactory.getDefaultPhone();
        }
        preferredNetworkMode = getPreferredNetworkModeForPhoneId();
        if (DBG) log("updatePhone:- slotId=" + slotId);
    }

    private TabContentFactory mEmptyTabContent = new TabContentFactory() {
        @Override
        public View createTabContent(String tag) {
            return new View(mTabHost.getContext());
        }
    };

    private TabSpec buildTabSpec(String tag, String title) {
        return mTabHost.newTabSpec(tag).setIndicator(title).setContent(
                mEmptyTabContent);
    }

    @Override
    protected void onCreate(Bundle icicle) {
        if (DBG) log("onCreate:+");
        setTheme(R.style.Theme_Material_Settings);
        super.onCreate(icicle);

        mHandler = new MyHandler();
        mUm = (UserManager) getSystemService(Context.USER_SERVICE);
        mSubscriptionManager = SubscriptionManager.from(this);

        if (mUm.hasUserRestriction(UserManager.DISALLOW_CONFIG_MOBILE_NETWORKS)) {
            mUnavailable = true;
            setContentView(R.layout.telephony_disallowed_preference_screen);
            return;
        }

        addPreferencesFromResource(R.xml.network_setting);

        mButton4glte = (SwitchPreference)findPreference(BUTTON_4G_LTE_KEY);
        mButton4glte.setOnPreferenceChangeListener(this);

        try {
            Context con = createPackageContext("com.android.systemui", 0);
            int id = con.getResources().getIdentifier("config_show4GForLTE",
                    "bool", "com.android.systemui");
            mShow4GForLTE = con.getResources().getBoolean(id);
        } catch (NameNotFoundException e) {
            loge("NameNotFoundException for show4GFotLTE");
            mShow4GForLTE = false;
        }

        //get UI object references
        PreferenceScreen prefSet = getPreferenceScreen();

        mButtonDataRoam = (SwitchPreference) prefSet.findPreference(BUTTON_ROAMING_KEY);
        mButtonPreferredNetworkMode = (ListPreference) prefSet.findPreference(
                BUTTON_PREFERED_NETWORK_MODE);
        mButtonEnabledNetworks = (ListPreference) prefSet.findPreference(
                BUTTON_ENABLED_NETWORKS_KEY);
        mButtonDataRoam.setOnPreferenceChangeListener(this);

        mLteDataServicePref = prefSet.findPreference(BUTTON_CDMA_LTE_DATA_SERVICE_KEY);

        // Initialize mActiveSubInfo
        int max = mSubscriptionManager.getActiveSubscriptionInfoCountMax();
        mActiveSubInfos = new ArrayList<SubscriptionInfo>(max);

        initializeSubscriptions();

        IntentFilter intentFilter = new IntentFilter(
                TelephonyIntents.ACTION_RADIO_TECHNOLOGY_CHANGED);
        registerReceiver(mPhoneChangeReceiver, intentFilter);
        if (DBG) log("onCreate:-");
    }

    @Override
    protected void onDestroy() {
        super.onDestroy();
        unregisterReceiver(mPhoneChangeReceiver);
    }

    @Override
    protected void onResume() {
        super.onResume();
        if (DBG) log("onResume:+");

        if (mUnavailable) {
            if (DBG) log("onResume:- ignore mUnavailable == false");
            return;
        }

        // upon resumption from the sub-activity, make sure we re-enable the
        // preferences.
        getPreferenceScreen().setEnabled(true);
        preferredNetworkMode = getPreferredNetworkModeForPhoneId();
        // Set UI state in onResume because a user could go home, launch some
        // app to change this setting's backend, and re-launch this settings app
        // and the UI state would be inconsistent with actual state
        mButtonDataRoam.setChecked(mPhone.getDataRoamingEnabled());

        if (getPreferenceScreen().findPreference(BUTTON_PREFERED_NETWORK_MODE) != null
                || getPreferenceScreen().findPreference(BUTTON_ENABLED_NETWORKS_KEY) != null)  {
            updatePreferredNetworkUIFromDb();
        }

        if (ImsManager.isVolteEnabledByPlatform(this)
                && ImsManager.isVolteProvisionedOnDevice(this)) {
            TelephonyManager tm = (TelephonyManager) getSystemService(Context.TELEPHONY_SERVICE);
            tm.listen(mPhoneStateListener, PhoneStateListener.LISTEN_CALL_STATE);
        }

        // NOTE: Buttons will be enabled/disabled in mPhoneStateListener
        boolean enh4glteMode = ImsManager.isEnhanced4gLteModeSettingEnabledByUser(this)
                && ImsManager.isNonTtyOrTtyOnVolteEnabled(this);
        mButton4glte.setChecked(enh4glteMode);

        mSubscriptionManager.addOnSubscriptionsChangedListener(mOnSubscriptionsChangeListener);

        if (DBG) log("onResume:-");

    }

    private boolean hasActiveSubscriptions() {
        boolean isActive = false;
        int subId = mPhone.getSubId();
        for(SubscriptionInfo si : mActiveSubInfos) {
            if (si.getSubscriptionId() == subId) {
                isActive = true;
            }
        }
        return isActive;
    }

    private void updateBody() {
        final Context context = getApplicationContext();
        PreferenceScreen prefSet = getPreferenceScreen();
        boolean isLteOnCdma = mPhone.getLteOnCdmaMode() == PhoneConstants.LTE_ON_CDMA_TRUE;
        final int phoneSubId = mPhone.getSubId();

        if (DBG) {
            log("updateBody: isLteOnCdma=" + isLteOnCdma + " phoneSubId=" + phoneSubId);
        }

        if (prefSet != null) {
            prefSet.removeAll();
            prefSet.addPreference(mButtonDataRoam);
            prefSet.addPreference(mButtonPreferredNetworkMode);
            prefSet.addPreference(mButtonEnabledNetworks);
            prefSet.addPreference(mButton4glte);
        }

        /** Some carriers required that network mode UI need to be hidden in below conditions:
          * 1. The absence of sim cards.
          * 2. Non-USIM card is inserted.
          * 3. Network type is GSM only or Global
          */
        if (SystemProperties.getBoolean(PRIMARY_CARD_PROPERTY_NAME, false)) {
            int phoneId = mPhone.getPhoneId();
            if (UiccController.getInstance().getUiccCard(phoneId) == null ||
                    !UiccController.getInstance().getUiccCard(phoneId)
                    .isApplicationOnIcc(AppType.APPTYPE_USIM) ||
                    getPreferredNetworkModeForPhoneId() == Phone.NT_MODE_GSM_ONLY ||
                    getPreferredNetworkModeForPhoneId() == Phone.NT_MODE_GLOBAL) {
                prefSet.removePreference(mButtonPreferredNetworkMode);
            }
        }

        int settingsNetworkMode = getPreferredNetworkModeForSubId();

        PersistableBundle carrierConfig =
                PhoneGlobals.getInstance().getCarrierConfigForSubId(mPhone.getSubId());
        mIsGlobalCdma = isLteOnCdma
                && carrierConfig.getBoolean(CarrierConfigManager.KEY_SHOW_CDMA_CHOICES_BOOL);
        if (carrierConfig.getBoolean(CarrierConfigManager.KEY_HIDE_CARRIER_NETWORK_SETTINGS_BOOL)) {
            prefSet.removePreference(mButtonPreferredNetworkMode);
            prefSet.removePreference(mButtonEnabledNetworks);
            prefSet.removePreference(mLteDataServicePref);
        } else if (carrierConfig.getBoolean(CarrierConfigManager
                    .KEY_HIDE_PREFERRED_NETWORK_TYPE_BOOL)
                && !mPhone.getServiceState().getRoaming()) {
            prefSet.removePreference(mButtonPreferredNetworkMode);
            prefSet.removePreference(mButtonEnabledNetworks);

            final int phoneType = mPhone.getPhoneType();
            if (phoneType == PhoneConstants.PHONE_TYPE_CDMA) {
                mCdmaOptions = new CdmaOptions(this, prefSet, mPhone);
                // In World mode force a refresh of GSM Options.
                if (isWorldMode()) {
                    mGsmUmtsOptions = null;
                }
            } else if (phoneType == PhoneConstants.PHONE_TYPE_GSM) {
                mGsmUmtsOptions = new GsmUmtsOptions(this, prefSet, phoneSubId);
            } else {
                throw new IllegalStateException("Unexpected phone type: " + phoneType);
            }
        } else if (carrierConfig.getBoolean(CarrierConfigManager.KEY_WORLD_PHONE_BOOL) == true) {
            prefSet.removePreference(mButtonEnabledNetworks);
            // set the listener for the mButtonPreferredNetworkMode list preference so we can issue
            // change Preferred Network Mode.
            mButtonPreferredNetworkMode.setOnPreferenceChangeListener(this);

            mCdmaOptions = new CdmaOptions(this, prefSet, mPhone);
            mGsmUmtsOptions = new GsmUmtsOptions(this, prefSet, phoneSubId);
        } else {
            prefSet.removePreference(mButtonPreferredNetworkMode);
            final int phoneType = mPhone.getPhoneType();
            if (phoneType == PhoneConstants.PHONE_TYPE_CDMA) {
                int lteForced = android.provider.Settings.Global.getInt(
                        mPhone.getContext().getContentResolver(),
                        android.provider.Settings.Global.LTE_SERVICE_FORCED + mPhone.getSubId(),
                        0);

                if (isLteOnCdma) {
                    if (lteForced == 0) {
                        mButtonEnabledNetworks.setEntries(
                                R.array.enabled_networks_cdma_choices);
                        mButtonEnabledNetworks.setEntryValues(
                                R.array.enabled_networks_cdma_values);
                    } else {
                        switch (settingsNetworkMode) {
                            case Phone.NT_MODE_CDMA:
                            case Phone.NT_MODE_CDMA_NO_EVDO:
                            case Phone.NT_MODE_EVDO_NO_CDMA:
                                mButtonEnabledNetworks.setEntries(
                                        R.array.enabled_networks_cdma_no_lte_choices);
                                mButtonEnabledNetworks.setEntryValues(
                                        R.array.enabled_networks_cdma_no_lte_values);
                                break;
                            case Phone.NT_MODE_GLOBAL:
                            case Phone.NT_MODE_LTE_CDMA_AND_EVDO:
                            case Phone.NT_MODE_LTE_CDMA_EVDO_GSM_WCDMA:
                            case Phone.NT_MODE_LTE_ONLY:
                                mButtonEnabledNetworks.setEntries(
                                        R.array.enabled_networks_cdma_only_lte_choices);
                                mButtonEnabledNetworks.setEntryValues(
                                        R.array.enabled_networks_cdma_only_lte_values);
                                break;
                            default:
                                mButtonEnabledNetworks.setEntries(
                                        R.array.enabled_networks_cdma_choices);
                                mButtonEnabledNetworks.setEntryValues(
                                        R.array.enabled_networks_cdma_values);
                                break;
                        }
                    }
                }
                mCdmaOptions = new CdmaOptions(this, prefSet, mPhone);

                // In World mode force a refresh of GSM Options.
                if (isWorldMode()) {
                    mGsmUmtsOptions = null;
                }
            } else if (phoneType == PhoneConstants.PHONE_TYPE_GSM) {
                if (isSupportTdscdma()) {
                    mButtonEnabledNetworks.setEntries(
                            R.array.enabled_networks_tdscdma_choices);
                    mButtonEnabledNetworks.setEntryValues(
                            R.array.enabled_networks_tdscdma_values);
                } else if (!carrierConfig.getBoolean(CarrierConfigManager.KEY_PREFER_2G_BOOL)
                        && !getResources().getBoolean(R.bool.config_enabled_lte)) {
                    mButtonEnabledNetworks.setEntries(
                            R.array.enabled_networks_except_gsm_lte_choices);
                    mButtonEnabledNetworks.setEntryValues(
                            R.array.enabled_networks_except_gsm_lte_values);
                } else if (!carrierConfig.getBoolean(CarrierConfigManager.KEY_PREFER_2G_BOOL)) {
                    int select = (mShow4GForLTE == true) ?
                            R.array.enabled_networks_except_gsm_4g_choices
                            : R.array.enabled_networks_except_gsm_choices;
                    mButtonEnabledNetworks.setEntries(select);
                    mButtonEnabledNetworks.setEntryValues(
                            R.array.enabled_networks_except_gsm_values);
                } else if (!getResources().getBoolean(R.bool.config_enabled_lte)) {
                    mButtonEnabledNetworks.setEntries(
                            R.array.enabled_networks_except_lte_choices);
                    mButtonEnabledNetworks.setEntryValues(
                            R.array.enabled_networks_except_lte_values);
                } else if (mIsGlobalCdma) {
                    mButtonEnabledNetworks.setEntries(
                            R.array.enabled_networks_cdma_choices);
                    mButtonEnabledNetworks.setEntryValues(
                            R.array.enabled_networks_cdma_values);
                } else {
                    int select = (mShow4GForLTE == true) ? R.array.enabled_networks_4g_choices
                            : R.array.enabled_networks_choices;
                    mButtonEnabledNetworks.setEntries(select);
                    mButtonEnabledNetworks.setEntryValues(
                            R.array.enabled_networks_values);
                }
                mGsmUmtsOptions = new GsmUmtsOptions(this, prefSet, phoneSubId);
            } else {
                throw new IllegalStateException("Unexpected phone type: " + phoneType);
            }
            if (isWorldMode()) {
                mButtonEnabledNetworks.setEntries(
                        R.array.preferred_network_mode_choices_world_mode);
                mButtonEnabledNetworks.setEntryValues(
                        R.array.preferred_network_mode_values_world_mode);
            }
            mButtonEnabledNetworks.setOnPreferenceChangeListener(this);
            if (DBG) log("settingsNetworkMode: " + settingsNetworkMode);
        }

        final boolean missingDataServiceUrl = TextUtils.isEmpty(
                android.provider.Settings.Global.getString(getContentResolver(),
                        android.provider.Settings.Global.SETUP_PREPAID_DATA_SERVICE_URL));
        if (!isLteOnCdma || missingDataServiceUrl) {
            prefSet.removePreference(mLteDataServicePref);
        } else {
            android.util.Log.d(LOG_TAG, "keep ltePref");
        }

        // Enable enhanced 4G LTE mode settings depending on whether exists on platform
        if (!(ImsManager.isVolteEnabledByPlatform(this)
                && ImsManager.isVolteProvisionedOnDevice(this))) {
            Preference pref = prefSet.findPreference(BUTTON_4G_LTE_KEY);
            if (pref != null) {
                prefSet.removePreference(pref);
            }
        }

        ActionBar actionBar = getActionBar();
        if (actionBar != null) {
            // android.R.id.home will be triggered in onOptionsItemSelected()
            actionBar.setDisplayHomeAsUpEnabled(true);
        }

        final boolean isSecondaryUser = UserHandle.myUserId() != UserHandle.USER_OWNER;
        // Enable link to CMAS app settings depending on the value in config.xml.
        final boolean isCellBroadcastAppLinkEnabled = this.getResources().getBoolean(
                com.android.internal.R.bool.config_cellBroadcastAppLinks);
        if (isSecondaryUser || !isCellBroadcastAppLinkEnabled
                || mUm.hasUserRestriction(UserManager.DISALLOW_CONFIG_CELL_BROADCASTS)) {
            PreferenceScreen root = getPreferenceScreen();
            Preference ps = findPreference(BUTTON_CELL_BROADCAST_SETTINGS);
            if (ps != null) {
                root.removePreference(ps);
            }
        }

        // Get the networkMode from Settings.System and displays it
        mButtonDataRoam.setChecked(mPhone.getDataRoamingEnabled());
        mButtonEnabledNetworks.setValue(Integer.toString(settingsNetworkMode));
        mButtonPreferredNetworkMode.setValue(Integer.toString(settingsNetworkMode));
        UpdatePreferredNetworkModeSummary(settingsNetworkMode);
        UpdateEnabledNetworksValueAndSummary(settingsNetworkMode);

        /**
         * Enable/disable depending upon if there are any active subscriptions.
         *
         * I've decided to put this enable/disable code at the bottom as the
         * code above works even when there are no active subscriptions, thus
         * putting it afterwards is a smaller change. This can be refined later,
         * but you do need to remember that this all needs to work when subscriptions
         * change dynamically such as when hot swapping sims.
         */
        boolean hasActiveSubscriptions = hasActiveSubscriptions();
        TelephonyManager tm = (TelephonyManager) getSystemService(
                Context.TELEPHONY_SERVICE);
        boolean canChange4glte = (tm.getCallState() == TelephonyManager.CALL_STATE_IDLE) &&
                ImsManager.isNonTtyOrTtyOnVolteEnabled(getApplicationContext()) &&
                carrierConfig.getBoolean(CarrierConfigManager.KEY_EDITABLE_ENHANCED_4G_LTE_BOOL);
        mButtonDataRoam.setEnabled(hasActiveSubscriptions);
        mButtonPreferredNetworkMode.setEnabled(hasActiveSubscriptions || (getResources().
                getBoolean(R.bool.config_no_sim_display_network_modes)));
        mButtonEnabledNetworks.setEnabled(hasActiveSubscriptions);
        mButton4glte.setEnabled(hasActiveSubscriptions && canChange4glte);
        mLteDataServicePref.setEnabled(hasActiveSubscriptions);
        Preference ps;
        PreferenceScreen root = getPreferenceScreen();
        ps = findPreference(BUTTON_CELL_BROADCAST_SETTINGS);
        if (ps != null) {
            ps.setEnabled(hasActiveSubscriptions);
        }
        ps = findPreference(BUTTON_APN_EXPAND_KEY);
        if (ps != null) {
            ps.setEnabled(hasActiveSubscriptions);
        }
        ps = findPreference(BUTTON_OPERATOR_SELECTION_EXPAND_KEY);
        if (ps != null) {
            ps.setEnabled(hasActiveSubscriptions);
        }
        ps = findPreference(BUTTON_CARRIER_SETTINGS_KEY);
        if (ps != null) {
            ps.setEnabled(hasActiveSubscriptions);
        }
        ps = findPreference(BUTTON_CDMA_SYSTEM_SELECT_KEY);
        if (ps != null) {
            ps.setEnabled(hasActiveSubscriptions);
        }
    }

    @Override
    protected void onPause() {
        super.onPause();
        if (DBG) log("onPause:+");

        if (ImsManager.isVolteEnabledByPlatform(this)
                && ImsManager.isVolteProvisionedOnDevice(this)) {
            TelephonyManager tm = (TelephonyManager) getSystemService(Context.TELEPHONY_SERVICE);
            tm.listen(mPhoneStateListener, PhoneStateListener.LISTEN_NONE);
        }

        mSubscriptionManager
            .removeOnSubscriptionsChangedListener(mOnSubscriptionsChangeListener);
        if (DBG) log("onPause:-");
    }

    /**
     * Implemented to support onPreferenceChangeListener to look for preference
     * changes specifically on CLIR.
     *
     * @param preference is the preference to be changed, should be mButtonCLIR.
     * @param objValue should be the value of the selection, NOT its localized
     * display value.
     */
    public boolean onPreferenceChange(Preference preference, Object objValue) {
         if (DBG) log("onPreferenceChange");
        final int phoneSubId = mPhone.getSubId();
        if (preference == mButtonPreferredNetworkMode) {
            //NOTE onPreferenceChange seems to be called even if there is no change
            //Check if the button value is changed from the System.Setting
            mButtonPreferredNetworkMode.setValue((String) objValue);
            int buttonNetworkMode;
            buttonNetworkMode = Integer.valueOf((String) objValue).intValue();
            int settingsNetworkMode = getPreferredNetworkModeForSubId();
             if (DBG) log("buttonNetworkMode: " + buttonNetworkMode +
                    " settingsNetworkMode: " + settingsNetworkMode);
            if (buttonNetworkMode != settingsNetworkMode) {
                int modemNetworkMode;
                // if new mode is invalid ignore it
                switch (buttonNetworkMode) {
                    case Phone.NT_MODE_WCDMA_PREF:
                    case Phone.NT_MODE_GSM_ONLY:
                    case Phone.NT_MODE_WCDMA_ONLY:
                    case Phone.NT_MODE_GSM_UMTS:
                    case Phone.NT_MODE_CDMA:
                    case Phone.NT_MODE_CDMA_NO_EVDO:
                    case Phone.NT_MODE_EVDO_NO_CDMA:
                    case Phone.NT_MODE_GLOBAL:
                    case Phone.NT_MODE_LTE_CDMA_AND_EVDO:
                    case Phone.NT_MODE_LTE_GSM_WCDMA:
                    case Phone.NT_MODE_LTE_CDMA_EVDO_GSM_WCDMA:
                    case Phone.NT_MODE_LTE_ONLY:
                    case Phone.NT_MODE_LTE_WCDMA:
<<<<<<< HEAD
                    case Phone.NT_MODE_TD_SCDMA_ONLY:
                    case Phone.NT_MODE_TD_SCDMA_WCDMA:
                    case Phone.NT_MODE_TD_SCDMA_LTE:
                    case Phone.NT_MODE_TD_SCDMA_GSM:
                    case Phone.NT_MODE_TD_SCDMA_GSM_LTE:
                    case Phone.NT_MODE_TD_SCDMA_GSM_WCDMA:
                    case Phone.NT_MODE_TD_SCDMA_WCDMA_LTE:
                    case Phone.NT_MODE_TD_SCDMA_GSM_WCDMA_LTE:
                    case Phone.NT_MODE_TD_SCDMA_GSM_WCDMA_CDMA_EVDO:
                    case Phone.NT_MODE_TD_SCDMA_LTE_CDMA_EVDO_GSM_WCDMA:
=======
                    case Phone.NT_MODE_TDSCDMA_ONLY:
                    case Phone.NT_MODE_TDSCDMA_WCDMA:
                    case Phone.NT_MODE_LTE_TDSCDMA:
                    case Phone.NT_MODE_TDSCDMA_GSM:
                    case Phone.NT_MODE_LTE_TDSCDMA_GSM:
                    case Phone.NT_MODE_TDSCDMA_GSM_WCDMA:
                    case Phone.NT_MODE_LTE_TDSCDMA_WCDMA:
                    case Phone.NT_MODE_LTE_TDSCDMA_GSM_WCDMA:
                    case Phone.NT_MODE_TDSCDMA_CDMA_EVDO_GSM_WCDMA:
                    case Phone.NT_MODE_LTE_TDSCDMA_CDMA_EVDO_GSM_WCDMA:
>>>>>>> 8d664403
                        // This is one of the modes we recognize
                        modemNetworkMode = buttonNetworkMode;
                        break;
                    default:
                        loge("Invalid Network Mode (" + buttonNetworkMode + ") chosen. Ignore.");
                        return true;
                }
                UpdatePreferredNetworkModeSummary(buttonNetworkMode);
                //Set the modem network mode
                mPhone.setPreferredNetworkType(modemNetworkMode, mHandler
                        .obtainMessage(MyHandler.MESSAGE_SET_PREFERRED_NETWORK_TYPE));
            }
        } else if (preference == mButtonEnabledNetworks) {
            mButtonEnabledNetworks.setValue((String) objValue);
            int buttonNetworkMode;
            buttonNetworkMode = Integer.valueOf((String) objValue).intValue();
            if (DBG) log("buttonNetworkMode: " + buttonNetworkMode);
            int settingsNetworkMode = getPreferredNetworkModeForSubId();
            if (buttonNetworkMode != settingsNetworkMode) {
                int modemNetworkMode;
                // if new mode is invalid ignore it
                switch (buttonNetworkMode) {
                    case Phone.NT_MODE_WCDMA_PREF:
                    case Phone.NT_MODE_GSM_ONLY:
                    case Phone.NT_MODE_LTE_GSM_WCDMA:
                    case Phone.NT_MODE_LTE_CDMA_EVDO_GSM_WCDMA:
                    case Phone.NT_MODE_CDMA:
                    case Phone.NT_MODE_CDMA_NO_EVDO:
                    case Phone.NT_MODE_LTE_CDMA_AND_EVDO:
                    case Phone.NT_MODE_TDSCDMA_ONLY:
                    case Phone.NT_MODE_TDSCDMA_WCDMA:
                    case Phone.NT_MODE_LTE_TDSCDMA:
                    case Phone.NT_MODE_TDSCDMA_GSM:
                    case Phone.NT_MODE_LTE_TDSCDMA_GSM:
                    case Phone.NT_MODE_TDSCDMA_GSM_WCDMA:
                    case Phone.NT_MODE_LTE_TDSCDMA_WCDMA:
                    case Phone.NT_MODE_LTE_TDSCDMA_GSM_WCDMA:
                    case Phone.NT_MODE_TDSCDMA_CDMA_EVDO_GSM_WCDMA:
                    case Phone.NT_MODE_LTE_TDSCDMA_CDMA_EVDO_GSM_WCDMA:
                        // This is one of the modes we recognize
                        modemNetworkMode = buttonNetworkMode;
                        break;
                    default:
                        loge("Invalid Network Mode (" + buttonNetworkMode + ") chosen. Ignore.");
                        return true;
                }

                UpdateEnabledNetworksValueAndSummary(buttonNetworkMode);

                //Set the modem network mode
                mPhone.setPreferredNetworkType(modemNetworkMode, mHandler
                        .obtainMessage(MyHandler.MESSAGE_SET_PREFERRED_NETWORK_TYPE));
            }
        } else if (preference == mButton4glte) {
            SwitchPreference enhanced4gModePref = (SwitchPreference) preference;
            boolean enhanced4gMode = !enhanced4gModePref.isChecked();
            enhanced4gModePref.setChecked(enhanced4gMode);
            ImsManager.setEnhanced4gLteModeSetting(this, enhanced4gModePref.isChecked());
        } else if (preference == mButtonDataRoam) {
            if (DBG) log("onPreferenceTreeClick: preference == mButtonDataRoam.");

            //normally called on the toggle click
            if (!mButtonDataRoam.isChecked()) {
                // First confirm with a warning dialog about charges
                mOkClicked = false;
                new AlertDialog.Builder(this).setMessage(
                        getResources().getString(R.string.roaming_warning))
                        .setTitle(R.string.roaming_alert_title)
                        .setIconAttribute(android.R.attr.alertDialogIcon)
                        .setPositiveButton(android.R.string.yes, this)
                        .setNegativeButton(android.R.string.no, this)
                        .show()
                        .setOnDismissListener(this);
            } else {
                mPhone.setDataRoamingEnabled(false);
            }
            return true;
        }

        // always let the preference setting proceed.
        return true;
    }

    // Update network mode in DB for both SubId  and phoneId
    private void setPreferredNetworkMode(int nwMode) {
        final int phoneSubId = mPhone.getSubId();
        final int phoneId = mPhone.getPhoneId();
        if (DBG) log("setPreferredNetworkMode: nwMode = " + nwMode +
                " phoneSubId = " + phoneSubId + " phoneId = " + phoneId);
        preferredNetworkMode = nwMode;
        android.provider.Settings.Global.putInt(mPhone.getContext().getContentResolver(),
                android.provider.Settings.Global.PREFERRED_NETWORK_MODE + phoneSubId,
                nwMode );
        TelephonyManager.putIntAtIndex(mPhone.getContext().getContentResolver(),
                android.provider.Settings.Global.PREFERRED_NETWORK_MODE, phoneId,
                nwMode );
    }

    //Get preferred network mode based on phoneId
    private int getPreferredNetworkModeForPhoneId() {
        final int phoneId = mPhone.getPhoneId();
        int phoneNwMode;

        try {
            phoneNwMode = android.telephony.TelephonyManager.getIntAtIndex(
                    mPhone.getContext().getContentResolver(),
                    android.provider.Settings.Global.PREFERRED_NETWORK_MODE, phoneId);
        } catch (SettingNotFoundException snfe) {
            log("getPreferredNetworkModeForPhoneId: Could not find PREFERRED_NETWORK_MODE");
            phoneNwMode = Phone.PREFERRED_NT_MODE;
        }
        if (DBG) log("getPreferredNetworkModeForPhoneId: phoneNwMode = " + phoneNwMode +
                " phoneId = " + phoneId);
        return phoneNwMode;
    }

    //Get preferred network mode based on subId
    private int getPreferredNetworkModeForSubId() {
        final int subId = mPhone.getSubId();
        int phoneNwMode;
        int nwMode;

        nwMode = android.provider.Settings.Global.getInt(
                mPhone.getContext().getContentResolver(),
                android.provider.Settings.Global.PREFERRED_NETWORK_MODE + subId,
                preferredNetworkMode);
        if (DBG) log("getPreferredNetworkModeForSubId: phoneNwMode = " + nwMode +
                " subId = "+ subId);
        return nwMode;
    }

    private class MyHandler extends Handler {

        static final int MESSAGE_SET_PREFERRED_NETWORK_TYPE = 0;

        @Override
        public void handleMessage(Message msg) {
            switch (msg.what) {
                case MESSAGE_SET_PREFERRED_NETWORK_TYPE:
                    handleSetPreferredNetworkTypeResponse(msg);
                    break;
            }
        }

        private void handleSetPreferredNetworkTypeResponse(Message msg) {
            AsyncResult ar = (AsyncResult) msg.obj;

            if (ar.exception == null) {
            log("handleSetPreferredNetworkTypeResponse: Sucess");
                int networkMode;
                if (getPreferenceScreen().findPreference(BUTTON_PREFERED_NETWORK_MODE) != null)  {
                    networkMode =  Integer.valueOf(
                            mButtonPreferredNetworkMode.getValue()).intValue();
                    setPreferredNetworkMode(networkMode);
                }
                if (getPreferenceScreen().findPreference(BUTTON_ENABLED_NETWORKS_KEY) != null)  {
                    networkMode = Integer.valueOf(
                            mButtonEnabledNetworks.getValue()).intValue();
                    setPreferredNetworkMode(networkMode);
                }
            } else {
                if (DBG) {
                    log("handleSetPreferredNetworkTypeResponse: exception in setting network mode.");
                }
                updatePreferredNetworkUIFromDb();
            }
        }
    }

    private void updatePreferredNetworkUIFromDb() {
        final int phoneSubId = mPhone.getSubId();

        int settingsNetworkMode = getPreferredNetworkModeForSubId();

        if (DBG) {
            log("updatePreferredNetworkUIFromDb: settingsNetworkMode = " +
                    settingsNetworkMode);
        }

        UpdatePreferredNetworkModeSummary(settingsNetworkMode);
        UpdateEnabledNetworksValueAndSummary(settingsNetworkMode);
        // changes the mButtonPreferredNetworkMode accordingly to settingsNetworkMode
        mButtonPreferredNetworkMode.setValue(Integer.toString(settingsNetworkMode));
    }

    private void UpdatePreferredNetworkModeSummary(int NetworkMode) {
        switch(NetworkMode) {
            case Phone.NT_MODE_TDSCDMA_GSM_WCDMA:
            case Phone.NT_MODE_TDSCDMA_GSM:
            case Phone.NT_MODE_WCDMA_PREF:
                mButtonPreferredNetworkMode.setSummary(
                        R.string.preferred_network_mode_wcdma_perf_summary);
                break;
            case Phone.NT_MODE_GSM_ONLY:
                mButtonPreferredNetworkMode.setSummary(
                        R.string.preferred_network_mode_gsm_only_summary);
                break;
            case Phone.NT_MODE_TDSCDMA_WCDMA:
            case Phone.NT_MODE_WCDMA_ONLY:
                mButtonPreferredNetworkMode.setSummary(
                        R.string.preferred_network_mode_wcdma_only_summary);
                break;
            case Phone.NT_MODE_GSM_UMTS:
                mButtonPreferredNetworkMode.setSummary(
                        R.string.preferred_network_mode_gsm_wcdma_summary);
                break;
            case Phone.NT_MODE_CDMA:
                switch (mPhone.getLteOnCdmaMode()) {
                    case PhoneConstants.LTE_ON_CDMA_TRUE:
                        mButtonPreferredNetworkMode.setSummary(
                            R.string.preferred_network_mode_cdma_summary);
                    break;
                    case PhoneConstants.LTE_ON_CDMA_FALSE:
                    default:
                        mButtonPreferredNetworkMode.setSummary(
                            R.string.preferred_network_mode_cdma_evdo_summary);
                        break;
                }
                break;
            case Phone.NT_MODE_CDMA_NO_EVDO:
                mButtonPreferredNetworkMode.setSummary(
                        R.string.preferred_network_mode_cdma_only_summary);
                break;
            case Phone.NT_MODE_EVDO_NO_CDMA:
                mButtonPreferredNetworkMode.setSummary(
                        R.string.preferred_network_mode_evdo_only_summary);
                break;
            case Phone.NT_MODE_LTE_TDSCDMA:
            case Phone.NT_MODE_LTE_ONLY:
                mButtonPreferredNetworkMode.setSummary(
                        R.string.preferred_network_mode_lte_summary);
                break;
            case Phone.NT_MODE_LTE_TDSCDMA_GSM:
            case Phone.NT_MODE_LTE_TDSCDMA_GSM_WCDMA:
            case Phone.NT_MODE_LTE_GSM_WCDMA:
                mButtonPreferredNetworkMode.setSummary(
                        R.string.preferred_network_mode_lte_gsm_wcdma_summary);
                break;
            case Phone.NT_MODE_LTE_CDMA_AND_EVDO:
                mButtonPreferredNetworkMode.setSummary(
                        R.string.preferred_network_mode_lte_cdma_evdo_summary);
                break;
            case Phone.NT_MODE_TDSCDMA_ONLY:
                mButtonPreferredNetworkMode.setSummary(
                        R.string.preferred_network_mode_tdscdma_summary);
                break;
            case Phone.NT_MODE_LTE_TDSCDMA_CDMA_EVDO_GSM_WCDMA:
            case Phone.NT_MODE_LTE_CDMA_EVDO_GSM_WCDMA:
                if (mPhone.getPhoneType() == PhoneConstants.PHONE_TYPE_CDMA ||
                        mIsGlobalCdma ||
                        isWorldMode()) {
                    mButtonPreferredNetworkMode.setSummary(
                            R.string.preferred_network_mode_global_summary);
                } else {
                    mButtonPreferredNetworkMode.setSummary(
                            R.string.preferred_network_mode_lte_summary);
                }
                break;
            case Phone.NT_MODE_TDSCDMA_CDMA_EVDO_GSM_WCDMA:
            case Phone.NT_MODE_GLOBAL:
                mButtonPreferredNetworkMode.setSummary(
                        R.string.preferred_network_mode_cdma_evdo_gsm_wcdma_summary);
                break;
            case Phone.NT_MODE_LTE_TDSCDMA_WCDMA:
            case Phone.NT_MODE_LTE_WCDMA:
                mButtonPreferredNetworkMode.setSummary(
                        R.string.preferred_network_mode_lte_wcdma_summary);
                break;
            case Phone.NT_MODE_TD_SCDMA_ONLY:
                mButtonPreferredNetworkMode.setSummary(
                        R.string.preferred_network_mode_td_scdma_only_summary);
                break;
            case Phone.NT_MODE_TD_SCDMA_WCDMA:
                mButtonPreferredNetworkMode.setSummary(
                        R.string.preferred_network_mode_td_scdma_wcdma_summary);
                break;
            case Phone.NT_MODE_TD_SCDMA_LTE:
                mButtonPreferredNetworkMode.setSummary(
                        R.string.preferred_network_mode_td_scdma_lte_summary);
                break;
            case Phone.NT_MODE_TD_SCDMA_GSM:
                mButtonPreferredNetworkMode.setSummary(
                        R.string.preferred_network_mode_td_scdma_gsm_summary);
                break;
            case Phone.NT_MODE_TD_SCDMA_GSM_LTE:
                mButtonPreferredNetworkMode.setSummary(
                        R.string.preferred_network_mode_td_scdma_gsm_lte_summary);
                break;
            case Phone.NT_MODE_TD_SCDMA_GSM_WCDMA:
                mButtonPreferredNetworkMode.setSummary(
                        R.string.preferred_network_mode_td_scdma_gsm_wcdma_summary);
                break;
            case Phone.NT_MODE_TD_SCDMA_WCDMA_LTE:
                mButtonPreferredNetworkMode.setSummary(
                        R.string.preferred_network_mode_td_scdma_wcdma_lte_summary);
                break;
            case Phone.NT_MODE_TD_SCDMA_GSM_WCDMA_LTE:
                mButtonPreferredNetworkMode.setSummary(
                        R.string.preferred_network_mode_td_scdma_gsm_wcdma_lte_summary);
                break;
            case Phone.NT_MODE_TD_SCDMA_GSM_WCDMA_CDMA_EVDO:
                mButtonPreferredNetworkMode.setSummary(
                        R.string.preferred_network_mode_td_scdma_gsm_wcdma_cdma_evdo_summary);
                break;
            case Phone.NT_MODE_TD_SCDMA_LTE_CDMA_EVDO_GSM_WCDMA:
                mButtonPreferredNetworkMode.setSummary(
                        R.string.preferred_network_mode_td_scdma_lte_cdma_evdo_gsm_wcdma_summary);
                break;
            default:
                mButtonPreferredNetworkMode.setSummary(
                        R.string.preferred_network_mode_global_summary);
        }
    }

    private void UpdateEnabledNetworksValueAndSummary(int NetworkMode) {
        switch (NetworkMode) {
            case Phone.NT_MODE_TDSCDMA_WCDMA:
            case Phone.NT_MODE_TDSCDMA_GSM_WCDMA:
            case Phone.NT_MODE_TDSCDMA_GSM:
                mButtonEnabledNetworks.setValue(
                        Integer.toString(Phone.NT_MODE_TDSCDMA_GSM_WCDMA));
                mButtonEnabledNetworks.setSummary(R.string.network_3G);
                break;
            case Phone.NT_MODE_WCDMA_ONLY:
            case Phone.NT_MODE_GSM_UMTS:
            case Phone.NT_MODE_WCDMA_PREF:
                if (!mIsGlobalCdma) {
                    mButtonEnabledNetworks.setValue(
                            Integer.toString(Phone.NT_MODE_WCDMA_PREF));
                    mButtonEnabledNetworks.setSummary(R.string.network_3G);
                } else {
                    mButtonEnabledNetworks.setValue(
                            Integer.toString(Phone.NT_MODE_LTE_CDMA_EVDO_GSM_WCDMA));
                    mButtonEnabledNetworks.setSummary(R.string.network_global);
                }
                break;
            case Phone.NT_MODE_GSM_ONLY:
                if (!mIsGlobalCdma) {
                    mButtonEnabledNetworks.setValue(
                            Integer.toString(Phone.NT_MODE_GSM_ONLY));
                    mButtonEnabledNetworks.setSummary(R.string.network_2G);
                } else {
                    mButtonEnabledNetworks.setValue(
                            Integer.toString(Phone.NT_MODE_LTE_CDMA_EVDO_GSM_WCDMA));
                    mButtonEnabledNetworks.setSummary(R.string.network_global);
                }
                break;
            case Phone.NT_MODE_LTE_GSM_WCDMA:
                if (isWorldMode()) {
                    mButtonEnabledNetworks.setSummary(
                            R.string.preferred_network_mode_lte_gsm_umts_summary);
                    controlCdmaOptions(false);
                    controlGsmOptions(true);
                    break;
                }
            case Phone.NT_MODE_LTE_ONLY:
            case Phone.NT_MODE_LTE_WCDMA:
                if (!mIsGlobalCdma) {
                    mButtonEnabledNetworks.setValue(
                            Integer.toString(Phone.NT_MODE_LTE_GSM_WCDMA));
                    mButtonEnabledNetworks.setSummary((mShow4GForLTE == true)
                            ? R.string.network_4G : R.string.network_lte);
                } else {
                    mButtonEnabledNetworks.setValue(
                            Integer.toString(Phone.NT_MODE_LTE_CDMA_EVDO_GSM_WCDMA));
                    mButtonEnabledNetworks.setSummary(R.string.network_global);
                }
                break;
            case Phone.NT_MODE_LTE_CDMA_AND_EVDO:
                if (isWorldMode()) {
                    mButtonEnabledNetworks.setSummary(
                            R.string.preferred_network_mode_lte_cdma_summary);
                    controlCdmaOptions(true);
                    controlGsmOptions(false);
                } else {
                    mButtonEnabledNetworks.setValue(
                            Integer.toString(Phone.NT_MODE_LTE_CDMA_AND_EVDO));
                    mButtonEnabledNetworks.setSummary(R.string.network_lte);
                }
                break;
            case Phone.NT_MODE_TDSCDMA_CDMA_EVDO_GSM_WCDMA:
                mButtonEnabledNetworks.setValue(
                        Integer.toString(Phone.NT_MODE_TDSCDMA_CDMA_EVDO_GSM_WCDMA));
                mButtonEnabledNetworks.setSummary(R.string.network_3G);
                break;
            case Phone.NT_MODE_CDMA:
            case Phone.NT_MODE_EVDO_NO_CDMA:
            case Phone.NT_MODE_GLOBAL:
                mButtonEnabledNetworks.setValue(
                        Integer.toString(Phone.NT_MODE_CDMA));
                mButtonEnabledNetworks.setSummary(R.string.network_3G);
                break;
            case Phone.NT_MODE_CDMA_NO_EVDO:
                mButtonEnabledNetworks.setValue(
                        Integer.toString(Phone.NT_MODE_CDMA_NO_EVDO));
                mButtonEnabledNetworks.setSummary(R.string.network_1x);
                break;
            case Phone.NT_MODE_TDSCDMA_ONLY:
                mButtonEnabledNetworks.setValue(
                        Integer.toString(Phone.NT_MODE_TDSCDMA_ONLY));
                mButtonEnabledNetworks.setSummary(R.string.network_tdscdma);
                break;
            case Phone.NT_MODE_LTE_TDSCDMA_GSM:
            case Phone.NT_MODE_LTE_TDSCDMA_GSM_WCDMA:
            case Phone.NT_MODE_LTE_TDSCDMA:
            case Phone.NT_MODE_LTE_TDSCDMA_WCDMA:
            case Phone.NT_MODE_LTE_TDSCDMA_CDMA_EVDO_GSM_WCDMA:
            case Phone.NT_MODE_LTE_CDMA_EVDO_GSM_WCDMA:
                if (isSupportTdscdma()) {
                    mButtonEnabledNetworks.setValue(
                            Integer.toString(Phone.NT_MODE_LTE_TDSCDMA_CDMA_EVDO_GSM_WCDMA));
                    mButtonEnabledNetworks.setSummary(R.string.network_lte);
                } else {
                    if (isWorldMode()) {
                        controlCdmaOptions(true);
                        controlGsmOptions(false);
                    }
                    mButtonEnabledNetworks.setValue(
                            Integer.toString(Phone.NT_MODE_LTE_CDMA_EVDO_GSM_WCDMA));
                    if (mPhone.getPhoneType() == PhoneConstants.PHONE_TYPE_CDMA ||
                            mIsGlobalCdma ||
                            isWorldMode()) {
                        mButtonEnabledNetworks.setSummary(R.string.network_global);
                    } else {
                        mButtonEnabledNetworks.setSummary((mShow4GForLTE == true)
                                ? R.string.network_4G : R.string.network_lte);
                    }
                }
                break;
            default:
                String errMsg = "Invalid Network Mode (" + NetworkMode + "). Ignore.";
                loge(errMsg);
                mButtonEnabledNetworks.setSummary(errMsg);
        }
    }

    @Override
    protected void onActivityResult(int requestCode, int resultCode, Intent data) {
        switch(requestCode) {
        case REQUEST_CODE_EXIT_ECM:
            Boolean isChoiceYes =
                data.getBooleanExtra(EmergencyCallbackModeExitDialog.EXTRA_EXIT_ECM_RESULT, false);
            if (isChoiceYes) {
                // If the phone exits from ECM mode, show the CDMA Options
                mCdmaOptions.showDialog(mClickedPreference);
            } else {
                // do nothing
            }
            break;

        default:
            break;
        }
    }

    private static void log(String msg) {
        Log.d(LOG_TAG, msg);
    }

    private static void loge(String msg) {
        Log.e(LOG_TAG, msg);
    }

    @Override
    public boolean onOptionsItemSelected(MenuItem item) {
        final int itemId = item.getItemId();
        if (itemId == android.R.id.home) {  // See ActionBar#setDisplayHomeAsUpEnabled()
            // Commenting out "logical up" capability. This is a workaround for issue 5278083.
            //
            // Settings app may not launch this activity via UP_ACTIVITY_CLASS but the other
            // Activity that looks exactly same as UP_ACTIVITY_CLASS ("SubSettings" Activity).
            // At that moment, this Activity launches UP_ACTIVITY_CLASS on top of the Activity.
            // which confuses users.
            // TODO: introduce better mechanism for "up" capability here.
            /*Intent intent = new Intent(Intent.ACTION_MAIN);
            intent.setClassName(UP_ACTIVITY_PACKAGE, UP_ACTIVITY_CLASS);
            intent.addFlags(Intent.FLAG_ACTIVITY_CLEAR_TOP);
            startActivity(intent);*/
            finish();
            return true;
        }
        return super.onOptionsItemSelected(item);
    }

    private boolean isWorldMode() {
        boolean worldModeOn = false;
        final TelephonyManager tm = (TelephonyManager) getSystemService(Context.TELEPHONY_SERVICE);
        final String configString = getResources().getString(R.string.config_world_mode);

        if (!TextUtils.isEmpty(configString)) {
            String[] configArray = configString.split(";");
            // Check if we have World mode configuration set to True only or config is set to True
            // and SIM GID value is also set and matches to the current SIM GID.
            if (configArray != null &&
                   ((configArray.length == 1 && configArray[0].equalsIgnoreCase("true")) ||
                       (configArray.length == 2 && !TextUtils.isEmpty(configArray[1]) &&
                           tm != null && configArray[1].equalsIgnoreCase(tm.getGroupIdLevel1())))) {
                               worldModeOn = true;
            }
        }

        if (DBG) {
            log("isWorldMode=" + worldModeOn);
        }

        return worldModeOn;
    }

    private void controlGsmOptions(boolean enable) {
        PreferenceScreen prefSet = getPreferenceScreen();
        if (prefSet == null) {
            return;
        }

        if (mGsmUmtsOptions == null) {
            mGsmUmtsOptions = new GsmUmtsOptions(this, prefSet, mPhone.getSubId());
        }
        PreferenceScreen apnExpand =
                (PreferenceScreen) prefSet.findPreference(BUTTON_APN_EXPAND_KEY);
        PreferenceScreen operatorSelectionExpand =
                (PreferenceScreen) prefSet.findPreference(BUTTON_OPERATOR_SELECTION_EXPAND_KEY);
        PreferenceScreen carrierSettings =
                (PreferenceScreen) prefSet.findPreference(BUTTON_CARRIER_SETTINGS_KEY);
        if (apnExpand != null) {
            apnExpand.setEnabled(isWorldMode() || enable);
        }
        if (operatorSelectionExpand != null) {
            if (enable) {
                operatorSelectionExpand.setEnabled(true);
            } else {
                prefSet.removePreference(operatorSelectionExpand);
            }
        }
        if (carrierSettings != null) {
            prefSet.removePreference(carrierSettings);
        }
    }

    private void controlCdmaOptions(boolean enable) {
        PreferenceScreen prefSet = getPreferenceScreen();
        if (prefSet == null) {
            return;
        }
        if (enable && mCdmaOptions == null) {
            mCdmaOptions = new CdmaOptions(this, prefSet, mPhone);
        }
        CdmaSystemSelectListPreference systemSelect =
                (CdmaSystemSelectListPreference)prefSet.findPreference
                        (BUTTON_CDMA_SYSTEM_SELECT_KEY);
        if (systemSelect != null) {
            systemSelect.setEnabled(enable);
        }
    }

    private boolean isSupportTdscdma() {
        if (getResources().getBoolean(R.bool.config_support_tdscdma)) {
            return true;
        }

        String operatorNumeric = mPhone.getServiceState().getOperatorNumeric();
        String[] numericArray = getResources().getStringArray(
                R.array.config_support_tdscdma_roaming_on_networks);
        if (numericArray.length == 0 || operatorNumeric == null) {
            return false;
        }
        for (String numeric : numericArray) {
            if (operatorNumeric.equals(numeric)) {
                return true;
            }
        }
        return false;
    }
}<|MERGE_RESOLUTION|>--- conflicted
+++ resolved
@@ -883,7 +883,6 @@
                     case Phone.NT_MODE_LTE_CDMA_EVDO_GSM_WCDMA:
                     case Phone.NT_MODE_LTE_ONLY:
                     case Phone.NT_MODE_LTE_WCDMA:
-<<<<<<< HEAD
                     case Phone.NT_MODE_TD_SCDMA_ONLY:
                     case Phone.NT_MODE_TD_SCDMA_WCDMA:
                     case Phone.NT_MODE_TD_SCDMA_LTE:
@@ -894,18 +893,6 @@
                     case Phone.NT_MODE_TD_SCDMA_GSM_WCDMA_LTE:
                     case Phone.NT_MODE_TD_SCDMA_GSM_WCDMA_CDMA_EVDO:
                     case Phone.NT_MODE_TD_SCDMA_LTE_CDMA_EVDO_GSM_WCDMA:
-=======
-                    case Phone.NT_MODE_TDSCDMA_ONLY:
-                    case Phone.NT_MODE_TDSCDMA_WCDMA:
-                    case Phone.NT_MODE_LTE_TDSCDMA:
-                    case Phone.NT_MODE_TDSCDMA_GSM:
-                    case Phone.NT_MODE_LTE_TDSCDMA_GSM:
-                    case Phone.NT_MODE_TDSCDMA_GSM_WCDMA:
-                    case Phone.NT_MODE_LTE_TDSCDMA_WCDMA:
-                    case Phone.NT_MODE_LTE_TDSCDMA_GSM_WCDMA:
-                    case Phone.NT_MODE_TDSCDMA_CDMA_EVDO_GSM_WCDMA:
-                    case Phone.NT_MODE_LTE_TDSCDMA_CDMA_EVDO_GSM_WCDMA:
->>>>>>> 8d664403
                         // This is one of the modes we recognize
                         modemNetworkMode = buttonNetworkMode;
                         break;
@@ -935,16 +922,16 @@
                     case Phone.NT_MODE_CDMA:
                     case Phone.NT_MODE_CDMA_NO_EVDO:
                     case Phone.NT_MODE_LTE_CDMA_AND_EVDO:
-                    case Phone.NT_MODE_TDSCDMA_ONLY:
-                    case Phone.NT_MODE_TDSCDMA_WCDMA:
-                    case Phone.NT_MODE_LTE_TDSCDMA:
-                    case Phone.NT_MODE_TDSCDMA_GSM:
-                    case Phone.NT_MODE_LTE_TDSCDMA_GSM:
-                    case Phone.NT_MODE_TDSCDMA_GSM_WCDMA:
-                    case Phone.NT_MODE_LTE_TDSCDMA_WCDMA:
-                    case Phone.NT_MODE_LTE_TDSCDMA_GSM_WCDMA:
-                    case Phone.NT_MODE_TDSCDMA_CDMA_EVDO_GSM_WCDMA:
-                    case Phone.NT_MODE_LTE_TDSCDMA_CDMA_EVDO_GSM_WCDMA:
+                    case Phone.NT_MODE_TD_SCDMA_ONLY:
+                    case Phone.NT_MODE_TD_SCDMA_WCDMA:
+                    case Phone.NT_MODE_TD_SCDMA_LTE:
+                    case Phone.NT_MODE_TD_SCDMA_GSM:
+                    case Phone.NT_MODE_TD_SCDMA_GSM_LTE:
+                    case Phone.NT_MODE_TD_SCDMA_GSM_WCDMA:
+                    case Phone.NT_MODE_TD_SCDMA_WCDMA_LTE:
+                    case Phone.NT_MODE_TD_SCDMA_GSM_WCDMA_LTE:
+                    case Phone.NT_MODE_TD_SCDMA_GSM_WCDMA_CDMA_EVDO:
+                    case Phone.NT_MODE_TD_SCDMA_LTE_CDMA_EVDO_GSM_WCDMA:
                         // This is one of the modes we recognize
                         modemNetworkMode = buttonNetworkMode;
                         break;
@@ -1093,8 +1080,6 @@
 
     private void UpdatePreferredNetworkModeSummary(int NetworkMode) {
         switch(NetworkMode) {
-            case Phone.NT_MODE_TDSCDMA_GSM_WCDMA:
-            case Phone.NT_MODE_TDSCDMA_GSM:
             case Phone.NT_MODE_WCDMA_PREF:
                 mButtonPreferredNetworkMode.setSummary(
                         R.string.preferred_network_mode_wcdma_perf_summary);
@@ -1103,7 +1088,6 @@
                 mButtonPreferredNetworkMode.setSummary(
                         R.string.preferred_network_mode_gsm_only_summary);
                 break;
-            case Phone.NT_MODE_TDSCDMA_WCDMA:
             case Phone.NT_MODE_WCDMA_ONLY:
                 mButtonPreferredNetworkMode.setSummary(
                         R.string.preferred_network_mode_wcdma_only_summary);
@@ -1133,13 +1117,10 @@
                 mButtonPreferredNetworkMode.setSummary(
                         R.string.preferred_network_mode_evdo_only_summary);
                 break;
-            case Phone.NT_MODE_LTE_TDSCDMA:
             case Phone.NT_MODE_LTE_ONLY:
                 mButtonPreferredNetworkMode.setSummary(
                         R.string.preferred_network_mode_lte_summary);
                 break;
-            case Phone.NT_MODE_LTE_TDSCDMA_GSM:
-            case Phone.NT_MODE_LTE_TDSCDMA_GSM_WCDMA:
             case Phone.NT_MODE_LTE_GSM_WCDMA:
                 mButtonPreferredNetworkMode.setSummary(
                         R.string.preferred_network_mode_lte_gsm_wcdma_summary);
@@ -1148,11 +1129,6 @@
                 mButtonPreferredNetworkMode.setSummary(
                         R.string.preferred_network_mode_lte_cdma_evdo_summary);
                 break;
-            case Phone.NT_MODE_TDSCDMA_ONLY:
-                mButtonPreferredNetworkMode.setSummary(
-                        R.string.preferred_network_mode_tdscdma_summary);
-                break;
-            case Phone.NT_MODE_LTE_TDSCDMA_CDMA_EVDO_GSM_WCDMA:
             case Phone.NT_MODE_LTE_CDMA_EVDO_GSM_WCDMA:
                 if (mPhone.getPhoneType() == PhoneConstants.PHONE_TYPE_CDMA ||
                         mIsGlobalCdma ||
@@ -1164,12 +1140,10 @@
                             R.string.preferred_network_mode_lte_summary);
                 }
                 break;
-            case Phone.NT_MODE_TDSCDMA_CDMA_EVDO_GSM_WCDMA:
             case Phone.NT_MODE_GLOBAL:
                 mButtonPreferredNetworkMode.setSummary(
                         R.string.preferred_network_mode_cdma_evdo_gsm_wcdma_summary);
                 break;
-            case Phone.NT_MODE_LTE_TDSCDMA_WCDMA:
             case Phone.NT_MODE_LTE_WCDMA:
                 mButtonPreferredNetworkMode.setSummary(
                         R.string.preferred_network_mode_lte_wcdma_summary);
@@ -1222,11 +1196,11 @@
 
     private void UpdateEnabledNetworksValueAndSummary(int NetworkMode) {
         switch (NetworkMode) {
-            case Phone.NT_MODE_TDSCDMA_WCDMA:
-            case Phone.NT_MODE_TDSCDMA_GSM_WCDMA:
-            case Phone.NT_MODE_TDSCDMA_GSM:
+            case Phone.NT_MODE_TD_SCDMA_WCDMA:
+            case Phone.NT_MODE_TD_SCDMA_GSM_WCDMA:
+            case Phone.NT_MODE_TD_SCDMA_GSM:
                 mButtonEnabledNetworks.setValue(
-                        Integer.toString(Phone.NT_MODE_TDSCDMA_GSM_WCDMA));
+                        Integer.toString(Phone.NT_MODE_TD_SCDMA_GSM_WCDMA));
                 mButtonEnabledNetworks.setSummary(R.string.network_3G);
                 break;
             case Phone.NT_MODE_WCDMA_ONLY:
@@ -1286,9 +1260,9 @@
                     mButtonEnabledNetworks.setSummary(R.string.network_lte);
                 }
                 break;
-            case Phone.NT_MODE_TDSCDMA_CDMA_EVDO_GSM_WCDMA:
+            case Phone.NT_MODE_TD_SCDMA_GSM_WCDMA_CDMA_EVDO:
                 mButtonEnabledNetworks.setValue(
-                        Integer.toString(Phone.NT_MODE_TDSCDMA_CDMA_EVDO_GSM_WCDMA));
+                        Integer.toString(Phone.NT_MODE_TD_SCDMA_GSM_WCDMA_CDMA_EVDO));
                 mButtonEnabledNetworks.setSummary(R.string.network_3G);
                 break;
             case Phone.NT_MODE_CDMA:
@@ -1303,20 +1277,20 @@
                         Integer.toString(Phone.NT_MODE_CDMA_NO_EVDO));
                 mButtonEnabledNetworks.setSummary(R.string.network_1x);
                 break;
-            case Phone.NT_MODE_TDSCDMA_ONLY:
+            case Phone.NT_MODE_TD_SCDMA_ONLY:
                 mButtonEnabledNetworks.setValue(
-                        Integer.toString(Phone.NT_MODE_TDSCDMA_ONLY));
+                        Integer.toString(Phone.NT_MODE_TD_SCDMA_ONLY));
                 mButtonEnabledNetworks.setSummary(R.string.network_tdscdma);
                 break;
-            case Phone.NT_MODE_LTE_TDSCDMA_GSM:
-            case Phone.NT_MODE_LTE_TDSCDMA_GSM_WCDMA:
-            case Phone.NT_MODE_LTE_TDSCDMA:
-            case Phone.NT_MODE_LTE_TDSCDMA_WCDMA:
-            case Phone.NT_MODE_LTE_TDSCDMA_CDMA_EVDO_GSM_WCDMA:
+            case Phone.NT_MODE_TD_SCDMA_GSM_LTE:
+            case Phone.NT_MODE_TD_SCDMA_GSM_WCDMA_LTE:
+            case Phone.NT_MODE_TD_SCDMA_LTE:
+            case Phone.NT_MODE_TD_SCDMA_WCDMA_LTE:
+            case Phone.NT_MODE_TD_SCDMA_LTE_CDMA_EVDO_GSM_WCDMA:
             case Phone.NT_MODE_LTE_CDMA_EVDO_GSM_WCDMA:
                 if (isSupportTdscdma()) {
                     mButtonEnabledNetworks.setValue(
-                            Integer.toString(Phone.NT_MODE_LTE_TDSCDMA_CDMA_EVDO_GSM_WCDMA));
+                            Integer.toString(Phone.NT_MODE_TD_SCDMA_LTE_CDMA_EVDO_GSM_WCDMA));
                     mButtonEnabledNetworks.setSummary(R.string.network_lte);
                 } else {
                     if (isWorldMode()) {
