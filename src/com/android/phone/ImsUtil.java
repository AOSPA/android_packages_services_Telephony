/*
 * Copyright 2013 The Android Open Source Project
 *
 * Licensed under the Apache License, Version 2.0 (the "License");
 * you may not use this file except in compliance with the License.
 * You may obtain a copy of the License at
 *
 *      http://www.apache.org/licenses/LICENSE-2.0
 *
 * Unless required by applicable law or agreed to in writing, software
 * distributed under the License is distributed on an "AS IS" BASIS,
 * WITHOUT WARRANTIES OR CONDITIONS OF ANY KIND, either express or implied.
 * See the License for the specific language governing permissions and
 * limitations under the License.
 */

package com.android.phone;

import android.content.Context;
import android.net.ConnectivityManager;
import android.net.NetworkInfo;
import android.telephony.CarrierConfigManager;
import android.telephony.SubscriptionManager;
import android.util.Log;

import com.android.ims.ImsConfig;
import com.android.ims.ImsManager;

public class ImsUtil {
    private static final String LOG_TAG = ImsUtil.class.getSimpleName();
    private static final boolean DBG = (PhoneGlobals.DBG_LEVEL >= 2);

    private static boolean sImsPhoneSupported = false;

    private ImsUtil() {
    }

    static {
        PhoneGlobals app = PhoneGlobals.getInstance();
        sImsPhoneSupported = true;
    }

    /**
     * @return {@code true} if this device supports voice calls using the built-in SIP stack.
     */
    static boolean isImsPhoneSupported() {
        return sImsPhoneSupported;

    }

    /**
     * @return {@code true} if WFC is supported by the platform and has been enabled by the user.
     */
    public static boolean isWfcEnabled(Context context) {
        return isWfcEnabled(context, SubscriptionManager.getDefaultVoicePhoneId());
    }

    /**
     * @return {@code true} if WFC is supported per Slot and has been enabled by the user.
     */
    public static boolean isWfcEnabled(Context context, int phoneId) {
        final ImsManager imsManager = ImsManager.getInstance(context, phoneId);
        boolean isEnabledByPlatform = imsManager.isWfcEnabledByPlatform();
        boolean isEnabledByUser = imsManager.isWfcEnabledByUser();
        if (DBG) Log.d(LOG_TAG, "isWfcEnabled :: isEnabledByPlatform=" + isEnabledByPlatform
                + " phoneId=" + phoneId);
        if (DBG) Log.d(LOG_TAG, "isWfcEnabled :: isEnabledByUser=" + isEnabledByUser
                + " phoneId=" + phoneId);
        return isEnabledByPlatform && isEnabledByUser;
    }

    /**
     * @return {@code true} if the device is configured to use "Wi-Fi only" mode. If WFC is not
     * enabled, this will return {@code false}.
     */
    public static boolean isWfcModeWifiOnly(Context context) {
        return isWfcModeWifiOnly(context, SubscriptionManager.getDefaultVoicePhoneId());
    }

    /**
     * @return {@code true} if the Slot is configured to use "Wi-Fi only" mode. If WFC is not
     * enabled, this will return {@code false}.
     */
    public static boolean isWfcModeWifiOnly(Context context, int phoneId) {
        final ImsManager imsManager = ImsManager.getInstance(context, phoneId);
        boolean isWifiOnlyMode =
                imsManager.getWfcMode() == ImsConfig.WfcModeFeatureValueConstants.WIFI_ONLY;
        if (DBG) Log.d(LOG_TAG, "isWfcModeWifiOnly :: isWifiOnlyMode" + isWifiOnlyMode
                + " phoneId=" + phoneId);
        return isWfcEnabled(context, phoneId) && isWifiOnlyMode;
    }

    /**
     * When a call cannot be placed, determines if the use of WFC should be promoted, per the
     * carrier config.  Use of WFC is promoted to the user if the device is connected to a WIFI
     * network, WFC is disabled but provisioned, and the carrier config indicates that the
     * features should be promoted.
     *
     * @return {@code true} if use of WFC should be promoted, {@code false} otherwise.
     */
    public static boolean shouldPromoteWfc(Context context) {
        return shouldPromoteWfc(context, SubscriptionManager.getDefaultVoicePhoneId());
    }

    /**
     * When a call cannot be placed, determines if the use of WFC should be promoted, per the
     * carrier config of the slot.  Use of WFC is promoted to the user if the device is
     * connected to a WIFI network, WFC is disabled but provisioned, and the carrier config
     * indicates that the features should be promoted.
     *
     * @return {@code true} if use of WFC should be promoted, {@code false} otherwise.
     */
    public static boolean shouldPromoteWfc(Context context, int phoneId) {
        CarrierConfigManager cfgManager = (CarrierConfigManager) context
                .getSystemService(Context.CARRIER_CONFIG_SERVICE);

        ImsManager imsManager = ImsManager.getInstance(context, phoneId);
        if (!imsManager.isWfcEnabledByPlatform()) {
            return false;
        }

<<<<<<< HEAD
        final ImsManager imsManager = ImsManager.getInstance(context, phoneId);
        if (!imsManager.isWfcProvisionedOnDevice()) {
=======
        if (!imsManager.isWfcProvisionedOnDevice()) {
            return false;
        }

        if (cfgManager == null || !cfgManager.getConfigForSubId(getSubId(phoneId))
                .getBoolean(CarrierConfigManager.KEY_CARRIER_PROMOTE_WFC_ON_CALL_FAIL_BOOL)) {
>>>>>>> fc4c8852
            return false;
        }

        ConnectivityManager cm =
                (ConnectivityManager) context.getSystemService(Context.CONNECTIVITY_SERVICE);
        if (cm != null) {
            NetworkInfo ni = cm.getActiveNetworkInfo();
            if (ni != null && ni.isConnected()) {
                return ni.getType() == ConnectivityManager.TYPE_WIFI && !isWfcEnabled(context,
                        phoneId);
            }
        }
        return false;
    }

    private static int getSubId(int phoneId) {
        final int[] subIds = SubscriptionManager.getSubId(phoneId);
        int subId = SubscriptionManager.INVALID_SUBSCRIPTION_ID;
        if (subIds != null && subIds.length >= 1) {
            subId = subIds[0];
        }
        return subId;
    }
}<|MERGE_RESOLUTION|>--- conflicted
+++ resolved
@@ -114,22 +114,17 @@
         CarrierConfigManager cfgManager = (CarrierConfigManager) context
                 .getSystemService(Context.CARRIER_CONFIG_SERVICE);
 
-        ImsManager imsManager = ImsManager.getInstance(context, phoneId);
+        final ImsManager imsManager = ImsManager.getInstance(context, phoneId);
         if (!imsManager.isWfcEnabledByPlatform()) {
             return false;
         }
 
-<<<<<<< HEAD
-        final ImsManager imsManager = ImsManager.getInstance(context, phoneId);
-        if (!imsManager.isWfcProvisionedOnDevice()) {
-=======
         if (!imsManager.isWfcProvisionedOnDevice()) {
             return false;
         }
 
         if (cfgManager == null || !cfgManager.getConfigForSubId(getSubId(phoneId))
                 .getBoolean(CarrierConfigManager.KEY_CARRIER_PROMOTE_WFC_ON_CALL_FAIL_BOOL)) {
->>>>>>> fc4c8852
             return false;
         }
 
