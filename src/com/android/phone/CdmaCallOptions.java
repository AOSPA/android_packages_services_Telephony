/*
 * Copyright (C) 2009 The Android Open Source Project
 *
 * Licensed under the Apache License, Version 2.0 (the "License");
 * you may not use this file except in compliance with the License.
 * You may obtain a copy of the License at
 *
 *      http://www.apache.org/licenses/LICENSE-2.0
 *
 * Unless required by applicable law or agreed to in writing, software
 * distributed under the License is distributed on an "AS IS" BASIS,
 * WITHOUT WARRANTIES OR CONDITIONS OF ANY KIND, either express or implied.
 * See the License for the specific language governing permissions and
 * limitations under the License.
 */

package com.android.phone;

import android.app.AlertDialog;
import android.app.Dialog;
import android.content.Context;
import android.content.DialogInterface;
import android.content.Intent;
import android.content.pm.ApplicationInfo;
import android.content.pm.PackageManager;
import android.content.pm.ResolveInfo;
import android.net.Uri;
import android.os.AsyncResult;
import android.os.Bundle;
import android.os.PersistableBundle;
import android.preference.Preference;
import android.preference.PreferenceScreen;
import android.provider.Settings;
import android.telecom.PhoneAccountHandle;
import android.telecom.TelecomManager;
import android.telephony.CarrierConfigManager;
import android.telephony.ims.feature.ImsFeature;
import android.telephony.SubscriptionManager;
import android.telephony.TelephonyManager;
import android.util.Log;
import android.view.MenuItem;

import com.android.ims.ImsException;
import com.android.ims.ImsManager;
import com.android.internal.telephony.CommandsInterface;
import com.android.internal.telephony.Phone;
import com.android.internal.telephony.PhoneConstants;
import com.android.internal.telephony.SubscriptionController;

<<<<<<< HEAD
import java.util.List;

public class CdmaCallOptions extends TimeConsumingPreferenceActivity
               implements DialogInterface.OnClickListener,
               DialogInterface.OnCancelListener {
=======
public class CdmaCallOptions extends TimeConsumingPreferenceActivity {
>>>>>>> fc4c8852
    private static final String LOG_TAG = "CdmaCallOptions";
    private final boolean DBG = (PhoneGlobals.DBG_LEVEL >= 2);

    public static final int CALL_WAITING = 7;
    private static final String BUTTON_VP_KEY = "button_voice_privacy_key";
    private static final String CALL_FORWARDING_KEY = "call_forwarding_key";
    private static final String CALL_WAITING_KEY = "call_waiting_key";
    private CdmaVoicePrivacySwitchPreference mButtonVoicePrivacy;
    public static final String CALL_FORWARD_INTENT = "org.codeaurora.settings.CDMA_CALL_FORWARDING";
    public static final String CALL_WAITING_INTENT = "org.codeaurora.settings.CDMA_CALL_WAITING";

    private CallWaitingSwitchPreference mCWButton;
    private PreferenceScreen mPrefCW;
    private boolean mUtEnabled = false;
    private boolean mCommon = false;
    private Phone mPhone = null;
    private boolean mCdmaCfCwEnabled = false;
    private static final String BUTTON_CW_KEY = "button_cw_ut_key";

    private static boolean isActivityPresent(Context context, String intentName) {
        PackageManager pm = context.getPackageManager();
        // check whether the target handler exist in system
        Intent intent = new Intent(intentName);
        List<ResolveInfo> list = pm.queryIntentActivities(intent, 0);
        for (ResolveInfo resolveInfo : list){
            if ((resolveInfo.activityInfo.applicationInfo.flags &
                    ApplicationInfo.FLAG_SYSTEM) != 0) {
                return true;
            }
        }
        return false;
    }

    public static boolean isCdmaCallForwardingActivityPresent(Context context) {
        return isActivityPresent(context, CALL_FORWARD_INTENT);
    }

    public static boolean isCdmaCallWaitingActivityPresent(Context context) {
        return isActivityPresent(context, CALL_WAITING_INTENT);
    }

    //prompt dialog to notify user turn off Enhance 4G LTE switch
    private boolean isPromptTurnOffEnhance4GLTE(Phone phone) {
        if (phone == null || phone.getImsPhone() == null) {
            return false;
        }

        ImsManager imsMgr = ImsManager.getInstance(this, phone.getPhoneId());
        try {
            if (imsMgr.getImsServiceState() != ImsFeature.STATE_READY) {
                Log.d(LOG_TAG, "ImsServiceStatus is not ready!");
                return false;
            }
        } catch (ImsException ex) {
            Log.d(LOG_TAG, "Exception when trying to get ImsServiceStatus: " + ex);
            return false;
        }

        return imsMgr.isEnhanced4gLteModeSettingEnabledByUser()
            && imsMgr.isNonTtyOrTtyOnVolteEnabled()
            && !phone.isUtEnabled()
            && !phone.isVolteEnabled()
            && !phone.isVideoEnabled();
    }

    /*
     * Some operators ask to prompt user to switch DDS to sub which query CF/CW over UT
     */
    private  boolean maybePromptUserToSwitchDds() {
        // check the active data sub.
        int sub = mPhone.getSubId();
        final SubscriptionManager subMgr = SubscriptionManager.from(this);
        int slotId = subMgr.getSlotIndex(sub);
        int defaultDataSub = subMgr.getDefaultDataSubscriptionId();
        Log.d(LOG_TAG, "isUtEnabled = " + mPhone.isUtEnabled() + ", need to check DDS ");
        if (mPhone != null && sub != defaultDataSub && !mPhone.isUtEnabled()) {
            Log.d(LOG_TAG, "Show dds switch dialog if data sub is not on current sub");
            showSwitchDdsDialog(slotId);
            return true;
        }
        return false;
    }

    private void showSwitchDdsDialog(int slotId) {
        String title = (String)this.getResources().getText(R.string.no_mobile_data);
        int simId = slotId + 1;
        String message = (String)this.getResources()
            .getText(R.string.switch_dds_to_sub_alert_msg) + String.valueOf(simId);
        AlertDialog.Builder builder = new AlertDialog.Builder(this);
        builder.setTitle(title);
        builder.setMessage(message);
        builder.setIconAttribute(android.R.attr.alertDialogIcon);
        builder.setPositiveButton(android.R.string.ok, new DialogInterface.OnClickListener() {
            @Override
            public void onClick(DialogInterface dialog, int which) {
                Intent newIntent = new Intent(Settings.ACTION_NETWORK_OPERATOR_SETTINGS);
                newIntent.putExtra(Settings.EXTRA_SUB_ID,mPhone.getSubId());
                newIntent.addFlags(Intent.FLAG_ACTIVITY_NEW_TASK);
                startActivity(newIntent);
                finish();
            }
        });
        builder.setNegativeButton(android.R.string.cancel,
                new DialogInterface.OnClickListener() {
            @Override
            public void onClick(DialogInterface dialog, int which) {
                dialog.dismiss();
                finish();
            }
        });
        builder.create().show();
    }

    private void showAlertDialog(String title, String message) {
        Dialog dialog = new AlertDialog.Builder(this)
            .setTitle(title)
            .setMessage(message)
            .setIconAttribute(android.R.attr.alertDialogIcon)
            .setPositiveButton(android.R.string.ok, this)
            .setNegativeButton(android.R.string.cancel, this)
            .setOnCancelListener(this)
            .create();
        dialog.show();
    }

    @Override
    public void onClick(DialogInterface dialog, int id) {
        if (id == DialogInterface.BUTTON_POSITIVE) {
            Intent newIntent = new Intent("android.settings.SETTINGS");
            newIntent.addFlags(Intent.FLAG_ACTIVITY_NEW_TASK);
            startActivity(newIntent);
        }
        finish();
        return;
    }

    @Override
    public void onCancel(DialogInterface dialog) {
        finish();
        return;
    }

    @Override
    protected void onCreate(Bundle icicle) {
        super.onCreate(icicle);

        addPreferencesFromResource(R.xml.cdma_call_privacy);

        SubscriptionInfoHelper subInfoHelper = new SubscriptionInfoHelper(this, getIntent());
        PersistableBundle carrierConfig;
        if (subInfoHelper.hasSubId()) {
            carrierConfig = PhoneGlobals.getInstance().getCarrierConfigForSubId(
                    subInfoHelper.getSubId());
        } else {
            carrierConfig = PhoneGlobals.getInstance().getCarrierConfig();
        }
<<<<<<< HEAD
        mCommon = carrierConfig.getBoolean("config_common_callsettings_support_bool");
        subInfoHelper.setActionBarTitle(
                getActionBar(), getResources(),
                mCommon ? R.string.labelCommonMore_with_label : R.string.labelCdmaMore_with_label);

        mButtonVoicePrivacy = (CdmaVoicePrivacySwitchPreference) findPreference(BUTTON_VP_KEY);
        mPhone = subInfoHelper.getPhone();
        mButtonVoicePrivacy.setPhone(mPhone);
        Log.d(LOG_TAG, "sub id = " + subInfoHelper.getSubId() + " phone id = " +
                mPhone.getPhoneId());

        mCdmaCfCwEnabled = carrierConfig
            .getBoolean(CarrierConfigManager.KEY_CDMA_CW_CF_ENABLED_BOOL);
        PreferenceScreen prefScreen = getPreferenceScreen();
        if (mPhone.getPhoneType() != PhoneConstants.PHONE_TYPE_CDMA ||
                carrierConfig.getBoolean(CarrierConfigManager.KEY_VOICE_PRIVACY_DISABLE_UI_BOOL)) {
            CdmaVoicePrivacySwitchPreference prefPri = (CdmaVoicePrivacySwitchPreference)
                    prefScreen.findPreference("button_voice_privacy_key");
            if (prefPri != null) {
                prefPri.setEnabled(false);
            }
        }

        if(carrierConfig.getBoolean("check_mobile_data_for_cf") && maybePromptUserToSwitchDds()) {
            return;
        }
        if(mPhone.getPhoneType() == PhoneConstants.PHONE_TYPE_CDMA
                && isPromptTurnOffEnhance4GLTE(mPhone)
                && carrierConfig.getBoolean(CarrierConfigManager.KEY_CDMA_CW_CF_ENABLED_BOOL)) {
            String title = (String)this.getResources()
                .getText(R.string.ut_not_support);
            String msg = (String)this.getResources()
                .getText(R.string.ct_ut_not_support_close_4glte);
            showAlertDialog(title, msg);
        }

        mCWButton = (CallWaitingSwitchPreference) prefScreen.findPreference(BUTTON_CW_KEY);
        if (mPhone.getPhoneType() != PhoneConstants.PHONE_TYPE_CDMA
                || !carrierConfig.getBoolean(CarrierConfigManager.KEY_CDMA_CW_CF_ENABLED_BOOL)
                || !isCdmaCallWaitingActivityPresent(this)) {
            Log.d(LOG_TAG, "Disabled CW CF");
            mPrefCW = (PreferenceScreen) prefScreen.findPreference("button_cw_key");
            if (mCWButton != null) {
                 prefScreen.removePreference(mCWButton);
            }

            if (mPrefCW != null) {
                mPrefCW.setEnabled(false);
            }
            PreferenceScreen prefCF = (PreferenceScreen)
                    prefScreen.findPreference("button_cf_expand_key");
            if (prefCF != null) {
                prefCF.setEnabled(false);
            }
        } else {
            Log.d(LOG_TAG, "Enabled CW CF");
            mPrefCW = (PreferenceScreen) prefScreen.findPreference("button_cw_key");

            ImsManager imsMgr = ImsManager.getInstance(this, mPhone.getPhoneId());
            Boolean isEnhanced4G = imsMgr.isEnhanced4gLteModeSettingEnabledByUser();
            if (mPhone.isUtEnabled() && isEnhanced4G) {
                mUtEnabled = mPhone.isUtEnabled();
                prefScreen.removePreference(mPrefCW);
                mCWButton.init(this, false, mPhone);
            } else {
                if (mCWButton != null) {
                    prefScreen.removePreference(mCWButton);
                }
                if (mPrefCW != null) {
                    mPrefCW.setOnPreferenceClickListener(
                            new Preference.OnPreferenceClickListener() {
                                @Override
                                public boolean onPreferenceClick(Preference preference) {
                                    Intent intent = new Intent(CALL_WAITING_INTENT);
                                    intent.putExtra(
                                        SubscriptionManager.EXTRA_SUBSCRIPTION_INDEX,
                                        mPhone.getSubId());
                                    startActivity(intent);
                                    return true;
                                }
                            });
                }
            }
            PreferenceScreen prefCF = (PreferenceScreen)
                    prefScreen.findPreference("button_cf_expand_key");
            if (prefCF != null) {
                prefCF.setOnPreferenceClickListener(
                        new Preference.OnPreferenceClickListener() {
                            @Override
                            public boolean onPreferenceClick(Preference preference) {
                                Intent intent = mPhone.isUtEnabled() ?
                                    subInfoHelper.getIntent(GsmUmtsCallForwardOptions.class)
                                    : new Intent(CALL_FORWARD_INTENT);
                                if (mPhone.isUtEnabled()) {
                                    intent.putExtra(PhoneUtils.SERVICE_CLASS,
                                        CommandsInterface.SERVICE_CLASS_VOICE);
                                } else {
                                    intent.putExtra(
                                        SubscriptionManager.EXTRA_SUBSCRIPTION_INDEX,
                                        mPhone.getSubId());
                                }
                                startActivity(intent);
                                return true;
                            }
                        });
            }
        }
    }

    @Override
    public void onFinished(Preference preference, boolean reading) {
        if (mCdmaCfCwEnabled && mUtEnabled && mPhone != null && !mPhone.isUtEnabled()) {
            if (isPromptTurnOffEnhance4GLTE(mPhone)) {
                String title = (String)this.getResources()
                    .getText(R.string.ut_not_support);
                String msg = (String)this.getResources()
                    .getText(R.string.ct_ut_not_support_close_4glte);
                showAlertDialog(title, msg);
            }
            mUtEnabled = false;
            if (mCWButton != null) {
                PreferenceScreen prefScreen = getPreferenceScreen();
                prefScreen.removePreference(mCWButton);
                prefScreen.addPreference(mPrefCW);
                if (mPrefCW != null) {
                    mPrefCW.setOnPreferenceClickListener(
                            new Preference.OnPreferenceClickListener() {
                                @Override
                                public boolean onPreferenceClick(Preference preference) {
                                    Intent intent = new Intent(CALL_WAITING_INTENT);
                                    intent.putExtra(
                                        SubscriptionManager.EXTRA_SUBSCRIPTION_INDEX,
                                        mPhone.getSubId());
                                    startActivity(intent);
                                    return true;
                                }
                            });
                }
            }
        }
        super.onFinished(preference, reading);
=======
        if (subInfoHelper.getPhone().getPhoneType() != PhoneConstants.PHONE_TYPE_CDMA
                || carrierConfig.getBoolean(CarrierConfigManager.KEY_VOICE_PRIVACY_DISABLE_UI_BOOL)) {
            // disable the entire screen
            mButtonVoicePrivacy.setEnabled(false);
        }

        Preference callForwardingPref = getPreferenceScreen().findPreference(CALL_FORWARDING_KEY);
        callForwardingPref.setIntent(subInfoHelper.getIntent(CdmaCallForwardOptions.class));

        CdmaCallWaitingPreference callWaitingPref = (CdmaCallWaitingPreference)getPreferenceScreen()
                                                     .findPreference(CALL_WAITING_KEY);
        callWaitingPref.init(this, subInfoHelper.getPhone());
>>>>>>> fc4c8852
    }

    @Override
    public boolean onOptionsItemSelected(MenuItem item) {
        final int itemId = item.getItemId();
        if (itemId == android.R.id.home) {
            onBackPressed();
            return true;
        }
        return super.onOptionsItemSelected(item);
    }

    @Override
    public boolean onPreferenceTreeClick(PreferenceScreen preferenceScreen, Preference preference) {
        if (preference.getKey().equals(BUTTON_VP_KEY)) {
            return true;
        }
        return false;
    }
}<|MERGE_RESOLUTION|>--- conflicted
+++ resolved
@@ -47,15 +47,11 @@
 import com.android.internal.telephony.PhoneConstants;
 import com.android.internal.telephony.SubscriptionController;
 
-<<<<<<< HEAD
 import java.util.List;
 
 public class CdmaCallOptions extends TimeConsumingPreferenceActivity
                implements DialogInterface.OnClickListener,
                DialogInterface.OnCancelListener {
-=======
-public class CdmaCallOptions extends TimeConsumingPreferenceActivity {
->>>>>>> fc4c8852
     private static final String LOG_TAG = "CdmaCallOptions";
     private final boolean DBG = (PhoneGlobals.DBG_LEVEL >= 2);
 
@@ -212,7 +208,6 @@
         } else {
             carrierConfig = PhoneGlobals.getInstance().getCarrierConfig();
         }
-<<<<<<< HEAD
         mCommon = carrierConfig.getBoolean("config_common_callsettings_support_bool");
         subInfoHelper.setActionBarTitle(
                 getActionBar(), getResources(),
@@ -320,6 +315,13 @@
                         });
             }
         }
+
+        Preference callForwardingPref = getPreferenceScreen().findPreference(CALL_FORWARDING_KEY);
+        callForwardingPref.setIntent(subInfoHelper.getIntent(CdmaCallForwardOptions.class));
+
+        CdmaCallWaitingPreference callWaitingPref = (CdmaCallWaitingPreference)getPreferenceScreen()
+                                                     .findPreference(CALL_WAITING_KEY);
+        callWaitingPref.init(this, subInfoHelper.getPhone());
     }
 
     @Override
@@ -354,20 +356,6 @@
             }
         }
         super.onFinished(preference, reading);
-=======
-        if (subInfoHelper.getPhone().getPhoneType() != PhoneConstants.PHONE_TYPE_CDMA
-                || carrierConfig.getBoolean(CarrierConfigManager.KEY_VOICE_PRIVACY_DISABLE_UI_BOOL)) {
-            // disable the entire screen
-            mButtonVoicePrivacy.setEnabled(false);
-        }
-
-        Preference callForwardingPref = getPreferenceScreen().findPreference(CALL_FORWARDING_KEY);
-        callForwardingPref.setIntent(subInfoHelper.getIntent(CdmaCallForwardOptions.class));
-
-        CdmaCallWaitingPreference callWaitingPref = (CdmaCallWaitingPreference)getPreferenceScreen()
-                                                     .findPreference(CALL_WAITING_KEY);
-        callWaitingPref.init(this, subInfoHelper.getPhone());
->>>>>>> fc4c8852
     }
 
     @Override
