/*
 * Copyright (C) 2009 The Android Open Source Project
 *
 * Licensed under the Apache License, Version 2.0 (the "License");
 * you may not use this file except in compliance with the License.
 * You may obtain a copy of the License at
 *
 *      http://www.apache.org/licenses/LICENSE-2.0
 *
 * Unless required by applicable law or agreed to in writing, software
 * distributed under the License is distributed on an "AS IS" BASIS,
 * WITHOUT WARRANTIES OR CONDITIONS OF ANY KIND, either express or implied.
 * See the License for the specific language governing permissions and
 * limitations under the License.
 */

package com.android.phone;

import android.app.AlertDialog;
import android.app.Dialog;
import android.content.Context;
import android.content.DialogInterface;
import android.content.Intent;
import android.content.pm.ApplicationInfo;
import android.content.pm.PackageManager;
import android.content.pm.ResolveInfo;
import android.net.Uri;
import android.os.AsyncResult;
import android.os.Bundle;
import android.os.PersistableBundle;
import android.preference.Preference;
import android.preference.PreferenceActivity;
import android.preference.PreferenceScreen;
<<<<<<< HEAD
import android.preference.SwitchPreference;
import android.telecom.PhoneAccountHandle;
import android.telecom.TelecomManager;
=======
>>>>>>> e4ff0764
import android.telephony.CarrierConfigManager;
import android.telephony.ims.feature.ImsFeature;
import android.telephony.SubscriptionManager;
import android.telephony.TelephonyManager;
import android.util.Log;
import android.view.MenuItem;

import com.android.ims.ImsException;
import com.android.ims.ImsManager;
import com.android.internal.telephony.CommandsInterface;
import com.android.internal.telephony.Phone;
import com.android.internal.telephony.PhoneConstants;
import com.android.internal.telephony.SubscriptionController;

import java.util.List;

public class CdmaCallOptions extends TimeConsumingPreferenceActivity
               implements DialogInterface.OnClickListener,
               DialogInterface.OnCancelListener {
    private static final String LOG_TAG = "CdmaCallOptions";
    private final boolean DBG = (PhoneGlobals.DBG_LEVEL >= 2);

    public static final int CALL_WAITING = 7;
    private static final String BUTTON_VP_KEY = "button_voice_privacy_key";
<<<<<<< HEAD
    private SwitchPreference mButtonVoicePrivacy;
    public static final String CALL_FORWARD_INTENT = "org.codeaurora.settings.CDMA_CALL_FORWARDING";
    public static final String CALL_WAITING_INTENT = "org.codeaurora.settings.CDMA_CALL_WAITING";

    private CallWaitingSwitchPreference mCWButton;
    private PreferenceScreen mPrefCW;
    private boolean mUtEnabled = false;
    private boolean mCommon = false;
    private Phone mPhone = null;
    private boolean mCdmaCfCwEnabled = false;
    private static final String BUTTON_CW_KEY = "button_cw_ut_key";

    private static boolean isActivityPresent(Context context, String intentName) {
        PackageManager pm = context.getPackageManager();
        // check whether the target handler exist in system
        Intent intent = new Intent(intentName);
        List<ResolveInfo> list = pm.queryIntentActivities(intent, 0);
        for (ResolveInfo resolveInfo : list){
            if ((resolveInfo.activityInfo.applicationInfo.flags &
                    ApplicationInfo.FLAG_SYSTEM) != 0) {
                return true;
            }
        }
        return false;
    }

    public static boolean isCdmaCallForwardingActivityPresent(Context context) {
        return isActivityPresent(context, CALL_FORWARD_INTENT);
    }

    public static boolean isCdmaCallWaitingActivityPresent(Context context) {
        return isActivityPresent(context, CALL_WAITING_INTENT);
    }

    //prompt dialog to notify user turn off Enhance 4G LTE switch
    private boolean isPromptTurnOffEnhance4GLTE(Phone phone) {
        if (phone == null || phone.getImsPhone() == null) {
            return false;
        }

        ImsManager imsMgr = ImsManager.getInstance(this, phone.getPhoneId());
        try {
            if (imsMgr.getImsServiceState() != ImsFeature.STATE_READY) {
                Log.d(LOG_TAG, "ImsServiceStatus is not ready!");
                return false;
            }
        } catch (ImsException ex) {
            Log.d(LOG_TAG, "Exception when trying to get ImsServiceStatus: " + ex);
            return false;
        }

        return imsMgr.isEnhanced4gLteModeSettingEnabledByUser()
            && imsMgr.isNonTtyOrTtyOnVolteEnabled()
            && !phone.isUtEnabled()
            && !phone.isVolteEnabled()
            && !phone.isVideoEnabled();
    }

    /*
     * Some operators ask to prompt user to switch DDS to sub which query CF/CW over UT
     */
    private  boolean maybePromptUserToSwitchDds() {
        // check the active data sub.
        int sub = mPhone.getSubId();
        final SubscriptionManager subMgr = SubscriptionManager.from(this);
        int slotId = subMgr.getSlotIndex(sub);
        int defaultDataSub = subMgr.getDefaultDataSubscriptionId();
        Log.d(LOG_TAG, "isUtEnabled = " + mPhone.isUtEnabled() + ", need to check DDS ");
        if (mPhone != null && sub != defaultDataSub && !mPhone.isUtEnabled()) {
            Log.d(LOG_TAG, "Show dds switch dialog if data sub is not on current sub");
            showSwitchDdsDialog(slotId);
            return true;
        }
        return false;
    }

    private void showSwitchDdsDialog(int slotId) {
        String title = (String)this.getResources().getText(R.string.no_mobile_data);
        int simId = slotId + 1;
        String message = (String)this.getResources()
            .getText(R.string.switch_dds_to_sub_alert_msg) + String.valueOf(simId);
        AlertDialog.Builder builder = new AlertDialog.Builder(this);
        builder.setTitle(title);
        builder.setMessage(message);
        builder.setIconAttribute(android.R.attr.alertDialogIcon);
        builder.setPositiveButton(android.R.string.ok, new DialogInterface.OnClickListener() {
            @Override
            public void onClick(DialogInterface dialog, int which) {
                Intent newIntent = new Intent("com.qualcomm.qti.simsettings.SIM_SETTINGS");
                newIntent.addFlags(Intent.FLAG_ACTIVITY_NEW_TASK);
                startActivity(newIntent);
                finish();
            }
        });
        builder.setNegativeButton(android.R.string.cancel,
                new DialogInterface.OnClickListener() {
            @Override
            public void onClick(DialogInterface dialog, int which) {
                dialog.dismiss();
                finish();
            }
        });
        builder.create().show();
    }

    private void showAlertDialog(String title, String message) {
        Dialog dialog = new AlertDialog.Builder(this)
            .setTitle(title)
            .setMessage(message)
            .setIconAttribute(android.R.attr.alertDialogIcon)
            .setPositiveButton(android.R.string.ok, this)
            .setNegativeButton(android.R.string.cancel, this)
            .setOnCancelListener(this)
            .create();
        dialog.show();
    }

    @Override
    public void onClick(DialogInterface dialog, int id) {
        if (id == DialogInterface.BUTTON_POSITIVE) {
            Intent newIntent = new Intent("android.settings.SETTINGS");
            newIntent.addFlags(Intent.FLAG_ACTIVITY_NEW_TASK);
            startActivity(newIntent);
        }
        finish();
        return;
    }

    @Override
    public void onCancel(DialogInterface dialog) {
        finish();
        return;
    }
=======
    private CdmaVoicePrivacySwitchPreference mButtonVoicePrivacy;
>>>>>>> e4ff0764

    @Override
    protected void onCreate(Bundle icicle) {
        super.onCreate(icicle);

        addPreferencesFromResource(R.xml.cdma_call_privacy);

        SubscriptionInfoHelper subInfoHelper = new SubscriptionInfoHelper(this, getIntent());
<<<<<<< HEAD
=======
        subInfoHelper.setActionBarTitle(
                getActionBar(), getResources(), R.string.labelCdmaMore_with_label);

        mButtonVoicePrivacy = (CdmaVoicePrivacySwitchPreference) findPreference(BUTTON_VP_KEY);
        mButtonVoicePrivacy.setPhone(subInfoHelper.getPhone());
>>>>>>> e4ff0764
        PersistableBundle carrierConfig;
        if (subInfoHelper.hasSubId()) {
            carrierConfig = PhoneGlobals.getInstance().getCarrierConfigForSubId(
                    subInfoHelper.getSubId());
        } else {
            carrierConfig = PhoneGlobals.getInstance().getCarrierConfig();
        }
        mCommon = carrierConfig.getBoolean("config_common_callsettings_support_bool");
        subInfoHelper.setActionBarTitle(
                getActionBar(), getResources(),
                mCommon ? R.string.labelCommonMore_with_label : R.string.labelCdmaMore_with_label);

        mButtonVoicePrivacy = (SwitchPreference) findPreference(BUTTON_VP_KEY);
        mPhone = subInfoHelper.getPhone();
        Log.d(LOG_TAG, "sub id = " + subInfoHelper.getSubId() + " phone id = " +
                mPhone.getPhoneId());

        mCdmaCfCwEnabled = carrierConfig
            .getBoolean(CarrierConfigManager.KEY_CDMA_CW_CF_ENABLED_BOOL);
        PreferenceScreen prefScreen = getPreferenceScreen();
        if (mPhone.getPhoneType() != PhoneConstants.PHONE_TYPE_CDMA ||
                carrierConfig.getBoolean(CarrierConfigManager.KEY_VOICE_PRIVACY_DISABLE_UI_BOOL)) {
            CdmaVoicePrivacySwitchPreference prefPri = (CdmaVoicePrivacySwitchPreference)
                    prefScreen.findPreference("button_voice_privacy_key");
            if (prefPri != null) {
                prefPri.setEnabled(false);
            }
        }

        if(carrierConfig.getBoolean("check_mobile_data_for_cf") && maybePromptUserToSwitchDds()) {
            return;
        }
        if(mPhone.getPhoneType() == PhoneConstants.PHONE_TYPE_CDMA
                && isPromptTurnOffEnhance4GLTE(mPhone)
                && carrierConfig.getBoolean(CarrierConfigManager.KEY_CDMA_CW_CF_ENABLED_BOOL)) {
            String title = (String)this.getResources()
                .getText(R.string.ut_not_support);
            String msg = (String)this.getResources()
                .getText(R.string.ct_ut_not_support_close_4glte);
            showAlertDialog(title, msg);
        }

        mCWButton = (CallWaitingSwitchPreference) prefScreen.findPreference(BUTTON_CW_KEY);
        if (mPhone.getPhoneType() != PhoneConstants.PHONE_TYPE_CDMA
                || !carrierConfig.getBoolean(CarrierConfigManager.KEY_CDMA_CW_CF_ENABLED_BOOL)
                || !isCdmaCallWaitingActivityPresent(this)) {
            Log.d(LOG_TAG, "Disabled CW CF");
            mPrefCW = (PreferenceScreen) prefScreen.findPreference("button_cw_key");
            if (mCWButton != null) {
                 prefScreen.removePreference(mCWButton);
            }

            if (mPrefCW != null) {
                mPrefCW.setEnabled(false);
            }
            PreferenceScreen prefCF = (PreferenceScreen)
                    prefScreen.findPreference("button_cf_expand_key");
            if (prefCF != null) {
                prefCF.setEnabled(false);
            }
        } else {
            Log.d(LOG_TAG, "Enabled CW CF");
            mPrefCW = (PreferenceScreen) prefScreen.findPreference("button_cw_key");

            ImsManager imsMgr = ImsManager.getInstance(this, mPhone.getPhoneId());
            Boolean isEnhanced4G = imsMgr.isEnhanced4gLteModeSettingEnabledByUser();
            if (mPhone.isUtEnabled() && isEnhanced4G) {
                mUtEnabled = mPhone.isUtEnabled();
                prefScreen.removePreference(mPrefCW);
                mCWButton.init(this, false, mPhone);
            } else {
                if (mCWButton != null) {
                    prefScreen.removePreference(mCWButton);
                }
                if (mPrefCW != null) {
                    mPrefCW.setOnPreferenceClickListener(
                            new Preference.OnPreferenceClickListener() {
                                @Override
                                public boolean onPreferenceClick(Preference preference) {
                                    Intent intent = new Intent(CALL_WAITING_INTENT);
                                    intent.putExtra(
                                        SubscriptionManager.EXTRA_SUBSCRIPTION_INDEX,
                                        mPhone.getSubId());
                                    startActivity(intent);
                                    return true;
                                }
                            });
                }
            }
            PreferenceScreen prefCF = (PreferenceScreen)
                    prefScreen.findPreference("button_cf_expand_key");
            if (prefCF != null) {
                prefCF.setOnPreferenceClickListener(
                        new Preference.OnPreferenceClickListener() {
                            @Override
                            public boolean onPreferenceClick(Preference preference) {
                                Intent intent = mPhone.isUtEnabled() ?
                                    subInfoHelper.getIntent(GsmUmtsCallForwardOptions.class)
                                    : new Intent(CALL_FORWARD_INTENT);
                                if (mPhone.isUtEnabled()) {
                                    intent.putExtra(PhoneUtils.SERVICE_CLASS,
                                        CommandsInterface.SERVICE_CLASS_VOICE);
                                } else {
                                    intent.putExtra(
                                        SubscriptionManager.EXTRA_SUBSCRIPTION_INDEX,
                                        mPhone.getSubId());
                                }
                                startActivity(intent);
                                return true;
                            }
                        });
            }
        }
    }

    @Override
    public void onFinished(Preference preference, boolean reading) {
        if (mCdmaCfCwEnabled && mUtEnabled && mPhone != null && !mPhone.isUtEnabled()) {
            if (isPromptTurnOffEnhance4GLTE(mPhone)) {
                String title = (String)this.getResources()
                    .getText(R.string.ut_not_support);
                String msg = (String)this.getResources()
                    .getText(R.string.ct_ut_not_support_close_4glte);
                showAlertDialog(title, msg);
            }
            mUtEnabled = false;
            if (mCWButton != null) {
                PreferenceScreen prefScreen = getPreferenceScreen();
                prefScreen.removePreference(mCWButton);
                prefScreen.addPreference(mPrefCW);
                if (mPrefCW != null) {
                    mPrefCW.setOnPreferenceClickListener(
                            new Preference.OnPreferenceClickListener() {
                                @Override
                                public boolean onPreferenceClick(Preference preference) {
                                    Intent intent = new Intent(CALL_WAITING_INTENT);
                                    intent.putExtra(
                                        SubscriptionManager.EXTRA_SUBSCRIPTION_INDEX,
                                        mPhone.getSubId());
                                    startActivity(intent);
                                    return true;
                                }
                            });
                }
            }
        }
        super.onFinished(preference, reading);
    }

    @Override
    public boolean onOptionsItemSelected(MenuItem item) {
        final int itemId = item.getItemId();
        if (itemId == android.R.id.home) {
            onBackPressed();
            return true;
        }
        return super.onOptionsItemSelected(item);
    }

    @Override
    public boolean onPreferenceTreeClick(PreferenceScreen preferenceScreen, Preference preference) {
        if (preference.getKey().equals(BUTTON_VP_KEY)) {
            return true;
        }
        return false;
    }

}<|MERGE_RESOLUTION|>--- conflicted
+++ resolved
@@ -31,12 +31,8 @@
 import android.preference.Preference;
 import android.preference.PreferenceActivity;
 import android.preference.PreferenceScreen;
-<<<<<<< HEAD
-import android.preference.SwitchPreference;
 import android.telecom.PhoneAccountHandle;
 import android.telecom.TelecomManager;
-=======
->>>>>>> e4ff0764
 import android.telephony.CarrierConfigManager;
 import android.telephony.ims.feature.ImsFeature;
 import android.telephony.SubscriptionManager;
@@ -61,8 +57,7 @@
 
     public static final int CALL_WAITING = 7;
     private static final String BUTTON_VP_KEY = "button_voice_privacy_key";
-<<<<<<< HEAD
-    private SwitchPreference mButtonVoicePrivacy;
+    private CdmaVoicePrivacySwitchPreference mButtonVoicePrivacy;
     public static final String CALL_FORWARD_INTENT = "org.codeaurora.settings.CDMA_CALL_FORWARDING";
     public static final String CALL_WAITING_INTENT = "org.codeaurora.settings.CDMA_CALL_WAITING";
 
@@ -195,9 +190,6 @@
         finish();
         return;
     }
-=======
-    private CdmaVoicePrivacySwitchPreference mButtonVoicePrivacy;
->>>>>>> e4ff0764
 
     @Override
     protected void onCreate(Bundle icicle) {
@@ -206,14 +198,6 @@
         addPreferencesFromResource(R.xml.cdma_call_privacy);
 
         SubscriptionInfoHelper subInfoHelper = new SubscriptionInfoHelper(this, getIntent());
-<<<<<<< HEAD
-=======
-        subInfoHelper.setActionBarTitle(
-                getActionBar(), getResources(), R.string.labelCdmaMore_with_label);
-
-        mButtonVoicePrivacy = (CdmaVoicePrivacySwitchPreference) findPreference(BUTTON_VP_KEY);
-        mButtonVoicePrivacy.setPhone(subInfoHelper.getPhone());
->>>>>>> e4ff0764
         PersistableBundle carrierConfig;
         if (subInfoHelper.hasSubId()) {
             carrierConfig = PhoneGlobals.getInstance().getCarrierConfigForSubId(
@@ -226,8 +210,9 @@
                 getActionBar(), getResources(),
                 mCommon ? R.string.labelCommonMore_with_label : R.string.labelCdmaMore_with_label);
 
-        mButtonVoicePrivacy = (SwitchPreference) findPreference(BUTTON_VP_KEY);
+        mButtonVoicePrivacy = (CdmaVoicePrivacySwitchPreference) findPreference(BUTTON_VP_KEY);
         mPhone = subInfoHelper.getPhone();
+        mButtonVoicePrivacy.setPhone(mPhone);
         Log.d(LOG_TAG, "sub id = " + subInfoHelper.getSubId() + " phone id = " +
                 mPhone.getPhoneId());
 
