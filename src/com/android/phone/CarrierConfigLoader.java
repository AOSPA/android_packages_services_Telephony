--- conflicted
+++ resolved
@@ -541,19 +541,10 @@
     private void broadcastConfigChangedIntent(int phoneId, boolean addSubIdExtra) {
         Intent intent = new Intent(CarrierConfigManager.ACTION_CARRIER_CONFIG_CHANGED);
         intent.addFlags(Intent.FLAG_RECEIVER_REGISTERED_ONLY_BEFORE_BOOT |
-<<<<<<< HEAD
-                Intent.FLAG_RECEIVER_INCLUDE_BACKGROUND);
+                Intent.FLAG_RECEIVER_INCLUDE_BACKGROUND |
+                Intent.FLAG_RECEIVER_FOREGROUND);
         // Include subId extra only if SIM records are loaded
         if (addSubIdExtra) {
-=======
-                Intent.FLAG_RECEIVER_INCLUDE_BACKGROUND |
-                Intent.FLAG_RECEIVER_FOREGROUND);
-        // Include subId/carrier id extra only if SIM records are loaded
-        TelephonyManager telephonyManager = TelephonyManager.from(mContext);
-        int simApplicationState = telephonyManager.getSimApplicationState();
-        if (addSubIdExtra && (simApplicationState != TelephonyManager.SIM_STATE_UNKNOWN
-                && simApplicationState != TelephonyManager.SIM_STATE_NOT_READY)) {
->>>>>>> 6e6c77bf
             SubscriptionManager.putPhoneIdAndSubIdExtra(intent, phoneId);
             intent.putExtra(TelephonyManager.EXTRA_SPECIFIC_CARRIER_ID,
                     getSpecificCarrierIdForPhoneId(phoneId));
