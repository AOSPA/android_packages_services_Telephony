--- conflicted
+++ resolved
@@ -131,13 +131,9 @@
 
     // SubscriptionInfoUpdater
     @NonNull private final SubscriptionInfoUpdater mSubscriptionInfoUpdater;
-<<<<<<< HEAD
     // Whether the essential records have been loaded for each phone id.
     private boolean[] mIsEssentialSimRecordsLoaded;
-    // Broadcast receiver for system events (BootCompleted, MultiSimConfigChanged etc.)
-=======
     // Broadcast receiver for system events
->>>>>>> 66d3a346
     @NonNull
     private final BroadcastReceiver mSystemBroadcastReceiver = new ConfigLoaderBroadcastReceiver();
     @NonNull private final LocalLog mCarrierConfigLoadingLog = new LocalLog(100);
