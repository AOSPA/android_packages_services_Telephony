/*
 * Copyright (c) 2015, The Android Open Source Project
 *
 * Licensed under the Apache License, Version 2.0 (the "License");
 * you may not use this file except in compliance with the License.
 * You may obtain a copy of the License at
 *
 *     http://www.apache.org/licenses/LICENSE-2.0
 *
 * Unless required by applicable law or agreed to in writing, software
 * distributed under the License is distributed on an "AS IS" BASIS,
 * WITHOUT WARRANTIES OR CONDITIONS OF ANY KIND, either express or implied.
 * See the License for the specific language governing permissions and
 * limitations under the License.
 */

package com.android.phone;

import static android.service.carrier.CarrierService.ICarrierServiceWrapper.KEY_CONFIG_BUNDLE;
import static android.service.carrier.CarrierService.ICarrierServiceWrapper.RESULT_ERROR;

import android.annotation.NonNull;
import android.annotation.Nullable;
import android.app.AppOpsManager;
import android.content.BroadcastReceiver;
import android.content.ComponentName;
import android.content.Context;
import android.content.Intent;
import android.content.IntentFilter;
import android.content.ServiceConnection;
import android.content.SharedPreferences;
import android.content.pm.PackageInfo;
import android.content.pm.PackageManager;
import android.os.Binder;
import android.os.Build;
import android.os.Bundle;
import android.os.Handler;
import android.os.HandlerExecutor;
import android.os.IBinder;
import android.os.Looper;
import android.os.Message;
import android.os.PersistableBundle;
import android.os.Process;
import android.os.RemoteException;
import android.os.ResultReceiver;
import android.os.UserHandle;
import android.preference.PreferenceManager;
import android.service.carrier.CarrierIdentifier;
import android.service.carrier.CarrierService;
import android.service.carrier.ICarrierService;
import android.telephony.CarrierConfigManager;
import android.telephony.SubscriptionManager;
import android.telephony.TelephonyFrameworkInitializer;
import android.telephony.TelephonyManager;
import android.text.TextUtils;
import android.util.ArraySet;
import android.util.LocalLog;
import android.util.Log;

import com.android.internal.annotations.VisibleForTesting;
import com.android.internal.telephony.ICarrierConfigLoader;
import com.android.internal.telephony.IccCardConstants;
import com.android.internal.telephony.Phone;
import com.android.internal.telephony.PhoneFactory;
import com.android.internal.telephony.SubscriptionInfoUpdater;
import com.android.internal.telephony.TelephonyPermissions;
import com.android.internal.telephony.util.ArrayUtils;
import com.android.internal.util.IndentingPrintWriter;
import com.android.telephony.Rlog;

import com.qti.extphone.ExtTelephonyManager;

import java.io.File;
import java.io.FileDescriptor;
import java.io.FileInputStream;
import java.io.FileNotFoundException;
import java.io.FileOutputStream;
import java.io.FilenameFilter;
import java.io.IOException;
import java.io.PrintWriter;
import java.util.ArrayList;
import java.util.Arrays;
import java.util.Collections;
import java.util.List;
import java.util.Set;

/**
 * CarrierConfigLoader binds to privileged carrier apps to fetch carrier config overlays.
 */
public class CarrierConfigLoader extends ICarrierConfigLoader.Stub {
    private static final String LOG_TAG = "CarrierConfigLoader";

    // Package name for platform carrier config app, bundled with system image.
    @NonNull private final String mPlatformCarrierConfigPackage;

    /** The singleton instance. */
    @Nullable private static CarrierConfigLoader sInstance;
    // The context for phone app, passed from PhoneGlobals.
    @NonNull private Context mContext;

    // All the states below (array indexed by phoneId) are non-null. But the member of the array
    // is nullable, when e.g. the config for the phone is not loaded yet
    // Carrier configs from default app, indexed by phoneID.
    @NonNull private PersistableBundle[] mConfigFromDefaultApp;
    // Carrier configs from privileged carrier config app, indexed by phoneID.
    @NonNull private PersistableBundle[] mConfigFromCarrierApp;
    // Persistent Carrier configs that are provided via the override test API, indexed by phone ID.
    @NonNull private PersistableBundle[] mPersistentOverrideConfigs;
    // Carrier configs that are provided via the override test API, indexed by phone ID.
    @NonNull private PersistableBundle[] mOverrideConfigs;
    // Carrier configs to override code default when there is no SIM inserted
    @NonNull private PersistableBundle mNoSimConfig;
    // Service connection for binding to config app.
    @NonNull private CarrierServiceConnection[] mServiceConnection;
    // Service connection for binding to carrier config app for no SIM config.
    @NonNull private CarrierServiceConnection[] mServiceConnectionForNoSimConfig;
    // Whether we are bound to a service for each phone
    @NonNull private boolean[] mServiceBound;
    // Whether we are bound to a service for no SIM config
    @NonNull private boolean[] mServiceBoundForNoSimConfig;
    // Whether we have sent config change broadcast for each phone id.
    @NonNull private boolean[] mHasSentConfigChange;
    // Whether the broadcast was sent from EVENT_SYSTEM_UNLOCKED, to track rebroadcasts
<<<<<<< HEAD
    private boolean[] mFromSystemUnlocked;
    // SubscriptionInfoUpdater
    private final SubscriptionInfoUpdater mSubscriptionInfoUpdater;
    // Whether the essential records have been loaded for each phone id.
    private boolean[] mIsEssentialSimRecordsLoaded;
=======
    @NonNull private boolean[] mFromSystemUnlocked;
    // CarrierService change monitoring
    @NonNull private CarrierServiceChangeCallback[] mCarrierServiceChangeCallbacks;
>>>>>>> 18638f2b

    // SubscriptionInfoUpdater
    @NonNull private final SubscriptionInfoUpdater mSubscriptionInfoUpdater;
    // Broadcast receiver for system events (BootCompleted, MultiSimConfigChanged etc.)
    @NonNull
    private final BroadcastReceiver mSystemBroadcastReceiver = new ConfigLoaderBroadcastReceiver();
    @NonNull private final LocalLog mCarrierConfigLoadingLog = new LocalLog(100);
    // Number of phone instances (active modem count)
    private int mNumPhones;


    // Message codes; see mHandler below.
    // Request from SubscriptionInfoUpdater when SIM becomes absent or error.
    private static final int EVENT_CLEAR_CONFIG = 0;
    // Has connected to default app.
    private static final int EVENT_CONNECTED_TO_DEFAULT = 3;
    // Has connected to carrier app.
    private static final int EVENT_CONNECTED_TO_CARRIER = 4;
    // Config has been loaded from default app (or cache).
    private static final int EVENT_FETCH_DEFAULT_DONE = 5;
    // Config has been loaded from carrier app (or cache).
    private static final int EVENT_FETCH_CARRIER_DONE = 6;
    // Attempt to fetch from default app or read from XML.
    private static final int EVENT_DO_FETCH_DEFAULT = 7;
    // Attempt to fetch from carrier app or read from XML.
    private static final int EVENT_DO_FETCH_CARRIER = 8;
    // A package has been installed, uninstalled, or updated.
    private static final int EVENT_PACKAGE_CHANGED = 9;
    // Bind timed out for the default app.
    private static final int EVENT_BIND_DEFAULT_TIMEOUT = 10;
    // Bind timed out for a carrier app.
    private static final int EVENT_BIND_CARRIER_TIMEOUT = 11;
    // Check if the system fingerprint has changed.
    private static final int EVENT_CHECK_SYSTEM_UPDATE = 12;
    // Rerun carrier config binding after system is unlocked.
    private static final int EVENT_SYSTEM_UNLOCKED = 13;
    // Fetching config timed out from the default app.
    private static final int EVENT_FETCH_DEFAULT_TIMEOUT = 14;
    // Fetching config timed out from a carrier app.
    private static final int EVENT_FETCH_CARRIER_TIMEOUT = 15;
    // SubscriptionInfoUpdater has finished updating the sub for the carrier config.
    private static final int EVENT_SUBSCRIPTION_INFO_UPDATED = 16;
    // Multi-SIM config changed.
    private static final int EVENT_MULTI_SIM_CONFIG_CHANGED = 17;
    // Attempt to fetch from default app or read from XML for no SIM case.
    private static final int EVENT_DO_FETCH_DEFAULT_FOR_NO_SIM_CONFIG = 18;
    // No SIM config has been loaded from default app (or cache).
    private static final int EVENT_FETCH_DEFAULT_FOR_NO_SIM_CONFIG_DONE = 19;
    // Has connected to default app for no SIM config.
    private static final int EVENT_CONNECTED_TO_DEFAULT_FOR_NO_SIM_CONFIG = 20;
    // Bind timed out for the default app when trying to fetch no SIM config.
    private static final int EVENT_BIND_DEFAULT_FOR_NO_SIM_CONFIG_TIMEOUT = 21;
    // Fetching config timed out from the default app for no SIM config.
    private static final int EVENT_FETCH_DEFAULT_FOR_NO_SIM_CONFIG_TIMEOUT = 22;
    // NOTE: any new EVENT_* values must be added to method eventToString().

    private static final int BIND_TIMEOUT_MILLIS = 30000;

    // Keys used for saving and restoring config bundle from file.
    private static final String KEY_VERSION = "__carrier_config_package_version__";

    private static final String OVERRIDE_PACKAGE_ADDITION = "-override";

    // SharedPreferences key for last known build fingerprint.
    private static final String KEY_FINGERPRINT = "build_fingerprint";

    // Argument for #dump that indicates we should also call the default and specified carrier
    // service's #dump method. In multi-SIM devices, it's possible that carrier A is on SIM 1 and
    // carrier B is on SIM 2, in which case we should not dump carrier B's service when carrier A
    // requested the dump.
    private static final String DUMP_ARG_REQUESTING_PACKAGE = "--requesting-package";

    // Handler to process various events.
    //
    // For each phoneId, the event sequence should be:
    //     fetch default, connected to default, fetch default (async), fetch default done,
    //     fetch carrier, connected to carrier, fetch carrier (async), fetch carrier done.
    //
    // If there is a saved config file for either the default app or the carrier app, we skip
    // binding to the app and go straight from fetch to loaded.
    //
    // At any time, at most one connection is active. If events are not in this order, previous
    // connection will be unbound, so only latest event takes effect.
    //
    // We broadcast ACTION_CARRIER_CONFIG_CHANGED after:
    // 1. loading from carrier app (even if read from a file)
    // 2. loading from default app if there is no carrier app (even if read from a file)
    // 3. clearing config (e.g. due to sim removal)
    // 4. encountering bind or IPC error
    private class ConfigHandler extends Handler {
        ConfigHandler(@NonNull Looper looper) {
            super(looper);
        }

        @Override
        public void handleMessage(@NonNull Message msg) {
            final int phoneId = msg.arg1;
            logdWithLocalLog("mHandler: " + eventToString(msg.what) + " phoneId: " + phoneId);
            if (!SubscriptionManager.isValidPhoneId(phoneId)
                    && msg.what != EVENT_MULTI_SIM_CONFIG_CHANGED) {
                return;
            }
            switch (msg.what) {
                case EVENT_CLEAR_CONFIG: {
                    clearConfigForPhone(phoneId, true);
                    break;
                }

                case EVENT_SYSTEM_UNLOCKED: {
                    for (int i = 0; i < mNumPhones; ++i) {
                        // When the user unlocks the device, send the broadcast again (with a
                        // rebroadcast extra) if we have sent it before unlock. This will avoid
                        // trying to load the carrier config when the SIM is still loading when the
                        // unlock happens.
                        if (mHasSentConfigChange[i]) {
                            logdWithLocalLog("System unlocked");
                            mFromSystemUnlocked[i] = true;
                            updateConfigForPhoneId(i);
                        }
                    }
                    break;
                }

                case EVENT_PACKAGE_CHANGED: {
                    final String carrierPackageName = (String) msg.obj;
                    // Always clear up the cache and re-load config from scratch since the carrier
                    // service change is reliable and specific to the phoneId now.
                    clearCachedConfigForPackage(carrierPackageName);
                    logdWithLocalLog("Package changed: " + carrierPackageName
                            + ", phone=" + phoneId);
                    updateConfigForPhoneId(phoneId);
                    break;
                }

                case EVENT_DO_FETCH_DEFAULT: {
                    // Clear in-memory cache for carrier app config, so when carrier app gets
                    // uninstalled, no stale config is left.
                    if (mConfigFromCarrierApp[phoneId] != null
                            && getCarrierPackageForPhoneId(phoneId) == null) {
                        mConfigFromCarrierApp[phoneId] = null;
                    }
                    // Restore persistent override values.
                    PersistableBundle config = restoreConfigFromXml(
                            mPlatformCarrierConfigPackage, OVERRIDE_PACKAGE_ADDITION, phoneId);
                    if (config != null) {
                        logd("Loaded persistent override config from XML. package="
                                + mPlatformCarrierConfigPackage
                                + " phoneId=" + phoneId);
                        mPersistentOverrideConfigs[phoneId] = config;
                    }

                    config = restoreConfigFromXml(mPlatformCarrierConfigPackage, "", phoneId);
                    if (config != null) {
                        logd(
                                "Loaded config from XML. package="
                                        + mPlatformCarrierConfigPackage
                                        + " phoneId="
                                        + phoneId);
                        mConfigFromDefaultApp[phoneId] = config;
                        Message newMsg = obtainMessage(EVENT_FETCH_DEFAULT_DONE, phoneId, -1);
                        newMsg.getData().putBoolean("loaded_from_xml", true);
                        mHandler.sendMessage(newMsg);
                    } else {
                        // No cached config, so fetch it from the default app.
                        if (bindToConfigPackage(
                                mPlatformCarrierConfigPackage,
                                phoneId,
                                EVENT_CONNECTED_TO_DEFAULT)) {
                            sendMessageDelayed(
                                    obtainMessage(EVENT_BIND_DEFAULT_TIMEOUT, phoneId, -1 /*arg2*/,
                                            getMessageToken(phoneId)),
                                    BIND_TIMEOUT_MILLIS);
                        } else {
                            // Put a stub bundle in place so that the rest of the logic continues
                            // smoothly.
                            mConfigFromDefaultApp[phoneId] = new PersistableBundle();
                            // Send broadcast if bind fails.
                            notifySubscriptionInfoUpdater(phoneId);
                            // TODO: We *must* call unbindService even if bindService returns false.
                            // (And possibly if SecurityException was thrown.)
                            loge("binding to default app: "
                                    + mPlatformCarrierConfigPackage + " fails");
                        }
                    }
                    break;
                }

                case EVENT_CONNECTED_TO_DEFAULT: {
                    removeMessages(EVENT_BIND_DEFAULT_TIMEOUT, getMessageToken(phoneId));
                    final CarrierServiceConnection conn = (CarrierServiceConnection) msg.obj;
                    // If new service connection has been created, unbind.
                    if (mServiceConnection[phoneId] != conn || conn.service == null) {
                        unbindIfBound(mContext, conn, phoneId);
                        break;
                    }
                    final CarrierIdentifier carrierId = getCarrierIdentifierForPhoneId(phoneId);
                    // ResultReceiver callback will execute in this Handler's thread.
                    final ResultReceiver resultReceiver =
                            new ResultReceiver(this) {
                                @Override
                                public void onReceiveResult(int resultCode, Bundle resultData) {
                                    unbindIfBound(mContext, conn, phoneId);
                                    removeMessages(EVENT_FETCH_DEFAULT_TIMEOUT,
                                            getMessageToken(phoneId));
                                    // If new service connection has been created, this is stale.
                                    if (mServiceConnection[phoneId] != conn) {
                                        loge("Received response for stale request.");
                                        return;
                                    }
                                    if (resultCode == RESULT_ERROR || resultData == null) {
                                        // On error, abort config fetching.
                                        loge("Failed to get carrier config");
                                        notifySubscriptionInfoUpdater(phoneId);
                                        return;
                                    }
                                    PersistableBundle config =
                                            resultData.getParcelable(KEY_CONFIG_BUNDLE);
                                    saveConfigToXml(mPlatformCarrierConfigPackage, "", phoneId,
                                            carrierId, config);
                                    mConfigFromDefaultApp[phoneId] = config;
                                    sendMessage(
                                            obtainMessage(
                                                    EVENT_FETCH_DEFAULT_DONE, phoneId, -1));
                                }
                            };
                    // Now fetch the config asynchronously from the ICarrierService.
                    try {
                        ICarrierService carrierService =
                                ICarrierService.Stub.asInterface(conn.service);
                        carrierService.getCarrierConfig(phoneId, carrierId, resultReceiver);
                        logdWithLocalLog("Fetch config for default app: "
                                + mPlatformCarrierConfigPackage
                                + " carrierid: " + carrierId.toString());
                    } catch (RemoteException e) {
                        loge("Failed to get carrier config from default app: " +
                                mPlatformCarrierConfigPackage + " err: " + e.toString());
                        unbindIfBound(mContext, conn, phoneId);
                        break; // So we don't set a timeout.
                    }
                    sendMessageDelayed(
                            obtainMessage(EVENT_FETCH_DEFAULT_TIMEOUT, phoneId, -1 /*arg2*/,
                                    getMessageToken(phoneId)),
                            BIND_TIMEOUT_MILLIS);
                    break;
                }

                case EVENT_BIND_DEFAULT_TIMEOUT:
                case EVENT_FETCH_DEFAULT_TIMEOUT: {
                    loge("Bind/fetch time out from " + mPlatformCarrierConfigPackage);
                    removeMessages(EVENT_FETCH_DEFAULT_TIMEOUT, getMessageToken(phoneId));
                    // If we attempted to bind to the app, but the service connection is null due to
                    // the race condition that clear config event happens before bind/fetch complete
                    // then config was cleared while we were waiting and we should not continue.
                    if (mServiceConnection[phoneId] != null) {
                        // If a ResponseReceiver callback is in the queue when this happens, we will
                        // unbind twice and throw an exception.
                        unbindIfBound(mContext, mServiceConnection[phoneId], phoneId);
                        broadcastConfigChangedIntent(phoneId);
                    }
                    // Put a stub bundle in place so that the rest of the logic continues smoothly.
                    mConfigFromDefaultApp[phoneId] = new PersistableBundle();
                    notifySubscriptionInfoUpdater(phoneId);
                    break;
                }

                case EVENT_FETCH_DEFAULT_DONE: {
                    // If we attempted to bind to the app, but the service connection is null, then
                    // config was cleared while we were waiting and we should not continue.
                    if (!msg.getData().getBoolean("loaded_from_xml", false)
                            && mServiceConnection[phoneId] == null) {
                        break;
                    }
                    final String carrierPackageName = getCarrierPackageForPhoneId(phoneId);
                    if (carrierPackageName != null) {
                        logd("Found carrier config app: " + carrierPackageName);
                        sendMessage(obtainMessage(EVENT_DO_FETCH_CARRIER, phoneId, -1));
                    } else {
                        notifySubscriptionInfoUpdater(phoneId);
                    }
                    break;
                }

                case EVENT_DO_FETCH_CARRIER: {
                    final String carrierPackageName = getCarrierPackageForPhoneId(phoneId);
                    final PersistableBundle config =
                            restoreConfigFromXml(carrierPackageName, "", phoneId);
                    if (config != null) {
                        logd(
                                "Loaded config from XML. package="
                                        + carrierPackageName
                                        + " phoneId="
                                        + phoneId);
                        mConfigFromCarrierApp[phoneId] = config;
                        Message newMsg = obtainMessage(EVENT_FETCH_CARRIER_DONE, phoneId, -1);
                        newMsg.getData().putBoolean("loaded_from_xml", true);
                        sendMessage(newMsg);
                    } else {
                        // No cached config, so fetch it from a carrier app.
                        if (carrierPackageName != null && bindToConfigPackage(carrierPackageName,
                                phoneId, EVENT_CONNECTED_TO_CARRIER)) {
                            sendMessageDelayed(
                                    obtainMessage(EVENT_BIND_CARRIER_TIMEOUT, phoneId, -1 /*arg2*/,
                                            getMessageToken(phoneId)),
                                    BIND_TIMEOUT_MILLIS);
                        } else {
                            // Put a stub bundle in place so that the rest of the logic continues
                            // smoothly.
                            mConfigFromCarrierApp[phoneId] = new PersistableBundle();
                            // Send broadcast if bind fails.
                            broadcastConfigChangedIntent(phoneId);
                            loge("Bind to carrier app: " + carrierPackageName + " fails");
                            notifySubscriptionInfoUpdater(phoneId);
                        }
                    }
                    break;
                }

                case EVENT_CONNECTED_TO_CARRIER: {
                    removeMessages(EVENT_BIND_CARRIER_TIMEOUT, getMessageToken(phoneId));
                    final CarrierServiceConnection conn = (CarrierServiceConnection) msg.obj;
                    // If new service connection has been created, unbind.
                    if (mServiceConnection[phoneId] != conn || conn.service == null) {
                        unbindIfBound(mContext, conn, phoneId);
                        break;
                    }
                    final CarrierIdentifier carrierId = getCarrierIdentifierForPhoneId(phoneId);
                    // ResultReceiver callback will execute in this Handler's thread.
                    final ResultReceiver resultReceiver =
                            new ResultReceiver(this) {
                                @Override
                                public void onReceiveResult(int resultCode, Bundle resultData) {
                                    unbindIfBound(mContext, conn, phoneId);
                                    removeMessages(EVENT_FETCH_CARRIER_TIMEOUT,
                                            getMessageToken(phoneId));
                                    // If new service connection has been created, this is stale.
                                    if (mServiceConnection[phoneId] != conn) {
                                        loge("Received response for stale request.");
                                        return;
                                    }
                                    if (resultCode == RESULT_ERROR || resultData == null) {
                                        // On error, abort config fetching.
                                        loge("Failed to get carrier config from carrier app: "
                                                + getCarrierPackageForPhoneId(phoneId));
                                        broadcastConfigChangedIntent(phoneId);
                                        notifySubscriptionInfoUpdater(phoneId);
                                        return;
                                    }
                                    PersistableBundle config =
                                            resultData.getParcelable(KEY_CONFIG_BUNDLE);
                                    saveConfigToXml(getCarrierPackageForPhoneId(phoneId), "",
                                            phoneId, carrierId, config);
                                    if (config != null) {
                                        mConfigFromCarrierApp[phoneId] = config;
                                    } else {
                                        logdWithLocalLog("Config from carrier app is null "
                                                + "for phoneId " + phoneId);
                                        // Put a stub bundle in place so that the rest of the logic
                                        // continues smoothly.
                                        mConfigFromCarrierApp[phoneId] = new PersistableBundle();
                                    }
                                    sendMessage(
                                            obtainMessage(
                                                    EVENT_FETCH_CARRIER_DONE, phoneId, -1));
                                }
                            };
                    // Now fetch the config asynchronously from the ICarrierService.
                    try {
                        ICarrierService carrierService =
                                ICarrierService.Stub.asInterface(conn.service);
                        carrierService.getCarrierConfig(phoneId, carrierId, resultReceiver);
                        logdWithLocalLog("Fetch config for carrier app: "
                                + getCarrierPackageForPhoneId(phoneId)
                                + " carrierid: " + carrierId.toString());
                    } catch (RemoteException e) {
                        loge("Failed to get carrier config: " + e.toString());
                        unbindIfBound(mContext, conn, phoneId);
                        break; // So we don't set a timeout.
                    }
                    sendMessageDelayed(
                            obtainMessage(EVENT_FETCH_CARRIER_TIMEOUT, phoneId, -1 /*arg2*/,
                                    getMessageToken(phoneId)),
                            BIND_TIMEOUT_MILLIS);
                    break;
                }

                case EVENT_BIND_CARRIER_TIMEOUT:
                case EVENT_FETCH_CARRIER_TIMEOUT: {
                    loge("Bind/fetch from carrier app timeout, package="
                            + getCarrierPackageForPhoneId(phoneId));
                    removeMessages(EVENT_FETCH_CARRIER_TIMEOUT, getMessageToken(phoneId));
                    // If we attempted to bind to the app, but the service connection is null due to
                    // the race condition that clear config event happens before bind/fetch complete
                    // then config was cleared while we were waiting and we should not continue.
                    if (mServiceConnection[phoneId] != null) {
                        // If a ResponseReceiver callback is in the queue when this happens, we will
                        // unbind twice and throw an exception.
                        unbindIfBound(mContext, mServiceConnection[phoneId], phoneId);
                        broadcastConfigChangedIntent(phoneId);
                    }
                    // Put a stub bundle in place so that the rest of the logic continues smoothly.
                    mConfigFromCarrierApp[phoneId] = new PersistableBundle();
                    notifySubscriptionInfoUpdater(phoneId);
                    break;
                }
                case EVENT_FETCH_CARRIER_DONE: {
                    // If we attempted to bind to the app, but the service connection is null, then
                    // config was cleared while we were waiting and we should not continue.
                    if (!msg.getData().getBoolean("loaded_from_xml", false)
                            && mServiceConnection[phoneId] == null) {
                        break;
                    }
                    notifySubscriptionInfoUpdater(phoneId);
                    break;
                }

                case EVENT_CHECK_SYSTEM_UPDATE: {
                    SharedPreferences sharedPrefs =
                            PreferenceManager.getDefaultSharedPreferences(mContext);
                    final String lastFingerprint = sharedPrefs.getString(KEY_FINGERPRINT, null);
                    if (!Build.FINGERPRINT.equals(lastFingerprint)) {
                        logd(
                                "Build fingerprint changed. old: "
                                        + lastFingerprint
                                        + " new: "
                                        + Build.FINGERPRINT);
                        clearCachedConfigForPackage(null);
                        sharedPrefs
                                .edit()
                                .putString(KEY_FINGERPRINT, Build.FINGERPRINT)
                                .apply();
                    }
                    break;
                }

                case EVENT_SUBSCRIPTION_INFO_UPDATED:
                    broadcastConfigChangedIntent(phoneId);
                    break;
                case EVENT_MULTI_SIM_CONFIG_CHANGED:
                    onMultiSimConfigChanged();
                    break;

                case EVENT_DO_FETCH_DEFAULT_FOR_NO_SIM_CONFIG: {
                    PersistableBundle config =
                            restoreNoSimConfigFromXml(mPlatformCarrierConfigPackage);

                    if (config != null) {
                        logd("Loaded no SIM config from XML. package="
                                + mPlatformCarrierConfigPackage);
                        mNoSimConfig = config;
                        sendMessage(
                                obtainMessage(
                                        EVENT_FETCH_DEFAULT_FOR_NO_SIM_CONFIG_DONE,
                                            phoneId, -1));
                    } else {
                        // No cached config, so fetch it from the default app.
                        if (bindToConfigPackage(
                                mPlatformCarrierConfigPackage,
                                phoneId,
                                EVENT_CONNECTED_TO_DEFAULT_FOR_NO_SIM_CONFIG)) {
                            sendMessageDelayed(
                                    obtainMessage(
                                            EVENT_BIND_DEFAULT_FOR_NO_SIM_CONFIG_TIMEOUT,
                                                phoneId, -1), BIND_TIMEOUT_MILLIS);
                        } else {
                            broadcastConfigChangedIntent(phoneId, false);
                            // TODO: We *must* call unbindService even if bindService returns false.
                            // (And possibly if SecurityException was thrown.)
                            loge("binding to default app to fetch no SIM config: "
                                    + mPlatformCarrierConfigPackage + " fails");
                        }
                    }
                    break;
                }

                case EVENT_FETCH_DEFAULT_FOR_NO_SIM_CONFIG_DONE: {
                    broadcastConfigChangedIntent(phoneId, false);
                    break;
                }

                case EVENT_BIND_DEFAULT_FOR_NO_SIM_CONFIG_TIMEOUT:
                case EVENT_FETCH_DEFAULT_FOR_NO_SIM_CONFIG_TIMEOUT: {
                    loge("Bind/fetch time out for no SIM config from "
                            + mPlatformCarrierConfigPackage);
                    removeMessages(EVENT_FETCH_DEFAULT_FOR_NO_SIM_CONFIG_TIMEOUT);
                    // If we attempted to bind to the app, but the service connection is null due to
                    // the race condition that clear config event happens before bind/fetch complete
                    // then config was cleared while we were waiting and we should not continue.
                    if (mServiceConnectionForNoSimConfig[phoneId] != null) {
                        // If a ResponseReceiver callback is in the queue when this happens, we will
                        // unbind twice and throw an exception.
                        unbindIfBoundForNoSimConfig(mContext,
                                mServiceConnectionForNoSimConfig[phoneId], phoneId);
                    }
                    broadcastConfigChangedIntent(phoneId, false);
                    break;
                }

                case EVENT_CONNECTED_TO_DEFAULT_FOR_NO_SIM_CONFIG: {
                    removeMessages(EVENT_BIND_DEFAULT_FOR_NO_SIM_CONFIG_TIMEOUT);
                    final CarrierServiceConnection conn = (CarrierServiceConnection) msg.obj;
                    // If new service connection has been created, unbind.
                    if (mServiceConnectionForNoSimConfig[phoneId] != conn || conn.service == null) {
                        unbindIfBoundForNoSimConfig(mContext, conn, phoneId);
                        break;
                    }

                    // ResultReceiver callback will execute in this Handler's thread.
                    final ResultReceiver resultReceiver =
                            new ResultReceiver(this) {
                                @Override
                                public void onReceiveResult(int resultCode, Bundle resultData) {
                                    unbindIfBoundForNoSimConfig(mContext, conn, phoneId);
                                    // If new service connection has been created, this is stale.
                                    if (mServiceConnectionForNoSimConfig[phoneId] != conn) {
                                        loge("Received response for stale request.");
                                        return;
                                    }
                                    removeMessages(EVENT_FETCH_DEFAULT_FOR_NO_SIM_CONFIG_TIMEOUT);
                                    if (resultCode == RESULT_ERROR || resultData == null) {
                                        // On error, abort config fetching.
                                        loge("Failed to get no SIM carrier config");
                                        return;
                                    }
                                    PersistableBundle config =
                                            resultData.getParcelable(KEY_CONFIG_BUNDLE);
                                    saveNoSimConfigToXml(mPlatformCarrierConfigPackage, config);
                                    mNoSimConfig = config;
                                    sendMessage(
                                            obtainMessage(
                                                    EVENT_FETCH_DEFAULT_FOR_NO_SIM_CONFIG_DONE,
                                                        phoneId, -1));
                                }
                            };
                    // Now fetch the config asynchronously from the ICarrierService.
                    try {
                        ICarrierService carrierService =
                                ICarrierService.Stub.asInterface(conn.service);
                        carrierService.getCarrierConfig(phoneId, null, resultReceiver);
                        logdWithLocalLog("Fetch no sim config from default app: "
                                + mPlatformCarrierConfigPackage);
                    } catch (RemoteException e) {
                        loge("Failed to get no sim carrier config from default app: " +
                                mPlatformCarrierConfigPackage + " err: " + e.toString());
                        unbindIfBoundForNoSimConfig(mContext, conn, phoneId);
                        break; // So we don't set a timeout.
                    }
                    sendMessageDelayed(
                            obtainMessage(
                                    EVENT_FETCH_DEFAULT_FOR_NO_SIM_CONFIG_TIMEOUT,
                                        phoneId, -1), BIND_TIMEOUT_MILLIS);
                    break;
                }
            }
        }
    }

    @NonNull private final Handler mHandler;

    /**
     * Constructs a CarrierConfigLoader, registers it as a service, and registers a broadcast
     * receiver for relevant events.
     */
    @VisibleForTesting
    /* package */ CarrierConfigLoader(@NonNull Context context,
            @NonNull SubscriptionInfoUpdater subscriptionInfoUpdater, @NonNull Looper looper) {
        mContext = context;
        mPlatformCarrierConfigPackage =
                mContext.getString(R.string.platform_carrier_config_package);
        mHandler = new ConfigHandler(looper);

        IntentFilter systemEventsFilter = new IntentFilter();
        systemEventsFilter.addAction(Intent.ACTION_BOOT_COMPLETED);
        systemEventsFilter.addAction(TelephonyManager.ACTION_MULTI_SIM_CONFIG_CHANGED);
        context.registerReceiver(mSystemBroadcastReceiver, systemEventsFilter);

        mNumPhones = TelephonyManager.from(context).getActiveModemCount();
        mConfigFromDefaultApp = new PersistableBundle[mNumPhones];
        mConfigFromCarrierApp = new PersistableBundle[mNumPhones];
        mPersistentOverrideConfigs = new PersistableBundle[mNumPhones];
        mOverrideConfigs = new PersistableBundle[mNumPhones];
        mNoSimConfig = new PersistableBundle();
<<<<<<< HEAD
        mServiceConnection = new CarrierServiceConnection[numPhones];
        mServiceBound = new boolean[numPhones];
        mHasSentConfigChange = new boolean[numPhones];
        mFromSystemUnlocked = new boolean[numPhones];
        mServiceConnectionForNoSimConfig = new CarrierServiceConnection[numPhones];
        mServiceBoundForNoSimConfig = new boolean[numPhones];
        mIsEssentialSimRecordsLoaded = new boolean[numPhones];
=======
        mServiceConnection = new CarrierServiceConnection[mNumPhones];
        mServiceBound = new boolean[mNumPhones];
        mHasSentConfigChange = new boolean[mNumPhones];
        mFromSystemUnlocked = new boolean[mNumPhones];
        mServiceConnectionForNoSimConfig = new CarrierServiceConnection[mNumPhones];
        mServiceBoundForNoSimConfig = new boolean[mNumPhones];
        mCarrierServiceChangeCallbacks = new CarrierServiceChangeCallback[mNumPhones];
        for (int phoneId = 0; phoneId < mNumPhones; phoneId++) {
            mCarrierServiceChangeCallbacks[phoneId] = new CarrierServiceChangeCallback(phoneId);
            TelephonyManager.from(context).registerCarrierPrivilegesCallback(phoneId,
                    new HandlerExecutor(mHandler), mCarrierServiceChangeCallbacks[phoneId]);
        }
>>>>>>> 18638f2b
        logd("CarrierConfigLoader has started");
        mSubscriptionInfoUpdater = subscriptionInfoUpdater;
        mHandler.sendEmptyMessage(EVENT_CHECK_SYSTEM_UPDATE);
    }

    /**
     * Initialize the singleton CarrierConfigLoader instance.
     *
     * This is only done once, at startup, from {@link com.android.phone.PhoneApp#onCreate}.
     */
    @NonNull
    /* package */ static CarrierConfigLoader init(@NonNull Context context) {
        synchronized (CarrierConfigLoader.class) {
            if (sInstance == null) {
                sInstance = new CarrierConfigLoader(context,
                        PhoneFactory.getSubscriptionInfoUpdater(), Looper.myLooper());
                // Make this service available through ServiceManager.
                TelephonyFrameworkInitializer.getTelephonyServiceManager()
                        .getCarrierConfigServiceRegisterer().register(sInstance);
            } else {
                Log.wtf(LOG_TAG, "init() called multiple times!  sInstance = " + sInstance);
            }
            return sInstance;
        }
    }

    @VisibleForTesting
    /* package */ void clearConfigForPhone(int phoneId, boolean fetchNoSimConfig) {
        /* Ignore clear configuration request if device is being shutdown. */
        Phone phone = PhoneFactory.getPhone(phoneId);
        if (phone != null) {
            if (phone.isShuttingDown()) {
                return;
            }
        }

        mConfigFromDefaultApp[phoneId] = null;
        mConfigFromCarrierApp[phoneId] = null;
        mServiceConnection[phoneId] = null;
        mHasSentConfigChange[phoneId] = false;

        if (fetchNoSimConfig) {
            // To fetch no SIM config
            mHandler.sendMessage(
                    mHandler.obtainMessage(
                            EVENT_DO_FETCH_DEFAULT_FOR_NO_SIM_CONFIG, phoneId, -1));
        }
    }

    private void notifySubscriptionInfoUpdater(int phoneId) {
        String configPackagename;
        PersistableBundle configToSend;
        int carrierId = getSpecificCarrierIdForPhoneId(phoneId);
        // Prefer the carrier privileged carrier app, but if there is not one, use the platform
        // default carrier app.
        if (mConfigFromCarrierApp[phoneId] != null) {
            configPackagename = getCarrierPackageForPhoneId(phoneId);
            configToSend = mConfigFromCarrierApp[phoneId];
        } else {
            configPackagename = mPlatformCarrierConfigPackage;
            configToSend = mConfigFromDefaultApp[phoneId];
        }

        if (configToSend == null) {
            configToSend = new PersistableBundle();
        }

        // mOverrideConfigs is for testing. And it will override current configs.
        PersistableBundle config = mOverrideConfigs[phoneId];
        if (config != null) {
            configToSend = new PersistableBundle(configToSend);
            configToSend.putAll(config);
        }

        mSubscriptionInfoUpdater.updateSubscriptionByCarrierConfigAndNotifyComplete(
                phoneId, configPackagename, configToSend,
                mHandler.obtainMessage(EVENT_SUBSCRIPTION_INFO_UPDATED, phoneId, -1));
    }

    private void broadcastConfigChangedIntent(int phoneId) {
        if (SubscriptionManager.getSimStateForSlotIndex(phoneId)
                    != TelephonyManager.SIM_STATE_LOADED
                    && mIsEssentialSimRecordsLoaded[phoneId]) {
            // We are in a state where only the essential records have loaded.
            // Let the Phone know about this.
            notifyConfigChangedToPhone(phoneId);
        } else {
            broadcastConfigChangedIntent(phoneId, true);
        }
    }

    private void broadcastConfigChangedIntent(int phoneId, boolean addSubIdExtra) {
        Intent intent = new Intent(CarrierConfigManager.ACTION_CARRIER_CONFIG_CHANGED);
        intent.addFlags(Intent.FLAG_RECEIVER_REGISTERED_ONLY_BEFORE_BOOT |
                Intent.FLAG_RECEIVER_FOREGROUND);
        // Include subId extra only if SIM records are loaded
        if (addSubIdExtra) {
            SubscriptionManager.putPhoneIdAndSubIdExtra(intent, phoneId);
            intent.putExtra(TelephonyManager.EXTRA_SPECIFIC_CARRIER_ID,
                    getSpecificCarrierIdForPhoneId(phoneId));
            intent.putExtra(TelephonyManager.EXTRA_CARRIER_ID, getCarrierIdForPhoneId(phoneId));
        }
        intent.putExtra(CarrierConfigManager.EXTRA_SLOT_INDEX, phoneId);
        intent.putExtra(CarrierConfigManager.EXTRA_REBROADCAST_ON_UNLOCK,
                mFromSystemUnlocked[phoneId]);
        mContext.sendBroadcastAsUser(intent, UserHandle.ALL);
        int[] subIds = SubscriptionManager.getSubId(phoneId);
        if (subIds != null && subIds.length > 0) {
            logd("Broadcast CARRIER_CONFIG_CHANGED for phone " + phoneId + ", subId=" + subIds[0]);
        } else {
            logd("Broadcast CARRIER_CONFIG_CHANGED for phone " + phoneId);
        }
        mHasSentConfigChange[phoneId] = true;
        mFromSystemUnlocked[phoneId] = false;
    }

    private void notifyConfigChangedToPhone(int phoneId) {
        logd("notifyConfigChangedToPhone for phone " + phoneId);
        Phone phone = PhoneFactory.getPhone(phoneId);
        if (phone != null) {
            phone.onCarrierConfigLoadedForEssentialRecords();
        }
    }

    /** Binds to the default or carrier config app. */
    private boolean bindToConfigPackage(@NonNull String pkgName, int phoneId, int eventId) {
        logdWithLocalLog("Binding to " + pkgName + " for phone " + phoneId);
        Intent carrierService = new Intent(CarrierService.CARRIER_SERVICE_INTERFACE);
        carrierService.setPackage(pkgName);
        CarrierServiceConnection serviceConnection =  new CarrierServiceConnection(
                phoneId, pkgName, eventId);
        if (eventId == EVENT_CONNECTED_TO_DEFAULT_FOR_NO_SIM_CONFIG) {
            mServiceConnectionForNoSimConfig[phoneId] = serviceConnection;
        } else {
            mServiceConnection[phoneId] = serviceConnection;
        }
        try {
            if (mContext.bindService(carrierService, serviceConnection,
                    Context.BIND_AUTO_CREATE)) {
                if (eventId == EVENT_CONNECTED_TO_DEFAULT_FOR_NO_SIM_CONFIG) {
                    mServiceBoundForNoSimConfig[phoneId] = true;
                } else {
                    mServiceBound[phoneId] = true;
                }
                return true;
            } else {
                return false;
            }
        } catch (SecurityException ex) {
            return false;
        }
    }

    @VisibleForTesting
    @NonNull
    /* package */ CarrierIdentifier getCarrierIdentifierForPhoneId(int phoneId) {
        String mcc = "";
        String mnc = "";
        String imsi = "";
        String gid1 = "";
        String gid2 = "";
        String iccid = "";
        String spn = TelephonyManager.from(mContext).getSimOperatorNameForPhone(phoneId);
        String simOperator = TelephonyManager.from(mContext).getSimOperatorNumericForPhone(phoneId);
        int carrierId = TelephonyManager.UNKNOWN_CARRIER_ID;
        int specificCarrierId = TelephonyManager.UNKNOWN_CARRIER_ID;
        // A valid simOperator should be 5 or 6 digits, depending on the length of the MNC.
        if (simOperator != null && simOperator.length() >= 3) {
            mcc = simOperator.substring(0, 3);
            mnc = simOperator.substring(3);
        }
        Phone phone = PhoneFactory.getPhone(phoneId);
        if (phone != null) {
            imsi = phone.getSubscriberId();
            gid1 = phone.getGroupIdLevel1();
            gid2 = phone.getGroupIdLevel2();
            iccid = phone.getIccSerialNumber();
            carrierId = phone.getCarrierId();
            specificCarrierId = phone.getSpecificCarrierId();
        }
        return new CarrierIdentifier(mcc, mnc, spn, imsi, gid1, gid2, iccid, carrierId, specificCarrierId);
    }

    /** Returns the package name of a privileged carrier app, or null if there is none. */
    @Nullable
    private String getCarrierPackageForPhoneId(int phoneId) {
        final long token = Binder.clearCallingIdentity();
        try {
            return TelephonyManager.from(mContext)
                    .getCarrierServicePackageNameForLogicalSlot(phoneId);
        } finally {
            Binder.restoreCallingIdentity(token);
        }
    }

    @Nullable
    private String getIccIdForPhoneId(int phoneId) {
        if (!SubscriptionManager.isValidPhoneId(phoneId)) {
            return null;
        }
        Phone phone = PhoneFactory.getPhone(phoneId);
        if (phone == null) {
            return null;
        }
        return phone.getIccSerialNumber();
    }

    /**
     * Get the sim specific carrier id {@link TelephonyManager#getSimSpecificCarrierId()}
     */
    private int getSpecificCarrierIdForPhoneId(int phoneId) {
        if (!SubscriptionManager.isValidPhoneId(phoneId)) {
            return TelephonyManager.UNKNOWN_CARRIER_ID;
        }
        Phone phone = PhoneFactory.getPhone(phoneId);
        if (phone == null) {
            return TelephonyManager.UNKNOWN_CARRIER_ID;
        }
        return phone.getSpecificCarrierId();
    }

    /**
     * Get the sim carrier id {@link TelephonyManager#getSimCarrierId() }
     */
    private int getCarrierIdForPhoneId(int phoneId) {
        if (!SubscriptionManager.isValidPhoneId(phoneId)) {
            return TelephonyManager.UNKNOWN_CARRIER_ID;
        }
        Phone phone = PhoneFactory.getPhone(phoneId);
        if (phone == null) {
            return TelephonyManager.UNKNOWN_CARRIER_ID;
        }
        return phone.getCarrierId();
    }

    /**
     * Writes a bundle to an XML file.
     *
     * The bundle will be written to a file named after the package name, ICCID and
     * specific carrier id {@link TelephonyManager#getSimSpecificCarrierId()}. the same carrier
     * should have a single copy of XML file named after carrier id. However, it's still possible
     * that platform doesn't recognize the current sim carrier, we will use iccid + carrierid as
     * the canonical file name. carrierid can also handle the cases SIM OTA resolves to different
     * carrier while iccid remains the same.
     *
     * The file can be restored later with {@link @restoreConfigFromXml}. The XML output will
     * include the bundle and the current version of the specified package.
     *
     * In case of errors or invalid input, no file will be written.
     *
     * @param packageName   the name of the package from which we fetched this bundle.
     * @param extraString   An extra string to be used in the XML file name.
     * @param phoneId       the phone ID.
     * @param carrierId     contains all carrier-identifying information.
     * @param config        the bundle to be written. Null will be treated as an empty bundle.
     * @param isNoSimConfig whether this is invoked for noSimConfig or not.
     */
    private void saveConfigToXml(@Nullable String packageName, @NonNull String extraString,
            int phoneId, @Nullable CarrierIdentifier carrierId, @NonNull PersistableBundle config,
            boolean isNoSimConfig) {
        if (packageName == null) {
            loge("Cannot save config with null packageName");
            return;
        }

        String fileName;
        if (isNoSimConfig) {
            fileName = getFilenameForNoSimConfig(packageName);
        } else {
            if (SubscriptionManager.getSimStateForSlotIndex(phoneId)
                    != TelephonyManager.SIM_STATE_LOADED
                    && !mIsEssentialSimRecordsLoaded[phoneId]) {
                loge("Skip save config because SIM records are not loaded for phone " + phoneId);
                return;
            }

            final String iccid = getIccIdForPhoneId(phoneId);
            final int cid = carrierId != null ? carrierId.getSpecificCarrierId()
                    : TelephonyManager.UNKNOWN_CARRIER_ID;
            if (iccid == null) {
                loge("Cannot save config with null iccid.");
                return;
            }
            fileName = getFilenameForConfig(packageName, extraString, iccid, cid);
        }

        // b/32668103 Only save to file if config isn't empty.
        // In case of failure, not caching an empty bundle will
        // try loading config again on next power on or sim loaded.
        // Downside is for genuinely empty bundle, will bind and load
        // on every power on.
        if (config == null || config.isEmpty()) {
            return;
        }

        final String version = getPackageVersion(packageName);
        if (version == null) {
            loge("Failed to get package version for: " + packageName);
            return;
        }

        logdWithLocalLog(
                "Save config to xml, packagename: " + packageName + " phoneId: " + phoneId);

        FileOutputStream outFile = null;
        try {
            outFile = new FileOutputStream(new File(mContext.getFilesDir(), fileName));
            config.putString(KEY_VERSION, version);
            config.writeToStream(outFile);
            outFile.flush();
            outFile.close();
        } catch (IOException e) {
            loge(e.toString());
        }
    }

    @VisibleForTesting
    /* package */ void saveConfigToXml(@Nullable String packageName, @NonNull String extraString,
            int phoneId, @NonNull CarrierIdentifier carrierId, @NonNull PersistableBundle config) {
        saveConfigToXml(packageName, extraString, phoneId, carrierId, config, false);
    }

    @VisibleForTesting
    /* package */ void saveNoSimConfigToXml(@Nullable String packageName,
            @NonNull PersistableBundle config) {
        saveConfigToXml(packageName, "", -1, null, config, true);
    }

    /**
     * Reads a bundle from an XML file.
     *
     * This restores a bundle that was written with {@link #saveConfigToXml}. This returns the saved
     * config bundle for the given package and phone ID.
     *
     * In case of errors, or if the saved config is from a different package version than the
     * current version, then null will be returned.
     *
     * @param packageName    the name of the package from which we fetched this bundle.
     * @param extraString    An extra string to be used in the XML file name.
     * @param phoneId        the phone ID.
     * @param isNoSimConfig  whether this is invoked for noSimConfig or not.
     * @return the bundle from the XML file. Returns null if there is no saved config, the saved
     * version does not match, or reading config fails.
     */
    @Nullable
    private PersistableBundle restoreConfigFromXml(@Nullable String packageName,
            @NonNull String extraString, int phoneId, boolean isNoSimConfig) {
        if (packageName == null) {
            loge("Cannot restore config with null packageName");
        }
        final String version = getPackageVersion(packageName);
        if (version == null) {
            loge("Failed to get package version for: " + packageName);
            return null;
        }

        String fileName;
        String iccid = null;
        if (isNoSimConfig) {
            fileName = getFilenameForNoSimConfig(packageName);
        } else {
            if (SubscriptionManager.getSimStateForSlotIndex(phoneId)
                    != TelephonyManager.SIM_STATE_LOADED
                    && !mIsEssentialSimRecordsLoaded[phoneId]) {
                loge("Skip restore config because SIM records are not loaded for phone " + phoneId);
                return null;
            }

            iccid = getIccIdForPhoneId(phoneId);
            final int cid = getSpecificCarrierIdForPhoneId(phoneId);
            if (iccid == null) {
                loge("Cannot restore config with null iccid.");
                return null;
            }
            fileName = getFilenameForConfig(packageName, extraString, iccid, cid);
        }

        PersistableBundle restoredBundle = null;
        File file = null;
        FileInputStream inFile = null;
        try {
            file = new File(mContext.getFilesDir(),fileName);
            inFile = new FileInputStream(file);

            restoredBundle = PersistableBundle.readFromStream(inFile);
            String savedVersion = restoredBundle.getString(KEY_VERSION);
            restoredBundle.remove(KEY_VERSION);

            if (!version.equals(savedVersion)) {
                loge("Saved version mismatch: " + version + " vs " + savedVersion);
                restoredBundle = null;
            }

            inFile.close();
        } catch (FileNotFoundException e) {
            // Missing file is normal occurrence that might occur with a new sim or when restoring
            // an override file during boot and should not be treated as an error.
            if (file != null) {
                if (isNoSimConfig) {
                    logd("File not found: " + file.getPath());
                } else {
                    String filePath = file.getPath();
                    filePath = getFilePathForLogging(filePath, iccid);
                    logd("File not found : " + filePath);
                }
            }
        } catch (IOException e) {
            loge(e.toString());
        }

        return restoredBundle;
    }

    /**
     * This method will mask most part of iccid in the filepath for logging on userbuild
     */
    @NonNull
    private String getFilePathForLogging(@Nullable String filePath, @Nullable String iccid) {
        // If loggable then return with actual file path
        if (Rlog.isLoggable(LOG_TAG, Log.VERBOSE)) {
            return filePath;
        }
        String path = filePath;
        int length = (iccid != null) ? iccid.length() : 0;
        if (length > 5 && filePath != null) {
            path = filePath.replace(iccid.substring(5), "***************");
        }
        return path;
    }

    @Nullable
    private PersistableBundle restoreConfigFromXml(@Nullable String packageName,
            @NonNull String extraString, int phoneId) {
        return restoreConfigFromXml(packageName, extraString, phoneId, false);
    }

    @Nullable
    private PersistableBundle restoreNoSimConfigFromXml(@Nullable String packageName) {
        return restoreConfigFromXml(packageName, "", -1, true);
    }

    /**
     * Clears cached carrier config.
     * This deletes all saved XML files associated with the given package name. If packageName is
     * null, then it deletes all saved XML files.
     *
     * @param packageName the name of a carrier package, or null if all cached config should be
     *                    cleared.
     * @return true iff one or more files were deleted.
     */
    private boolean clearCachedConfigForPackage(@Nullable final String packageName) {
        File dir = mContext.getFilesDir();
        File[] packageFiles = dir.listFiles(new FilenameFilter() {
            public boolean accept(File dir, String filename) {
                if (packageName != null) {
                    return filename.startsWith("carrierconfig-" + packageName + "-");
                } else {
                    return filename.startsWith("carrierconfig-");
                }
            }
        });
        if (packageFiles == null || packageFiles.length < 1) return false;
        for (File f : packageFiles) {
            logd("Deleting " + f.getName());
            f.delete();
        }
        return true;
    }

    /** Builds a canonical file name for a config file. */
    @NonNull
    private static String getFilenameForConfig(
            @NonNull String packageName, @NonNull String extraString,
            @NonNull String iccid, int cid) {
        // the same carrier should have a single copy of XML file named after carrier id.
        // However, it's still possible that platform doesn't recognize the current sim carrier,
        // we will use iccid + carrierid as the canonical file name. carrierid can also handle the
        // cases SIM OTA resolves to different carrier while iccid remains the same.
        return "carrierconfig-" + packageName + extraString + "-" + iccid + "-" + cid + ".xml";
    }

    /** Builds a canonical file name for no SIM config file. */
    @NonNull
    private String getFilenameForNoSimConfig(@NonNull String packageName) {
        return "carrierconfig-" + packageName + "-" + "nosim" + ".xml";
    }

    /** Return the current version code of a package, or null if the name is not found. */
    @Nullable
    private String getPackageVersion(@NonNull String packageName) {
        try {
            PackageInfo info = mContext.getPackageManager().getPackageInfo(packageName, 0);
            return Long.toString(info.getLongVersionCode());
        } catch (PackageManager.NameNotFoundException e) {
            return null;
        }
    }

    /**
     * Read up to date config.
     *
     * This reads config bundles for the given phoneId. That means getting the latest bundle from
     * the default app and a privileged carrier app, if present. This will not bind to an app if we
     * have a saved config file to use instead.
     */
    private void updateConfigForPhoneId(int phoneId) {
        mHandler.sendMessage(mHandler.obtainMessage(EVENT_DO_FETCH_DEFAULT, phoneId, -1));
    }

    private void onMultiSimConfigChanged() {
        int oldNumPhones = mNumPhones;
        mNumPhones = TelephonyManager.from(mContext).getActiveModemCount();
        if (mNumPhones == oldNumPhones) {
            return;
        }
        logdWithLocalLog("mNumPhones change from " + oldNumPhones + " to " + mNumPhones);

        // If DS -> SS switch, release the resources BEFORE truncating the arrays to avoid leaking
        for (int phoneId = mNumPhones; phoneId < oldNumPhones; phoneId++) {
            if (mServiceConnection[phoneId] != null) {
                unbindIfBound(mContext, mServiceConnection[phoneId], phoneId);
            }
            if (mServiceConnectionForNoSimConfig[phoneId] != null) {
                unbindIfBoundForNoSimConfig(mContext, mServiceConnectionForNoSimConfig[phoneId],
                        phoneId);
            }
        }

        // The phone to slot mapping may change, unregister here and re-register callbacks later
        for (int phoneId = 0; phoneId < oldNumPhones; phoneId++) {
            if (mCarrierServiceChangeCallbacks[phoneId] != null) {
                TelephonyManager.from(mContext).unregisterCarrierPrivilegesCallback(
                        mCarrierServiceChangeCallbacks[phoneId]);
            }
        }

        // Copy the original arrays, truncate or padding with zeros (if necessary) to new length
        mConfigFromDefaultApp = Arrays.copyOf(mConfigFromDefaultApp, mNumPhones);
        mConfigFromCarrierApp = Arrays.copyOf(mConfigFromCarrierApp, mNumPhones);
        mPersistentOverrideConfigs = Arrays.copyOf(mPersistentOverrideConfigs, mNumPhones);
        mOverrideConfigs = Arrays.copyOf(mOverrideConfigs, mNumPhones);
        mServiceConnection = Arrays.copyOf(mServiceConnection, mNumPhones);
        mServiceConnectionForNoSimConfig =
                Arrays.copyOf(mServiceConnectionForNoSimConfig, mNumPhones);
        mServiceBound = Arrays.copyOf(mServiceBound, mNumPhones);
        mServiceBoundForNoSimConfig = Arrays.copyOf(mServiceBoundForNoSimConfig, mNumPhones);
        mHasSentConfigChange = Arrays.copyOf(mHasSentConfigChange, mNumPhones);
        mFromSystemUnlocked = Arrays.copyOf(mFromSystemUnlocked, mNumPhones);
        mCarrierServiceChangeCallbacks = Arrays.copyOf(mCarrierServiceChangeCallbacks, mNumPhones);

        // Load the config for all the phones and re-register callback AFTER padding the arrays.
        for (int phoneId = 0; phoneId < mNumPhones; phoneId++) {
            updateConfigForPhoneId(phoneId);
            mCarrierServiceChangeCallbacks[phoneId] = new CarrierServiceChangeCallback(phoneId);
            TelephonyManager.from(mContext).registerCarrierPrivilegesCallback(phoneId,
                    new HandlerExecutor(mHandler), mCarrierServiceChangeCallbacks[phoneId]);
        }
    }

    @Override
    @NonNull
    public PersistableBundle getConfigForSubId(int subscriptionId, @NonNull String callingPackage) {
        return getConfigForSubIdWithFeature(subscriptionId, callingPackage, null);
    }

    @Override
    @NonNull
    public PersistableBundle getConfigForSubIdWithFeature(int subscriptionId,
            @NonNull String callingPackage, @Nullable String callingFeatureId) {
        if (!TelephonyPermissions.checkCallingOrSelfReadPhoneState(mContext, subscriptionId,
                callingPackage, callingFeatureId, "getCarrierConfig")) {
            return new PersistableBundle();
        }

        int phoneId = SubscriptionManager.getPhoneId(subscriptionId);
        PersistableBundle retConfig = CarrierConfigManager.getDefaultConfig();
        if (SubscriptionManager.isValidPhoneId(phoneId)) {
            PersistableBundle config = mConfigFromDefaultApp[phoneId];
            if (config != null) {
                retConfig.putAll(config);
            }
            config = mConfigFromCarrierApp[phoneId];
            if (config != null) {
                retConfig.putAll(config);
            }
            config = mPersistentOverrideConfigs[phoneId];
            if (config != null) {
                retConfig.putAll(config);
            }
            config = mOverrideConfigs[phoneId];
            if (config != null) {
                retConfig.putAll(config);
            }
            // Ignore the theoretical case of the default app not being present since that won't
            // work in CarrierConfigLoader today.
            final boolean allConfigsApplied =
                    (mConfigFromCarrierApp[phoneId] != null
                        || getCarrierPackageForPhoneId(phoneId) == null)
                    && mConfigFromDefaultApp[phoneId] != null;
            retConfig.putBoolean(
                    CarrierConfigManager.KEY_CARRIER_CONFIG_APPLIED_BOOL, allConfigsApplied);
        } else {
            if (mNoSimConfig != null) {
                retConfig.putAll(mNoSimConfig);
            }
        }
        return retConfig;
    }

    @Override
    public void overrideConfig(int subscriptionId, @Nullable PersistableBundle overrides,
            boolean persistent) {
        mContext.enforceCallingOrSelfPermission(
                android.Manifest.permission.MODIFY_PHONE_STATE, null);
        //TODO: Also check for SHELL UID to restrict this method to testing only (b/131326259)
        int phoneId = SubscriptionManager.getPhoneId(subscriptionId);
        if (!SubscriptionManager.isValidPhoneId(phoneId)) {
            logd("Ignore invalid phoneId: " + phoneId + " for subId: " + subscriptionId);
            throw new IllegalArgumentException(
                    "Invalid phoneId " + phoneId + " for subId " + subscriptionId);
        }
        // Post to run on handler thread on which all states should be confined.
        mHandler.post(() -> {
            overrideConfig(mOverrideConfigs, phoneId, overrides);

            if (persistent) {
                overrideConfig(mPersistentOverrideConfigs, phoneId, overrides);

                if (overrides != null) {
                    final CarrierIdentifier carrierId = getCarrierIdentifierForPhoneId(phoneId);
                    saveConfigToXml(mPlatformCarrierConfigPackage, OVERRIDE_PACKAGE_ADDITION,
                            phoneId,
                            carrierId, mPersistentOverrideConfigs[phoneId]);
                } else {
                    final String iccid = getIccIdForPhoneId(phoneId);
                    final int cid = getSpecificCarrierIdForPhoneId(phoneId);
                    String fileName = getFilenameForConfig(mPlatformCarrierConfigPackage,
                            OVERRIDE_PACKAGE_ADDITION, iccid, cid);
                    File fileToDelete = new File(mContext.getFilesDir(), fileName);
                    fileToDelete.delete();
                }
            }
            notifySubscriptionInfoUpdater(phoneId);
        });
    }

    private void overrideConfig(@NonNull PersistableBundle[] currentOverrides, int phoneId,
            @Nullable PersistableBundle overrides) {
        if (overrides == null) {
            currentOverrides[phoneId] = new PersistableBundle();
        } else if (currentOverrides[phoneId] == null) {
            currentOverrides[phoneId] = overrides;
        } else {
            currentOverrides[phoneId].putAll(overrides);
        }
    }

    @Override
    public void notifyConfigChangedForSubId(int subscriptionId) {
        // Requires the calling app to be either a carrier privileged app for this subId or
        // system privileged app with MODIFY_PHONE_STATE permission.
        TelephonyPermissions.enforceCallingOrSelfModifyPermissionOrCarrierPrivilege(mContext,
                subscriptionId, "Require carrier privileges or MODIFY_PHONE_STATE permission.");

        int phoneId = SubscriptionManager.getPhoneId(subscriptionId);
        if (!SubscriptionManager.isValidPhoneId(phoneId)) {
            logd("Ignore invalid phoneId: " + phoneId + " for subId: " + subscriptionId);
            throw new IllegalArgumentException(
                    "Invalid phoneId " + phoneId + " for subId " + subscriptionId);
        }

        // This method should block until deleting has completed, so that an error which prevents us
        // from clearing the cache is passed back to the carrier app. With the files successfully
        // deleted, this can return and we will eventually bind to the carrier app.
        String callingPackageName = mContext.getPackageManager().getNameForUid(
                Binder.getCallingUid());
        clearCachedConfigForPackage(callingPackageName);
        updateConfigForPhoneId(phoneId);
    }

    @Override
    public void updateConfigForPhoneId(int phoneId, @NonNull String simState) {
        mContext.enforceCallingOrSelfPermission(
                android.Manifest.permission.MODIFY_PHONE_STATE, null);
        logdWithLocalLog("Update config for phoneId: " + phoneId + " simState: " + simState);
        if (!SubscriptionManager.isValidPhoneId(phoneId)) {
            throw new IllegalArgumentException("Invalid phoneId: " + phoneId);
        }
        // requires Java 7 for switch on string.
        switch (simState) {
            case IccCardConstants.INTENT_VALUE_ICC_ABSENT:
            case IccCardConstants.INTENT_VALUE_ICC_CARD_IO_ERROR:
            case IccCardConstants.INTENT_VALUE_ICC_CARD_RESTRICTED:
            case IccCardConstants.INTENT_VALUE_ICC_UNKNOWN:
            case IccCardConstants.INTENT_VALUE_ICC_NOT_READY:
                mIsEssentialSimRecordsLoaded[phoneId] = false;
                mHandler.sendMessage(mHandler.obtainMessage(EVENT_CLEAR_CONFIG, phoneId, -1));
                break;
            case IccCardConstants.INTENT_VALUE_ICC_LOADED:
            case IccCardConstants.INTENT_VALUE_ICC_LOCKED:
                mIsEssentialSimRecordsLoaded[phoneId] = false;
                updateConfigForPhoneId(phoneId);
                break;
            case ExtTelephonyManager.SIM_STATE_ESSENTIAL_RECORDS_LOADED:
                mIsEssentialSimRecordsLoaded[phoneId] = true;
                updateConfigForPhoneId(phoneId);
                break;
        }
    }

    @Override
    @NonNull
    public String getDefaultCarrierServicePackageName() {
        mContext.enforceCallingOrSelfPermission(
                android.Manifest.permission.READ_PRIVILEGED_PHONE_STATE,
                "getDefaultCarrierServicePackageName");
        return mPlatformCarrierConfigPackage;
    }

    @VisibleForTesting
    @NonNull
    /* package */ Handler getHandler() {
        return mHandler;
    }

    @VisibleForTesting
    @Nullable
    /* package */ PersistableBundle getConfigFromDefaultApp(int phoneId) {
        return mConfigFromDefaultApp[phoneId];
    }

    @VisibleForTesting
    @Nullable
    /* package */ PersistableBundle getConfigFromCarrierApp(int phoneId) {
        return mConfigFromCarrierApp[phoneId];
    }

    @VisibleForTesting
    @NonNull
     /* package */ PersistableBundle getNoSimConfig() {
        return mNoSimConfig;
    }

    @VisibleForTesting
    @Nullable
    /* package */ PersistableBundle getOverrideConfig(int phoneId) {
        return mOverrideConfigs[phoneId];
    }

    // TODO(b/185129900): always call unbindService after bind, no matter if it succeeded
    private void unbindIfBound(@NonNull Context context, @NonNull CarrierServiceConnection conn,
            int phoneId) {
        if (mServiceBound[phoneId]) {
            mServiceBound[phoneId] = false;
            context.unbindService(conn);
        }
    }

    private void unbindIfBoundForNoSimConfig(@NonNull Context context,
            @NonNull CarrierServiceConnection conn, int phoneId) {
        if (mServiceBoundForNoSimConfig[phoneId]) {
            mServiceBoundForNoSimConfig[phoneId] = false;
            context.unbindService(conn);
        }
    }

    /**
     * Returns a boxed Integer object for phoneId, services as message token to distinguish messages
     * with same code when calling {@link Handler#removeMessages(int, Object)}.
     */
    @NonNull
    private Integer getMessageToken(int phoneId) {
        if (phoneId < -128 || phoneId > 127) {
            throw new IllegalArgumentException("phoneId should be in range [-128, 127], inclusive");
        }
        // Integer#valueOf guarantees the integers within [-128, 127] are cached and thus memory
        // comparison (==) returns true for the same integer.
        return Integer.valueOf(phoneId);
    }

    /**
     * If {@code args} contains {@link #DUMP_ARG_REQUESTING_PACKAGE} and a following package name,
     * we'll also call {@link IBinder#dump} on the default carrier service (if bound) and the
     * specified carrier service (if bound). Typically, this is done for connectivity bug reports
     * where we don't call {@code dumpsys activity service all-non-platform} because that contains
     * too much info, but we still want to let carrier apps include their diagnostics.
     */
    @Override
    public void dump(@NonNull FileDescriptor fd, @NonNull PrintWriter pw, @NonNull String[] args) {
        IndentingPrintWriter indentPW = new IndentingPrintWriter(pw, "    ");
        if (mContext.checkCallingOrSelfPermission(android.Manifest.permission.DUMP)
                != PackageManager.PERMISSION_GRANTED) {
            indentPW.println("Permission Denial: can't dump carrierconfig from from pid="
                    + Binder.getCallingPid() + ", uid=" + Binder.getCallingUid());
            return;
        }
        String requestingPackage = null;
        int requestingPackageIndex = ArrayUtils.indexOf(args, DUMP_ARG_REQUESTING_PACKAGE);
        if (requestingPackageIndex >= 0 && requestingPackageIndex < args.length - 1
                && !TextUtils.isEmpty(args[requestingPackageIndex + 1])) {
            requestingPackage = args[requestingPackageIndex + 1];
            // Throws a SecurityException if the caller is impersonating another app in an effort to
            // dump extra info (which may contain PII the caller doesn't have a right to).
            enforceCallerIsSystemOrRequestingPackage(requestingPackage);
        }

        indentPW.println("CarrierConfigLoader: " + this);
        for (int i = 0; i < mNumPhones; i++) {
            indentPW.println("Phone Id = " + i);
            // display default values in CarrierConfigManager
            printConfig(CarrierConfigManager.getDefaultConfig(), indentPW,
                    "Default Values from CarrierConfigManager");
            // display ConfigFromDefaultApp
            printConfig(mConfigFromDefaultApp[i], indentPW, "mConfigFromDefaultApp");
            // display ConfigFromCarrierApp
            printConfig(mConfigFromCarrierApp[i], indentPW, "mConfigFromCarrierApp");
            printConfig(mPersistentOverrideConfigs[i], indentPW, "mPersistentOverrideConfigs");
            printConfig(mOverrideConfigs[i], indentPW, "mOverrideConfigs");
        }

        printConfig(mNoSimConfig, indentPW, "mNoSimConfig");
        indentPW.println("CarrierConfigLoadingLog=");
        mCarrierConfigLoadingLog.dump(fd, indentPW, args);

        if (requestingPackage != null) {
            logd("Including default and requesting package " + requestingPackage
                    + " carrier services in dump");
            indentPW.println("");
            indentPW.println("Connected services");
            dumpCarrierServiceIfBound(fd, indentPW, "Default config package",
                    mPlatformCarrierConfigPackage, false /* considerCarrierPrivileges */);
            dumpCarrierServiceIfBound(fd, indentPW, "Requesting package", requestingPackage,
                    true /* considerCarrierPrivileges */);
        }
    }

    private void printConfig(@NonNull PersistableBundle configApp,
            @NonNull IndentingPrintWriter indentPW, @NonNull String name) {
        indentPW.increaseIndent();
        if (configApp == null) {
            indentPW.println(name + " : null ");
            indentPW.decreaseIndent();
            indentPW.println("");
            return;
        }
        indentPW.println(name + " : ");
        List<String> sortedKeys = new ArrayList<String>(configApp.keySet());
        Collections.sort(sortedKeys);
        indentPW.increaseIndent();
        indentPW.increaseIndent();
        for (String key : sortedKeys) {
            if (configApp.get(key) != null && configApp.get(key) instanceof Object[]) {
                indentPW.println(key + " = " +
                        Arrays.toString((Object[]) configApp.get(key)));
            } else if (configApp.get(key) != null && configApp.get(key) instanceof int[]) {
                indentPW.println(key + " = " + Arrays.toString((int[]) configApp.get(key)));
            } else {
                indentPW.println(key + " = " + configApp.get(key));
            }
        }
        indentPW.decreaseIndent();
        indentPW.decreaseIndent();
        indentPW.decreaseIndent();
        indentPW.println("");
    }

    /**
     * Passes without problem when one of these conditions is true:
     * - The caller is a privileged UID (e.g. for dumpstate.cpp generating a bug report, where the
     * system knows the true caller plumbed in through the {@link android.os.BugreportManager} API).
     * - The caller's UID matches the supplied package.
     *
     * @throws SecurityException if none of the above conditions are met.
     */
    private void enforceCallerIsSystemOrRequestingPackage(@NonNull String requestingPackage)
            throws SecurityException {
        final int callingUid = Binder.getCallingUid();
        if (callingUid == Process.ROOT_UID || callingUid == Process.SYSTEM_UID
                || callingUid == Process.SHELL_UID || callingUid == Process.PHONE_UID) {
            // Bug reports (dumpstate.cpp) run as SHELL, and let some other privileged UIDs through
            // as well.
            return;
        }
        // An app is trying to dump extra detail, block it if they aren't who they claim to be.
        AppOpsManager appOps = mContext.getSystemService(AppOpsManager.class);
        if (appOps == null) {
            throw new SecurityException("No AppOps");
        }
        // Will throw a SecurityException if the UID and package don't match.
        appOps.checkPackage(callingUid, requestingPackage);
    }

    /**
     * Searches for one or more appropriate {@link CarrierService} instances to dump based on the
     * current connections.
     *
     * @param targetPkgName             the target package name to dump carrier services for
     * @param considerCarrierPrivileges if true, allow a carrier service to be dumped if it shares
     *                                  carrier privileges with {@code targetPkgName};
     *                                  otherwise, only dump a carrier service if it is {@code
     *                                  targetPkgName}
     */
    private void dumpCarrierServiceIfBound(@NonNull FileDescriptor fd,
            @NonNull IndentingPrintWriter indentPW, @NonNull String prefix,
            @NonNull String targetPkgName, boolean considerCarrierPrivileges) {
        // Null package is possible if it's early in the boot process, there was a recent crash, we
        // loaded the config from XML most recently, or a SIM slot is empty. Carrier apps with
        // long-lived bindings should typically get dumped here regardless. Even if an app is being
        // used for multiple phoneIds, we assume that it's smart enough to handle that on its own,
        // and that in most cases we'd just be dumping duplicate information and bloating a report.
        indentPW.increaseIndent();
        indentPW.println(prefix + " : " + targetPkgName);
        Set<String> dumpedPkgNames = new ArraySet<>(mServiceConnection.length);
        for (CarrierServiceConnection connection : mServiceConnection) {
            if (connection == null || !SubscriptionManager.isValidPhoneId(connection.phoneId)
                    || TextUtils.isEmpty(connection.pkgName)) {
                continue;
            }
            final String servicePkgName = connection.pkgName;
            // Note: we intentionally ignore system components here because we should NOT match the
            // shell caller that's typically used for bug reports via non-BugreportManager triggers.
            final boolean exactPackageMatch = TextUtils.equals(targetPkgName, servicePkgName);
            final boolean carrierPrivilegesMatch =
                    considerCarrierPrivileges && hasCarrierPrivileges(targetPkgName,
                            connection.phoneId);
            if (!exactPackageMatch && !carrierPrivilegesMatch) continue;
            // Make sure this service is actually alive before trying to dump it. We don't pay
            // attention to mServiceBound[connection.phoneId] because typically carrier apps will
            // request long-lived bindings, and even if we unbind the app, it may still be alive due
            // to CarrierServiceBindHelper. Pull it out as a reference so even if it gets set to
            // null within the ServiceConnection during unbinding we can avoid an NPE.
            final IBinder service = connection.service;
            if (service == null || !service.isBinderAlive() || !service.pingBinder()) continue;
            // We've got a live service. Last check is just to make sure we don't dump a package
            // multiple times.
            if (!dumpedPkgNames.add(servicePkgName)) continue;
            if (!exactPackageMatch) {
                logd(targetPkgName + " has carrier privileges on phoneId " + connection.phoneId
                        + ", service provided by " + servicePkgName);
                indentPW.increaseIndent();
                indentPW.println("Proxy : " + servicePkgName);
                indentPW.decreaseIndent();
            }
            // Flush before we let the app output anything to ensure correct ordering of output.
            // Internally, Binder#dump calls flush on its printer after finishing so we don't
            // need to do anything after.
            indentPW.flush();
            try {
                logd("Dumping " + servicePkgName);
                // We don't need to give the carrier service any args.
                connection.service.dump(fd, null /* args */);
                logd("Done with " + servicePkgName);
            } catch (RemoteException e) {
                logd("RemoteException from " + servicePkgName, e);
                indentPW.increaseIndent();
                indentPW.println("RemoteException");
                indentPW.increaseIndent();
                e.printStackTrace(indentPW);
                indentPW.decreaseIndent();
                indentPW.decreaseIndent();
                // We won't retry this package again because now it's in dumpedPkgNames.
            }
            indentPW.println("");
        }
        if (dumpedPkgNames.isEmpty()) {
            indentPW.increaseIndent();
            indentPW.println("Not bound");
            indentPW.decreaseIndent();
            indentPW.println("");
        }
        indentPW.decreaseIndent();
    }

    private boolean hasCarrierPrivileges(@NonNull String pkgName, int phoneId) {
        int[] subIds = SubscriptionManager.getSubId(phoneId);
        if (ArrayUtils.isEmpty(subIds)) {
            return false;
        }
        return TelephonyManager.from(mContext).createForSubscriptionId(
                subIds[0]).checkCarrierPrivilegesForPackage(pkgName)
                == TelephonyManager.CARRIER_PRIVILEGE_STATUS_HAS_ACCESS;
    }

    private class CarrierServiceConnection implements ServiceConnection {
        final int phoneId;
        @NonNull final String pkgName;
        final int eventId;
        IBinder service;

        CarrierServiceConnection(int phoneId, @NonNull String pkgName, int eventId) {
            this.phoneId = phoneId;
            this.pkgName = pkgName;
            this.eventId = eventId;
        }

        @Override
        public void onServiceConnected(@NonNull ComponentName name, @NonNull IBinder service) {
            logd("Connected to config app: " + name.flattenToShortString());
            this.service = service;
            mHandler.sendMessage(mHandler.obtainMessage(eventId, phoneId, -1, this));
        }

        @Override
        public void onServiceDisconnected(@NonNull ComponentName name) {
            logd("Disconnected from config app: " + name.flattenToShortString());
            this.service = null;
        }

        @Override
        public void onBindingDied(@NonNull ComponentName name) {
            logd("Binding died from config app: " + name.flattenToShortString());
            this.service = null;
        }

        @Override
        public void onNullBinding(@NonNull ComponentName name) {
            logd("Null binding from config app: " + name.flattenToShortString());
            this.service = null;
        }
    }

    private class ConfigLoaderBroadcastReceiver extends BroadcastReceiver {
        @Override
        public void onReceive(@NonNull Context context, @NonNull Intent intent) {
            switch (intent.getAction()) {
                case Intent.ACTION_BOOT_COMPLETED:
                    mHandler.sendMessage(mHandler.obtainMessage(EVENT_SYSTEM_UNLOCKED, null));
                    break;

                case TelephonyManager.ACTION_MULTI_SIM_CONFIG_CHANGED:
                    mHandler.sendEmptyMessage(EVENT_MULTI_SIM_CONFIG_CHANGED);
                    break;
            }
        }
    }

    private class CarrierServiceChangeCallback implements
            TelephonyManager.CarrierPrivilegesCallback {
        final int mPhoneId;
        // CarrierPrivilegesCallback will be triggered upon registration. Filter the first callback
        // here since we really care of the *change* of carrier service instead of the content
        private boolean mHasSentServiceChangeCallback;

        CarrierServiceChangeCallback(int phoneId) {
            this.mPhoneId = phoneId;
            this.mHasSentServiceChangeCallback = false;
        }

        @Override
        public void onCarrierPrivilegesChanged(
                @androidx.annotation.NonNull Set<String> privilegedPackageNames,
                @androidx.annotation.NonNull Set<Integer> privilegedUids) {
            // Ignored, not interested here
        }

        @Override
        public void onCarrierServiceChanged(
                @androidx.annotation.Nullable String carrierServicePackageName,
                int carrierServiceUid) {
            // Ignore the first callback which is triggered upon registration
            if (!mHasSentServiceChangeCallback) {
                mHasSentServiceChangeCallback = true;
                return;
            }
            mHandler.sendMessage(
                    mHandler.obtainMessage(EVENT_PACKAGE_CHANGED, mPhoneId, -1,
                            carrierServicePackageName));
        }
    }

    // Get readable string for the message code supported in this class.
    @NonNull
    private static String eventToString(int code) {
        switch (code) {
            case EVENT_CLEAR_CONFIG:
                return "EVENT_CLEAR_CONFIG";
            case EVENT_CONNECTED_TO_DEFAULT:
                return "EVENT_CONNECTED_TO_DEFAULT";
            case EVENT_CONNECTED_TO_CARRIER:
                return "EVENT_CONNECTED_TO_CARRIER";
            case EVENT_FETCH_DEFAULT_DONE:
                return "EVENT_FETCH_DEFAULT_DONE";
            case EVENT_FETCH_CARRIER_DONE:
                return "EVENT_FETCH_CARRIER_DONE";
            case EVENT_DO_FETCH_DEFAULT:
                return "EVENT_DO_FETCH_DEFAULT";
            case EVENT_DO_FETCH_CARRIER:
                return "EVENT_DO_FETCH_CARRIER";
            case EVENT_PACKAGE_CHANGED:
                return "EVENT_PACKAGE_CHANGED";
            case EVENT_BIND_DEFAULT_TIMEOUT:
                return "EVENT_BIND_DEFAULT_TIMEOUT";
            case EVENT_BIND_CARRIER_TIMEOUT:
                return "EVENT_BIND_CARRIER_TIMEOUT";
            case EVENT_CHECK_SYSTEM_UPDATE:
                return "EVENT_CHECK_SYSTEM_UPDATE";
            case EVENT_SYSTEM_UNLOCKED:
                return "EVENT_SYSTEM_UNLOCKED";
            case EVENT_FETCH_DEFAULT_TIMEOUT:
                return "EVENT_FETCH_DEFAULT_TIMEOUT";
            case EVENT_FETCH_CARRIER_TIMEOUT:
                return "EVENT_FETCH_CARRIER_TIMEOUT";
            case EVENT_SUBSCRIPTION_INFO_UPDATED:
                return "EVENT_SUBSCRIPTION_INFO_UPDATED";
            case EVENT_MULTI_SIM_CONFIG_CHANGED:
                return "EVENT_MULTI_SIM_CONFIG_CHANGED";
            case EVENT_DO_FETCH_DEFAULT_FOR_NO_SIM_CONFIG:
                return "EVENT_DO_FETCH_DEFAULT_FOR_NO_SIM_CONFIG";
            case EVENT_FETCH_DEFAULT_FOR_NO_SIM_CONFIG_DONE:
                return "EVENT_FETCH_DEFAULT_FOR_NO_SIM_CONFIG_DONE";
            case EVENT_CONNECTED_TO_DEFAULT_FOR_NO_SIM_CONFIG:
                return "EVENT_CONNECTED_TO_DEFAULT_FOR_NO_SIM_CONFIG";
            case EVENT_BIND_DEFAULT_FOR_NO_SIM_CONFIG_TIMEOUT:
                return "EVENT_BIND_DEFAULT_FOR_NO_SIM_CONFIG_TIMEOUT";
            case EVENT_FETCH_DEFAULT_FOR_NO_SIM_CONFIG_TIMEOUT:
                return "EVENT_FETCH_DEFAULT_FOR_NO_SIM_CONFIG_TIMEOUT";
            default:
                return "UNKNOWN(" + code + ")";
        }
    }

    private void logd(@NonNull String msg) {
        Log.d(LOG_TAG, msg);
    }

    private void logd(@NonNull String msg, Throwable tr) {
        Log.d(LOG_TAG, msg, tr);
    }

    private void logdWithLocalLog(@NonNull String msg) {
        Log.d(LOG_TAG, msg);
        mCarrierConfigLoadingLog.log(msg);
    }

    private void loge(@NonNull String msg) {
        Log.e(LOG_TAG, msg);
        mCarrierConfigLoadingLog.log(msg);
    }
}<|MERGE_RESOLUTION|>--- conflicted
+++ resolved
@@ -121,20 +121,14 @@
     // Whether we have sent config change broadcast for each phone id.
     @NonNull private boolean[] mHasSentConfigChange;
     // Whether the broadcast was sent from EVENT_SYSTEM_UNLOCKED, to track rebroadcasts
-<<<<<<< HEAD
-    private boolean[] mFromSystemUnlocked;
-    // SubscriptionInfoUpdater
-    private final SubscriptionInfoUpdater mSubscriptionInfoUpdater;
-    // Whether the essential records have been loaded for each phone id.
-    private boolean[] mIsEssentialSimRecordsLoaded;
-=======
     @NonNull private boolean[] mFromSystemUnlocked;
     // CarrierService change monitoring
     @NonNull private CarrierServiceChangeCallback[] mCarrierServiceChangeCallbacks;
->>>>>>> 18638f2b
 
     // SubscriptionInfoUpdater
     @NonNull private final SubscriptionInfoUpdater mSubscriptionInfoUpdater;
+    // Whether the essential records have been loaded for each phone id.
+    private boolean[] mIsEssentialSimRecordsLoaded;
     // Broadcast receiver for system events (BootCompleted, MultiSimConfigChanged etc.)
     @NonNull
     private final BroadcastReceiver mSystemBroadcastReceiver = new ConfigLoaderBroadcastReceiver();
@@ -713,28 +707,19 @@
         mPersistentOverrideConfigs = new PersistableBundle[mNumPhones];
         mOverrideConfigs = new PersistableBundle[mNumPhones];
         mNoSimConfig = new PersistableBundle();
-<<<<<<< HEAD
-        mServiceConnection = new CarrierServiceConnection[numPhones];
-        mServiceBound = new boolean[numPhones];
-        mHasSentConfigChange = new boolean[numPhones];
-        mFromSystemUnlocked = new boolean[numPhones];
-        mServiceConnectionForNoSimConfig = new CarrierServiceConnection[numPhones];
-        mServiceBoundForNoSimConfig = new boolean[numPhones];
-        mIsEssentialSimRecordsLoaded = new boolean[numPhones];
-=======
         mServiceConnection = new CarrierServiceConnection[mNumPhones];
         mServiceBound = new boolean[mNumPhones];
         mHasSentConfigChange = new boolean[mNumPhones];
         mFromSystemUnlocked = new boolean[mNumPhones];
         mServiceConnectionForNoSimConfig = new CarrierServiceConnection[mNumPhones];
         mServiceBoundForNoSimConfig = new boolean[mNumPhones];
+        mIsEssentialSimRecordsLoaded = new boolean[mNumPhones];
         mCarrierServiceChangeCallbacks = new CarrierServiceChangeCallback[mNumPhones];
         for (int phoneId = 0; phoneId < mNumPhones; phoneId++) {
             mCarrierServiceChangeCallbacks[phoneId] = new CarrierServiceChangeCallback(phoneId);
             TelephonyManager.from(context).registerCarrierPrivilegesCallback(phoneId,
                     new HandlerExecutor(mHandler), mCarrierServiceChangeCallbacks[phoneId]);
         }
->>>>>>> 18638f2b
         logd("CarrierConfigLoader has started");
         mSubscriptionInfoUpdater = subscriptionInfoUpdater;
         mHandler.sendEmptyMessage(EVENT_CHECK_SYSTEM_UPDATE);
