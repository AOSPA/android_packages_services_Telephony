/*
 * Copyright (c) 2015, The Android Open Source Project
 *
 * Licensed under the Apache License, Version 2.0 (the "License");
 * you may not use this file except in compliance with the License.
 * You may obtain a copy of the License at
 *
 *     http://www.apache.org/licenses/LICENSE-2.0
 *
 * Unless required by applicable law or agreed to in writing, software
 * distributed under the License is distributed on an "AS IS" BASIS,
 * WITHOUT WARRANTIES OR CONDITIONS OF ANY KIND, either express or implied.
 * See the License for the specific language governing permissions and
 * limitations under the License.
 */

package com.android.phone;

import static android.service.carrier.CarrierService.ICarrierServiceWrapper.KEY_CONFIG_BUNDLE;
import static android.service.carrier.CarrierService.ICarrierServiceWrapper.RESULT_ERROR;

import android.annotation.NonNull;
import android.annotation.Nullable;
import android.app.AppOpsManager;
import android.content.BroadcastReceiver;
import android.content.ComponentName;
import android.content.Context;
import android.content.Intent;
import android.content.IntentFilter;
import android.content.ServiceConnection;
import android.content.SharedPreferences;
import android.content.pm.PackageInfo;
import android.content.pm.PackageManager;
import android.os.Binder;
import android.os.Build;
import android.os.Bundle;
import android.os.Handler;
import android.os.IBinder;
import android.os.Message;
import android.os.PersistableBundle;
import android.os.Process;
import android.os.RemoteException;
import android.os.ResultReceiver;
import android.os.ServiceManager;
import android.preference.PreferenceManager;
import android.service.carrier.CarrierIdentifier;
import android.service.carrier.CarrierService;
import android.service.carrier.ICarrierService;
import android.telephony.CarrierConfigManager;
import android.telephony.SubscriptionManager;
import android.telephony.TelephonyManager;
import android.text.TextUtils;
<<<<<<< HEAD
=======
import android.util.ArraySet;
>>>>>>> d48aa63b
import android.util.LocalLog;
import android.util.Log;

import com.android.internal.telephony.ICarrierConfigLoader;
import com.android.internal.telephony.IccCardConstants;
import com.android.internal.telephony.Phone;
import com.android.internal.telephony.PhoneFactory;
import com.android.internal.telephony.SubscriptionInfoUpdater;
import com.android.internal.telephony.TelephonyPermissions;
import com.android.internal.telephony.util.ArrayUtils;
import com.android.internal.util.IndentingPrintWriter;

import java.io.File;
import java.io.FileDescriptor;
import java.io.FileInputStream;
import java.io.FileNotFoundException;
import java.io.FileOutputStream;
import java.io.FilenameFilter;
import java.io.IOException;
import java.io.PrintWriter;
import java.util.ArrayList;
import java.util.Arrays;
import java.util.Collections;
import java.util.List;
import java.util.Set;

/**
 * CarrierConfigLoader binds to privileged carrier apps to fetch carrier config overlays.
 */
public class CarrierConfigLoader extends ICarrierConfigLoader.Stub {
    private static final String LOG_TAG = "CarrierConfigLoader";

    // Package name for platform carrier config app, bundled with system image.
    private final String mPlatformCarrierConfigPackage;

    /** The singleton instance. */
    private static CarrierConfigLoader sInstance;
    // The context for phone app, passed from PhoneGlobals.
    private Context mContext;
    // Carrier configs from default app, indexed by phoneID.
    private PersistableBundle[] mConfigFromDefaultApp;
    // Carrier configs from privileged carrier config app, indexed by phoneID.
    private PersistableBundle[] mConfigFromCarrierApp;
    // Persistent Carrier configs that are provided via the override test API, indexed by phone ID.
    private PersistableBundle[] mPersistentOverrideConfigs;
    // Carrier configs that are provided via the override test API, indexed by phone ID.
    private PersistableBundle[] mOverrideConfigs;
    // Service connection for binding to config app.
    private CarrierServiceConnection[] mServiceConnection;
    // Whether we are bound to a service for each phone
    private boolean[] mServiceBound;
    // Whether we have sent config change bcast for each phone id.
    private boolean[] mHasSentConfigChange;
    // SubscriptionInfoUpdater
    private final SubscriptionInfoUpdater mSubscriptionInfoUpdater;

    // Broadcast receiver for Boot intents, register intent filter in construtor.
    private final BroadcastReceiver mBootReceiver = new ConfigLoaderBroadcastReceiver();
    // Broadcast receiver for SIM and pkg intents, register intent filter in constructor.
    private final BroadcastReceiver mPackageReceiver = new ConfigLoaderBroadcastReceiver();
    private final LocalLog mCarrierConfigLoadingLog = new LocalLog(100);


    // Message codes; see mHandler below.
    // Request from SubscriptionInfoUpdater when SIM becomes absent or error.
    private static final int EVENT_CLEAR_CONFIG = 0;
    // Has connected to default app.
    private static final int EVENT_CONNECTED_TO_DEFAULT = 3;
    // Has connected to carrier app.
    private static final int EVENT_CONNECTED_TO_CARRIER = 4;
    // Config has been loaded from default app (or cache).
    private static final int EVENT_FETCH_DEFAULT_DONE = 5;
    // Config has been loaded from carrier app (or cache).
    private static final int EVENT_FETCH_CARRIER_DONE = 6;
    // Attempt to fetch from default app or read from XML.
    private static final int EVENT_DO_FETCH_DEFAULT = 7;
    // Attempt to fetch from carrier app or read from XML.
    private static final int EVENT_DO_FETCH_CARRIER = 8;
    // A package has been installed, uninstalled, or updated.
    private static final int EVENT_PACKAGE_CHANGED = 9;
    // Bind timed out for the default app.
    private static final int EVENT_BIND_DEFAULT_TIMEOUT = 10;
    // Bind timed out for a carrier app.
    private static final int EVENT_BIND_CARRIER_TIMEOUT = 11;
    // Check if the system fingerprint has changed.
    private static final int EVENT_CHECK_SYSTEM_UPDATE = 12;
    // Rerun carrier config binding after system is unlocked.
    private static final int EVENT_SYSTEM_UNLOCKED = 13;
    // Fetching config timed out from the default app.
    private static final int EVENT_FETCH_DEFAULT_TIMEOUT = 14;
    // Fetching config timed out from a carrier app.
    private static final int EVENT_FETCH_CARRIER_TIMEOUT = 15;
    // SubscriptionInfoUpdater has finished updating the sub for the carrier config.
    private static final int EVENT_SUBSCRIPTION_INFO_UPDATED = 16;
    // Multi-SIM config changed.
    private static final int EVENT_MULTI_SIM_CONFIG_CHANGED = 17;

    private static final int BIND_TIMEOUT_MILLIS = 30000;

    // Keys used for saving and restoring config bundle from file.
    private static final String KEY_VERSION = "__carrier_config_package_version__";

    private static final String OVERRIDE_PACKAGE_ADDITION = "-override";

    // SharedPreferences key for last known build fingerprint.
    private static final String KEY_FINGERPRINT = "build_fingerprint";

    // Argument for #dump that indicates we should also call the default and specified carrier
    // service's #dump method. In multi-SIM devices, it's possible that carrier A is on SIM 1 and
    // carrier B is on SIM 2, in which case we should not dump carrier B's service when carrier A
    // requested the dump.
    private static final String DUMP_ARG_REQUESTING_PACKAGE = "--requesting-package";

    // Handler to process various events.
    //
    // For each phoneId, the event sequence should be:
    //     fetch default, connected to default, fetch default (async), fetch default done,
    //     fetch carrier, connected to carrier, fetch carrier (async), fetch carrier done.
    //
    // If there is a saved config file for either the default app or the carrier app, we skip
    // binding to the app and go straight from fetch to loaded.
    //
    // At any time, at most one connection is active. If events are not in this order, previous
    // connection will be unbound, so only latest event takes effect.
    //
    // We broadcast ACTION_CARRIER_CONFIG_CHANGED after:
    // 1. loading from carrier app (even if read from a file)
    // 2. loading from default app if there is no carrier app (even if read from a file)
    // 3. clearing config (e.g. due to sim removal)
    // 4. encountering bind or IPC error
    private class ConfigHandler extends Handler {
        @Override
        public void handleMessage(Message msg) {
            final int phoneId = msg.arg1;
            logdWithLocalLog("mHandler: " + msg.what + " phoneId: " + phoneId);
            if (!SubscriptionManager.isValidPhoneId(phoneId)
                    && msg.what != EVENT_MULTI_SIM_CONFIG_CHANGED) {
                return;
            }
            switch (msg.what) {
                case EVENT_CLEAR_CONFIG: {
                    clearConfigForPhone(phoneId, true);
                    break;
                }

                case EVENT_SYSTEM_UNLOCKED: {
                    for (int i = 0; i < TelephonyManager.from(mContext).getActiveModemCount();
                            ++i) {
                        // When user unlock device, we should only try to send broadcast again if we
                        // have sent it before unlock. This will avoid we try to load carrier config
                        // when SIM is still loading when unlock happens.
                        if (mHasSentConfigChange[i]) {
                            logdWithLocalLog("System unlocked");
                            updateConfigForPhoneId(i);
                        }
                    }
                    break;
                }

                case EVENT_PACKAGE_CHANGED: {
                    final String carrierPackageName = (String) msg.obj;
                    // Only update if there are cached config removed to avoid updating config for
                    // unrelated packages.
                    if (clearCachedConfigForPackage(carrierPackageName)) {
                        int numPhones = TelephonyManager.from(mContext).getActiveModemCount();
                        for (int i = 0; i < numPhones; ++i) {
                            logdWithLocalLog("Package changed: " + carrierPackageName
                                    + ", phone=" + i);
                            updateConfigForPhoneId(i);
                        }
                    }
                    break;
                }

                case EVENT_DO_FETCH_DEFAULT: {
                    // Restore persistent override values.
                    PersistableBundle config = restoreConfigFromXml(
                            mPlatformCarrierConfigPackage, OVERRIDE_PACKAGE_ADDITION, phoneId);
                    if (config != null) {
                        logd("Loaded persistent override config from XML. package="
                                + mPlatformCarrierConfigPackage
                                + " phoneId=" + phoneId);
                        mPersistentOverrideConfigs[phoneId] = config;
                    }

                    config = restoreConfigFromXml(mPlatformCarrierConfigPackage, "", phoneId);
                    if (config != null) {
                        logd(
                                "Loaded config from XML. package="
                                        + mPlatformCarrierConfigPackage
                                        + " phoneId="
                                        + phoneId);
                        mConfigFromDefaultApp[phoneId] = config;
                        Message newMsg = obtainMessage(EVENT_FETCH_DEFAULT_DONE, phoneId, -1);
                        newMsg.getData().putBoolean("loaded_from_xml", true);
                        mHandler.sendMessage(newMsg);
                    } else {
                        // No cached config, so fetch it from the default app.
                        if (bindToConfigPackage(
                                mPlatformCarrierConfigPackage,
                                phoneId,
                                EVENT_CONNECTED_TO_DEFAULT)) {
                            sendMessageDelayed(
                                    obtainMessage(EVENT_BIND_DEFAULT_TIMEOUT, phoneId, -1),
                                    BIND_TIMEOUT_MILLIS);
                        } else {
                            // Send broadcast if bind fails.
                            notifySubscriptionInfoUpdater(phoneId);
                            // TODO: We *must* call unbindService even if bindService returns false.
                            // (And possibly if SecurityException was thrown.)
                            loge("binding to default app: "
                                    + mPlatformCarrierConfigPackage + " fails");
                        }
                    }
                    break;
                }

                case EVENT_CONNECTED_TO_DEFAULT: {
                    removeMessages(EVENT_BIND_DEFAULT_TIMEOUT);
                    final CarrierServiceConnection conn = (CarrierServiceConnection) msg.obj;
                    // If new service connection has been created, unbind.
                    if (mServiceConnection[phoneId] != conn || conn.service == null) {
                        unbindIfBound(mContext, conn, phoneId);
                        break;
                    }
                    final CarrierIdentifier carrierId = getCarrierIdentifierForPhoneId(phoneId);
                    // ResultReceiver callback will execute in this Handler's thread.
                    final ResultReceiver resultReceiver =
                            new ResultReceiver(this) {
                                @Override
                                public void onReceiveResult(int resultCode, Bundle resultData) {
                                    unbindIfBound(mContext, conn, phoneId);
                                    // If new service connection has been created, this is stale.
                                    if (mServiceConnection[phoneId] != conn) {
                                        loge("Received response for stale request.");
                                        return;
                                    }
                                    removeMessages(EVENT_FETCH_DEFAULT_TIMEOUT);
                                    if (resultCode == RESULT_ERROR || resultData == null) {
                                        // On error, abort config fetching.
                                        loge("Failed to get carrier config");
                                        notifySubscriptionInfoUpdater(phoneId);
                                        return;
                                    }
                                    PersistableBundle config =
                                            resultData.getParcelable(KEY_CONFIG_BUNDLE);
                                    saveConfigToXml(mPlatformCarrierConfigPackage, "", phoneId,
                                            carrierId, config);
                                    mConfigFromDefaultApp[phoneId] = config;
                                    sendMessage(
                                            obtainMessage(
                                                    EVENT_FETCH_DEFAULT_DONE, phoneId, -1));
                                }
                            };
                    // Now fetch the config asynchronously from the ICarrierService.
                    try {
                        ICarrierService carrierService =
                                ICarrierService.Stub.asInterface(conn.service);
                        carrierService.getCarrierConfig(carrierId, resultReceiver);
                        logdWithLocalLog("Fetch config for default app: "
                                + mPlatformCarrierConfigPackage
                                + " carrierid: " + carrierId.toString());
                    } catch (RemoteException e) {
                        loge("Failed to get carrier config from default app: " +
                                mPlatformCarrierConfigPackage + " err: " + e.toString());
                        unbindIfBound(mContext, conn, phoneId);
                        break; // So we don't set a timeout.
                    }
                    sendMessageDelayed(
                            obtainMessage(EVENT_FETCH_DEFAULT_TIMEOUT, phoneId, -1),
                            BIND_TIMEOUT_MILLIS);
                    break;
                }

                case EVENT_BIND_DEFAULT_TIMEOUT:
                case EVENT_FETCH_DEFAULT_TIMEOUT: {
                    loge("Bind/fetch time out from " + mPlatformCarrierConfigPackage);
                    removeMessages(EVENT_FETCH_DEFAULT_TIMEOUT);
                    // If we attempted to bind to the app, but the service connection is null due to
                    // the race condition that clear config event happens before bind/fetch complete
                    // then config was cleared while we were waiting and we should not continue.
                    if (mServiceConnection[phoneId] != null) {
                        // If a ResponseReceiver callback is in the queue when this happens, we will
                        // unbind twice and throw an exception.
                        unbindIfBound(mContext, mServiceConnection[phoneId], phoneId);
                        broadcastConfigChangedIntent(phoneId);
                    }
                    notifySubscriptionInfoUpdater(phoneId);
                    break;
                }

                case EVENT_FETCH_DEFAULT_DONE: {
                    // If we attempted to bind to the app, but the service connection is null, then
                    // config was cleared while we were waiting and we should not continue.
                    if (!msg.getData().getBoolean("loaded_from_xml", false)
                            && mServiceConnection[phoneId] == null) {
                        break;
                    }
                    final String carrierPackageName = getCarrierPackageForPhoneId(phoneId);
                    if (carrierPackageName != null) {
                        logd("Found carrier config app: " + carrierPackageName);
                        sendMessage(obtainMessage(EVENT_DO_FETCH_CARRIER, phoneId, -1));
                    } else {
                        notifySubscriptionInfoUpdater(phoneId);
                    }
                    break;
                }

                case EVENT_DO_FETCH_CARRIER: {
                    final String carrierPackageName = getCarrierPackageForPhoneId(phoneId);
                    final PersistableBundle config =
                            restoreConfigFromXml(carrierPackageName, "", phoneId);
                    if (config != null) {
                        logd(
                                "Loaded config from XML. package="
                                        + carrierPackageName
                                        + " phoneId="
                                        + phoneId);
                        mConfigFromCarrierApp[phoneId] = config;
                        Message newMsg = obtainMessage(EVENT_FETCH_CARRIER_DONE, phoneId, -1);
                        newMsg.getData().putBoolean("loaded_from_xml", true);
                        sendMessage(newMsg);
                    } else {
                        // No cached config, so fetch it from a carrier app.
                        if (carrierPackageName != null && bindToConfigPackage(carrierPackageName,
                                phoneId, EVENT_CONNECTED_TO_CARRIER)) {
                            sendMessageDelayed(
                                    obtainMessage(EVENT_BIND_CARRIER_TIMEOUT, phoneId, -1),
                                    BIND_TIMEOUT_MILLIS);
                        } else {
                            // Send broadcast if bind fails.
                            broadcastConfigChangedIntent(phoneId);
                            loge("Bind to carrier app: " + carrierPackageName + " fails");
                            notifySubscriptionInfoUpdater(phoneId);
                        }
                    }
                    break;
                }

                case EVENT_CONNECTED_TO_CARRIER: {
                    removeMessages(EVENT_BIND_CARRIER_TIMEOUT);
                    final CarrierServiceConnection conn = (CarrierServiceConnection) msg.obj;
                    // If new service connection has been created, unbind.
                    if (mServiceConnection[phoneId] != conn || conn.service == null) {
                        unbindIfBound(mContext, conn, phoneId);
                        break;
                    }
                    final CarrierIdentifier carrierId = getCarrierIdentifierForPhoneId(phoneId);
                    // ResultReceiver callback will execute in this Handler's thread.
                    final ResultReceiver resultReceiver =
                            new ResultReceiver(this) {
                                @Override
                                public void onReceiveResult(int resultCode, Bundle resultData) {
                                    unbindIfBound(mContext, conn, phoneId);
                                    // If new service connection has been created, this is stale.
                                    if (mServiceConnection[phoneId] != conn) {
                                        loge("Received response for stale request.");
                                        return;
                                    }
                                    removeMessages(EVENT_FETCH_CARRIER_TIMEOUT);
                                    if (resultCode == RESULT_ERROR || resultData == null) {
                                        // On error, abort config fetching.
                                        loge("Failed to get carrier config from carrier app: "
                                                + getCarrierPackageForPhoneId(phoneId));
                                        broadcastConfigChangedIntent(phoneId);
                                        notifySubscriptionInfoUpdater(phoneId);
                                        return;
                                    }
                                    PersistableBundle config =
                                            resultData.getParcelable(KEY_CONFIG_BUNDLE);
                                    saveConfigToXml(getCarrierPackageForPhoneId(phoneId), "",
                                            phoneId, carrierId, config);
                                    mConfigFromCarrierApp[phoneId] = config;
                                    sendMessage(
                                            obtainMessage(
                                                    EVENT_FETCH_CARRIER_DONE, phoneId, -1));
                                }
                            };
                    // Now fetch the config asynchronously from the ICarrierService.
                    try {
                        ICarrierService carrierService =
                                ICarrierService.Stub.asInterface(conn.service);
                        carrierService.getCarrierConfig(carrierId, resultReceiver);
                        logdWithLocalLog("Fetch config for carrier app: "
                                + getCarrierPackageForPhoneId(phoneId)
                                + " carrierid: " + carrierId.toString());
                    } catch (RemoteException e) {
                        loge("Failed to get carrier config: " + e.toString());
                        unbindIfBound(mContext, conn, phoneId);
                        break; // So we don't set a timeout.
                    }
                    sendMessageDelayed(
                            obtainMessage(EVENT_FETCH_CARRIER_TIMEOUT, phoneId, -1),
                            BIND_TIMEOUT_MILLIS);
                    break;
                }

                case EVENT_BIND_CARRIER_TIMEOUT:
                case EVENT_FETCH_CARRIER_TIMEOUT: {
                    loge("Bind/fetch from carrier app timeout");
                    removeMessages(EVENT_FETCH_CARRIER_TIMEOUT);
                    // If we attempted to bind to the app, but the service connection is null due to
                    // the race condition that clear config event happens before bind/fetch complete
                    // then config was cleared while we were waiting and we should not continue.
                    if (mServiceConnection[phoneId] != null) {
                        // If a ResponseReceiver callback is in the queue when this happens, we will
                        // unbind twice and throw an exception.
                        unbindIfBound(mContext, mServiceConnection[phoneId], phoneId);
                        broadcastConfigChangedIntent(phoneId);
                    }
                    notifySubscriptionInfoUpdater(phoneId);
                    break;
                }
                case EVENT_FETCH_CARRIER_DONE: {
                    // If we attempted to bind to the app, but the service connection is null, then
                    // config was cleared while we were waiting and we should not continue.
                    if (!msg.getData().getBoolean("loaded_from_xml", false)
                            && mServiceConnection[phoneId] == null) {
                        break;
                    }
                    notifySubscriptionInfoUpdater(phoneId);
                    break;
                }

                case EVENT_CHECK_SYSTEM_UPDATE: {
                    SharedPreferences sharedPrefs =
                            PreferenceManager.getDefaultSharedPreferences(mContext);
                    final String lastFingerprint = sharedPrefs.getString(KEY_FINGERPRINT, null);
                    if (!Build.FINGERPRINT.equals(lastFingerprint)) {
                        logd(
                                "Build fingerprint changed. old: "
                                        + lastFingerprint
                                        + " new: "
                                        + Build.FINGERPRINT);
                        clearCachedConfigForPackage(null);
                        sharedPrefs
                                .edit()
                                .putString(KEY_FINGERPRINT, Build.FINGERPRINT)
                                .apply();
                    }
                    break;
                }

                case EVENT_SUBSCRIPTION_INFO_UPDATED:
                    broadcastConfigChangedIntent(phoneId);
                    break;
                case EVENT_MULTI_SIM_CONFIG_CHANGED:
                    onMultiSimConfigChanged();
                    break;
            }
        }
    }

    private final Handler mHandler;

    /**
     * Constructs a CarrierConfigLoader, registers it as a service, and registers a broadcast
     * receiver for relevant events.
     */
    private CarrierConfigLoader(Context context) {
        mContext = context;
        mPlatformCarrierConfigPackage =
                mContext.getString(R.string.platform_carrier_config_package);
        mHandler = new ConfigHandler();

        IntentFilter bootFilter = new IntentFilter();
        bootFilter.addAction(Intent.ACTION_BOOT_COMPLETED);
        context.registerReceiver(mBootReceiver, bootFilter);

        // Register for package updates. Update app or uninstall app update will have all 3 intents,
        // in the order or removed, added, replaced, all with extra_replace set to true.
        IntentFilter pkgFilter = new IntentFilter();
        pkgFilter.addAction(Intent.ACTION_PACKAGE_ADDED);
        pkgFilter.addAction(Intent.ACTION_PACKAGE_REMOVED);
        pkgFilter.addAction(Intent.ACTION_PACKAGE_REPLACED);
        pkgFilter.addDataScheme("package");
        context.registerReceiver(mPackageReceiver, pkgFilter);

        int numPhones = TelephonyManager.from(context).getSupportedModemCount();
        mConfigFromDefaultApp = new PersistableBundle[numPhones];
        mConfigFromCarrierApp = new PersistableBundle[numPhones];
        mPersistentOverrideConfigs = new PersistableBundle[numPhones];
        mOverrideConfigs = new PersistableBundle[numPhones];
        mServiceConnection = new CarrierServiceConnection[numPhones];
        mServiceBound = new boolean[numPhones];
        mHasSentConfigChange = new boolean[numPhones];
        // Make this service available through ServiceManager.
        ServiceManager.addService(Context.CARRIER_CONFIG_SERVICE, this);
        logd("CarrierConfigLoader has started");
        mSubscriptionInfoUpdater = PhoneFactory.getSubscriptionInfoUpdater();
        mHandler.sendEmptyMessage(EVENT_CHECK_SYSTEM_UPDATE);
    }

    /**
     * Initialize the singleton CarrierConfigLoader instance.
     *
     * This is only done once, at startup, from {@link com.android.phone.PhoneApp#onCreate}.
     */
    /* package */
    static CarrierConfigLoader init(Context context) {
        synchronized (CarrierConfigLoader.class) {
            if (sInstance == null) {
                sInstance = new CarrierConfigLoader(context);
            } else {
                Log.wtf(LOG_TAG, "init() called multiple times!  sInstance = " + sInstance);
            }
            return sInstance;
        }
    }

    private void clearConfigForPhone(int phoneId, boolean sendBroadcast) {
        /* Ignore clear configuration request if device is being shutdown. */
        Phone phone = PhoneFactory.getPhone(phoneId);
        if (phone != null) {
            if (phone.isShuttingDown()) {
                return;
            }
        }

        mConfigFromDefaultApp[phoneId] = null;
        mConfigFromCarrierApp[phoneId] = null;
        mServiceConnection[phoneId] = null;
        mHasSentConfigChange[phoneId] = false;

        if (sendBroadcast) broadcastConfigChangedIntent(phoneId, false);
    }

    private void notifySubscriptionInfoUpdater(int phoneId) {
        String configPackagename;
        PersistableBundle configToSend;
        int carrierId = getSpecificCarrierIdForPhoneId(phoneId);
        // Prefer the carrier privileged carrier app, but if there is not one, use the platform
        // default carrier app.
        if (mConfigFromCarrierApp[phoneId] != null) {
            configPackagename = getCarrierPackageForPhoneId(phoneId);
            configToSend = mConfigFromCarrierApp[phoneId];
        } else {
            configPackagename = mPlatformCarrierConfigPackage;
            configToSend = mConfigFromDefaultApp[phoneId];
        }

        if (configToSend == null) {
            configToSend = new PersistableBundle();
        }

        // mOverrideConfigs is for testing. And it will override current configs.
        PersistableBundle config = mOverrideConfigs[phoneId];
        if (config != null) {
            configToSend = new PersistableBundle(configToSend);
            configToSend.putAll(config);
        }

        mSubscriptionInfoUpdater.updateSubscriptionByCarrierConfigAndNotifyComplete(
                phoneId, configPackagename, configToSend,
                mHandler.obtainMessage(EVENT_SUBSCRIPTION_INFO_UPDATED, phoneId, -1));
    }

    private void broadcastConfigChangedIntent(int phoneId) {
        broadcastConfigChangedIntent(phoneId, true);
    }

    private void broadcastConfigChangedIntent(int phoneId, boolean addSubIdExtra) {
        Intent intent = new Intent(CarrierConfigManager.ACTION_CARRIER_CONFIG_CHANGED);
        intent.addFlags(Intent.FLAG_RECEIVER_REGISTERED_ONLY_BEFORE_BOOT |
                Intent.FLAG_RECEIVER_FOREGROUND);
        if (addSubIdExtra) {
            int simApplicationState = TelephonyManager.SIM_STATE_UNKNOWN;
            int[] subIds = SubscriptionManager.getSubId(phoneId);
            if (!ArrayUtils.isEmpty(subIds)) {
                TelephonyManager telMgr = TelephonyManager.from(mContext)
                        .createForSubscriptionId(subIds[0]);
                simApplicationState = telMgr.getSimApplicationState();
            }
            // Include subId/carrier id extra only if SIM records are loaded
            if (simApplicationState != TelephonyManager.SIM_STATE_UNKNOWN
                    && simApplicationState != TelephonyManager.SIM_STATE_NOT_READY) {
                SubscriptionManager.putPhoneIdAndSubIdExtra(intent, phoneId);
                intent.putExtra(TelephonyManager.EXTRA_SPECIFIC_CARRIER_ID,
                        getSpecificCarrierIdForPhoneId(phoneId));
                intent.putExtra(TelephonyManager.EXTRA_CARRIER_ID, getCarrierIdForPhoneId(phoneId));
            }
        }
        intent.putExtra(CarrierConfigManager.EXTRA_SLOT_INDEX, phoneId);
        logd("Broadcast CARRIER_CONFIG_CHANGED for phone " + phoneId);
        mContext.sendBroadcast(intent);
        mHasSentConfigChange[phoneId] = true;
    }

    /** Binds to the default or carrier config app. */
    private boolean bindToConfigPackage(String pkgName, int phoneId, int eventId) {
        logdWithLocalLog("Binding to " + pkgName + " for phone " + phoneId);
        Intent carrierService = new Intent(CarrierService.CARRIER_SERVICE_INTERFACE);
        carrierService.setPackage(pkgName);
        mServiceConnection[phoneId] = new CarrierServiceConnection(phoneId, pkgName, eventId);
        try {
            if (mContext.bindService(carrierService, mServiceConnection[phoneId],
                    Context.BIND_AUTO_CREATE)) {
                mServiceBound[phoneId] = true;
                return true;
            } else {
                return false;
            }
        } catch (SecurityException ex) {
            return false;
        }
    }

    private CarrierIdentifier getCarrierIdentifierForPhoneId(int phoneId) {
        String mcc = "";
        String mnc = "";
        String imsi = "";
        String gid1 = "";
        String gid2 = "";
        String spn = TelephonyManager.from(mContext).getSimOperatorNameForPhone(phoneId);
        String simOperator = TelephonyManager.from(mContext).getSimOperatorNumericForPhone(phoneId);
        int carrierId = TelephonyManager.UNKNOWN_CARRIER_ID;
        int specificCarrierId = TelephonyManager.UNKNOWN_CARRIER_ID;
        // A valid simOperator should be 5 or 6 digits, depending on the length of the MNC.
        if (simOperator != null && simOperator.length() >= 3) {
            mcc = simOperator.substring(0, 3);
            mnc = simOperator.substring(3);
        }
        Phone phone = PhoneFactory.getPhone(phoneId);
        if (phone != null) {
            imsi = phone.getSubscriberId();
            gid1 = phone.getGroupIdLevel1();
            gid2 = phone.getGroupIdLevel2();
            carrierId = phone.getCarrierId();
            specificCarrierId = phone.getSpecificCarrierId();
        }
        return new CarrierIdentifier(mcc, mnc, spn, imsi, gid1, gid2, carrierId, specificCarrierId);
    }

    /** Returns the package name of a priveleged carrier app, or null if there is none. */
    private String getCarrierPackageForPhoneId(int phoneId) {
        List<String> carrierPackageNames = TelephonyManager.from(mContext)
                .getCarrierPackageNamesForIntentAndPhone(
                        new Intent(CarrierService.CARRIER_SERVICE_INTERFACE), phoneId);
        if (carrierPackageNames != null && carrierPackageNames.size() > 0) {
            return carrierPackageNames.get(0);
        } else {
            return null;
        }
    }

    private String getIccIdForPhoneId(int phoneId) {
        if (!SubscriptionManager.isValidPhoneId(phoneId)) {
            return null;
        }
        Phone phone = PhoneFactory.getPhone(phoneId);
        if (phone == null) {
            return null;
        }
        return phone.getIccSerialNumber();
    }

    /**
     * Get the sim specific carrier id {@link TelephonyManager#getSimSpecificCarrierId()}
     */
    private int getSpecificCarrierIdForPhoneId(int phoneId) {
        if (!SubscriptionManager.isValidPhoneId(phoneId)) {
            return TelephonyManager.UNKNOWN_CARRIER_ID;
        }
        Phone phone = PhoneFactory.getPhone(phoneId);
        if (phone == null) {
            return TelephonyManager.UNKNOWN_CARRIER_ID;
        }
        return phone.getSpecificCarrierId();
    }

    /**
     * Get the sim carrier id {@link TelephonyManager#getSimCarrierId() }
     */
    private int getCarrierIdForPhoneId(int phoneId) {
        if (!SubscriptionManager.isValidPhoneId(phoneId)) {
            return TelephonyManager.UNKNOWN_CARRIER_ID;
        }
        Phone phone = PhoneFactory.getPhone(phoneId);
        if (phone == null) {
            return TelephonyManager.UNKNOWN_CARRIER_ID;
        }
        return phone.getCarrierId();
    }

    /**
     * Writes a bundle to an XML file.
     *
     * The bundle will be written to a file named after the package name, ICCID and
     * specific carrier id {@link TelephonyManager#getSimSpecificCarrierId()}. the same carrier
     * should have a single copy of XML file named after carrier id. However, it's still possible
     * that platform doesn't recognize the current sim carrier, we will use iccid + carrierid as
     * the canonical file name. carrierid can also handle the cases SIM OTA resolves to different
     * carrier while iccid remains the same.
     *
     * The file can be restored later with {@link @restoreConfigFromXml}. The XML output will
     * include the bundle and the current version of the specified package.
     *
     * In case of errors or invalid input, no file will be written.
     *
     * @param packageName the name of the package from which we fetched this bundle.
     * @param extraString An extra string to be used in the XML file name.
     * @param phoneId     the phone ID.
     * @param carrierId   contains all carrier-identifying information.
     * @param config      the bundle to be written. Null will be treated as an empty bundle.
     */
    private void saveConfigToXml(String packageName, @NonNull String extraString, int phoneId,
            CarrierIdentifier carrierId, PersistableBundle config) {
        if (SubscriptionManager.getSimStateForSlotIndex(phoneId)
                != TelephonyManager.SIM_STATE_LOADED) {
            loge("Skip save config because SIM records are not loaded.");
            return;
        }

        final String iccid = getIccIdForPhoneId(phoneId);
        final int cid = carrierId.getSpecificCarrierId();
        if (packageName == null || iccid == null) {
            loge("Cannot save config with null packageName or iccid.");
            return;
        }
        // b/32668103 Only save to file if config isn't empty.
        // In case of failure, not caching an empty bundle will
        // try loading config again on next power on or sim loaded.
        // Downside is for genuinely empty bundle, will bind and load
        // on every power on.
        if (config == null || config.isEmpty()) {
            return;
        }

        final String version = getPackageVersion(packageName);
        if (version == null) {
            loge("Failed to get package version for: " + packageName);
            return;
        }

        logdWithLocalLog(
                "Save config to xml, packagename: " + packageName + " phoneId: " + phoneId);

        FileOutputStream outFile = null;
        try {
            outFile = new FileOutputStream(
                    new File(mContext.getFilesDir(),
                            getFilenameForConfig(packageName, extraString, iccid, cid)));
            config.putString(KEY_VERSION, version);
            config.writeToStream(outFile);
            outFile.flush();
            outFile.close();
        } catch (IOException e) {
            loge(e.toString());
        }
    }

    /**
     * Reads a bundle from an XML file.
     *
     * This restores a bundle that was written with {@link #saveConfigToXml}. This returns the saved
     * config bundle for the given package and phone ID.
     *
     * In case of errors, or if the saved config is from a different package version than the
     * current version, then null will be returned.
     *
     * @param packageName the name of the package from which we fetched this bundle.
     * @param extraString An extra string to be used in the XML file name.
     * @param phoneId     the phone ID.
     * @return the bundle from the XML file. Returns null if there is no saved config, the saved
     * version does not match, or reading config fails.
     */
    private PersistableBundle restoreConfigFromXml(String packageName, @NonNull String extraString,
            int phoneId) {
        final String version = getPackageVersion(packageName);
        if (version == null) {
            loge("Failed to get package version for: " + packageName);
            return null;
        }
        if (SubscriptionManager.getSimStateForSlotIndex(phoneId)
                != TelephonyManager.SIM_STATE_LOADED) {
            loge("Skip restoring config because SIM records are not yet loaded.");
            return null;
        }

        final String iccid = getIccIdForPhoneId(phoneId);
        final int cid = getSpecificCarrierIdForPhoneId(phoneId);
        if (packageName == null || iccid == null) {
            loge("Cannot restore config with null packageName or iccid.");
            return null;
        }

        PersistableBundle restoredBundle = null;
        File file = null;
        FileInputStream inFile = null;
        try {
            file = new File(mContext.getFilesDir(),
                    getFilenameForConfig(packageName, extraString, iccid, cid));
            inFile = new FileInputStream(file);

            restoredBundle = PersistableBundle.readFromStream(inFile);
            String savedVersion = restoredBundle.getString(KEY_VERSION);
            restoredBundle.remove(KEY_VERSION);

            if (!version.equals(savedVersion)) {
                loge("Saved version mismatch: " + version + " vs " + savedVersion);
                restoredBundle = null;
            }

            inFile.close();
        } catch (FileNotFoundException e) {
            // Missing file is normal occurrence that might occur with a new sim or when restoring
            // an override file during boot and should not be treated as an error.
            if (file != null) logd("File not found: " + file.getPath());
        } catch (IOException e) {
            loge(e.toString());
        }

        return restoredBundle;
    }

    /**
     * Clears cached carrier config.
     * This deletes all saved XML files associated with the given package name. If packageName is
     * null, then it deletes all saved XML files.
     *
     * @param packageName the name of a carrier package, or null if all cached config should be
     *                    cleared.
     * @return true iff one or more files were deleted.
     */
    private boolean clearCachedConfigForPackage(final String packageName) {
        File dir = mContext.getFilesDir();
        File[] packageFiles = dir.listFiles(new FilenameFilter() {
            public boolean accept(File dir, String filename) {
                if (packageName != null) {
                    return filename.startsWith("carrierconfig-" + packageName + "-");
                } else {
                    return filename.startsWith("carrierconfig-");
                }
            }
        });
        if (packageFiles == null || packageFiles.length < 1) return false;
        for (File f : packageFiles) {
            logd("Deleting " + f.getName());
            f.delete();
        }
        return true;
    }

    /** Builds a canonical file name for a config file. */
    private String getFilenameForConfig(@NonNull String packageName, @NonNull String extraString,
            @NonNull String iccid, int cid) {
        // the same carrier should have a single copy of XML file named after carrier id.
        // However, it's still possible that platform doesn't recognize the current sim carrier,
        // we will use iccid + carrierid as the canonical file name. carrierid can also handle the
        // cases SIM OTA resolves to different carrier while iccid remains the same.
        return "carrierconfig-" + packageName + extraString + "-" + iccid + "-" + cid + ".xml";
    }

    /** Return the current version code of a package, or null if the name is not found. */
    private String getPackageVersion(String packageName) {
        try {
            PackageInfo info = mContext.getPackageManager().getPackageInfo(packageName, 0);
            return Long.toString(info.getLongVersionCode());
        } catch (PackageManager.NameNotFoundException e) {
            return null;
        }
    }

    /**
     * Read up to date config.
     *
     * This reads config bundles for the given phoneId. That means getting the latest bundle from
     * the default app and a privileged carrier app, if present. This will not bind to an app if we
     * have a saved config file to use instead.
     */
    private void updateConfigForPhoneId(int phoneId) {
        // Clear in-memory cache for carrier app config, so when carrier app gets uninstalled, no
        // stale config is left.
        if (mConfigFromCarrierApp[phoneId] != null &&
                getCarrierPackageForPhoneId(phoneId) == null) {
            mConfigFromCarrierApp[phoneId] = null;
        }
        mHandler.sendMessage(mHandler.obtainMessage(EVENT_DO_FETCH_DEFAULT, phoneId, -1));
    }

    private void onMultiSimConfigChanged() {
        for (int i = TelephonyManager.from(mContext).getActiveModemCount();
                i < mConfigFromDefaultApp.length; i++) {
            clearConfigForPhone(i, false);
        }
    }

    @Override
    @NonNull
    public PersistableBundle getConfigForSubId(int subId, String callingPackage) {
        return getConfigForSubIdWithFeature(subId, callingPackage, null);
    }

    @Override
    @NonNull
    public PersistableBundle getConfigForSubIdWithFeature(int subId, String callingPackage,
            String callingFeatureId) {
        if (!TelephonyPermissions.checkCallingOrSelfReadPhoneState(mContext, subId, callingPackage,
                callingFeatureId, "getCarrierConfig")) {
            return new PersistableBundle();
        }

        int phoneId = SubscriptionManager.getPhoneId(subId);
        PersistableBundle retConfig = CarrierConfigManager.getDefaultConfig();
        if (SubscriptionManager.isValidPhoneId(phoneId)) {
            PersistableBundle config = mConfigFromDefaultApp[phoneId];
            if (config != null) {
                retConfig.putAll(config);
                if (getCarrierPackageForPhoneId(phoneId) == null) {
                    retConfig.putBoolean(
                            CarrierConfigManager.KEY_CARRIER_CONFIG_APPLIED_BOOL, true);
                }
            }
            config = mConfigFromCarrierApp[phoneId];
            if (config != null) {
                retConfig.putAll(config);
                retConfig.putBoolean(CarrierConfigManager.KEY_CARRIER_CONFIG_APPLIED_BOOL, true);
            }
            config = mPersistentOverrideConfigs[phoneId];
            if (config != null) {
                retConfig.putAll(config);
                retConfig.putBoolean(CarrierConfigManager.KEY_CARRIER_CONFIG_APPLIED_BOOL, true);
            }
            config = mOverrideConfigs[phoneId];
            if (config != null) {
                retConfig.putAll(config);
            }
        }
        return retConfig;
    }

    @Override
    public void overrideConfig(int subscriptionId, @Nullable PersistableBundle overrides,
            boolean persistent) {
        mContext.enforceCallingOrSelfPermission(
                android.Manifest.permission.MODIFY_PHONE_STATE, null);
        //TODO: Also check for SHELL UID to restrict this method to testing only (b/131326259)
        int phoneId = SubscriptionManager.getPhoneId(subscriptionId);
        if (!SubscriptionManager.isValidPhoneId(phoneId)) {
            logd("Ignore invalid phoneId: " + phoneId + " for subId: " + subscriptionId);
            return;
        }
        overrideConfig(mOverrideConfigs, phoneId, overrides);

        if (persistent) {
            overrideConfig(mPersistentOverrideConfigs, phoneId, overrides);

            if (overrides != null) {
                final CarrierIdentifier carrierId = getCarrierIdentifierForPhoneId(phoneId);
                saveConfigToXml(mPlatformCarrierConfigPackage, OVERRIDE_PACKAGE_ADDITION, phoneId,
                        carrierId, mPersistentOverrideConfigs[phoneId]);
            } else {
                final String iccid = getIccIdForPhoneId(phoneId);
                final int cid = getSpecificCarrierIdForPhoneId(phoneId);
                String fileName = getFilenameForConfig(mPlatformCarrierConfigPackage,
                        OVERRIDE_PACKAGE_ADDITION, iccid, cid);
                File fileToDelete = new File(mContext.getFilesDir(), fileName);
                fileToDelete.delete();
            }
        }
        notifySubscriptionInfoUpdater(phoneId);
    }

    private void overrideConfig(@NonNull PersistableBundle[] currentOverrides, int phoneId,
            @Nullable PersistableBundle overrides) {
        if (overrides == null) {
            currentOverrides[phoneId] = new PersistableBundle();
        } else if (currentOverrides[phoneId] == null) {
            currentOverrides[phoneId] = overrides;
        } else {
            currentOverrides[phoneId].putAll(overrides);
        }
    }

    @Override
    public void notifyConfigChangedForSubId(int subId) {
        int phoneId = SubscriptionManager.getPhoneId(subId);
        if (!SubscriptionManager.isValidPhoneId(phoneId)) {
            logd("Ignore invalid phoneId: " + phoneId + " for subId: " + subId);
            return;
        }

        // Requires the calling app to be either a carrier privileged app for this subId or
        // system privileged app with MODIFY_PHONE_STATE permission.
        TelephonyPermissions.enforceCallingOrSelfModifyPermissionOrCarrierPrivilege(mContext, subId,
                "Require carrier privileges or MODIFY_PHONE_STATE permission.");

        // This method should block until deleting has completed, so that an error which prevents us
        // from clearing the cache is passed back to the carrier app. With the files successfully
        // deleted, this can return and we will eventually bind to the carrier app.
        String callingPackageName = mContext.getPackageManager().getNameForUid(
                Binder.getCallingUid());
        clearCachedConfigForPackage(callingPackageName);
        updateConfigForPhoneId(phoneId);
    }

    @Override
    public void updateConfigForPhoneId(int phoneId, String simState) {
        mContext.enforceCallingOrSelfPermission(
                android.Manifest.permission.MODIFY_PHONE_STATE, null);
        logdWithLocalLog("Update config for phoneId: " + phoneId + " simState: " + simState);
        if (!SubscriptionManager.isValidPhoneId(phoneId)) {
            return;
        }
        // requires Java 7 for switch on string.
        switch (simState) {
            case IccCardConstants.INTENT_VALUE_ICC_ABSENT:
            case IccCardConstants.INTENT_VALUE_ICC_CARD_IO_ERROR:
            case IccCardConstants.INTENT_VALUE_ICC_CARD_RESTRICTED:
            case IccCardConstants.INTENT_VALUE_ICC_UNKNOWN:
            case IccCardConstants.INTENT_VALUE_ICC_NOT_READY:
                mHandler.sendMessage(mHandler.obtainMessage(EVENT_CLEAR_CONFIG, phoneId, -1));
                break;
            case IccCardConstants.INTENT_VALUE_ICC_LOADED:
            case IccCardConstants.INTENT_VALUE_ICC_LOCKED:
                updateConfigForPhoneId(phoneId);
                break;
        }
    }

    @Override
    public String getDefaultCarrierServicePackageName() {
        mContext.enforceCallingOrSelfPermission(
                android.Manifest.permission.READ_PRIVILEGED_PHONE_STATE,
                "getDefaultCarrierServicePackageName");
        return mPlatformCarrierConfigPackage;
    }

    private void unbindIfBound(Context context, CarrierServiceConnection conn,
            int phoneId) {
        if (mServiceBound[phoneId]) {
            mServiceBound[phoneId] = false;
            context.unbindService(conn);
        }
    }

    /**
     * If {@code args} contains {@link #DUMP_ARG_REQUESTING_PACKAGE} and a following package name,
     * we'll also call {@link IBinder#dump} on the default carrier service (if bound) and the
     * specified carrier service (if bound). Typically, this is done for connectivity bug reports
     * where we don't call {@code dumpsys activity service all-non-platform} because that contains
     * too much info, but we still want to let carrier apps include their diagnostics.
     */
    @Override
    public void dump(FileDescriptor fd, PrintWriter pw, String[] args) {
        IndentingPrintWriter indentPW = new IndentingPrintWriter(pw, "    ");
        if (mContext.checkCallingOrSelfPermission(android.Manifest.permission.DUMP)
                != PackageManager.PERMISSION_GRANTED) {
            indentPW.println("Permission Denial: can't dump carrierconfig from from pid="
                    + Binder.getCallingPid() + ", uid=" + Binder.getCallingUid());
            return;
        }
<<<<<<< HEAD
        indentPW.println("CarrierConfigLoader: " + this);
        for (int i = 0; i < TelephonyManager.getDefault().getPhoneCount(); i++) {
=======
        String requestingPackage = null;
        int requestingPackageIndex = ArrayUtils.indexOf(args, DUMP_ARG_REQUESTING_PACKAGE);
        if (requestingPackageIndex >= 0 && requestingPackageIndex < args.length - 1
                && !TextUtils.isEmpty(args[requestingPackageIndex + 1])) {
            requestingPackage = args[requestingPackageIndex + 1];
            // Throws a SecurityException if the caller is impersonating another app in an effort to
            // dump extra info (which may contain PII the caller doesn't have a right to).
            enforceCallerIsSystemOrRequestingPackage(requestingPackage);
        }

        indentPW.println("CarrierConfigLoader: " + this);
        for (int i = 0; i < TelephonyManager.from(mContext).getActiveModemCount(); i++) {
>>>>>>> d48aa63b
            indentPW.println("Phone Id = " + i);
            // display default values in CarrierConfigManager
            printConfig(CarrierConfigManager.getDefaultConfig(), indentPW,
                    "Default Values from CarrierConfigManager");
            // display ConfigFromDefaultApp
            printConfig(mConfigFromDefaultApp[i], indentPW, "mConfigFromDefaultApp");
            // display ConfigFromCarrierApp
            printConfig(mConfigFromCarrierApp[i], indentPW, "mConfigFromCarrierApp");
            printConfig(mPersistentOverrideConfigs[i], indentPW, "mPersistentOverrideConfigs");
            printConfig(mOverrideConfigs[i], indentPW, "mOverrideConfigs");
        }

        indentPW.println("CarrierConfigLoadingLog=");
        mCarrierConfigLoadingLog.dump(fd, indentPW, args);

<<<<<<< HEAD
        int requestingPackageIndex = ArrayUtils.indexOf(args, DUMP_ARG_REQUESTING_PACKAGE);
        if (requestingPackageIndex != -1 && requestingPackageIndex < args.length - 1
                && !TextUtils.isEmpty(args[requestingPackageIndex + 1])) {
            String requestingPackage = args[requestingPackageIndex + 1];
            indentPW.println("");
            // Throws a SecurityException if the caller is impersonating another app in an effort to
            // dump extra info (which may contain PII the caller doesn't have a right to).
            enforceCallerIsSystemOrRequestingPackage(requestingPackage);
            logd("Including default and requesting package " + requestingPackage
                    + " carrier services in dump");
            indentPW.println("Connected services");
            dumpCarrierServiceIfBound(fd, indentPW, "Default config package",
                    mPlatformCarrierConfigPackage);
            dumpCarrierServiceIfBound(fd, indentPW, "Requesting package", requestingPackage);
=======
        if (requestingPackage != null) {
            logd("Including default and requesting package " + requestingPackage
                    + " carrier services in dump");
            indentPW.println("");
            indentPW.println("Connected services");
            dumpCarrierServiceIfBound(fd, indentPW, "Default config package",
                    mPlatformCarrierConfigPackage, false /* considerCarrierPrivileges */);
            dumpCarrierServiceIfBound(fd, indentPW, "Requesting package", requestingPackage,
                    true /* considerCarrierPrivileges */);
>>>>>>> d48aa63b
        }
    }

    private void printConfig(PersistableBundle configApp, IndentingPrintWriter indentPW,
            String name) {
        indentPW.increaseIndent();
        if (configApp == null) {
            indentPW.println(name + " : null ");
            indentPW.decreaseIndent();
            indentPW.println("");
            return;
        }
        indentPW.println(name + " : ");
        List<String> sortedKeys = new ArrayList<String>(configApp.keySet());
        Collections.sort(sortedKeys);
        indentPW.increaseIndent();
        indentPW.increaseIndent();
        for (String key : sortedKeys) {
            if (configApp.get(key) != null && configApp.get(key) instanceof Object[]) {
                indentPW.println(key + " = " +
                        Arrays.toString((Object[]) configApp.get(key)));
            } else if (configApp.get(key) != null && configApp.get(key) instanceof int[]) {
                indentPW.println(key + " = " + Arrays.toString((int[]) configApp.get(key)));
            } else {
                indentPW.println(key + " = " + configApp.get(key));
            }
        }
        indentPW.decreaseIndent();
        indentPW.decreaseIndent();
        indentPW.decreaseIndent();
        indentPW.println("");
    }

    /**
     * Passes without problem when one of these conditions is true:
     * - The caller is a privileged UID (e.g. for dumpstate.cpp generating a bug report, where the
     * system knows the true caller plumbed in through the {@link android.os.BugreportManager} API).
     * - The caller's UID matches the supplied package.
     *
     * @throws SecurityException if none of the above conditions are met.
     */
    private void enforceCallerIsSystemOrRequestingPackage(String requestingPackage)
            throws SecurityException {
        final int callingUid = Binder.getCallingUid();
        if (callingUid == Process.ROOT_UID || callingUid == Process.SYSTEM_UID
                || callingUid == Process.SHELL_UID || callingUid == Process.PHONE_UID) {
            // Bug reports (dumpstate.cpp) run as SHELL, and let some other privileged UIDs through
            // as well.
            return;
        }
        // An app is trying to dump extra detail, block it if they aren't who they claim to be.
        AppOpsManager appOps = mContext.getSystemService(AppOpsManager.class);
        if (appOps == null) {
            throw new SecurityException("No AppOps");
        }
        // Will throw a SecurityException if the UID and package don't match.
        appOps.checkPackage(callingUid, requestingPackage);
    }

<<<<<<< HEAD
    private void dumpCarrierServiceIfBound(FileDescriptor fd, IndentingPrintWriter indentPW,
            String prefix, String pkgName) {
=======
    /**
     * Searches for one or more appropriate {@link CarrierService} instances to dump based on the
     * current connections.
     *
     * @param targetPkgName             the target package name to dump carrier services for
     * @param considerCarrierPrivileges if true, allow a carrier service to be dumped if it shares
     *                                  carrier privileges with {@code targetPkgName};
     *                                  otherwise, only dump a carrier service if it is {@code
     *                                  targetPkgName}
     */
    private void dumpCarrierServiceIfBound(FileDescriptor fd, IndentingPrintWriter indentPW,
            String prefix, String targetPkgName, boolean considerCarrierPrivileges) {
>>>>>>> d48aa63b
        // Null package is possible if it's early in the boot process, there was a recent crash, we
        // loaded the config from XML most recently, or a SIM slot is empty. Carrier apps with
        // long-lived bindings should typically get dumped here regardless. Even if an app is being
        // used for multiple phoneIds, we assume that it's smart enough to handle that on its own,
        // and that in most cases we'd just be dumping duplicate information and bloating a report.
        indentPW.increaseIndent();
<<<<<<< HEAD
        indentPW.println(prefix + " : " + pkgName);
        for (CarrierServiceConnection connection : mServiceConnection) {
            try {
                // We don't pay attention to mServiceBound[connection.phoneId] because typically
                // carrier apps will request long-lived bindings, and even if we unbind the app, it
                // may still be alive due to CarrierServiceBindHelper.
                if (connection == null || connection.service == null || !TextUtils.equals(pkgName,
                        connection.pkgName) || !connection.service.isBinderAlive()
                        || !connection.service.pingBinder()) {
                    continue;
                }
                // Flush before we let the app output anything to ensure correct ordering of output.
                // Internally, Binder#dump calls flush on its printer after finishing so we don't
                // need to after the call finishes.
                indentPW.flush();
                try {
                    logd("Dumping " + pkgName);
                    // We don't need to give the carrier service any args.
                    connection.service.dump(fd, null /* args */);
                    logd("Done with " + pkgName);
                    indentPW.decreaseIndent();
                    indentPW.println("");
                    return;
                } catch (RemoteException e) {
                    indentPW.println("RemoteException");
                    logd("RemoteException from " + pkgName, e);
                    e.printStackTrace(indentPW);
                    indentPW.decreaseIndent();
                    indentPW.println("");
                    return;
                }
            } catch (NullPointerException e) {
                // Highly unlikely, but possible if the carrier app was just unbound right before we
                // we tried to dump it so the binder was reset to null. Loop in case we have more
                // candidates on other phoneIds.
                logd("NullPointerException from " + pkgName, e);
            }
        }
        indentPW.increaseIndent();
        indentPW.println("Not bound");
        indentPW.decreaseIndent();
        indentPW.decreaseIndent();
        indentPW.println("");
    }

    private class CarrierServiceConnection implements ServiceConnection {
        int phoneId;
        String pkgName;
        int eventId;
=======
        indentPW.println(prefix + " : " + targetPkgName);
        Set<String> dumpedPkgNames = new ArraySet<>(mServiceConnection.length);
        for (CarrierServiceConnection connection : mServiceConnection) {
            if (connection == null || !SubscriptionManager.isValidPhoneId(connection.phoneId)
                    || TextUtils.isEmpty(connection.pkgName)) {
                continue;
            }
            final String servicePkgName = connection.pkgName;
            // Note: we intentionally ignore system components here because we should NOT match the
            // shell caller that's typically used for bug reports via non-BugreportManager triggers.
            final boolean exactPackageMatch = TextUtils.equals(targetPkgName, servicePkgName);
            final boolean carrierPrivilegesMatch =
                    considerCarrierPrivileges && hasCarrierPrivileges(targetPkgName,
                            connection.phoneId);
            if (!exactPackageMatch && !carrierPrivilegesMatch) continue;
            // Make sure this service is actually alive before trying to dump it. We don't pay
            // attention to mServiceBound[connection.phoneId] because typically carrier apps will
            // request long-lived bindings, and even if we unbind the app, it may still be alive due
            // to CarrierServiceBindHelper. Pull it out as a reference so even if it gets set to
            // null within the ServiceConnection during unbinding we can avoid an NPE.
            final IBinder service = connection.service;
            if (service == null || !service.isBinderAlive() || !service.pingBinder()) continue;
            // We've got a live service. Last check is just to make sure we don't dump a package
            // multiple times.
            if (!dumpedPkgNames.add(servicePkgName)) continue;
            if (!exactPackageMatch) {
                logd(targetPkgName + " has carrier privileges on phoneId " + connection.phoneId
                        + ", service provided by " + servicePkgName);
                indentPW.increaseIndent();
                indentPW.println("Proxy : " + servicePkgName);
                indentPW.decreaseIndent();
            }
            // Flush before we let the app output anything to ensure correct ordering of output.
            // Internally, Binder#dump calls flush on its printer after finishing so we don't
            // need to do anything after.
            indentPW.flush();
            try {
                logd("Dumping " + servicePkgName);
                // We don't need to give the carrier service any args.
                connection.service.dump(fd, null /* args */);
                logd("Done with " + servicePkgName);
            } catch (RemoteException e) {
                logd("RemoteException from " + servicePkgName, e);
                indentPW.increaseIndent();
                indentPW.println("RemoteException");
                indentPW.increaseIndent();
                e.printStackTrace(indentPW);
                indentPW.decreaseIndent();
                indentPW.decreaseIndent();
                // We won't retry this package again because now it's in dumpedPkgNames.
            }
            indentPW.println("");
        }
        if (dumpedPkgNames.isEmpty()) {
            indentPW.increaseIndent();
            indentPW.println("Not bound");
            indentPW.decreaseIndent();
            indentPW.println("");
        }
        indentPW.decreaseIndent();
    }

    private boolean hasCarrierPrivileges(String pkgName, int phoneId) {
        int[] subIds = SubscriptionManager.getSubId(phoneId);
        if (ArrayUtils.isEmpty(subIds)) {
            return false;
        }
        return TelephonyManager.from(mContext).createForSubscriptionId(
                subIds[0]).checkCarrierPrivilegesForPackage(pkgName)
                == TelephonyManager.CARRIER_PRIVILEGE_STATUS_HAS_ACCESS;
    }

    private class CarrierServiceConnection implements ServiceConnection {
        final int phoneId;
        final String pkgName;
        final int eventId;
>>>>>>> d48aa63b
        IBinder service;

        CarrierServiceConnection(int phoneId, String pkgName, int eventId) {
            this.phoneId = phoneId;
            this.pkgName = pkgName;
            this.eventId = eventId;
        }

        @Override
        public void onServiceConnected(ComponentName name, IBinder service) {
            logd("Connected to config app: " + name.flattenToShortString());
            this.service = service;
            mHandler.sendMessage(mHandler.obtainMessage(eventId, phoneId, -1, this));
        }

        @Override
        public void onServiceDisconnected(ComponentName name) {
            logd("Disconnected from config app: " + name.flattenToShortString());
            this.service = null;
        }

        @Override
        public void onBindingDied(ComponentName name) {
            logd("Binding died from config app: " + name.flattenToShortString());
            this.service = null;
        }

        @Override
        public void onNullBinding(ComponentName name) {
            logd("Null binding from config app: " + name.flattenToShortString());
            this.service = null;
        }
    }

    private class ConfigLoaderBroadcastReceiver extends BroadcastReceiver {
        @Override
        public void onReceive(Context context, Intent intent) {
            String action = intent.getAction();
            boolean replace = intent.getBooleanExtra(Intent.EXTRA_REPLACING, false);
            // If replace is true, only care ACTION_PACKAGE_REPLACED.
            if (replace && !Intent.ACTION_PACKAGE_REPLACED.equals(action)) {
                return;
            }

            switch (action) {
                case Intent.ACTION_BOOT_COMPLETED:
                    mHandler.sendMessage(mHandler.obtainMessage(EVENT_SYSTEM_UNLOCKED, null));
                    break;

                case Intent.ACTION_PACKAGE_ADDED:
                case Intent.ACTION_PACKAGE_REMOVED:
                case Intent.ACTION_PACKAGE_REPLACED:
                    int uid = intent.getIntExtra(Intent.EXTRA_UID, -1);
                    String packageName = mContext.getPackageManager().getNameForUid(uid);
                    if (packageName != null) {
                        // We don't have a phoneId for arg1.
                        mHandler.sendMessage(
                                mHandler.obtainMessage(EVENT_PACKAGE_CHANGED, packageName));
                    }
                    break;
            }
        }
    }

    private void logd(String msg) {
        Log.d(LOG_TAG, msg);
    }

    private void logd(String msg, Throwable tr) {
        Log.d(LOG_TAG, msg, tr);
    }

    private void logdWithLocalLog(String msg) {
        Log.d(LOG_TAG, msg);
        mCarrierConfigLoadingLog.log(msg);
    }

    private void loge(String msg) {
        Log.e(LOG_TAG, msg);
        mCarrierConfigLoadingLog.log(msg);
    }
}<|MERGE_RESOLUTION|>--- conflicted
+++ resolved
@@ -50,10 +50,7 @@
 import android.telephony.SubscriptionManager;
 import android.telephony.TelephonyManager;
 import android.text.TextUtils;
-<<<<<<< HEAD
-=======
 import android.util.ArraySet;
->>>>>>> d48aa63b
 import android.util.LocalLog;
 import android.util.Log;
 
@@ -1106,10 +1103,6 @@
                     + Binder.getCallingPid() + ", uid=" + Binder.getCallingUid());
             return;
         }
-<<<<<<< HEAD
-        indentPW.println("CarrierConfigLoader: " + this);
-        for (int i = 0; i < TelephonyManager.getDefault().getPhoneCount(); i++) {
-=======
         String requestingPackage = null;
         int requestingPackageIndex = ArrayUtils.indexOf(args, DUMP_ARG_REQUESTING_PACKAGE);
         if (requestingPackageIndex >= 0 && requestingPackageIndex < args.length - 1
@@ -1122,7 +1115,6 @@
 
         indentPW.println("CarrierConfigLoader: " + this);
         for (int i = 0; i < TelephonyManager.from(mContext).getActiveModemCount(); i++) {
->>>>>>> d48aa63b
             indentPW.println("Phone Id = " + i);
             // display default values in CarrierConfigManager
             printConfig(CarrierConfigManager.getDefaultConfig(), indentPW,
@@ -1138,22 +1130,6 @@
         indentPW.println("CarrierConfigLoadingLog=");
         mCarrierConfigLoadingLog.dump(fd, indentPW, args);
 
-<<<<<<< HEAD
-        int requestingPackageIndex = ArrayUtils.indexOf(args, DUMP_ARG_REQUESTING_PACKAGE);
-        if (requestingPackageIndex != -1 && requestingPackageIndex < args.length - 1
-                && !TextUtils.isEmpty(args[requestingPackageIndex + 1])) {
-            String requestingPackage = args[requestingPackageIndex + 1];
-            indentPW.println("");
-            // Throws a SecurityException if the caller is impersonating another app in an effort to
-            // dump extra info (which may contain PII the caller doesn't have a right to).
-            enforceCallerIsSystemOrRequestingPackage(requestingPackage);
-            logd("Including default and requesting package " + requestingPackage
-                    + " carrier services in dump");
-            indentPW.println("Connected services");
-            dumpCarrierServiceIfBound(fd, indentPW, "Default config package",
-                    mPlatformCarrierConfigPackage);
-            dumpCarrierServiceIfBound(fd, indentPW, "Requesting package", requestingPackage);
-=======
         if (requestingPackage != null) {
             logd("Including default and requesting package " + requestingPackage
                     + " carrier services in dump");
@@ -1163,7 +1139,6 @@
                     mPlatformCarrierConfigPackage, false /* considerCarrierPrivileges */);
             dumpCarrierServiceIfBound(fd, indentPW, "Requesting package", requestingPackage,
                     true /* considerCarrierPrivileges */);
->>>>>>> d48aa63b
         }
     }
 
@@ -1223,10 +1198,6 @@
         appOps.checkPackage(callingUid, requestingPackage);
     }
 
-<<<<<<< HEAD
-    private void dumpCarrierServiceIfBound(FileDescriptor fd, IndentingPrintWriter indentPW,
-            String prefix, String pkgName) {
-=======
     /**
      * Searches for one or more appropriate {@link CarrierService} instances to dump based on the
      * current connections.
@@ -1239,64 +1210,12 @@
      */
     private void dumpCarrierServiceIfBound(FileDescriptor fd, IndentingPrintWriter indentPW,
             String prefix, String targetPkgName, boolean considerCarrierPrivileges) {
->>>>>>> d48aa63b
         // Null package is possible if it's early in the boot process, there was a recent crash, we
         // loaded the config from XML most recently, or a SIM slot is empty. Carrier apps with
         // long-lived bindings should typically get dumped here regardless. Even if an app is being
         // used for multiple phoneIds, we assume that it's smart enough to handle that on its own,
         // and that in most cases we'd just be dumping duplicate information and bloating a report.
         indentPW.increaseIndent();
-<<<<<<< HEAD
-        indentPW.println(prefix + " : " + pkgName);
-        for (CarrierServiceConnection connection : mServiceConnection) {
-            try {
-                // We don't pay attention to mServiceBound[connection.phoneId] because typically
-                // carrier apps will request long-lived bindings, and even if we unbind the app, it
-                // may still be alive due to CarrierServiceBindHelper.
-                if (connection == null || connection.service == null || !TextUtils.equals(pkgName,
-                        connection.pkgName) || !connection.service.isBinderAlive()
-                        || !connection.service.pingBinder()) {
-                    continue;
-                }
-                // Flush before we let the app output anything to ensure correct ordering of output.
-                // Internally, Binder#dump calls flush on its printer after finishing so we don't
-                // need to after the call finishes.
-                indentPW.flush();
-                try {
-                    logd("Dumping " + pkgName);
-                    // We don't need to give the carrier service any args.
-                    connection.service.dump(fd, null /* args */);
-                    logd("Done with " + pkgName);
-                    indentPW.decreaseIndent();
-                    indentPW.println("");
-                    return;
-                } catch (RemoteException e) {
-                    indentPW.println("RemoteException");
-                    logd("RemoteException from " + pkgName, e);
-                    e.printStackTrace(indentPW);
-                    indentPW.decreaseIndent();
-                    indentPW.println("");
-                    return;
-                }
-            } catch (NullPointerException e) {
-                // Highly unlikely, but possible if the carrier app was just unbound right before we
-                // we tried to dump it so the binder was reset to null. Loop in case we have more
-                // candidates on other phoneIds.
-                logd("NullPointerException from " + pkgName, e);
-            }
-        }
-        indentPW.increaseIndent();
-        indentPW.println("Not bound");
-        indentPW.decreaseIndent();
-        indentPW.decreaseIndent();
-        indentPW.println("");
-    }
-
-    private class CarrierServiceConnection implements ServiceConnection {
-        int phoneId;
-        String pkgName;
-        int eventId;
-=======
         indentPW.println(prefix + " : " + targetPkgName);
         Set<String> dumpedPkgNames = new ArraySet<>(mServiceConnection.length);
         for (CarrierServiceConnection connection : mServiceConnection) {
@@ -1373,7 +1292,6 @@
         final int phoneId;
         final String pkgName;
         final int eventId;
->>>>>>> d48aa63b
         IBinder service;
 
         CarrierServiceConnection(int phoneId, String pkgName, int eventId) {
