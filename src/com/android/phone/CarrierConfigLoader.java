--- conflicted
+++ resolved
@@ -810,7 +810,7 @@
     }
 
     private void broadcastConfigChangedIntent(int phoneId) {
-        if (SubscriptionManager.getSimStateForSlotIndex(phoneId)
+        if (TelephonyManager.getSimStateForSlotIndex(phoneId)
                     != TelephonyManager.SIM_STATE_LOADED
                     && mIsEssentialSimRecordsLoaded[phoneId]) {
             // We are in a state where only the essential records have loaded.
@@ -856,12 +856,10 @@
                 Intent.FLAG_RECEIVER_FOREGROUND);
         // Include subId extra only if SIM records are loaded
         if (addSubIdExtra) {
-<<<<<<< HEAD
             SubscriptionManager.putPhoneIdAndSubIdExtra(intent, phoneId);
             intent.putExtra(TelephonyManager.EXTRA_SPECIFIC_CARRIER_ID,
                     getSpecificCarrierIdForPhoneId(phoneId));
             intent.putExtra(TelephonyManager.EXTRA_CARRIER_ID, getCarrierIdForPhoneId(phoneId));
-=======
             int simApplicationState = getSimApplicationStateForPhone(phoneId);
             // Include subId/carrier id extra only if SIM records are loaded
             if (simApplicationState != TelephonyManager.SIM_STATE_UNKNOWN
@@ -873,7 +871,6 @@
                 SubscriptionManager.putPhoneIdAndSubIdExtra(intent, phoneId);
                 intent.putExtra(TelephonyManager.EXTRA_CARRIER_ID, carrierId);
             }
->>>>>>> 7cb9b66b
         }
         intent.putExtra(CarrierConfigManager.EXTRA_SLOT_INDEX, phoneId);
         intent.putExtra(CarrierConfigManager.EXTRA_REBROADCAST_ON_UNLOCK,
@@ -897,14 +894,14 @@
         mFromSystemUnlocked[phoneId] = false;
     }
 
-<<<<<<< HEAD
     private void notifyConfigChangedToPhone(int phoneId) {
         logd("notifyConfigChangedToPhone for phone " + phoneId);
         Phone phone = PhoneFactory.getPhone(phoneId);
         if (phone != null) {
             phone.onCarrierConfigLoadedForEssentialRecords();
         }
-=======
+    }
+
     private int getSimApplicationStateForPhone(int phoneId) {
         int simApplicationState = TelephonyManager.SIM_STATE_UNKNOWN;
         int subId = SubscriptionManager.getSubscriptionId(phoneId);
@@ -914,7 +911,6 @@
             simApplicationState = telMgr.getSimApplicationState();
         }
         return simApplicationState;
->>>>>>> 7cb9b66b
     }
 
     /** Binds to the default or carrier config app. */
@@ -1062,16 +1058,10 @@
         if (isNoSimConfig) {
             fileName = getFilenameForNoSimConfig(packageName);
         } else {
-<<<<<<< HEAD
-            if (SubscriptionManager.getSimStateForSlotIndex(phoneId)
+            if (TelephonyManager.getSimStateForSlotIndex(phoneId)
                     != TelephonyManager.SIM_STATE_LOADED
                     && !mIsEssentialSimRecordsLoaded[phoneId]) {
                 loge("Skip save config because SIM records are not loaded for phone " + phoneId);
-=======
-            if (TelephonyManager.getSimStateForSlotIndex(phoneId)
-                    != TelephonyManager.SIM_STATE_LOADED) {
-                loge("Skip save config because SIM records are not loaded.");
->>>>>>> 7cb9b66b
                 return;
             }
 
@@ -1160,16 +1150,10 @@
         if (isNoSimConfig) {
             fileName = getFilenameForNoSimConfig(packageName);
         } else {
-<<<<<<< HEAD
-            if (SubscriptionManager.getSimStateForSlotIndex(phoneId)
+            if (TelephonyManager.getSimStateForSlotIndex(phoneId)
                     != TelephonyManager.SIM_STATE_LOADED
                     && !mIsEssentialSimRecordsLoaded[phoneId]) {
                 loge("Skip restore config because SIM records are not loaded for phone " + phoneId);
-=======
-            if (TelephonyManager.getSimStateForSlotIndex(phoneId)
-                    != TelephonyManager.SIM_STATE_LOADED) {
-                loge("Skip restore config because SIM records are not loaded.");
->>>>>>> 7cb9b66b
                 return null;
             }
 
