--- conflicted
+++ resolved
@@ -582,14 +582,6 @@
         intent.addFlags(Intent.FLAG_RECEIVER_REGISTERED_ONLY_BEFORE_BOOT |
                 Intent.FLAG_RECEIVER_INCLUDE_BACKGROUND |
                 Intent.FLAG_RECEIVER_FOREGROUND);
-<<<<<<< HEAD
-        // Include subId extra only if SIM records are loaded
-        if (addSubIdExtra) {
-            SubscriptionManager.putPhoneIdAndSubIdExtra(intent, phoneId);
-            intent.putExtra(TelephonyManager.EXTRA_SPECIFIC_CARRIER_ID,
-                    getSpecificCarrierIdForPhoneId(phoneId));
-            intent.putExtra(TelephonyManager.EXTRA_CARRIER_ID, getCarrierIdForPhoneId(phoneId));
-=======
         if (addSubIdExtra) {
             int simApplicationState = TelephonyManager.SIM_STATE_UNKNOWN;
             int[] subIds = SubscriptionManager.getSubId(phoneId);
@@ -606,7 +598,6 @@
                         getSpecificCarrierIdForPhoneId(phoneId));
                 intent.putExtra(TelephonyManager.EXTRA_CARRIER_ID, getCarrierIdForPhoneId(phoneId));
             }
->>>>>>> bffac261
         }
         intent.putExtra(CarrierConfigManager.EXTRA_SLOT_INDEX, phoneId);
         log("Broadcast CARRIER_CONFIG_CHANGED for phone " + phoneId);
