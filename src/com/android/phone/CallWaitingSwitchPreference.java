package com.android.phone;

<<<<<<< HEAD
import com.android.internal.telephony.CommandException;
import com.android.internal.telephony.Phone;
import com.android.internal.telephony.PhoneConstants;

=======
import static com.android.phone.TimeConsumingPreferenceActivity.EXCEPTION_ERROR;
>>>>>>> 86003771
import static com.android.phone.TimeConsumingPreferenceActivity.RESPONSE_ERROR;

import android.content.Context;
import android.os.Handler;
import android.os.Message;
import android.preference.SwitchPreference;
<<<<<<< HEAD
import android.telephony.CarrierConfigManager;
=======
import android.telephony.TelephonyManager;
>>>>>>> 86003771
import android.util.AttributeSet;
import android.util.Log;

import com.android.internal.telephony.Phone;

import java.util.concurrent.Executor;
import java.util.concurrent.Executors;

public class CallWaitingSwitchPreference extends SwitchPreference {
    private static final String LOG_TAG = "CallWaitingSwitchPreference";
    private final boolean DBG = (PhoneGlobals.DBG_LEVEL >= 2);

    private final MyHandler mHandler = new MyHandler();
    private Phone mPhone;
    private TimeConsumingPreferenceListener mTcpListener;
<<<<<<< HEAD
    private boolean mUtEnabled = false;
=======
    private Executor mExecutor;
    private TelephonyManager mTelephonyManager;
    private boolean mIsDuringUpdateProcess = false;
    private int mUpdateStatus = TelephonyManager.CALL_WAITING_STATUS_UNKNOWN_ERROR;
    private int mQueryStatus = TelephonyManager.CALL_WAITING_STATUS_UNKNOWN_ERROR;
>>>>>>> 86003771

    public CallWaitingSwitchPreference(Context context, AttributeSet attrs, int defStyle) {
        super(context, attrs, defStyle);
    }

    public CallWaitingSwitchPreference(Context context, AttributeSet attrs) {
        this(context, attrs, com.android.internal.R.attr.switchPreferenceStyle);
    }

    public CallWaitingSwitchPreference(Context context) {
        this(context, null);
    }

    /* package */ void init(
            TimeConsumingPreferenceListener listener, boolean skipReading, Phone phone) {
        mPhone = phone;
        mTcpListener = listener;
<<<<<<< HEAD
        mUtEnabled = mPhone.isUtEnabled();
=======
        mExecutor = Executors.newSingleThreadExecutor();
        mTelephonyManager = getContext().getSystemService(
                TelephonyManager.class).createForSubscriptionId(phone.getSubId());
>>>>>>> 86003771

        if (!skipReading) {
            Log.d(LOG_TAG, "init getCallWaitingStatus");
            mTelephonyManager.getCallWaitingStatus(mExecutor, this::queryStatusCallBack);
            if (mTcpListener != null) {
                mTcpListener.onStarted(this, true);
            }
        }
    }

    private void queryStatusCallBack(int result) {
        Log.d(LOG_TAG, "queryStatusCallBack: CW state " + result);
        mQueryStatus = result;
        mHandler.sendMessage(mHandler.obtainMessage(MyHandler.MESSAGE_UPDATE_CALL_WAITING));
    }

    private void updateStatusCallBack(int result) {
        Log.d(LOG_TAG, "updateStatusCallBack: CW state " + result + ", and re get");
        mUpdateStatus = result;
        mTelephonyManager.getCallWaitingStatus(mExecutor, this::queryStatusCallBack);
    }

    @Override
    protected void onClick() {
        super.onClick();
        mTelephonyManager.setCallWaitingEnabled(isChecked(), mExecutor, this::updateStatusCallBack);
        if (mTcpListener != null) {
            mIsDuringUpdateProcess = true;
            mTcpListener.onStarted(this, false);
        }
    }

    public boolean isAutoRetrySsoverCdma() {
        CarrierConfigManager cfgManager = (CarrierConfigManager)
            getContext().getSystemService(Context.CARRIER_CONFIG_SERVICE);
        boolean autoRetryCfu = false;
        if (cfgManager != null) {
            autoRetryCfu = cfgManager.getConfigForSubId(mPhone.getSubId())
                .getBoolean("config_auto_retry_cfu_bool");
        }
        boolean isCdma = mPhone.getPhoneType() == PhoneConstants.PHONE_TYPE_CDMA;
        return autoRetryCfu && isCdma && mUtEnabled && !mPhone.isUtEnabled();
    }

    private class MyHandler extends Handler {
        static final int MESSAGE_UPDATE_CALL_WAITING = 0;

        @Override
        public void handleMessage(Message msg) {
            switch (msg.what) {
                case MESSAGE_UPDATE_CALL_WAITING:
                    updateUi();
                    break;
            }
        }

        private void updateUi() {
            if (mTcpListener != null) {
                if (mIsDuringUpdateProcess) {
                    mTcpListener.onFinished(CallWaitingSwitchPreference.this, false);
                } else {
                    mTcpListener.onFinished(CallWaitingSwitchPreference.this, true);
                }
            }

<<<<<<< HEAD
            if (ar.exception instanceof CommandException) {
                if (DBG) {
                    Log.d(LOG_TAG, "handleGetCallWaitingResponse: CommandException=" +
                            ar.exception);
                }
                if (isAutoRetrySsoverCdma()) {
                    mUtEnabled = false;
                } else if (mTcpListener != null) {
                    mTcpListener.onException(CallWaitingSwitchPreference.this,
                            (CommandException)ar.exception);
                }
            } else if (ar.userObj instanceof Throwable || ar.exception != null) {
                // Still an error case but just not a CommandException.
                if (DBG) {
                    Log.d(LOG_TAG, "handleGetCallWaitingResponse: Exception" + ar.exception);
=======
            if (mIsDuringUpdateProcess && (
                    mUpdateStatus == TelephonyManager.CALL_WAITING_STATUS_NOT_SUPPORTED
                            || mUpdateStatus
                            == TelephonyManager.CALL_WAITING_STATUS_UNKNOWN_ERROR)) {
                Log.d(LOG_TAG, "handleSetCallWaitingResponse: Exception");
                if (mTcpListener != null) {
                    mTcpListener.onError(CallWaitingSwitchPreference.this, EXCEPTION_ERROR);
>>>>>>> 86003771
                }
            } else if (mQueryStatus == TelephonyManager.CALL_WAITING_STATUS_NOT_SUPPORTED
                    || mQueryStatus == TelephonyManager.CALL_WAITING_STATUS_UNKNOWN_ERROR) {
                Log.d(LOG_TAG, "handleGetCallWaitingResponse: Exception");
                if (mTcpListener != null) {
                    mTcpListener.onError(CallWaitingSwitchPreference.this, RESPONSE_ERROR);
                }
            } else {
                if (mQueryStatus == TelephonyManager.CALL_WAITING_STATUS_ENABLED) {
                    setChecked(true);
                } else {
                    setChecked(false);
                }
            }
            mIsDuringUpdateProcess = false;
        }
    }
}<|MERGE_RESOLUTION|>--- conflicted
+++ resolved
@@ -1,28 +1,20 @@
 package com.android.phone;
 
-<<<<<<< HEAD
-import com.android.internal.telephony.CommandException;
-import com.android.internal.telephony.Phone;
-import com.android.internal.telephony.PhoneConstants;
-
-=======
 import static com.android.phone.TimeConsumingPreferenceActivity.EXCEPTION_ERROR;
->>>>>>> 86003771
 import static com.android.phone.TimeConsumingPreferenceActivity.RESPONSE_ERROR;
 
 import android.content.Context;
 import android.os.Handler;
 import android.os.Message;
 import android.preference.SwitchPreference;
-<<<<<<< HEAD
 import android.telephony.CarrierConfigManager;
-=======
 import android.telephony.TelephonyManager;
->>>>>>> 86003771
 import android.util.AttributeSet;
 import android.util.Log;
 
+import com.android.internal.telephony.CommandException;
 import com.android.internal.telephony.Phone;
+import com.android.internal.telephony.PhoneConstants;
 
 import java.util.concurrent.Executor;
 import java.util.concurrent.Executors;
@@ -34,15 +26,12 @@
     private final MyHandler mHandler = new MyHandler();
     private Phone mPhone;
     private TimeConsumingPreferenceListener mTcpListener;
-<<<<<<< HEAD
-    private boolean mUtEnabled = false;
-=======
     private Executor mExecutor;
     private TelephonyManager mTelephonyManager;
     private boolean mIsDuringUpdateProcess = false;
     private int mUpdateStatus = TelephonyManager.CALL_WAITING_STATUS_UNKNOWN_ERROR;
     private int mQueryStatus = TelephonyManager.CALL_WAITING_STATUS_UNKNOWN_ERROR;
->>>>>>> 86003771
+    private boolean mUtEnabled = false;
 
     public CallWaitingSwitchPreference(Context context, AttributeSet attrs, int defStyle) {
         super(context, attrs, defStyle);
@@ -60,13 +49,10 @@
             TimeConsumingPreferenceListener listener, boolean skipReading, Phone phone) {
         mPhone = phone;
         mTcpListener = listener;
-<<<<<<< HEAD
-        mUtEnabled = mPhone.isUtEnabled();
-=======
         mExecutor = Executors.newSingleThreadExecutor();
         mTelephonyManager = getContext().getSystemService(
                 TelephonyManager.class).createForSubscriptionId(phone.getSubId());
->>>>>>> 86003771
+        mUtEnabled = mPhone.isUtEnabled();
 
         if (!skipReading) {
             Log.d(LOG_TAG, "init getCallWaitingStatus");
@@ -132,31 +118,15 @@
                 }
             }
 
-<<<<<<< HEAD
-            if (ar.exception instanceof CommandException) {
-                if (DBG) {
-                    Log.d(LOG_TAG, "handleGetCallWaitingResponse: CommandException=" +
-                            ar.exception);
-                }
-                if (isAutoRetrySsoverCdma()) {
-                    mUtEnabled = false;
-                } else if (mTcpListener != null) {
-                    mTcpListener.onException(CallWaitingSwitchPreference.this,
-                            (CommandException)ar.exception);
-                }
-            } else if (ar.userObj instanceof Throwable || ar.exception != null) {
-                // Still an error case but just not a CommandException.
-                if (DBG) {
-                    Log.d(LOG_TAG, "handleGetCallWaitingResponse: Exception" + ar.exception);
-=======
             if (mIsDuringUpdateProcess && (
                     mUpdateStatus == TelephonyManager.CALL_WAITING_STATUS_NOT_SUPPORTED
                             || mUpdateStatus
                             == TelephonyManager.CALL_WAITING_STATUS_UNKNOWN_ERROR)) {
                 Log.d(LOG_TAG, "handleSetCallWaitingResponse: Exception");
-                if (mTcpListener != null) {
+                if (isAutoRetrySsoverCdma()) {
+                    mUtEnabled = false;
+                } else if (mTcpListener != null) {
                     mTcpListener.onError(CallWaitingSwitchPreference.this, EXCEPTION_ERROR);
->>>>>>> 86003771
                 }
             } else if (mQueryStatus == TelephonyManager.CALL_WAITING_STATUS_NOT_SUPPORTED
                     || mQueryStatus == TelephonyManager.CALL_WAITING_STATUS_UNKNOWN_ERROR) {
