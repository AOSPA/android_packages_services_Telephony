package com.android.phone;

import static com.android.phone.TimeConsumingPreferenceActivity.EXCEPTION_ERROR;
import static com.android.phone.TimeConsumingPreferenceActivity.FDN_CHECK_FAILURE;
import static com.android.phone.TimeConsumingPreferenceActivity.RESPONSE_ERROR;

import android.content.Context;
import android.os.Handler;
import android.os.Message;
import android.os.PersistableBundle;
import android.preference.SwitchPreference;
import android.telephony.CarrierConfigManager;
import android.telephony.TelephonyManager;
import android.util.AttributeSet;
import android.util.Log;

import com.android.internal.telephony.CommandException;
import com.android.internal.telephony.Phone;
import com.android.internal.telephony.PhoneConstants;

import java.util.concurrent.Executors;
import java.util.concurrent.ScheduledExecutorService;
import java.util.concurrent.TimeUnit;
import java.util.function.Consumer;

public class CallWaitingSwitchPreference extends SwitchPreference {
    private static final String LOG_TAG = "CallWaitingSwitchPreference";
    private static final int DELAY_MILLIS_FOR_USSD = 1000;
    private final boolean DBG = (PhoneGlobals.DBG_LEVEL >= 2);

    private final MyHandler mHandler = new MyHandler();
    private Phone mPhone;
    private TimeConsumingPreferenceListener mTcpListener;
    private ScheduledExecutorService mExecutor;
    private TelephonyManager mTelephonyManager;
    private boolean mIsDuringUpdateProcess = false;
    private int mUpdateStatus = TelephonyManager.CALL_WAITING_STATUS_UNKNOWN_ERROR;
    private int mQueryStatus = TelephonyManager.CALL_WAITING_STATUS_UNKNOWN_ERROR;
    private boolean mUtEnabled = false;
    private boolean mUssdMode = false;

    public CallWaitingSwitchPreference(Context context, AttributeSet attrs, int defStyle) {
        super(context, attrs, defStyle);
    }

    public CallWaitingSwitchPreference(Context context, AttributeSet attrs) {
        this(context, attrs, com.android.internal.R.attr.switchPreferenceStyle);
    }

    public CallWaitingSwitchPreference(Context context) {
        this(context, null);
    }

    /* package */ void init(
            TimeConsumingPreferenceListener listener, boolean skipReading, Phone phone) {
        mPhone = phone;
        mTcpListener = listener;
        mExecutor = Executors.newSingleThreadScheduledExecutor();
        mTelephonyManager = getContext().getSystemService(
                TelephonyManager.class).createForSubscriptionId(phone.getSubId());
        mUtEnabled = mPhone.isUtEnabled();
        CarrierConfigManager configManager = getContext().getSystemService(
                CarrierConfigManager.class);
        PersistableBundle bundle = configManager.getConfigForSubId(phone.getSubId());
        mUssdMode = (bundle != null) ? bundle.getBoolean(
                CarrierConfigManager.KEY_USE_CALL_WAITING_USSD_BOOL, false) : false;

        if (!skipReading) {
            Log.d(LOG_TAG, "init getCallWaitingStatus");
            mTelephonyManager.getCallWaitingStatus(mExecutor, this::queryStatusCallBack);
            if (mTcpListener != null) {
                mTcpListener.onStarted(this, true);
            }
        }
    }

    private void queryStatusCallBack(int result) {
        Log.d(LOG_TAG, "queryStatusCallBack: CW state " + result);
        mQueryStatus = result;
        mHandler.sendMessage(mHandler.obtainMessage(MyHandler.MESSAGE_UPDATE_CALL_WAITING));
    }

    private void updateStatusCallBack(int result) {
        Log.d(LOG_TAG, "updateStatusCallBack: CW state " + result + ", and re get");
        mUpdateStatus = result;
        if (mUssdMode) {
            Log.d(LOG_TAG, "updateStatusCallBack: USSD mode needs to wait 1s since Framework"
                    + " has the limitation");
            Consumer<Integer> resultListener = this::queryStatusCallBack;
            try {
                mExecutor.schedule(new Runnable() {
                    @Override
                    public void run() {
                        mTelephonyManager.getCallWaitingStatus(mExecutor, resultListener);
                    }
                }, DELAY_MILLIS_FOR_USSD, TimeUnit.MILLISECONDS);
            } catch (Exception e) {
                Log.d(LOG_TAG, "Exception while waiting: " + e);
            }
        } else {
            mTelephonyManager.getCallWaitingStatus(mExecutor, this::queryStatusCallBack);
        }
    }

    @Override
    protected void onClick() {
        super.onClick();
        mTelephonyManager.setCallWaitingEnabled(isChecked(), mExecutor, this::updateStatusCallBack);
        if (mTcpListener != null) {
            mIsDuringUpdateProcess = true;
            mTcpListener.onStarted(this, false);
        }
    }

    public boolean isAutoRetrySsoverCdma() {
        CarrierConfigManager cfgManager = (CarrierConfigManager)
            getContext().getSystemService(Context.CARRIER_CONFIG_SERVICE);
        boolean autoRetryCfu = false;
        if (cfgManager != null) {
            autoRetryCfu = cfgManager.getConfigForSubId(mPhone.getSubId())
                .getBoolean("config_auto_retry_cfu_bool");
        }
        boolean isCdma = mPhone.getPhoneType() == PhoneConstants.PHONE_TYPE_CDMA;
        return autoRetryCfu && isCdma && mUtEnabled && !mPhone.isUtEnabled();
    }

    private class MyHandler extends Handler {
        static final int MESSAGE_UPDATE_CALL_WAITING = 0;

        @Override
        public void handleMessage(Message msg) {
            switch (msg.what) {
                case MESSAGE_UPDATE_CALL_WAITING:
                    updateUi();
                    break;
            }
        }

        private void updateUi() {
            if (mTcpListener != null) {
                if (mIsDuringUpdateProcess) {
                    mTcpListener.onFinished(CallWaitingSwitchPreference.this, false);
                } else {
                    mTcpListener.onFinished(CallWaitingSwitchPreference.this, true);
                }
            }

<<<<<<< HEAD
            if (mIsDuringUpdateProcess && (
                    mUpdateStatus == TelephonyManager.CALL_WAITING_STATUS_NOT_SUPPORTED
                            || mUpdateStatus
                            == TelephonyManager.CALL_WAITING_STATUS_UNKNOWN_ERROR)) {
                Log.d(LOG_TAG, "handleSetCallWaitingResponse: Exception");
                if (isAutoRetrySsoverCdma()) {
                    mUtEnabled = false;
                } else if (mTcpListener != null) {
                    mTcpListener.onError(CallWaitingSwitchPreference.this, EXCEPTION_ERROR);
=======
            if (mQueryStatus != TelephonyManager.CALL_WAITING_STATUS_ENABLED
                    && mQueryStatus != TelephonyManager.CALL_WAITING_STATUS_DISABLED
                    && mQueryStatus != TelephonyManager.CALL_WAITING_STATUS_UNKNOWN_ERROR) {
                Log.d(LOG_TAG, "handleGetCallWaitingResponse: Exception:" + mQueryStatus);
                int error = EXCEPTION_ERROR;
                switch (mQueryStatus) {
                    case TelephonyManager.CALL_WAITING_STATUS_FDN_CHECK_FAILURE:
                        error = FDN_CHECK_FAILURE;
                        break;
                    default:
                        error = EXCEPTION_ERROR;
                        break;
                }
                if (mTcpListener != null) {
                    mTcpListener.onError(CallWaitingSwitchPreference.this, error);
>>>>>>> 26a37ced
                }
            } else if (mQueryStatus == TelephonyManager.CALL_WAITING_STATUS_UNKNOWN_ERROR
                    || (mIsDuringUpdateProcess && (
                    mUpdateStatus != TelephonyManager.CALL_WAITING_STATUS_ENABLED
                            && mUpdateStatus != TelephonyManager.CALL_WAITING_STATUS_DISABLED))) {
                Log.d(LOG_TAG, "handleSetCallWaitingResponse: Exception");
                if (mTcpListener != null) {
                    mTcpListener.onError(CallWaitingSwitchPreference.this, RESPONSE_ERROR);
                }
            } else {
                if (mQueryStatus == TelephonyManager.CALL_WAITING_STATUS_ENABLED) {
                    setChecked(true);
                } else {
                    setChecked(false);
                }
            }
            mIsDuringUpdateProcess = false;
        }
    }
}<|MERGE_RESOLUTION|>--- conflicted
+++ resolved
@@ -145,17 +145,6 @@
                 }
             }
 
-<<<<<<< HEAD
-            if (mIsDuringUpdateProcess && (
-                    mUpdateStatus == TelephonyManager.CALL_WAITING_STATUS_NOT_SUPPORTED
-                            || mUpdateStatus
-                            == TelephonyManager.CALL_WAITING_STATUS_UNKNOWN_ERROR)) {
-                Log.d(LOG_TAG, "handleSetCallWaitingResponse: Exception");
-                if (isAutoRetrySsoverCdma()) {
-                    mUtEnabled = false;
-                } else if (mTcpListener != null) {
-                    mTcpListener.onError(CallWaitingSwitchPreference.this, EXCEPTION_ERROR);
-=======
             if (mQueryStatus != TelephonyManager.CALL_WAITING_STATUS_ENABLED
                     && mQueryStatus != TelephonyManager.CALL_WAITING_STATUS_DISABLED
                     && mQueryStatus != TelephonyManager.CALL_WAITING_STATUS_UNKNOWN_ERROR) {
@@ -169,9 +158,10 @@
                         error = EXCEPTION_ERROR;
                         break;
                 }
-                if (mTcpListener != null) {
+                if (isAutoRetrySsoverCdma()) {
+                    mUtEnabled = false;
+                } else if (mTcpListener != null) {
                     mTcpListener.onError(CallWaitingSwitchPreference.this, error);
->>>>>>> 26a37ced
                 }
             } else if (mQueryStatus == TelephonyManager.CALL_WAITING_STATUS_UNKNOWN_ERROR
                     || (mIsDuringUpdateProcess && (
