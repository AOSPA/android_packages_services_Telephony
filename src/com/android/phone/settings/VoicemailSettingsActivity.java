--- conflicted
+++ resolved
@@ -557,11 +557,8 @@
                 }
                 if (mSubMenuVoicemailSettings != null) {
                     mSubMenuVoicemailSettings.onPickActivityResult(cursor.getString(0));
-<<<<<<< HEAD
-=======
                 } else {
                     Log.w(LOG_TAG, "VoicemailSettingsActivity destroyed while setting contacts.");
->>>>>>> 993a920d
                 }
                 return;
             } finally {
