package com.android.phone.settings;

import android.content.ComponentName;
import android.content.Context;
import android.content.Intent;
import android.content.pm.PackageManager;
import android.content.pm.ResolveInfo;
import android.graphics.drawable.Icon;
import android.os.Bundle;
import android.os.RemoteException;
import android.os.ServiceManager;
import android.os.UserManager;
import android.preference.Preference;
import android.preference.PreferenceCategory;
import android.preference.PreferenceFragment;
<<<<<<< HEAD
import android.preference.SwitchPreference;
import android.provider.Settings;
=======
>>>>>>> 546a0bc9
import android.telecom.PhoneAccount;
import android.telecom.PhoneAccountHandle;
import android.telecom.TelecomManager;
import android.telephony.CarrierConfigManager;
import android.telephony.SubscriptionInfo;
import android.telephony.SubscriptionManager;
import android.telephony.TelephonyManager;
import android.text.TextUtils;
import android.util.Log;

import com.android.internal.telephony.Phone;
import com.android.phone.PhoneUtils;
import com.android.phone.R;
import com.android.phone.SubscriptionInfoHelper;

import android.content.pm.PackageManager.NameNotFoundException;

import java.util.ArrayList;
import java.util.Collections;
import java.util.Comparator;
import java.util.Iterator;
import java.util.List;
import java.util.stream.Collectors;

public class PhoneAccountSettingsFragment extends PreferenceFragment
        implements Preference.OnPreferenceChangeListener,
                AccountSelectionPreference.AccountSelectionListener {

    private static final String ACCOUNTS_LIST_CATEGORY_KEY =
            "phone_accounts_accounts_list_category_key";

    private static final String ALL_CALLING_ACCOUNTS_KEY = "phone_accounts_all_calling_accounts";

<<<<<<< HEAD
    private static final String BUTTON_SMART_DIVERT_KEY = "button_smart_divert";

    private static final String SIP_SETTINGS_CATEGORY_PREF_KEY =
            "phone_accounts_sip_settings_category_key";
    private static final String USE_SIP_PREF_KEY = "use_sip_calling_options_key";
    private static final String SIP_RECEIVE_CALLS_PREF_KEY = "sip_receive_calls_key";

=======
>>>>>>> 546a0bc9
    private static final String MAKE_AND_RECEIVE_CALLS_CATEGORY_KEY =
            "make_and_receive_calls_settings_category_key";
    private static final String DEFAULT_OUTGOING_ACCOUNT_KEY = "default_outgoing_account";
    private static final String SMART_FORWARDING_CONFIGURATION_PREF_KEY =
            "smart_forwarding_configuration_key";

    private static final String LEGACY_ACTION_CONFIGURE_PHONE_ACCOUNT =
            "android.telecom.action.CONNECTION_SERVICE_CONFIGURE";

    private static final String BUTTON_VIBRATING_KEY =
            "button_vibrating_for_outgoing_call_accepted_key";

    /**
     * Value to start ordering of phone accounts relative to other preferences. By setting this
     * value on the phone account listings, we ensure that anything that is ordered before
     * {value} in the preference XML comes before the phone account list and anything with
     * a value significantly larger will list after.
     */
    private static final int ACCOUNT_ORDERING_START_VALUE = 100;

    private static final String LOG_TAG = PhoneAccountSettingsFragment.class.getSimpleName();

    private boolean isXdivertAvailable = false;

    private TelecomManager mTelecomManager;
    private TelephonyManager mTelephonyManager;
    private SubscriptionManager mSubscriptionManager;

    private PreferenceCategory mAccountList;

    private AccountSelectionPreference mDefaultOutgoingAccount;
    private Preference mAllCallingAccounts;
    private Preference mSmartDivertPref;

    private PreferenceCategory mMakeAndReceiveCallsCategory;
    private SwitchPreference mButtonVibratingForMoCallAccepted;
    private boolean mMakeAndReceiveCallsCategoryPresent;

    private final SubscriptionManager.OnSubscriptionsChangedListener
            mOnSubscriptionsChangeListener =
            new SubscriptionManager.OnSubscriptionsChangedListener() {
        @Override
        public void onSubscriptionsChanged() {
            updateAccounts();
        }
    };

    @Override
    public void onCreate(Bundle icicle) {
        super.onCreate(icicle);

        mTelecomManager = getActivity().getSystemService(TelecomManager.class);
        mTelephonyManager = TelephonyManager.from(getActivity());
        mSubscriptionManager = SubscriptionManager.from(getActivity());

        // check whether the target handler exist in system
        PackageManager pm = getActivity().getPackageManager();
        try {
            pm.getPackageInfo("com.qti.xdivert", 0);
            isXdivertAvailable = true;
        } catch (NameNotFoundException e) {
            Log.w(LOG_TAG, " com.qti.xdivert Vendor apk not available for ");
        }
    }

    @Override
    public void onResume() {
        super.onResume();

        if (getPreferenceScreen() != null) {
            getPreferenceScreen().removeAll();
        }

        addPreferencesFromResource(R.xml.phone_account_settings);

        /**
         * Here we make decisions about what we will and will not display with regards to phone-
         * account settings.  The basic settings structure is this:
         * (1) <Make Calls With...>  // Lets user pick a default account for outgoing calls
         * (2) <Account List>
         *       <Account>
         *       ...
         *       <Account>
         *     </Account List>
         * (3) <All Accounts>  // Lets user enable/disable third-party accounts. SIM-based accounts
         *                     // are always enabled and so aren't relevant here.
         *
         * Here are the rules that we follow:
         * - (1) is only shown if there are multiple enabled accounts, including SIM accounts.
         *   This can be 2+ SIM accounts, 2+ third party accounts or any combination.
         * - (2) The account list only lists (a) enabled third party accounts and (b) SIM-based
         *   accounts. However, for single-SIM devices, if the only account to show is the
         *   SIM-based account, we don't show the list at all under the assumption that the user
         *   already knows about the account.
         * - (3) Is only shown if there exist any third party accounts.  If none exist, then the
         *   option is hidden since there is nothing that can be done in it.
         *
         * By far, the most common case for users will be the single-SIM device without any
         * third party accounts. IOW, the great majority of users won't see any of these options.
         */
        mAccountList = (PreferenceCategory) getPreferenceScreen().findPreference(
                ACCOUNTS_LIST_CATEGORY_KEY);
        mDefaultOutgoingAccount = (AccountSelectionPreference)
                getPreferenceScreen().findPreference(DEFAULT_OUTGOING_ACCOUNT_KEY);
        mAllCallingAccounts = getPreferenceScreen().findPreference(ALL_CALLING_ACCOUNTS_KEY);
        mSmartDivertPref = getPreferenceScreen().findPreference(BUTTON_SMART_DIVERT_KEY);

        mMakeAndReceiveCallsCategory = (PreferenceCategory) getPreferenceScreen().findPreference(
                MAKE_AND_RECEIVE_CALLS_CATEGORY_KEY);
        mButtonVibratingForMoCallAccepted = (SwitchPreference)
                mMakeAndReceiveCallsCategory.findPreference(BUTTON_VIBRATING_KEY);
        mMakeAndReceiveCallsCategoryPresent = false;

        updateAccounts();
        updateMakeCallsOptions();

        SubscriptionManager.from(getActivity()).addOnSubscriptionsChangedListener(
                mOnSubscriptionsChangeListener);
    }

    @Override
    public void onPause() {
        SubscriptionManager.from(getActivity()).removeOnSubscriptionsChangedListener(
                mOnSubscriptionsChangeListener);
        super.onPause();
    }

    /**
     * Handles changes to the preferences.
     *
     * @param pref The preference changed.
     * @param objValue The changed value.
     * @return True if the preference change has been handled, and false otherwise.
     */
    @Override
    public boolean onPreferenceChange(Preference pref, Object objValue) {
<<<<<<< HEAD
        if (pref == mUseSipCalling) {
            String option = objValue.toString();
            mSipPreferences.setSipCallOption(option);
            mUseSipCalling.setValueIndex(mUseSipCalling.findIndexOfValue(option));
            mUseSipCalling.setSummary(mUseSipCalling.getEntry());
            return true;
        } else if (pref == mSipReceiveCallsPreference) {
            final boolean isEnabled = !mSipReceiveCallsPreference.isChecked();
            new Thread(new Runnable() {
                public void run() {
                    handleSipReceiveCallsOption(isEnabled);
                }
            }).start();
            return true;
        } else if (pref == mButtonVibratingForMoCallAccepted) {
            Settings.Global.putInt(getActivity().getContentResolver(),
                    android.provider.Settings.Global.VIBRATING_FOR_OUTGOING_CALL_ACCEPTED,
                    mButtonVibratingForMoCallAccepted.isChecked() ? 0 : 1);
            return true;
        }
=======
>>>>>>> 546a0bc9
        return false;
    }

    /**
     * Handles a phone account selection for the default outgoing phone account.
     *
     * @param pref The account selection preference which triggered the account selected event.
     * @param account The account selected.
     * @return True if the account selection has been handled, and false otherwise.
     */
    @Override
    public boolean onAccountSelected(AccountSelectionPreference pref, PhoneAccountHandle account) {
        if (pref == mDefaultOutgoingAccount) {
            mTelecomManager.setUserSelectedOutgoingPhoneAccount(account);
            return true;
        }
        return false;
    }

    /**
     * Repopulate the dialog to pick up changes before showing.
     *
     * @param pref The account selection preference dialog being shown.
     */
    @Override
    public void onAccountSelectionDialogShow(AccountSelectionPreference pref) {
        if (pref == mDefaultOutgoingAccount) {
            updateDefaultOutgoingAccountsModel();
        }
    }

    @Override
    public void onAccountChanged(AccountSelectionPreference pref) {}

    /**
     * Queries the telcomm manager to update the default outgoing account selection preference
     * with the list of outgoing accounts and the current default outgoing account.
     */
    private void updateDefaultOutgoingAccountsModel() {
        mDefaultOutgoingAccount.setModel(
                mTelecomManager,
                getCallingAccounts(true /* includeSims */, false /* includeDisabled */),
                mTelecomManager.getUserSelectedOutgoingPhoneAccount(),
                getString(R.string.phone_accounts_ask_every_time));
    }

    private void initAccountList(List<PhoneAccountHandle> enabledAccounts) {

        boolean isMultiSimDevice = mTelephonyManager.isMultiSimEnabled();

        // On a single-SIM device, do not list any accounts if the only account is the SIM-based
        // one. This is because on single-SIM devices, we do not expose SIM settings through the
        // account listing entry so showing it does nothing to help the user. Nor does the lack of
        // action match the "Settings" header above the listing.
        if (!isMultiSimDevice && getCallingAccounts(
                false /* includeSims */, false /* includeDisabled */).isEmpty()){
            return;
        }

        // Obtain the list of phone accounts.
        List<PhoneAccount> accounts = new ArrayList<>();
        for (PhoneAccountHandle handle : enabledAccounts) {
            PhoneAccount account = mTelecomManager.getPhoneAccount(handle);
            if (account != null) {
                accounts.add(account);
            }
        }

        // Sort the accounts according to how we want to display them.
        Collections.sort(accounts, new Comparator<PhoneAccount>() {
            @Override
            public int compare(PhoneAccount account1, PhoneAccount account2) {
                int retval = 0;

                // SIM accounts go first
                boolean isSim1 = account1.hasCapabilities(PhoneAccount.CAPABILITY_SIM_SUBSCRIPTION);
                boolean isSim2 = account2.hasCapabilities(PhoneAccount.CAPABILITY_SIM_SUBSCRIPTION);
                if (isSim1 != isSim2) {
                    retval = isSim1 ? -1 : 1;
                }

                int subId1 = mTelephonyManager.getSubIdForPhoneAccount(account1);
                int subId2 = mTelephonyManager.getSubIdForPhoneAccount(account2);
                if (subId1 != SubscriptionManager.INVALID_SUBSCRIPTION_ID &&
                        subId2 != SubscriptionManager.INVALID_SUBSCRIPTION_ID) {
                    retval = (mSubscriptionManager.getSlotIndex(subId1) <
                        mSubscriptionManager.getSlotIndex(subId2)) ? -1 : 1;
                }

                // Then order by package
                if (retval == 0) {
                    String pkg1 = account1.getAccountHandle().getComponentName().getPackageName();
                    String pkg2 = account2.getAccountHandle().getComponentName().getPackageName();
                    retval = pkg1.compareTo(pkg2);
                }

                // Finally, order by label
                if (retval == 0) {
                    String label1 = nullToEmpty(account1.getLabel().toString());
                    String label2 = nullToEmpty(account2.getLabel().toString());
                    retval = label1.compareTo(label2);
                }

                // Then by hashcode
                if (retval == 0) {
                    retval = account1.hashCode() - account2.hashCode();
                }
                return retval;
            }
        });

        int order = ACCOUNT_ORDERING_START_VALUE;

        // Add an entry for each account.
        for (PhoneAccount account : accounts) {
            PhoneAccountHandle handle = account.getAccountHandle();
            Intent intent = null;

            // SIM phone accounts use a different setting intent and are thus handled differently.
            if (account.hasCapabilities(PhoneAccount.CAPABILITY_SIM_SUBSCRIPTION)) {

                // For SIM-based accounts, we only expose the settings through the account list
                // if we are on a multi-SIM device. For single-SIM devices, the settings are
                // more spread out so there is no good single place to take the user, so we don't.
                if (isMultiSimDevice) {
                    SubscriptionInfo subInfo = mSubscriptionManager.getActiveSubscriptionInfo(
                            mTelephonyManager.getSubIdForPhoneAccount(account));

                    if (subInfo != null) {
                        intent = new Intent(TelecomManager.ACTION_SHOW_CALL_SETTINGS);
                        intent.setFlags(Intent.FLAG_ACTIVITY_CLEAR_TOP);
                        SubscriptionInfoHelper.addExtrasToIntent(intent, subInfo);
                    }
                }
            } else {
                intent = buildPhoneAccountConfigureIntent(getActivity(), handle);
            }

            // Create the preference & add the label
            Preference accountPreference = new Preference(getActivity());
            CharSequence accountLabel = account.getLabel();
            boolean isSimAccount =
                    account.hasCapabilities(PhoneAccount.CAPABILITY_SIM_SUBSCRIPTION);
            accountPreference.setTitle((TextUtils.isEmpty(accountLabel) && isSimAccount)
                    ? getString(R.string.phone_accounts_default_account_label) : accountLabel);

            // Add an icon.
            Icon icon = account.getIcon();
            if (icon != null) {
                accountPreference.setIcon(icon.loadDrawable(getActivity()));
            }

            // Add an intent to send the user to the account's settings.
            if (intent != null) {
                accountPreference.setIntent(intent);
            }

            accountPreference.setOrder(order++);
            mAccountList.addPreference(accountPreference);
        }
    }

    private boolean shouldShowConnectionServiceList(List<PhoneAccountHandle> allNonSimAccounts) {
        return mTelephonyManager.isMultiSimEnabled() || allNonSimAccounts.size() > 0;
    }

    private void updateAccounts() {
        if (mAccountList != null) {
            mAccountList.removeAll();
            List<PhoneAccountHandle> allNonSimAccounts =
                    getCallingAccounts(false /* includeSims */, true /* includeDisabled */);

<<<<<<< HEAD
                // If there are no third party (nonSim) accounts,
                // then don't show enable/disable dialog.
                if (!allNonSimAccounts.isEmpty()) {
                    mAccountList.addPreference(mAllCallingAccounts);
                } else {
                    mAccountList.removePreference(mAllCallingAccounts);
                }
                if (isXdivertAvailable) {
                    if (mSmartDivertPref != null) {
                        Log.d(LOG_TAG, "Add smart divert preference");
                        mAccountList.addPreference(mSmartDivertPref);
                    }
                }
            } else {
                getPreferenceScreen().removePreference(mAccountList);
                mMakeAndReceiveCallsCategory.removePreference(mDefaultOutgoingAccount);
=======
            List<PhoneAccountHandle> enabledAccounts =
                    getCallingAccounts(true /* includeSims */, false /* includeDisabled */);
            // Initialize the account list with the set of enabled & SIM accounts.
            initAccountList(enabledAccounts);

            // Always show the 'Make Calls With..." option
            mMakeAndReceiveCallsCategory.addPreference(mDefaultOutgoingAccount);
            mMakeAndReceiveCallsCategoryPresent = true;
            mDefaultOutgoingAccount.setListener(this);
            updateDefaultOutgoingAccountsModel();

            // If there are no third party (nonSim) accounts,
            // then don't show enable/disable dialog.
            if (!allNonSimAccounts.isEmpty()) {
                mAccountList.addPreference(mAllCallingAccounts);
            } else {
                mAccountList.removePreference(mAllCallingAccounts);
>>>>>>> 546a0bc9
            }
        }
    }

    private List<PhoneAccountHandle> getCallingAccounts(
            boolean includeSims, boolean includeDisabledAccounts) {
        PhoneAccountHandle emergencyAccountHandle = getEmergencyPhoneAccount();

        List<PhoneAccountHandle> accountHandles =
                mTelecomManager.getCallCapablePhoneAccounts(includeDisabledAccounts);
        for (Iterator<PhoneAccountHandle> i = accountHandles.iterator(); i.hasNext();) {
            PhoneAccountHandle handle = i.next();
            if (handle.equals(emergencyAccountHandle)) {
                // never include emergency call accounts in this piece of code.
                i.remove();
                continue;
            }

            PhoneAccount account = mTelecomManager.getPhoneAccount(handle);
            if (account == null) {
                i.remove();
            } else if (!includeSims &&
                    account.hasCapabilities(PhoneAccount.CAPABILITY_SIM_SUBSCRIPTION)) {
                i.remove();
            }
        }
        return accountHandles;
    }

    private String nullToEmpty(String str) {
        return str == null ? "" : str;
    }

    private PhoneAccountHandle getEmergencyPhoneAccount() {
        return PhoneUtils.makePstnPhoneAccountHandleWithPrefix(
                (Phone) null, "" /* prefix */, true /* isEmergency */);
    }

    public static Intent buildPhoneAccountConfigureIntent(
            Context context, PhoneAccountHandle accountHandle) {
        Intent intent = buildConfigureIntent(
                context, accountHandle, TelecomManager.ACTION_CONFIGURE_PHONE_ACCOUNT);

        if (intent == null) {
            // If the new configuration didn't work, try the old configuration intent.
            intent = buildConfigureIntent(
                    context, accountHandle, LEGACY_ACTION_CONFIGURE_PHONE_ACCOUNT);
            if (intent != null) {
                Log.w(LOG_TAG, "Phone account using old configuration intent: " + accountHandle);
            }
        }
        return intent;
    }

    private static Intent buildConfigureIntent(
            Context context, PhoneAccountHandle accountHandle, String actionStr) {
        if (accountHandle == null || accountHandle.getComponentName() == null ||
                TextUtils.isEmpty(accountHandle.getComponentName().getPackageName())) {
            return null;
        }

        // Build the settings intent.
        Intent intent = new Intent(actionStr);
        intent.setPackage(accountHandle.getComponentName().getPackageName());
        intent.addCategory(Intent.CATEGORY_DEFAULT);
        intent.putExtra(TelecomManager.EXTRA_PHONE_ACCOUNT_HANDLE, accountHandle);

        // Check to see that the phone account package can handle the setting intent.
        PackageManager pm = context.getPackageManager();
        List<ResolveInfo> resolutions = pm.queryIntentActivities(intent, 0);
        if (resolutions.size() == 0) {
            intent = null;  // set no intent if the package cannot handle it.
        }

        return intent;
    }

    /**
     * @return Whether the current user is the primary user.
     */
    private boolean isPrimaryUser() {
        final UserManager userManager = (UserManager) getActivity()
                .getSystemService(Context.USER_SERVICE);
        return userManager.isPrimaryUser();
    }

    private void updateMakeCallsOptions() {
        if (mMakeAndReceiveCallsCategory == null) {
            return;
        }

        Intent smartForwardingUiIntent = getLaunchSmartForwardingMenuIntent();
        if (smartForwardingUiIntent != null) {
            mMakeAndReceiveCallsCategory.findPreference(SMART_FORWARDING_CONFIGURATION_PREF_KEY)
                    .setIntent(smartForwardingUiIntent);
            mMakeAndReceiveCallsCategoryPresent = true;
        } else {
            mMakeAndReceiveCallsCategory.removePreference(
                    getPreferenceScreen().findPreference(SMART_FORWARDING_CONFIGURATION_PREF_KEY));
        }

        SwitchPreference vibratingButton = (SwitchPreference)
                mMakeAndReceiveCallsCategory.findPreference(BUTTON_VIBRATING_KEY);
        if (vibratingButton != null) {
            mMakeAndReceiveCallsCategoryPresent = true;
            final int vibrating = Settings.Global.getInt(
                    getActivity().getContentResolver(),
                    Settings.Global.VIBRATING_FOR_OUTGOING_CALL_ACCEPTED, 1);
            vibratingButton.setChecked(vibrating != 0);
            vibratingButton.setOnPreferenceChangeListener(this);
        }

        if (!mMakeAndReceiveCallsCategoryPresent) {
            getPreferenceScreen().removePreference(mMakeAndReceiveCallsCategory);
        }
    }

    /**
     * @return Smart forwarding configuration UI Intent when supported
     */
    private Intent getLaunchSmartForwardingMenuIntent() {
        if (mTelephonyManager.getPhoneCount() <= 1) {
            return null;
        }

        final CarrierConfigManager configManager = (CarrierConfigManager)
                getActivity().getSystemService(Context.CARRIER_CONFIG_SERVICE);
        if (configManager == null) {
            return null;
        }

        List<SubscriptionInfo> subscriptions =
                mSubscriptionManager.getActiveSubscriptionInfoList();
        if (subscriptions == null) {
            return null;
        }

        List<SubscriptionInfo> effectiveSubscriptions = subscriptions.stream()
                .filter(subInfo -> !subInfo.isOpportunistic())
                .collect(Collectors.toList());
        if (effectiveSubscriptions.size() < 2) {
            return null;
        }

        List<String> componentNames = effectiveSubscriptions.stream()
                .map(subInfo -> configManager.getConfigForSubId(subInfo.getSubscriptionId()))
                .filter(bundle -> (bundle != null))
                .map(bundle -> bundle.getString(
                        CarrierConfigManager.KEY_SMART_FORWARDING_CONFIG_COMPONENT_NAME_STRING))
                .filter(componentName -> !TextUtils.isEmpty(componentName))
                .collect(Collectors.toList());

        String componentNameOfMenu = null;
        for (String componentName : componentNames) {
            if (componentNameOfMenu == null) {
                componentNameOfMenu = componentName;
            }
            else if (!componentNameOfMenu.equals(componentName)) {
                Log.w(LOG_TAG, "ignore smart forward component: " + componentName);
            }
        }

        if (TextUtils.isEmpty(componentNameOfMenu)) {
            return null;
        }

        Intent intent = new Intent(Intent.ACTION_MAIN);
        intent.setComponent(ComponentName.unflattenFromString(componentNameOfMenu));

        PackageManager pm = getActivity().getPackageManager();
        List<ResolveInfo> resolutions = pm.queryIntentActivities(intent, 0);
        if (resolutions.size() == 0) {
            intent = null;  // set no intent if no package can handle it.
        }

        return intent;
    }
}<|MERGE_RESOLUTION|>--- conflicted
+++ resolved
@@ -13,11 +13,8 @@
 import android.preference.Preference;
 import android.preference.PreferenceCategory;
 import android.preference.PreferenceFragment;
-<<<<<<< HEAD
 import android.preference.SwitchPreference;
 import android.provider.Settings;
-=======
->>>>>>> 546a0bc9
 import android.telecom.PhoneAccount;
 import android.telecom.PhoneAccountHandle;
 import android.telecom.TelecomManager;
@@ -51,16 +48,8 @@
 
     private static final String ALL_CALLING_ACCOUNTS_KEY = "phone_accounts_all_calling_accounts";
 
-<<<<<<< HEAD
     private static final String BUTTON_SMART_DIVERT_KEY = "button_smart_divert";
 
-    private static final String SIP_SETTINGS_CATEGORY_PREF_KEY =
-            "phone_accounts_sip_settings_category_key";
-    private static final String USE_SIP_PREF_KEY = "use_sip_calling_options_key";
-    private static final String SIP_RECEIVE_CALLS_PREF_KEY = "sip_receive_calls_key";
-
-=======
->>>>>>> 546a0bc9
     private static final String MAKE_AND_RECEIVE_CALLS_CATEGORY_KEY =
             "make_and_receive_calls_settings_category_key";
     private static final String DEFAULT_OUTGOING_ACCOUNT_KEY = "default_outgoing_account";
@@ -197,29 +186,6 @@
      */
     @Override
     public boolean onPreferenceChange(Preference pref, Object objValue) {
-<<<<<<< HEAD
-        if (pref == mUseSipCalling) {
-            String option = objValue.toString();
-            mSipPreferences.setSipCallOption(option);
-            mUseSipCalling.setValueIndex(mUseSipCalling.findIndexOfValue(option));
-            mUseSipCalling.setSummary(mUseSipCalling.getEntry());
-            return true;
-        } else if (pref == mSipReceiveCallsPreference) {
-            final boolean isEnabled = !mSipReceiveCallsPreference.isChecked();
-            new Thread(new Runnable() {
-                public void run() {
-                    handleSipReceiveCallsOption(isEnabled);
-                }
-            }).start();
-            return true;
-        } else if (pref == mButtonVibratingForMoCallAccepted) {
-            Settings.Global.putInt(getActivity().getContentResolver(),
-                    android.provider.Settings.Global.VIBRATING_FOR_OUTGOING_CALL_ACCEPTED,
-                    mButtonVibratingForMoCallAccepted.isChecked() ? 0 : 1);
-            return true;
-        }
-=======
->>>>>>> 546a0bc9
         return false;
     }
 
@@ -392,14 +358,21 @@
             List<PhoneAccountHandle> allNonSimAccounts =
                     getCallingAccounts(false /* includeSims */, true /* includeDisabled */);
 
-<<<<<<< HEAD
-                // If there are no third party (nonSim) accounts,
-                // then don't show enable/disable dialog.
-                if (!allNonSimAccounts.isEmpty()) {
-                    mAccountList.addPreference(mAllCallingAccounts);
-                } else {
-                    mAccountList.removePreference(mAllCallingAccounts);
-                }
+            List<PhoneAccountHandle> enabledAccounts =
+                    getCallingAccounts(true /* includeSims */, false /* includeDisabled */);
+            // Initialize the account list with the set of enabled & SIM accounts.
+            initAccountList(enabledAccounts);
+
+            // Always show the 'Make Calls With..." option
+            mMakeAndReceiveCallsCategory.addPreference(mDefaultOutgoingAccount);
+            mMakeAndReceiveCallsCategoryPresent = true;
+            mDefaultOutgoingAccount.setListener(this);
+            updateDefaultOutgoingAccountsModel();
+
+            // If there are no third party (nonSim) accounts,
+            // then don't show enable/disable dialog.
+            if (!allNonSimAccounts.isEmpty()) {
+                mAccountList.addPreference(mAllCallingAccounts);
                 if (isXdivertAvailable) {
                     if (mSmartDivertPref != null) {
                         Log.d(LOG_TAG, "Add smart divert preference");
@@ -407,27 +380,8 @@
                     }
                 }
             } else {
-                getPreferenceScreen().removePreference(mAccountList);
+                mAccountList.removePreference(mAllCallingAccounts);
                 mMakeAndReceiveCallsCategory.removePreference(mDefaultOutgoingAccount);
-=======
-            List<PhoneAccountHandle> enabledAccounts =
-                    getCallingAccounts(true /* includeSims */, false /* includeDisabled */);
-            // Initialize the account list with the set of enabled & SIM accounts.
-            initAccountList(enabledAccounts);
-
-            // Always show the 'Make Calls With..." option
-            mMakeAndReceiveCallsCategory.addPreference(mDefaultOutgoingAccount);
-            mMakeAndReceiveCallsCategoryPresent = true;
-            mDefaultOutgoingAccount.setListener(this);
-            updateDefaultOutgoingAccountsModel();
-
-            // If there are no third party (nonSim) accounts,
-            // then don't show enable/disable dialog.
-            if (!allNonSimAccounts.isEmpty()) {
-                mAccountList.addPreference(mAllCallingAccounts);
-            } else {
-                mAccountList.removePreference(mAllCallingAccounts);
->>>>>>> 546a0bc9
             }
         }
     }
