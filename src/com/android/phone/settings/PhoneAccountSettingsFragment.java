--- conflicted
+++ resolved
@@ -202,8 +202,6 @@
 
         SubscriptionManager.from(getActivity()).addOnSubscriptionsChangedListener(
                 mOnSubscriptionsChangeListener);
-<<<<<<< HEAD
-=======
     }
 
     @Override
@@ -211,7 +209,6 @@
         SubscriptionManager.from(getActivity()).removeOnSubscriptionsChangedListener(
                 mOnSubscriptionsChangeListener);
         super.onPause();
->>>>>>> 305213da
     }
 
     /**
