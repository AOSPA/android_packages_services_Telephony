/*
 * Copyright (C) 2018 The Android Open Source Project
 *
 * Licensed under the Apache License, Version 2.0 (the "License");
 * you may not use this file except in compliance with the License.
 * You may obtain a copy of the License at
 *
 *      http://www.apache.org/licenses/LICENSE-2.0
 *
 * Unless required by applicable law or agreed to in writing, software
 * distributed under the License is distributed on an "AS IS" BASIS,
 * WITHOUT WARRANTIES OR CONDITIONS OF ANY KIND, either express or implied.
 * See the License for the specific language governing permissions and
 * limitations under the License.
 */

package com.android.phone;

import static com.android.phone.TimeConsumingPreferenceActivity.RESPONSE_ERROR;

import android.app.AlertDialog;
import android.content.Context;
import android.content.DialogInterface;
import android.content.res.TypedArray;
import android.os.AsyncResult;
import android.os.Bundle;
import android.os.Handler;
import android.os.Message;
import android.text.method.DigitsKeyListener;
import android.text.method.PasswordTransformationMethod;
import android.util.AttributeSet;
import android.util.Log;
import android.view.View;
import android.widget.EditText;
import android.widget.TextView;
import android.widget.Toast;

import com.android.ims.ImsException;
import com.android.internal.telephony.CommandsInterface;
import com.android.internal.telephony.CommandException;
import com.android.internal.telephony.Phone;
import com.android.internal.telephony.PhoneFactory;
import com.android.phone.settings.fdn.EditPinPreference;

import java.lang.ref.WeakReference;

import org.codeaurora.ims.QtiImsException;
import org.codeaurora.ims.QtiImsExtConnector;
import org.codeaurora.ims.QtiImsExtListenerBaseImpl;
import org.codeaurora.ims.QtiImsExtManager;

/**
 * This preference represents the status of call barring options, enabling/disabling
 * the call barring option will prompt the user for the current password.
 */
public class CallBarringEditPreference extends EditPinPreference {
    private static final String LOG_TAG = "CallBarringEditPreference";
    private static final boolean DBG = (PhoneGlobals.DBG_LEVEL >= 2);

    private String mFacility;
    boolean mIsActivated = false;
    private CharSequence mEnableText;
    private CharSequence mDisableText;
    private CharSequence mSummaryOn;
    private CharSequence mSummaryOff;
    private int mButtonClicked;
    private final MyHandler mHandler = new MyHandler(this);
    private Phone mPhone;
    private TimeConsumingPreferenceListener mTcpListener;

    private QtiImsExtConnector mQtiImsExtConnector;
    private QtiImsExtManager mQtiImsExtManager;

    private static final int PW_LENGTH = 4;

    /**
     * CallBarringEditPreference constructor.
     *
     * @param context The context of view.
     * @param attrs The attributes of the XML tag that is inflating EditTextPreference.
     */
    public CallBarringEditPreference(Context context, AttributeSet attrs) {
        super(context, attrs);
        // Get the summary settings, use CheckBoxPreference as the standard.
        TypedArray typedArray = context.obtainStyledAttributes(attrs,
                R.styleable.CheckBoxPreference, 0, 0);
        mSummaryOn = typedArray.getString(R.styleable.CheckBoxPreference_summaryOn);
        mSummaryOff = typedArray.getString(R.styleable.CheckBoxPreference_summaryOff);
        mDisableText = context.getText(R.string.disable);
        mEnableText = context.getText(R.string.enable);
        typedArray.recycle();

        // Get default phone
        mPhone = PhoneFactory.getDefaultPhone();

        typedArray = context.obtainStyledAttributes(attrs,
                R.styleable.CallBarringEditPreference, 0, R.style.EditPhoneNumberPreference);
        mFacility = typedArray.getString(R.styleable.CallBarringEditPreference_facility);
        typedArray.recycle();
    }

    /**
     * CallBarringEditPreference constructor.
     *
     * @param context The context of view.
     */
    public CallBarringEditPreference(Context context) {
        this(context, null);
    }

    void init(TimeConsumingPreferenceListener listener, boolean skipReading, Phone phone) {
        if (DBG) {
            Log.d(LOG_TAG, "init: phone id = " + phone.getPhoneId());
        }
        mPhone = phone;
        createQtiImsExtConnector(mPhone.getContext());
        mQtiImsExtConnector.connect();

        mTcpListener = listener;
        if (!skipReading) {
            // Query call barring status
            mPhone.getCallBarring(mFacility, "", mHandler.obtainMessage(
                    MyHandler.MESSAGE_GET_CALL_BARRING), CommandsInterface.SERVICE_CLASS_VOICE);
            if (mTcpListener != null) {
                mTcpListener.onStarted(this, true);
            }
        }
    }

    @Override
    public void onClick(DialogInterface dialog, int which) {
        super.onClick(dialog, which);
        mButtonClicked = which;
    }

    @Override
    protected void showDialog(Bundle state) {
        setDialogMessage(getContext().getString(R.string.messageCallBarring));
        super.showDialog(state);
    }

    @Override
    protected void onBindView(View view) {
        super.onBindView(view);

        // Sync the summary view
        TextView summaryView = (TextView) view.findViewById(android.R.id.summary);
        if (summaryView != null) {
            CharSequence sum;
            int vis;

            // Set summary depending upon mode
            if (mIsActivated) {
                sum = (mSummaryOn == null) ? getSummary() : mSummaryOn;
            } else {
                sum = (mSummaryOff == null) ? getSummary() : mSummaryOff;
            }

            if (sum != null) {
                summaryView.setText(sum);
                vis = View.VISIBLE;
            } else {
                vis = View.GONE;
            }

            if (vis != summaryView.getVisibility()) {
                summaryView.setVisibility(vis);
            }
        }
    }

    @Override
    protected void onPrepareDialogBuilder(AlertDialog.Builder builder) {
        builder.setPositiveButton(null, null);
        builder.setNeutralButton(mIsActivated ? mDisableText : mEnableText, this);
    }

    @Override
    protected void onBindDialogView(View view) {
        super.onBindDialogView(view);
        // Default the button clicked to be the cancel button.
        mButtonClicked = DialogInterface.BUTTON_NEGATIVE;

        final EditText editText = (EditText) view.findViewById(android.R.id.edit);
        if (editText != null) {
            editText.setSingleLine(true);
            editText.setTransformationMethod(PasswordTransformationMethod.getInstance());
            editText.setKeyListener(DigitsKeyListener.getInstance());

            editText.setVisibility(View.VISIBLE);
        }
    }

    @Override
    protected void onDialogClosed(boolean positiveResult) {
        super.onDialogClosed(positiveResult);
        if (DBG) {
            Log.d(LOG_TAG, "onDialogClosed: mButtonClicked=" + mButtonClicked + ", positiveResult="
                    + positiveResult);
        }
        if (mButtonClicked != DialogInterface.BUTTON_NEGATIVE) {
            String password = getEditText().getText().toString();

            // Check if the password is valid.
            if (password == null || password.length() != PW_LENGTH) {
                Toast.makeText(getContext(),
                        getContext().getString(R.string.call_barring_right_pwd_number),
                        Toast.LENGTH_SHORT).show();
                return;
            }

            if (DBG) {
                Log.d(LOG_TAG, "onDialogClosed: password=" + password);
            }
            // Send set call barring message to RIL layer.
            ImsPhone imsPhone = mPhone != null ? (ImsPhone) mPhone.getImsPhone() : null;
            if (mQtiImsExtManager != null && imsPhone != null && imsPhone.isUtEnabled()) {
                try {
                    mQtiImsExtManager.setCallBarring(mPhone.getPhoneId(), !mIsActivated, mFacility,
                            null, password, CommandsInterface.SERVICE_CLASS_VOICE,
                            imsInterfaceListener);
                } catch (QtiImsException e) {
                    Log.e(LOG_TAG, "setCallBarring failed. Exception : " + e);
                }
            } else {
                mPhone.setCallBarring(mFacility, !mIsActivated, password,
                        mHandler.obtainMessage(MyHandler.MESSAGE_SET_CALL_BARRING),
                        CommandsInterface.SERVICE_CLASS_VOICE);
            }
            if (mTcpListener != null) {
                mTcpListener.onStarted(this, false);
            }
        }
    }

    void handleCallBarringResult(boolean status) {
        mIsActivated = status;
        if (DBG) {
            Log.d(LOG_TAG, "handleCallBarringResult: mIsActivated=" + mIsActivated);
        }
    }

    void updateSummaryText() {
        notifyChanged();
        notifyDependencyChange(shouldDisableDependents());
    }

<<<<<<< HEAD
    private void setShowPassword() {
        mShowPassword = true;
    }

=======
>>>>>>> 4b8d144a
    @Override
    public boolean shouldDisableDependents() {
        return mIsActivated;
    }

    // Message protocol:
    // what: get vs. set
    // arg1: action -- register vs. disable
    // arg2: get vs. set for the preceding request
    private static class MyHandler extends Handler {
        private static final int MESSAGE_GET_CALL_BARRING = 0;
        private static final int MESSAGE_SET_CALL_BARRING = 1;

        private final WeakReference<CallBarringEditPreference> mCallBarringEditPreference;

        private MyHandler(CallBarringEditPreference callBarringEditPreference) {
            mCallBarringEditPreference =
                    new WeakReference<CallBarringEditPreference>(callBarringEditPreference);
        }

        @Override
        public void handleMessage(Message msg) {
            switch (msg.what) {
                case MESSAGE_GET_CALL_BARRING:
                    handleGetCallBarringResponse(msg);
                    break;
                case MESSAGE_SET_CALL_BARRING:
                    handleSetCallBarringResponse(msg);
                    break;
                default:
                    break;
            }
        }

        // Handle the response message for query CB status.
        private void handleGetCallBarringResponse(Message msg) {
            final CallBarringEditPreference pref = mCallBarringEditPreference.get();
            if (pref == null) {
                return;
            }

            if (DBG) {
                Log.d(LOG_TAG, "handleGetCallBarringResponse: done");
            }

            AsyncResult ar = (AsyncResult) msg.obj;

            if (msg.arg2 == MESSAGE_SET_CALL_BARRING) {
                pref.mTcpListener.onFinished(pref, false);
            } else {
                pref.mTcpListener.onFinished(pref, true);
            }

            // Unsuccessful query for call barring.
            if (ar.exception != null) {
                if (DBG) {
                    Log.d(LOG_TAG, "handleGetCallBarringResponse: ar.exception=" + ar.exception);
                }
                pref.mTcpListener.onException(pref, (CommandException) ar.exception);
            } else {
                if (ar.userObj instanceof Throwable) {
                    pref.mTcpListener.onError(pref, RESPONSE_ERROR);
                }
                int[] ints = (int[]) ar.result;
                if (ints.length == 0) {
                    if (DBG) {
                        Log.d(LOG_TAG, "handleGetCallBarringResponse: ar.result.length==0");
                    }
                    pref.setEnabled(false);
                    pref.mTcpListener.onError(pref, RESPONSE_ERROR);
                } else {
                    pref.handleCallBarringResult(ints[0] != 0);
                    if (DBG) {
                        Log.d(LOG_TAG,
                                "handleGetCallBarringResponse: CB state successfully queried: "
                                        + ints[0]);
                    }
                }
            }
            // Update call barring status.
            pref.updateSummaryText();
        }

        // Handle the response message for CB settings.
        public void handleSetCallBarringResponse(Message msg) {
            final CallBarringEditPreference pref = mCallBarringEditPreference.get();
            if (pref == null) {
                return;
            }

            AsyncResult ar = (AsyncResult) msg.obj;

            if (ar.exception != null || ar.userObj instanceof Throwable) {
                if (DBG) {
                    Log.d(LOG_TAG, "handleSetCallBarringResponse: ar.exception=" + ar.exception);
                }
            }
            if (DBG) {
                Log.d(LOG_TAG, "handleSetCallBarringResponse: re-get call barring option");
            }
            pref.mPhone.getCallBarring(
                    pref.mFacility,
                    "",
                    obtainMessage(MESSAGE_GET_CALL_BARRING, 0, MESSAGE_SET_CALL_BARRING,
                            ar.exception),
                    CommandsInterface.SERVICE_CLASS_VOICE);
        }
    }

    private void createQtiImsExtConnector(Context context) {
        try {
            mQtiImsExtConnector = new QtiImsExtConnector(context,
                    new QtiImsExtConnector.IListener() {
                        @Override
                        public void onConnectionAvailable(QtiImsExtManager qtiImsExtManager) {
                            Log.i(LOG_TAG, "QtiImsExtConnector onConnectionAvailable");
                            mQtiImsExtManager = qtiImsExtManager;
                        }
                        @Override
                        public void onConnectionUnavailable() {
                            mQtiImsExtManager = null;
                        }
                    });
        } catch (QtiImsException e) {
            Log.e(LOG_TAG, "Unable to create QtiImsExtConnector");
        }
    }

    private QtiImsExtListenerBaseImpl imsInterfaceListener = new QtiImsExtListenerBaseImpl() {
        @Override
        public void onSetCallBarring() {
            Message msg = mHandler.obtainMessage(MyHandler.MESSAGE_SET_CALL_BARRING,
                    new AsyncResult(null, null, null));
            mHandler.handleSetCallBarringResponse(msg);
        }
        @Override
        public void onUTReqFailed(int phoneId, int errCode, String errString) {
            Message msg = mHandler.obtainMessage(MyHandler.MESSAGE_SET_CALL_BARRING,
                    new AsyncResult(null, null, new ImsException(errString, errCode)));
            mHandler.handleSetCallBarringResponse(msg);
        }
    };
}<|MERGE_RESOLUTION|>--- conflicted
+++ resolved
@@ -40,6 +40,7 @@
 import com.android.internal.telephony.CommandException;
 import com.android.internal.telephony.Phone;
 import com.android.internal.telephony.PhoneFactory;
+import com.android.internal.telephony.imsphone.ImsPhone;
 import com.android.phone.settings.fdn.EditPinPreference;
 
 import java.lang.ref.WeakReference;
@@ -245,13 +246,6 @@
         notifyDependencyChange(shouldDisableDependents());
     }
 
-<<<<<<< HEAD
-    private void setShowPassword() {
-        mShowPassword = true;
-    }
-
-=======
->>>>>>> 4b8d144a
     @Override
     public boolean shouldDisableDependents() {
         return mIsActivated;
