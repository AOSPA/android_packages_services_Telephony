--- conflicted
+++ resolved
@@ -4797,18 +4797,8 @@
                 int networkType = !TextUtils.isEmpty(defaultNetworkMode)
                         ? Integer.parseInt(defaultNetworkMode) : Phone.PREFERRED_NT_MODE;
                 setPreferredNetworkType(subId, getDefaultNetworkType(subId));
-<<<<<<< HEAD
-
-                // Turn off roaming
-                Phone phone = getPhone(subId);
-                phone = phone != null ? phone : mPhone;
-                phone.setDataRoamingEnabled(getDefaultDataRoamingEnabled(subId));
-                // Remove IMSI encryption keys from Carrier DB.
-                CarrierInfoManager.deleteAllCarrierKeysForImsiEncryption(mPhone.getContext());
-=======
                 setDataRoamingEnabled(subId, getDefaultDataRoamingEnabled(subId));
                 CarrierInfoManager.deleteAllCarrierKeysForImsiEncryption(mApp);
->>>>>>> 9109e2a9
             }
         } finally {
             Binder.restoreCallingIdentity(identity);
