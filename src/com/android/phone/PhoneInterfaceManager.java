/*
 * Copyright (C) 2006 The Android Open Source Project
 *
 * Licensed under the Apache License, Version 2.0 (the "License");
 * you may not use this file except in compliance with the License.
 * You may obtain a copy of the License at
 *
 *      http://www.apache.org/licenses/LICENSE-2.0
 *
 * Unless required by applicable law or agreed to in writing, software
 * distributed under the License is distributed on an "AS IS" BASIS,
 * WITHOUT WARRANTIES OR CONDITIONS OF ANY KIND, either express or implied.
 * See the License for the specific language governing permissions and
 * limitations under the License.
 */

package com.android.phone;

import static android.content.pm.PackageManager.PERMISSION_GRANTED;

import static com.android.internal.telephony.PhoneConstants.PHONE_TYPE_IMS;
import static com.android.internal.telephony.PhoneConstants.SUBSCRIPTION_KEY;

import android.Manifest.permission;
import android.annotation.Nullable;
import android.app.AppOpsManager;
import android.app.PendingIntent;
import android.content.ComponentName;
import android.content.ContentResolver;
import android.content.Context;
import android.content.Intent;
import android.content.SharedPreferences;
import android.content.pm.ApplicationInfo;
import android.content.pm.ComponentInfo;
import android.content.pm.PackageInfo;
import android.content.pm.PackageManager;
import android.net.NetworkStats;
import android.net.Uri;
import android.os.AsyncResult;
import android.os.Binder;
import android.os.Build;
import android.os.Bundle;
import android.os.Handler;
import android.os.IBinder;
import android.os.Looper;
import android.os.Message;
import android.os.Messenger;
import android.os.ParcelUuid;
import android.os.PersistableBundle;
import android.os.RemoteException;
import android.os.ResultReceiver;
import android.os.ServiceManager;
import android.os.ServiceSpecificException;
import android.os.ShellCallback;
import android.os.UserHandle;
import android.os.UserManager;
import android.os.WorkSource;
import android.preference.PreferenceManager;
import android.provider.DeviceConfig;
import android.provider.Settings;
import android.provider.Telephony;
import android.sysprop.TelephonyProperties;
import android.telecom.PhoneAccount;
import android.telecom.PhoneAccountHandle;
import android.telecom.TelecomManager;
import android.telephony.Annotation.ApnType;
import android.telephony.CarrierConfigManager;
import android.telephony.CarrierRestrictionRules;
import android.telephony.CellIdentity;
import android.telephony.CellInfo;
import android.telephony.CellInfoGsm;
import android.telephony.CellInfoWcdma;
import android.telephony.CellLocation;
import android.telephony.ClientRequestStats;
import android.telephony.ICellInfoCallback;
import android.telephony.IccOpenLogicalChannelResponse;
import android.telephony.LocationAccessPolicy;
import android.telephony.ModemActivityInfo;
import android.telephony.NeighboringCellInfo;
import android.telephony.NetworkScanRequest;
import android.telephony.PhoneCapability;
import android.telephony.PhoneNumberRange;
import android.telephony.RadioAccessFamily;
import android.telephony.RadioAccessSpecifier;
import android.telephony.Rlog;
import android.telephony.ServiceState;
import android.telephony.SignalStrength;
import android.telephony.SubscriptionInfo;
import android.telephony.SubscriptionManager;
import android.telephony.TelephonyHistogram;
import android.telephony.TelephonyManager;
import android.telephony.TelephonyScanManager;
import android.telephony.UiccCardInfo;
import android.telephony.UiccSlotInfo;
import android.telephony.UssdResponse;
import android.telephony.VisualVoicemailSmsFilterSettings;
import android.telephony.cdma.CdmaCellLocation;
import android.telephony.data.ApnSetting;
import android.telephony.emergency.EmergencyNumber;
import android.telephony.gsm.GsmCellLocation;
import android.telephony.ims.ImsException;
import android.telephony.ims.ProvisioningManager;
import android.telephony.ims.RegistrationManager;
import android.telephony.ims.aidl.IImsCapabilityCallback;
import android.telephony.ims.aidl.IImsConfig;
import android.telephony.ims.aidl.IImsConfigCallback;
import android.telephony.ims.aidl.IImsMmTelFeature;
import android.telephony.ims.aidl.IImsRcsFeature;
import android.telephony.ims.aidl.IImsRegistration;
import android.telephony.ims.aidl.IImsRegistrationCallback;
import android.telephony.ims.feature.ImsFeature;
import android.telephony.ims.feature.MmTelFeature;
import android.telephony.ims.stub.ImsConfigImplBase;
import android.telephony.ims.stub.ImsRegistrationImplBase;
import android.text.TextUtils;
import android.util.ArraySet;
import android.util.Log;
import android.util.Pair;
import android.util.Slog;

import com.android.ims.ImsManager;
import com.android.ims.internal.IImsServiceFeatureCallback;
import com.android.internal.telephony.CallManager;
import com.android.internal.telephony.CallStateException;
import com.android.internal.telephony.CarrierInfoManager;
import com.android.internal.telephony.CarrierResolver;
import com.android.internal.telephony.CellNetworkScanResult;
import com.android.internal.telephony.CommandException;
import com.android.internal.telephony.DefaultPhoneNotifier;
import com.android.internal.telephony.HalVersion;
import com.android.internal.telephony.IIntegerConsumer;
import com.android.internal.telephony.INumberVerificationCallback;
import com.android.internal.telephony.ITelephony;
import com.android.internal.telephony.IccCard;
import com.android.internal.telephony.LocaleTracker;
import com.android.internal.telephony.MccTable;
import com.android.internal.telephony.NetworkScanRequestTracker;
import com.android.internal.telephony.OperatorInfo;
import com.android.internal.telephony.Phone;
import com.android.internal.telephony.PhoneConfigurationManager;
import com.android.internal.telephony.PhoneConstantConversions;
import com.android.internal.telephony.PhoneConstants;
import com.android.internal.telephony.PhoneFactory;
import com.android.internal.telephony.ProxyController;
import com.android.internal.telephony.RIL;
import com.android.internal.telephony.RILConstants;
import com.android.internal.telephony.ServiceStateTracker;
import com.android.internal.telephony.SmsController;
import com.android.internal.telephony.SmsPermissions;
import com.android.internal.telephony.SubscriptionController;
import com.android.internal.telephony.TelephonyPermissions;
import com.android.internal.telephony.dataconnection.ApnSettingUtils;
import com.android.internal.telephony.emergency.EmergencyNumberTracker;
import com.android.internal.telephony.euicc.EuiccConnector;
import com.android.internal.telephony.ims.ImsResolver;
import com.android.internal.telephony.imsphone.ImsPhone;
import com.android.internal.telephony.imsphone.ImsPhoneCallTracker;
import com.android.internal.telephony.metrics.TelephonyMetrics;
import com.android.internal.telephony.uicc.IccCardApplicationStatus.AppType;
import com.android.internal.telephony.uicc.IccIoResult;
import com.android.internal.telephony.uicc.IccUtils;
import com.android.internal.telephony.uicc.SIMRecords;
import com.android.internal.telephony.uicc.UiccCard;
import com.android.internal.telephony.uicc.UiccCardApplication;
import com.android.internal.telephony.uicc.UiccController;
import com.android.internal.telephony.uicc.UiccProfile;
import com.android.internal.telephony.uicc.UiccSlot;
import com.android.internal.telephony.util.VoicemailNotificationSettingsUtil;
import com.android.internal.util.HexDump;
import com.android.phone.settings.PickSmsSubscriptionActivity;
import com.android.phone.vvm.PhoneAccountHandleConverter;
import com.android.phone.vvm.RemoteVvmTaskManager;
import com.android.phone.vvm.VisualVoicemailSettingsUtil;
import com.android.phone.vvm.VisualVoicemailSmsFilterConfig;

import java.io.FileDescriptor;
import java.io.PrintWriter;
import java.util.ArrayList;
import java.util.Arrays;
import java.util.HashMap;
import java.util.HashSet;
import java.util.List;
import java.util.Locale;
import java.util.Map;
import java.util.NoSuchElementException;
import java.util.Set;

/**
 * Implementation of the ITelephony interface.
 */
public class PhoneInterfaceManager extends ITelephony.Stub {
    private static final String LOG_TAG = "PhoneInterfaceManager";
    private static final boolean DBG = (PhoneGlobals.DBG_LEVEL >= 2);
    private static final boolean DBG_LOC = false;
    private static final boolean DBG_MERGE = false;

    // Message codes used with mMainThreadHandler
    private static final int CMD_HANDLE_PIN_MMI = 1;
    private static final int CMD_TRANSMIT_APDU_LOGICAL_CHANNEL = 7;
    private static final int EVENT_TRANSMIT_APDU_LOGICAL_CHANNEL_DONE = 8;
    private static final int CMD_OPEN_CHANNEL = 9;
    private static final int EVENT_OPEN_CHANNEL_DONE = 10;
    private static final int CMD_CLOSE_CHANNEL = 11;
    private static final int EVENT_CLOSE_CHANNEL_DONE = 12;
    private static final int CMD_NV_READ_ITEM = 13;
    private static final int EVENT_NV_READ_ITEM_DONE = 14;
    private static final int CMD_NV_WRITE_ITEM = 15;
    private static final int EVENT_NV_WRITE_ITEM_DONE = 16;
    private static final int CMD_NV_WRITE_CDMA_PRL = 17;
    private static final int EVENT_NV_WRITE_CDMA_PRL_DONE = 18;
    private static final int CMD_RESET_MODEM_CONFIG = 19;
    private static final int EVENT_RESET_MODEM_CONFIG_DONE = 20;
    private static final int CMD_GET_PREFERRED_NETWORK_TYPE = 21;
    private static final int EVENT_GET_PREFERRED_NETWORK_TYPE_DONE = 22;
    private static final int CMD_SET_PREFERRED_NETWORK_TYPE = 23;
    private static final int EVENT_SET_PREFERRED_NETWORK_TYPE_DONE = 24;
    private static final int CMD_SEND_ENVELOPE = 25;
    private static final int EVENT_SEND_ENVELOPE_DONE = 26;
    private static final int CMD_INVOKE_OEM_RIL_REQUEST_RAW = 27;
    private static final int EVENT_INVOKE_OEM_RIL_REQUEST_RAW_DONE = 28;
    private static final int CMD_TRANSMIT_APDU_BASIC_CHANNEL = 29;
    private static final int EVENT_TRANSMIT_APDU_BASIC_CHANNEL_DONE = 30;
    private static final int CMD_EXCHANGE_SIM_IO = 31;
    private static final int EVENT_EXCHANGE_SIM_IO_DONE = 32;
    private static final int CMD_SET_VOICEMAIL_NUMBER = 33;
    private static final int EVENT_SET_VOICEMAIL_NUMBER_DONE = 34;
    private static final int CMD_SET_NETWORK_SELECTION_MODE_AUTOMATIC = 35;
    private static final int EVENT_SET_NETWORK_SELECTION_MODE_AUTOMATIC_DONE = 36;
    private static final int CMD_GET_MODEM_ACTIVITY_INFO = 37;
    private static final int EVENT_GET_MODEM_ACTIVITY_INFO_DONE = 38;
    private static final int CMD_PERFORM_NETWORK_SCAN = 39;
    private static final int EVENT_PERFORM_NETWORK_SCAN_DONE = 40;
    private static final int CMD_SET_NETWORK_SELECTION_MODE_MANUAL = 41;
    private static final int EVENT_SET_NETWORK_SELECTION_MODE_MANUAL_DONE = 42;
    private static final int CMD_SET_ALLOWED_CARRIERS = 43;
    private static final int EVENT_SET_ALLOWED_CARRIERS_DONE = 44;
    private static final int CMD_GET_ALLOWED_CARRIERS = 45;
    private static final int EVENT_GET_ALLOWED_CARRIERS_DONE = 46;
    private static final int CMD_HANDLE_USSD_REQUEST = 47;
    private static final int CMD_GET_FORBIDDEN_PLMNS = 48;
    private static final int EVENT_GET_FORBIDDEN_PLMNS_DONE = 49;
    private static final int CMD_SWITCH_SLOTS = 50;
    private static final int EVENT_SWITCH_SLOTS_DONE = 51;
    private static final int CMD_GET_NETWORK_SELECTION_MODE = 52;
    private static final int EVENT_GET_NETWORK_SELECTION_MODE_DONE = 53;
    private static final int CMD_GET_CDMA_ROAMING_MODE = 54;
    private static final int EVENT_GET_CDMA_ROAMING_MODE_DONE = 55;
    private static final int CMD_SET_CDMA_ROAMING_MODE = 56;
    private static final int EVENT_SET_CDMA_ROAMING_MODE_DONE = 57;
    private static final int CMD_SET_CDMA_SUBSCRIPTION_MODE = 58;
    private static final int EVENT_SET_CDMA_SUBSCRIPTION_MODE_DONE = 59;
    private static final int CMD_GET_ALL_CELL_INFO = 60;
    private static final int EVENT_GET_ALL_CELL_INFO_DONE = 61;
    private static final int CMD_GET_CELL_LOCATION = 62;
    private static final int EVENT_GET_CELL_LOCATION_DONE = 63;
    private static final int CMD_MODEM_REBOOT = 64;
    private static final int EVENT_CMD_MODEM_REBOOT_DONE = 65;
    private static final int CMD_REQUEST_CELL_INFO_UPDATE = 66;
    private static final int EVENT_REQUEST_CELL_INFO_UPDATE_DONE = 67;
    private static final int CMD_REQUEST_ENABLE_MODEM = 68;
    private static final int EVENT_ENABLE_MODEM_DONE = 69;
    private static final int CMD_GET_MODEM_STATUS = 70;
    private static final int EVENT_GET_MODEM_STATUS_DONE = 71;
    private static final int CMD_SET_FORBIDDEN_PLMNS = 72;
    private static final int EVENT_SET_FORBIDDEN_PLMNS_DONE = 73;
    private static final int CMD_ERASE_MODEM_CONFIG = 74;
    private static final int EVENT_ERASE_MODEM_CONFIG_DONE = 75;

    // Parameters of select command.
    private static final int SELECT_COMMAND = 0xA4;
    private static final int SELECT_P1 = 0x04;
    private static final int SELECT_P2 = 0;
    private static final int SELECT_P3 = 0x10;

    /** The singleton instance. */
    private static PhoneInterfaceManager sInstance;

    private PhoneGlobals mApp;
    private CallManager mCM;
    private UserManager mUserManager;
    private AppOpsManager mAppOps;
    private MainThreadHandler mMainThreadHandler;
    private SubscriptionController mSubscriptionController;
    private SharedPreferences mTelephonySharedPreferences;
    private PhoneConfigurationManager mPhoneConfigurationManager;

    private static final String PREF_CARRIERS_ALPHATAG_PREFIX = "carrier_alphtag_";
    private static final String PREF_CARRIERS_NUMBER_PREFIX = "carrier_number_";
    private static final String PREF_CARRIERS_SUBSCRIBER_PREFIX = "carrier_subscriber_";
    private static final String PREF_PROVISION_IMS_MMTEL_PREFIX = "provision_ims_mmtel_";

    // String to store multi SIM allowed
    private static final String PREF_MULTI_SIM_RESTRICTED = "multisim_restricted";

    // The AID of ISD-R.
    private static final String ISDR_AID = "A0000005591010FFFFFFFF8900000100";

    private NetworkScanRequestTracker mNetworkScanRequestTracker;

    private static final int TYPE_ALLOCATION_CODE_LENGTH = 8;
    private static final int MANUFACTURER_CODE_LENGTH = 8;

    /**
     * Experiment flag to enable erase modem config on reset network, default value is false
     */
    public static final String RESET_NETWORK_ERASE_MODEM_CONFIG_ENABLED =
            "reset_network_erase_modem_config_enabled";

    /**
     * A request object to use for transmitting data to an ICC.
     */
    private static final class IccAPDUArgument {
        public int channel, cla, command, p1, p2, p3;
        public String data;

        public IccAPDUArgument(int channel, int cla, int command,
                int p1, int p2, int p3, String data) {
            this.channel = channel;
            this.cla = cla;
            this.command = command;
            this.p1 = p1;
            this.p2 = p2;
            this.p3 = p3;
            this.data = data;
        }
    }

    /**
     * A request object to use for transmitting data to an ICC.
     */
    private static final class ManualNetworkSelectionArgument {
        public OperatorInfo operatorInfo;
        public boolean persistSelection;

        public ManualNetworkSelectionArgument(OperatorInfo operatorInfo, boolean persistSelection) {
            this.operatorInfo = operatorInfo;
            this.persistSelection = persistSelection;
        }
    }

    /**
     * A request object for use with {@link MainThreadHandler}. Requesters should wait() on the
     * request after sending. The main thread will notify the request when it is complete.
     */
    private static final class MainThreadRequest {
        /** The argument to use for the request */
        public Object argument;
        /** The result of the request that is run on the main thread */
        public Object result;
        // The subscriber id that this request applies to. Defaults to
        // SubscriptionManager.INVALID_SUBSCRIPTION_ID
        public Integer subId = SubscriptionManager.INVALID_SUBSCRIPTION_ID;

        // In cases where subId is unavailable, the caller needs to specify the phone.
        public Phone phone;

        public WorkSource workSource;

        public MainThreadRequest(Object argument) {
            this.argument = argument;
        }

        MainThreadRequest(Object argument, Phone phone, WorkSource workSource) {
            this.argument = argument;
            if (phone != null) {
                this.phone = phone;
            }
            this.workSource = workSource;
        }

        MainThreadRequest(Object argument, Integer subId, WorkSource workSource) {
            this.argument = argument;
            if (subId != null) {
                this.subId = subId;
            }
            this.workSource = workSource;
        }
    }

    private static final class IncomingThirdPartyCallArgs {
        public final ComponentName component;
        public final String callId;
        public final String callerDisplayName;

        public IncomingThirdPartyCallArgs(ComponentName component, String callId,
                String callerDisplayName) {
            this.component = component;
            this.callId = callId;
            this.callerDisplayName = callerDisplayName;
        }
    }

    /**
     * A handler that processes messages on the main thread in the phone process. Since many
     * of the Phone calls are not thread safe this is needed to shuttle the requests from the
     * inbound binder threads to the main thread in the phone process.  The Binder thread
     * may provide a {@link MainThreadRequest} object in the msg.obj field that they are waiting
     * on, which will be notified when the operation completes and will contain the result of the
     * request.
     *
     * <p>If a MainThreadRequest object is provided in the msg.obj field,
     * note that request.result must be set to something non-null for the calling thread to
     * unblock.
     */
    private final class MainThreadHandler extends Handler {
        @Override
        public void handleMessage(Message msg) {
            MainThreadRequest request;
            Message onCompleted;
            AsyncResult ar;
            UiccCard uiccCard;
            IccAPDUArgument iccArgument;
            final Phone defaultPhone = getDefaultPhone();

            switch (msg.what) {
                case CMD_HANDLE_USSD_REQUEST: {
                    request = (MainThreadRequest) msg.obj;
                    final Phone phone = getPhoneFromRequest(request);
                    Pair<String, ResultReceiver> ussdObject = (Pair) request.argument;
                    String ussdRequest =  ussdObject.first;
                    ResultReceiver wrappedCallback = ussdObject.second;

                    if (!isUssdApiAllowed(request.subId)) {
                        // Carrier does not support use of this API, return failure.
                        Rlog.w(LOG_TAG, "handleUssdRequest: carrier does not support USSD apis.");
                        UssdResponse response = new UssdResponse(ussdRequest, null);
                        Bundle returnData = new Bundle();
                        returnData.putParcelable(TelephonyManager.USSD_RESPONSE, response);
                        wrappedCallback.send(TelephonyManager.USSD_RETURN_FAILURE, returnData);

                        request.result = true;
                        notifyRequester(request);
                        return;
                    }

                    try {
                        request.result = phone != null
                                ? phone.handleUssdRequest(ussdRequest, wrappedCallback) : false;
                    } catch (CallStateException cse) {
                        request.result = false;
                    }
                    // Wake up the requesting thread
                    notifyRequester(request);
                    break;
                }

                case CMD_HANDLE_PIN_MMI: {
                    request = (MainThreadRequest) msg.obj;
                    final Phone phone = getPhoneFromRequest(request);
                    request.result = phone != null ?
                            getPhoneFromRequest(request).handlePinMmi((String) request.argument)
                            : false;
                    // Wake up the requesting thread
                    notifyRequester(request);
                    break;
                }

                case CMD_TRANSMIT_APDU_LOGICAL_CHANNEL:
                    request = (MainThreadRequest) msg.obj;
                    iccArgument = (IccAPDUArgument) request.argument;
                    uiccCard = getUiccCardFromRequest(request);
                    if (uiccCard == null) {
                        loge("iccTransmitApduLogicalChannel: No UICC");
                        request.result = new IccIoResult(0x6F, 0, (byte[])null);
                        notifyRequester(request);
                    } else {
                        onCompleted = obtainMessage(EVENT_TRANSMIT_APDU_LOGICAL_CHANNEL_DONE,
                            request);
                        uiccCard.iccTransmitApduLogicalChannel(
                            iccArgument.channel, iccArgument.cla, iccArgument.command,
                            iccArgument.p1, iccArgument.p2, iccArgument.p3, iccArgument.data,
                            onCompleted);
                    }
                    break;

                case EVENT_TRANSMIT_APDU_LOGICAL_CHANNEL_DONE:
                    ar = (AsyncResult) msg.obj;
                    request = (MainThreadRequest) ar.userObj;
                    if (ar.exception == null && ar.result != null) {
                        request.result = ar.result;
                    } else {
                        request.result = new IccIoResult(0x6F, 0, (byte[])null);
                        if (ar.result == null) {
                            loge("iccTransmitApduLogicalChannel: Empty response");
                        } else if (ar.exception instanceof CommandException) {
                            loge("iccTransmitApduLogicalChannel: CommandException: " +
                                    ar.exception);
                        } else {
                            loge("iccTransmitApduLogicalChannel: Unknown exception");
                        }
                    }
                    notifyRequester(request);
                    break;

                case CMD_TRANSMIT_APDU_BASIC_CHANNEL:
                    request = (MainThreadRequest) msg.obj;
                    iccArgument = (IccAPDUArgument) request.argument;
                    uiccCard = getUiccCardFromRequest(request);
                    if (uiccCard == null) {
                        loge("iccTransmitApduBasicChannel: No UICC");
                        request.result = new IccIoResult(0x6F, 0, (byte[])null);
                        notifyRequester(request);
                    } else {
                        onCompleted = obtainMessage(EVENT_TRANSMIT_APDU_BASIC_CHANNEL_DONE,
                            request);
                        uiccCard.iccTransmitApduBasicChannel(
                            iccArgument.cla, iccArgument.command, iccArgument.p1, iccArgument.p2,
                            iccArgument.p3, iccArgument.data, onCompleted);
                    }
                    break;

                case EVENT_TRANSMIT_APDU_BASIC_CHANNEL_DONE:
                    ar = (AsyncResult) msg.obj;
                    request = (MainThreadRequest) ar.userObj;
                    if (ar.exception == null && ar.result != null) {
                        request.result = ar.result;
                    } else {
                        request.result = new IccIoResult(0x6F, 0, (byte[])null);
                        if (ar.result == null) {
                            loge("iccTransmitApduBasicChannel: Empty response");
                        } else if (ar.exception instanceof CommandException) {
                            loge("iccTransmitApduBasicChannel: CommandException: " +
                                    ar.exception);
                        } else {
                            loge("iccTransmitApduBasicChannel: Unknown exception");
                        }
                    }
                    notifyRequester(request);
                    break;

                case CMD_EXCHANGE_SIM_IO:
                    request = (MainThreadRequest) msg.obj;
                    iccArgument = (IccAPDUArgument) request.argument;
                    uiccCard = getUiccCardFromRequest(request);
                    if (uiccCard == null) {
                        loge("iccExchangeSimIO: No UICC");
                        request.result = new IccIoResult(0x6F, 0, (byte[])null);
                        notifyRequester(request);
                    } else {
                        onCompleted = obtainMessage(EVENT_EXCHANGE_SIM_IO_DONE,
                                request);
                        uiccCard.iccExchangeSimIO(iccArgument.cla, /* fileID */
                                iccArgument.command, iccArgument.p1, iccArgument.p2, iccArgument.p3,
                                iccArgument.data, onCompleted);
                    }
                    break;

                case EVENT_EXCHANGE_SIM_IO_DONE:
                    ar = (AsyncResult) msg.obj;
                    request = (MainThreadRequest) ar.userObj;
                    if (ar.exception == null && ar.result != null) {
                        request.result = ar.result;
                    } else {
                        request.result = new IccIoResult(0x6f, 0, (byte[])null);
                    }
                    notifyRequester(request);
                    break;

                case CMD_SEND_ENVELOPE:
                    request = (MainThreadRequest) msg.obj;
                    uiccCard = getUiccCardFromRequest(request);
                    if (uiccCard == null) {
                        loge("sendEnvelopeWithStatus: No UICC");
                        request.result = new IccIoResult(0x6F, 0, (byte[])null);
                        notifyRequester(request);
                    } else {
                        onCompleted = obtainMessage(EVENT_SEND_ENVELOPE_DONE, request);
                        uiccCard.sendEnvelopeWithStatus((String)request.argument, onCompleted);
                    }
                    break;

                case EVENT_SEND_ENVELOPE_DONE:
                    ar = (AsyncResult) msg.obj;
                    request = (MainThreadRequest) ar.userObj;
                    if (ar.exception == null && ar.result != null) {
                        request.result = ar.result;
                    } else {
                        request.result = new IccIoResult(0x6F, 0, (byte[])null);
                        if (ar.result == null) {
                            loge("sendEnvelopeWithStatus: Empty response");
                        } else if (ar.exception instanceof CommandException) {
                            loge("sendEnvelopeWithStatus: CommandException: " +
                                    ar.exception);
                        } else {
                            loge("sendEnvelopeWithStatus: exception:" + ar.exception);
                        }
                    }
                    notifyRequester(request);
                    break;

                case CMD_OPEN_CHANNEL:
                    request = (MainThreadRequest) msg.obj;
                    uiccCard = getUiccCardFromRequest(request);
                    Pair<String, Integer> openChannelArgs = (Pair<String, Integer>) request.argument;
                    if (uiccCard == null) {
                        loge("iccOpenLogicalChannel: No UICC");
                        request.result = new IccOpenLogicalChannelResponse(-1,
                            IccOpenLogicalChannelResponse.STATUS_MISSING_RESOURCE, null);
                        notifyRequester(request);
                    } else {
                        onCompleted = obtainMessage(EVENT_OPEN_CHANNEL_DONE, request);
                        uiccCard.iccOpenLogicalChannel(openChannelArgs.first,
                                openChannelArgs.second, onCompleted);
                    }
                    break;

                case EVENT_OPEN_CHANNEL_DONE:
                    ar = (AsyncResult) msg.obj;
                    request = (MainThreadRequest) ar.userObj;
                    IccOpenLogicalChannelResponse openChannelResp;
                    if (ar.exception == null && ar.result != null) {
                        int[] result = (int[]) ar.result;
                        int channelId = result[0];
                        byte[] selectResponse = null;
                        if (result.length > 1) {
                            selectResponse = new byte[result.length - 1];
                            for (int i = 1; i < result.length; ++i) {
                                selectResponse[i - 1] = (byte) result[i];
                            }
                        }
                        openChannelResp = new IccOpenLogicalChannelResponse(channelId,
                            IccOpenLogicalChannelResponse.STATUS_NO_ERROR, selectResponse);
                    } else {
                        if (ar.result == null) {
                            loge("iccOpenLogicalChannel: Empty response");
                        }
                        if (ar.exception != null) {
                            loge("iccOpenLogicalChannel: Exception: " + ar.exception);
                        }

                        int errorCode = IccOpenLogicalChannelResponse.STATUS_UNKNOWN_ERROR;
                        if (ar.exception instanceof CommandException) {
                            CommandException.Error error =
                                ((CommandException) (ar.exception)).getCommandError();
                            if (error == CommandException.Error.MISSING_RESOURCE) {
                                errorCode = IccOpenLogicalChannelResponse.STATUS_MISSING_RESOURCE;
                            } else if (error == CommandException.Error.NO_SUCH_ELEMENT) {
                                errorCode = IccOpenLogicalChannelResponse.STATUS_NO_SUCH_ELEMENT;
                            }
                        }
                        openChannelResp = new IccOpenLogicalChannelResponse(
                            IccOpenLogicalChannelResponse.INVALID_CHANNEL, errorCode, null);
                    }
                    request.result = openChannelResp;
                    notifyRequester(request);
                    break;

                case CMD_CLOSE_CHANNEL:
                    request = (MainThreadRequest) msg.obj;
                    uiccCard = getUiccCardFromRequest(request);
                    if (uiccCard == null) {
                        loge("iccCloseLogicalChannel: No UICC");
                        request.result = false;
                        notifyRequester(request);
                    } else {
                        onCompleted = obtainMessage(EVENT_CLOSE_CHANNEL_DONE, request);
                        uiccCard.iccCloseLogicalChannel((Integer) request.argument, onCompleted);
                    }
                    break;

                case EVENT_CLOSE_CHANNEL_DONE:
                    handleNullReturnEvent(msg, "iccCloseLogicalChannel");
                    break;

                case CMD_NV_READ_ITEM:
                    request = (MainThreadRequest) msg.obj;
                    onCompleted = obtainMessage(EVENT_NV_READ_ITEM_DONE, request);
                    defaultPhone.nvReadItem((Integer) request.argument, onCompleted,
                            request.workSource);
                    break;

                case EVENT_NV_READ_ITEM_DONE:
                    ar = (AsyncResult) msg.obj;
                    request = (MainThreadRequest) ar.userObj;
                    if (ar.exception == null && ar.result != null) {
                        request.result = ar.result;     // String
                    } else {
                        request.result = "";
                        if (ar.result == null) {
                            loge("nvReadItem: Empty response");
                        } else if (ar.exception instanceof CommandException) {
                            loge("nvReadItem: CommandException: " +
                                    ar.exception);
                        } else {
                            loge("nvReadItem: Unknown exception");
                        }
                    }
                    notifyRequester(request);
                    break;

                case CMD_NV_WRITE_ITEM:
                    request = (MainThreadRequest) msg.obj;
                    onCompleted = obtainMessage(EVENT_NV_WRITE_ITEM_DONE, request);
                    Pair<Integer, String> idValue = (Pair<Integer, String>) request.argument;
                    defaultPhone.nvWriteItem(idValue.first, idValue.second, onCompleted,
                            request.workSource);
                    break;

                case EVENT_NV_WRITE_ITEM_DONE:
                    handleNullReturnEvent(msg, "nvWriteItem");
                    break;

                case CMD_NV_WRITE_CDMA_PRL:
                    request = (MainThreadRequest) msg.obj;
                    onCompleted = obtainMessage(EVENT_NV_WRITE_CDMA_PRL_DONE, request);
                    defaultPhone.nvWriteCdmaPrl((byte[]) request.argument, onCompleted);
                    break;

                case EVENT_NV_WRITE_CDMA_PRL_DONE:
                    handleNullReturnEvent(msg, "nvWriteCdmaPrl");
                    break;

                case CMD_RESET_MODEM_CONFIG:
                    request = (MainThreadRequest) msg.obj;
                    onCompleted = obtainMessage(EVENT_RESET_MODEM_CONFIG_DONE, request);
                    defaultPhone.resetModemConfig(onCompleted);
                    break;

                case EVENT_RESET_MODEM_CONFIG_DONE:
                    handleNullReturnEvent(msg, "resetModemConfig");
                    break;

                case CMD_GET_PREFERRED_NETWORK_TYPE:
                    request = (MainThreadRequest) msg.obj;
                    onCompleted = obtainMessage(EVENT_GET_PREFERRED_NETWORK_TYPE_DONE, request);
                    getPhoneFromRequest(request).getPreferredNetworkType(onCompleted);
                    break;

                case EVENT_GET_PREFERRED_NETWORK_TYPE_DONE:
                    ar = (AsyncResult) msg.obj;
                    request = (MainThreadRequest) ar.userObj;
                    if (ar.exception == null && ar.result != null) {
                        request.result = ar.result;     // Integer
                    } else {
                        request.result = null;
                        if (ar.result == null) {
                            loge("getPreferredNetworkType: Empty response");
                        } else if (ar.exception instanceof CommandException) {
                            loge("getPreferredNetworkType: CommandException: " +
                                    ar.exception);
                        } else {
                            loge("getPreferredNetworkType: Unknown exception");
                        }
                    }
                    notifyRequester(request);
                    break;

                case CMD_SET_PREFERRED_NETWORK_TYPE:
                    request = (MainThreadRequest) msg.obj;
                    onCompleted = obtainMessage(EVENT_SET_PREFERRED_NETWORK_TYPE_DONE, request);
                    int networkType = (Integer) request.argument;
                    getPhoneFromRequest(request).setPreferredNetworkType(networkType, onCompleted);
                    break;

                case EVENT_SET_PREFERRED_NETWORK_TYPE_DONE:
                    handleNullReturnEvent(msg, "setPreferredNetworkType");
                    break;

                case CMD_INVOKE_OEM_RIL_REQUEST_RAW:
                    request = (MainThreadRequest)msg.obj;
                    onCompleted = obtainMessage(EVENT_INVOKE_OEM_RIL_REQUEST_RAW_DONE, request);
                    defaultPhone.invokeOemRilRequestRaw((byte[]) request.argument, onCompleted);
                    break;

                case EVENT_INVOKE_OEM_RIL_REQUEST_RAW_DONE:
                    ar = (AsyncResult)msg.obj;
                    request = (MainThreadRequest)ar.userObj;
                    request.result = ar;
                    notifyRequester(request);
                    break;

                case CMD_SET_VOICEMAIL_NUMBER:
                    request = (MainThreadRequest) msg.obj;
                    onCompleted = obtainMessage(EVENT_SET_VOICEMAIL_NUMBER_DONE, request);
                    Pair<String, String> tagNum = (Pair<String, String>) request.argument;
                    getPhoneFromRequest(request).setVoiceMailNumber(tagNum.first, tagNum.second,
                            onCompleted);
                    break;

                case EVENT_SET_VOICEMAIL_NUMBER_DONE:
                    handleNullReturnEvent(msg, "setVoicemailNumber");
                    break;

                case CMD_SET_NETWORK_SELECTION_MODE_AUTOMATIC:
                    request = (MainThreadRequest) msg.obj;
                    onCompleted = obtainMessage(EVENT_SET_NETWORK_SELECTION_MODE_AUTOMATIC_DONE,
                            request);
                    getPhoneFromRequest(request).setNetworkSelectionModeAutomatic(onCompleted);
                    break;

                case EVENT_SET_NETWORK_SELECTION_MODE_AUTOMATIC_DONE:
                    handleNullReturnEvent(msg, "setNetworkSelectionModeAutomatic");
                    break;

                case CMD_PERFORM_NETWORK_SCAN:
                    request = (MainThreadRequest) msg.obj;
                    onCompleted = obtainMessage(EVENT_PERFORM_NETWORK_SCAN_DONE, request);
                    getPhoneFromRequest(request).getAvailableNetworks(onCompleted);
                    break;

                case EVENT_PERFORM_NETWORK_SCAN_DONE:
                    ar = (AsyncResult) msg.obj;
                    request = (MainThreadRequest) ar.userObj;
                    CellNetworkScanResult cellScanResult;
                    if (ar.exception == null && ar.result != null) {
                        cellScanResult = new CellNetworkScanResult(
                                CellNetworkScanResult.STATUS_SUCCESS,
                                (List<OperatorInfo>) ar.result);
                    } else {
                        if (ar.result == null) {
                            loge("getCellNetworkScanResults: Empty response");
                        }
                        if (ar.exception != null) {
                            loge("getCellNetworkScanResults: Exception: " + ar.exception);
                        }
                        int errorCode = CellNetworkScanResult.STATUS_UNKNOWN_ERROR;
                        if (ar.exception instanceof CommandException) {
                            CommandException.Error error =
                                ((CommandException) (ar.exception)).getCommandError();
                            if (error == CommandException.Error.RADIO_NOT_AVAILABLE) {
                                errorCode = CellNetworkScanResult.STATUS_RADIO_NOT_AVAILABLE;
                            } else if (error == CommandException.Error.GENERIC_FAILURE) {
                                errorCode = CellNetworkScanResult.STATUS_RADIO_GENERIC_FAILURE;
                            }
                        }
                        cellScanResult = new CellNetworkScanResult(errorCode, null);
                    }
                    request.result = cellScanResult;
                    notifyRequester(request);
                    break;

                case CMD_SET_NETWORK_SELECTION_MODE_MANUAL:
                    request = (MainThreadRequest) msg.obj;
                    ManualNetworkSelectionArgument selArg =
                            (ManualNetworkSelectionArgument) request.argument;
                    onCompleted = obtainMessage(EVENT_SET_NETWORK_SELECTION_MODE_MANUAL_DONE,
                            request);
                    getPhoneFromRequest(request).selectNetworkManually(selArg.operatorInfo,
                            selArg.persistSelection, onCompleted);
                    break;

                case EVENT_SET_NETWORK_SELECTION_MODE_MANUAL_DONE:
                    ar = (AsyncResult) msg.obj;
                    request = (MainThreadRequest) ar.userObj;
                    if (ar.exception == null) {
                        request.result = true;
                    } else {
                        request.result = false;
                        loge("setNetworkSelectionModeManual " + ar.exception);
                    }
                    notifyRequester(request);
                    mApp.onNetworkSelectionChanged(request.subId);
                    break;

                case CMD_GET_MODEM_ACTIVITY_INFO:
                    request = (MainThreadRequest) msg.obj;
                    onCompleted = obtainMessage(EVENT_GET_MODEM_ACTIVITY_INFO_DONE, request);
                    if (defaultPhone != null) {
                        defaultPhone.getModemActivityInfo(onCompleted, request.workSource);
                    }
                    break;

                case EVENT_GET_MODEM_ACTIVITY_INFO_DONE:
                    ar = (AsyncResult) msg.obj;
                    request = (MainThreadRequest) ar.userObj;
                    if (ar.exception == null && ar.result != null) {
                        request.result = ar.result;
                    } else {
                        if (ar.result == null) {
                            loge("queryModemActivityInfo: Empty response");
                        } else if (ar.exception instanceof CommandException) {
                            loge("queryModemActivityInfo: CommandException: " +
                                    ar.exception);
                        } else {
                            loge("queryModemActivityInfo: Unknown exception");
                        }
                    }
                    // Result cannot be null. Return ModemActivityInfo with all fields set to 0.
                    if (request.result == null) {
                        request.result = new ModemActivityInfo(0, 0, 0, null, 0);
                    }
                    notifyRequester(request);
                    break;

                case CMD_SET_ALLOWED_CARRIERS:
                    request = (MainThreadRequest) msg.obj;
                    CarrierRestrictionRules argument =
                            (CarrierRestrictionRules) request.argument;
                    onCompleted = obtainMessage(EVENT_SET_ALLOWED_CARRIERS_DONE, request);
                    defaultPhone.setAllowedCarriers(argument, onCompleted, request.workSource);
                    break;

                case EVENT_SET_ALLOWED_CARRIERS_DONE:
                    ar = (AsyncResult) msg.obj;
                    request = (MainThreadRequest) ar.userObj;
                    if (ar.exception == null && ar.result != null) {
                        request.result = ar.result;
                    } else {
                        request.result = TelephonyManager.SET_CARRIER_RESTRICTION_ERROR;
                        if (ar.exception instanceof CommandException) {
                            loge("setAllowedCarriers: CommandException: " + ar.exception);
                            CommandException.Error error =
                                    ((CommandException) (ar.exception)).getCommandError();
                            if (error == CommandException.Error.REQUEST_NOT_SUPPORTED) {
                                request.result =
                                        TelephonyManager.SET_CARRIER_RESTRICTION_NOT_SUPPORTED;
                            }
                        } else {
                            loge("setAllowedCarriers: Unknown exception");
                        }
                    }
                    notifyRequester(request);
                    break;

                case CMD_GET_ALLOWED_CARRIERS:
                    request = (MainThreadRequest) msg.obj;
                    onCompleted = obtainMessage(EVENT_GET_ALLOWED_CARRIERS_DONE, request);
                    defaultPhone.getAllowedCarriers(onCompleted, request.workSource);
                    break;

                case EVENT_GET_ALLOWED_CARRIERS_DONE:
                    ar = (AsyncResult) msg.obj;
                    request = (MainThreadRequest) ar.userObj;
                    if (ar.exception == null && ar.result != null) {
                        request.result = ar.result;
                    } else {
                        request.result = new IllegalStateException(
                            "Failed to get carrier restrictions");
                        if (ar.result == null) {
                            loge("getAllowedCarriers: Empty response");
                        } else if (ar.exception instanceof CommandException) {
                            loge("getAllowedCarriers: CommandException: " +
                                    ar.exception);
                        } else {
                            loge("getAllowedCarriers: Unknown exception");
                        }
                    }
                    notifyRequester(request);
                    break;

                case EVENT_GET_FORBIDDEN_PLMNS_DONE:
                    ar = (AsyncResult) msg.obj;
                    request = (MainThreadRequest) ar.userObj;
                    if (ar.exception == null && ar.result != null) {
                        request.result = ar.result;
                    } else {
                        request.result = new IllegalArgumentException(
                                "Failed to retrieve Forbidden Plmns");
                        if (ar.result == null) {
                            loge("getForbiddenPlmns: Empty response");
                        } else {
                            loge("getForbiddenPlmns: Unknown exception");
                        }
                    }
                    notifyRequester(request);
                    break;

                case CMD_GET_FORBIDDEN_PLMNS:
                    request = (MainThreadRequest) msg.obj;
                    uiccCard = getUiccCardFromRequest(request);
                    if (uiccCard == null) {
                        loge("getForbiddenPlmns() UiccCard is null");
                        request.result = new IllegalArgumentException(
                                "getForbiddenPlmns() UiccCard is null");
                        notifyRequester(request);
                        break;
                    }
                    Integer appType = (Integer) request.argument;
                    UiccCardApplication uiccApp = uiccCard.getApplicationByType(appType);
                    if (uiccApp == null) {
                        loge("getForbiddenPlmns() no app with specified type -- "
                                + appType);
                        request.result = new IllegalArgumentException("Failed to get UICC App");
                        notifyRequester(request);
                        break;
                    } else {
                        if (DBG) logv("getForbiddenPlmns() found app " + uiccApp.getAid()
                                + " specified type -- " + appType);
                    }
                    onCompleted = obtainMessage(EVENT_GET_FORBIDDEN_PLMNS_DONE, request);
                    ((SIMRecords) uiccApp.getIccRecords()).getForbiddenPlmns(
                              onCompleted);
                    break;

                case CMD_SWITCH_SLOTS:
                    request = (MainThreadRequest) msg.obj;
                    int[] physicalSlots = (int[]) request.argument;
                    onCompleted = obtainMessage(EVENT_SWITCH_SLOTS_DONE, request);
                    UiccController.getInstance().switchSlots(physicalSlots, onCompleted);
                    break;

                case EVENT_SWITCH_SLOTS_DONE:
                    ar = (AsyncResult) msg.obj;
                    request = (MainThreadRequest) ar.userObj;
                    request.result = (ar.exception == null);
                    notifyRequester(request);
                    break;
                case CMD_GET_NETWORK_SELECTION_MODE:
                    request = (MainThreadRequest) msg.obj;
                    onCompleted = obtainMessage(EVENT_GET_NETWORK_SELECTION_MODE_DONE, request);
                    getPhoneFromRequest(request).getNetworkSelectionMode(onCompleted);
                    break;

                case EVENT_GET_NETWORK_SELECTION_MODE_DONE:
                    ar = (AsyncResult) msg.obj;
                    request = (MainThreadRequest) ar.userObj;
                    if (ar.exception != null) {
                        request.result = TelephonyManager.NETWORK_SELECTION_MODE_UNKNOWN;
                    } else {
                        int mode = ((int[]) ar.result)[0];
                        if (mode == 0) {
                            request.result = TelephonyManager.NETWORK_SELECTION_MODE_AUTO;
                        } else {
                            request.result = TelephonyManager.NETWORK_SELECTION_MODE_MANUAL;
                        }
                    }
                    notifyRequester(request);
                    break;
                case CMD_GET_CDMA_ROAMING_MODE:
                    request = (MainThreadRequest) msg.obj;
                    onCompleted = obtainMessage(EVENT_GET_CDMA_ROAMING_MODE_DONE, request);
                    getPhoneFromRequest(request).queryCdmaRoamingPreference(onCompleted);
                    break;
                case EVENT_GET_CDMA_ROAMING_MODE_DONE:
                    ar = (AsyncResult) msg.obj;
                    request = (MainThreadRequest) ar.userObj;
                    if (ar.exception != null) {
                        request.result = TelephonyManager.CDMA_ROAMING_MODE_RADIO_DEFAULT;
                    } else {
                        request.result = ((int[]) ar.result)[0];
                    }
                    notifyRequester(request);
                    break;
                case CMD_SET_CDMA_ROAMING_MODE:
                    request = (MainThreadRequest) msg.obj;
                    onCompleted = obtainMessage(EVENT_SET_CDMA_ROAMING_MODE_DONE, request);
                    int mode = (int) request.argument;
                    getPhoneFromRequest(request).setCdmaRoamingPreference(mode, onCompleted);
                    break;
                case EVENT_SET_CDMA_ROAMING_MODE_DONE:
                    ar = (AsyncResult) msg.obj;
                    request = (MainThreadRequest) ar.userObj;
                    request.result = ar.exception == null;
                    notifyRequester(request);
                    break;
                case CMD_SET_CDMA_SUBSCRIPTION_MODE:
                    request = (MainThreadRequest) msg.obj;
                    onCompleted = obtainMessage(EVENT_SET_CDMA_SUBSCRIPTION_MODE_DONE, request);
                    int subscriptionMode = (int) request.argument;
                    getPhoneFromRequest(request).setCdmaSubscription(subscriptionMode, onCompleted);
                    break;
                case EVENT_SET_CDMA_SUBSCRIPTION_MODE_DONE:
                    ar = (AsyncResult) msg.obj;
                    request = (MainThreadRequest) ar.userObj;
                    request.result = ar.exception == null;
                    notifyRequester(request);
                    break;
                case CMD_GET_ALL_CELL_INFO:
                    request = (MainThreadRequest) msg.obj;
                    onCompleted = obtainMessage(EVENT_GET_ALL_CELL_INFO_DONE, request);
                    request.phone.requestCellInfoUpdate(request.workSource, onCompleted);
                    break;
                case EVENT_GET_ALL_CELL_INFO_DONE:
                    ar = (AsyncResult) msg.obj;
                    request = (MainThreadRequest) ar.userObj;
                    // If a timeout occurs, the response will be null
                    request.result = (ar.exception == null && ar.result != null)
                            ? ar.result : new ArrayList<CellInfo>();
                    synchronized (request) {
                        request.notifyAll();
                    }
                    break;
                case CMD_REQUEST_CELL_INFO_UPDATE:
                    request = (MainThreadRequest) msg.obj;
                    request.phone.requestCellInfoUpdate(request.workSource,
                            obtainMessage(EVENT_REQUEST_CELL_INFO_UPDATE_DONE, request));
                    break;
                case EVENT_REQUEST_CELL_INFO_UPDATE_DONE:
                    ar = (AsyncResult) msg.obj;
                    request = (MainThreadRequest) ar.userObj;
                    ICellInfoCallback cb = (ICellInfoCallback) request.argument;
                    try {
                        if (ar.exception != null) {
                            Log.e(LOG_TAG, "Exception retrieving CellInfo=" + ar.exception);
                            cb.onError(
                                    TelephonyManager.CellInfoCallback.ERROR_MODEM_ERROR,
                                    ar.exception.getClass().getName(),
                                    ar.exception.toString());
                        } else if (ar.result == null) {
                            Log.w(LOG_TAG, "Timeout Waiting for CellInfo!");
                            cb.onError(TelephonyManager.CellInfoCallback.ERROR_TIMEOUT, null, null);
                        } else {
                            // use the result as returned
                            cb.onCellInfo((List<CellInfo>) ar.result);
                        }
                    } catch (RemoteException re) {
                        Log.w(LOG_TAG, "Discarded CellInfo due to Callback RemoteException");
                    }
                    break;
                case CMD_GET_CELL_LOCATION:
                    request = (MainThreadRequest) msg.obj;
                    WorkSource ws = (WorkSource) request.argument;
                    Phone phone = getPhoneFromRequest(request);
                    phone.getCellLocation(ws, obtainMessage(EVENT_GET_CELL_LOCATION_DONE, request));
                    break;
                case EVENT_GET_CELL_LOCATION_DONE:
                    ar = (AsyncResult) msg.obj;
                    request = (MainThreadRequest) ar.userObj;
                    if (ar.exception == null) {
                        request.result = ar.result;
                    } else {
                        phone = getPhoneFromRequest(request);
                        request.result = (phone.getPhoneType() == PhoneConstants.PHONE_TYPE_CDMA)
                                ? new CdmaCellLocation() : new GsmCellLocation();
                    }

                    synchronized (request) {
                        request.notifyAll();
                    }
                    break;
                case CMD_MODEM_REBOOT:
                    request = (MainThreadRequest) msg.obj;
                    onCompleted = obtainMessage(EVENT_RESET_MODEM_CONFIG_DONE, request);
                    defaultPhone.rebootModem(onCompleted);
                    break;
                case EVENT_CMD_MODEM_REBOOT_DONE:
                    handleNullReturnEvent(msg, "rebootModem");
                    break;
                case CMD_REQUEST_ENABLE_MODEM:
                    request = (MainThreadRequest) msg.obj;
                    boolean enable = (boolean) request.argument;
                    onCompleted = obtainMessage(EVENT_ENABLE_MODEM_DONE, request);
                    onCompleted.arg1 = enable ? 1 : 0;
                    PhoneConfigurationManager.getInstance()
                            .enablePhone(request.phone, enable, onCompleted);
                    break;
                case EVENT_ENABLE_MODEM_DONE:
                    ar = (AsyncResult) msg.obj;
                    request = (MainThreadRequest) ar.userObj;
                    request.result = (ar.exception == null);
                    int phoneId = request.phone.getPhoneId();
                    //update the cache as modem status has changed
                    if ((boolean) request.result) {
                        mPhoneConfigurationManager.addToPhoneStatusCache(phoneId, msg.arg1 == 1);
                        updateModemStateMetrics();
                    } else {
                        Log.e(LOG_TAG, msg.what + " failure. Not updating modem status."
                                + ar.exception);
                    }
                    notifyRequester(request);
                    break;
                case CMD_GET_MODEM_STATUS:
                    request = (MainThreadRequest) msg.obj;
                    onCompleted = obtainMessage(EVENT_GET_MODEM_STATUS_DONE, request);
                    PhoneConfigurationManager.getInstance()
                            .getPhoneStatusFromModem(request.phone, onCompleted);
                    break;
                case EVENT_GET_MODEM_STATUS_DONE:
                    ar = (AsyncResult) msg.obj;
                    request = (MainThreadRequest) ar.userObj;
                    int id = request.phone.getPhoneId();
                    if (ar.exception == null && ar.result != null) {
                        request.result = ar.result;
                        //update the cache as modem status has changed
                        mPhoneConfigurationManager.addToPhoneStatusCache(id,
                                (boolean) request.result);
                    } else {
                        // Return true if modem status cannot be retrieved. For most cases,
                        // modem status is on. And for older version modems, GET_MODEM_STATUS
                        // and disable modem are not supported. Modem is always on.
                        // TODO: this should be fixed in R to support a third
                        // status UNKNOWN b/131631629
                        request.result = true;
                        Log.e(LOG_TAG, msg.what + " failure. Not updating modem status."
                                + ar.exception);
                    }
                    notifyRequester(request);
                    break;
                case EVENT_SET_FORBIDDEN_PLMNS_DONE:
                    ar = (AsyncResult) msg.obj;
                    request = (MainThreadRequest) ar.userObj;
                    if (ar.exception == null && ar.result != null) {
                        request.result = ar.result;
                    } else {
                        request.result = -1;
                        loge("Failed to set Forbidden Plmns");
                        if (ar.result == null) {
                            loge("setForbidenPlmns: Empty response");
                        } else if (ar.exception != null) {
                            loge("setForbiddenPlmns: Exception: " + ar.exception);
                            request.result = -1;
                        } else {
                            loge("setForbiddenPlmns: Unknown exception");
                        }
                    }
                    notifyRequester(request);
                    break;
                case CMD_SET_FORBIDDEN_PLMNS:
                    request = (MainThreadRequest) msg.obj;
                    uiccCard = getUiccCardFromRequest(request);
                    if (uiccCard == null) {
                        loge("setForbiddenPlmns: UiccCard is null");
                        request.result = -1;
                        notifyRequester(request);
                        break;
                    }
                    Pair<Integer, List<String>> setFplmnsArgs =
                            (Pair<Integer, List<String>>) request.argument;
                    appType = setFplmnsArgs.first;
                    List<String> fplmns = setFplmnsArgs.second;
                    uiccApp = uiccCard.getApplicationByType(appType);
                    if (uiccApp == null) {
                        loge("setForbiddenPlmns: no app with specified type -- " + appType);
                        request.result = -1;
                        loge("Failed to get UICC App");
                        notifyRequester(request);
                    } else {
                        onCompleted = obtainMessage(EVENT_SET_FORBIDDEN_PLMNS_DONE, request);
                        ((SIMRecords) uiccApp.getIccRecords())
                                .setForbiddenPlmns(onCompleted, fplmns);
                    }
                case CMD_ERASE_MODEM_CONFIG:
                    request = (MainThreadRequest) msg.obj;
                    onCompleted = obtainMessage(EVENT_ERASE_MODEM_CONFIG_DONE, request);
                    defaultPhone.eraseModemConfig(onCompleted);
                    break;
                case EVENT_ERASE_MODEM_CONFIG_DONE:
                    handleNullReturnEvent(msg, "eraseModemConfig");
                    break;
                default:
                    Log.w(LOG_TAG, "MainThreadHandler: unexpected message code: " + msg.what);
                    break;
            }
        }

        private void notifyRequester(MainThreadRequest request) {
            synchronized (request) {
                request.notifyAll();
            }
        }

        private void handleNullReturnEvent(Message msg, String command) {
            AsyncResult ar = (AsyncResult) msg.obj;
            MainThreadRequest request = (MainThreadRequest) ar.userObj;
            if (ar.exception == null) {
                request.result = true;
            } else {
                request.result = false;
                if (ar.exception instanceof CommandException) {
                    loge(command + ": CommandException: " + ar.exception);
                } else {
                    loge(command + ": Unknown exception");
                }
            }
            notifyRequester(request);
        }
    }

    /**
     * Posts the specified command to be executed on the main thread,
     * waits for the request to complete, and returns the result.
     * @see #sendRequestAsync
     */
    private Object sendRequest(int command, Object argument) {
        return sendRequest(
                command, argument, SubscriptionManager.INVALID_SUBSCRIPTION_ID, null, null);
    }

    /**
     * Posts the specified command to be executed on the main thread,
     * waits for the request to complete, and returns the result.
     * @see #sendRequestAsync
     */
    private Object sendRequest(int command, Object argument, WorkSource workSource) {
        return sendRequest(command, argument,  SubscriptionManager.INVALID_SUBSCRIPTION_ID,
                null, workSource);
    }

    /**
     * Posts the specified command to be executed on the main thread,
     * waits for the request to complete, and returns the result.
     * @see #sendRequestAsync
     */
    private Object sendRequest(int command, Object argument, Integer subId) {
        return sendRequest(command, argument, subId, null, null);
    }

    /**
     * Posts the specified command to be executed on the main thread,
     * waits for the request to complete, and returns the result.
     * @see #sendRequestAsync
     */
    private Object sendRequest(int command, Object argument, int subId, WorkSource workSource) {
        return sendRequest(command, argument, subId, null, workSource);
    }

    /**
     * Posts the specified command to be executed on the main thread,
     * waits for the request to complete, and returns the result.
     * @see #sendRequestAsync
     */
    private Object sendRequest(int command, Object argument, Phone phone, WorkSource workSource) {
        return sendRequest(
                command, argument, SubscriptionManager.INVALID_SUBSCRIPTION_ID, phone, workSource);
    }

    /**
     * Posts the specified command to be executed on the main thread,
     * waits for the request to complete, and returns the result.
     * @see #sendRequestAsync
     */
    private Object sendRequest(
            int command, Object argument, Integer subId, Phone phone, WorkSource workSource) {
        if (Looper.myLooper() == mMainThreadHandler.getLooper()) {
            throw new RuntimeException("This method will deadlock if called from the main thread.");
        }

        MainThreadRequest request = null;
        if (subId != SubscriptionManager.INVALID_SUBSCRIPTION_ID && phone != null) {
            throw new IllegalArgumentException("subId and phone cannot both be specified!");
        } else if (phone != null) {
            request = new MainThreadRequest(argument, phone, workSource);
        } else {
            request = new MainThreadRequest(argument, subId, workSource);
        }

        Message msg = mMainThreadHandler.obtainMessage(command, request);
        msg.sendToTarget();

        // Wait for the request to complete
        synchronized (request) {
            while (request.result == null) {
                try {
                    request.wait();
                } catch (InterruptedException e) {
                    // Do nothing, go back and wait until the request is complete
                }
            }
        }
        return request.result;
    }

    /**
     * Asynchronous ("fire and forget") version of sendRequest():
     * Posts the specified command to be executed on the main thread, and
     * returns immediately.
     * @see #sendRequest
     */
    private void sendRequestAsync(int command) {
        mMainThreadHandler.sendEmptyMessage(command);
    }

    /**
     * Same as {@link #sendRequestAsync(int)} except it takes an argument.
     * @see {@link #sendRequest(int)}
     */
    private void sendRequestAsync(int command, Object argument) {
        sendRequestAsync(command, argument, null, null);
    }

    /**
     * Same as {@link #sendRequestAsync(int,Object)} except it takes a Phone and WorkSource.
     * @see {@link #sendRequest(int,Object)}
     */
    private void sendRequestAsync(
            int command, Object argument, Phone phone, WorkSource workSource) {
        MainThreadRequest request = new MainThreadRequest(argument, phone, workSource);
        Message msg = mMainThreadHandler.obtainMessage(command, request);
        msg.sendToTarget();
    }

    /**
     * Initialize the singleton PhoneInterfaceManager instance.
     * This is only done once, at startup, from PhoneApp.onCreate().
     */
    /* package */ static PhoneInterfaceManager init(PhoneGlobals app) {
        synchronized (PhoneInterfaceManager.class) {
            if (sInstance == null) {
                sInstance = new PhoneInterfaceManager(app);
            } else {
                Log.wtf(LOG_TAG, "init() called multiple times!  sInstance = " + sInstance);
            }
            return sInstance;
        }
    }

    /** Private constructor; @see init() */
    private PhoneInterfaceManager(PhoneGlobals app) {
        mApp = app;
        mCM = PhoneGlobals.getInstance().mCM;
        mUserManager = (UserManager) app.getSystemService(Context.USER_SERVICE);
        mAppOps = (AppOpsManager)app.getSystemService(Context.APP_OPS_SERVICE);
        mMainThreadHandler = new MainThreadHandler();
        mSubscriptionController = SubscriptionController.getInstance();
        mTelephonySharedPreferences =
                PreferenceManager.getDefaultSharedPreferences(mApp);
        mNetworkScanRequestTracker = new NetworkScanRequestTracker();
        mPhoneConfigurationManager = PhoneConfigurationManager.getInstance();

        publish();
    }

    private Phone getDefaultPhone() {
        Phone thePhone = getPhone(getDefaultSubscription());
        return (thePhone != null) ? thePhone : PhoneFactory.getDefaultPhone();
    }

    private void publish() {
        if (DBG) log("publish: " + this);

        ServiceManager.addService("phone", this);
    }

    private Phone getPhoneFromRequest(MainThreadRequest request) {
        if (request.phone != null) {
            return request.phone;
        } else {
            return getPhoneFromSubId(request.subId);
        }
    }

    private Phone getPhoneFromSubId(int subId) {
        return (subId == SubscriptionManager.INVALID_SUBSCRIPTION_ID)
                ? getDefaultPhone() : getPhone(subId);
    }

    private UiccCard getUiccCardFromRequest(MainThreadRequest request) {
        Phone phone = getPhoneFromRequest(request);
        return phone == null ? null :
                UiccController.getInstance().getUiccCard(phone.getPhoneId());
    }

    // returns phone associated with the subId.
    private Phone getPhone(int subId) {
        return PhoneFactory.getPhone(mSubscriptionController.getPhoneId(subId));
    }

    private void sendEraseModemConfig(Phone phone) {
        if (phone != null) {
            TelephonyPermissions.enforceCallingOrSelfModifyPermissionOrCarrierPrivilege(
                  mApp, phone.getSubId(), "eraseModemConfig");
            final long identity = Binder.clearCallingIdentity();
            try {
                Boolean success = (Boolean) sendRequest(CMD_ERASE_MODEM_CONFIG, null);
                if (DBG) log("eraseModemConfig:" + ' ' + (success ? "ok" : "fail"));
            } finally {
                Binder.restoreCallingIdentity(identity);
            }
        }
    }

    public void dial(String number) {
        dialForSubscriber(getPreferredVoiceSubscription(), number);
    }

    public void dialForSubscriber(int subId, String number) {
        if (DBG) log("dial: " + number);
        // No permission check needed here: This is just a wrapper around the
        // ACTION_DIAL intent, which is available to any app since it puts up
        // the UI before it does anything.

        final long identity = Binder.clearCallingIdentity();
        try {
            String url = createTelUrl(number);
            if (url == null) {
                return;
            }

            // PENDING: should we just silently fail if phone is offhook or ringing?
            PhoneConstants.State state = mCM.getState(subId);
            if (state != PhoneConstants.State.OFFHOOK && state != PhoneConstants.State.RINGING) {
                Intent intent = new Intent(Intent.ACTION_DIAL, Uri.parse(url));
                intent.addFlags(Intent.FLAG_ACTIVITY_NEW_TASK);
                mApp.startActivity(intent);
            }
        } finally {
            Binder.restoreCallingIdentity(identity);
        }
    }

    public void call(String callingPackage, String number) {
        callForSubscriber(getPreferredVoiceSubscription(), callingPackage, number);
    }

    public void callForSubscriber(int subId, String callingPackage, String number) {
        if (DBG) log("call: " + number);

        // This is just a wrapper around the ACTION_CALL intent, but we still
        // need to do a permission check since we're calling startActivity()
        // from the context of the phone app.
        enforceCallPermission();

        if (mAppOps.noteOp(AppOpsManager.OPSTR_CALL_PHONE, Binder.getCallingUid(), callingPackage)
                != AppOpsManager.MODE_ALLOWED) {
            return;
        }

        final long identity = Binder.clearCallingIdentity();
        try {
            String url = createTelUrl(number);
            if (url == null) {
                return;
            }

            boolean isValid = false;
            final List<SubscriptionInfo> slist = getActiveSubscriptionInfoListPrivileged();
            if (slist != null) {
                for (SubscriptionInfo subInfoRecord : slist) {
                    if (subInfoRecord.getSubscriptionId() == subId) {
                        isValid = true;
                        break;
                    }
                }
            }
            if (!isValid) {
                return;
            }

            Intent intent = new Intent(Intent.ACTION_CALL, Uri.parse(url));
            intent.putExtra(SUBSCRIPTION_KEY, subId);
            intent.addFlags(Intent.FLAG_ACTIVITY_NEW_TASK);
            mApp.startActivity(intent);
        } finally {
            Binder.restoreCallingIdentity(identity);
        }
    }

    public boolean supplyPin(String pin) {
        return supplyPinForSubscriber(getDefaultSubscription(), pin);
    }

    public boolean supplyPinForSubscriber(int subId, String pin) {
        int [] resultArray = supplyPinReportResultForSubscriber(subId, pin);
        return (resultArray[0] == PhoneConstants.PIN_RESULT_SUCCESS) ? true : false;
    }

    public boolean supplyPuk(String puk, String pin) {
        return supplyPukForSubscriber(getDefaultSubscription(), puk, pin);
    }

    public boolean supplyPukForSubscriber(int subId, String puk, String pin) {
        int [] resultArray = supplyPukReportResultForSubscriber(subId, puk, pin);
        return (resultArray[0] == PhoneConstants.PIN_RESULT_SUCCESS) ? true : false;
    }

    /** {@hide} */
    public int[] supplyPinReportResult(String pin) {
        return supplyPinReportResultForSubscriber(getDefaultSubscription(), pin);
    }

    public int[] supplyPinReportResultForSubscriber(int subId, String pin) {
        enforceModifyPermission();

        final long identity = Binder.clearCallingIdentity();
        try {
            final UnlockSim checkSimPin = new UnlockSim(getPhone(subId).getIccCard());
            checkSimPin.start();
            return checkSimPin.unlockSim(null, pin);
        } finally {
            Binder.restoreCallingIdentity(identity);
        }
    }

    /** {@hide} */
    public int[] supplyPukReportResult(String puk, String pin) {
        return supplyPukReportResultForSubscriber(getDefaultSubscription(), puk, pin);
    }

    public int[] supplyPukReportResultForSubscriber(int subId, String puk, String pin) {
        enforceModifyPermission();

        final long identity = Binder.clearCallingIdentity();
        try {
            final UnlockSim checkSimPuk = new UnlockSim(getPhone(subId).getIccCard());
            checkSimPuk.start();
            return checkSimPuk.unlockSim(puk, pin);
        } finally {
            Binder.restoreCallingIdentity(identity);
        }
    }

    /**
     * Helper thread to turn async call to SimCard#supplyPin into
     * a synchronous one.
     */
    private static class UnlockSim extends Thread {

        private final IccCard mSimCard;

        private boolean mDone = false;
        private int mResult = PhoneConstants.PIN_GENERAL_FAILURE;
        private int mRetryCount = -1;

        // For replies from SimCard interface
        private Handler mHandler;

        // For async handler to identify request type
        private static final int SUPPLY_PIN_COMPLETE = 100;

        public UnlockSim(IccCard simCard) {
            mSimCard = simCard;
        }

        @Override
        public void run() {
            Looper.prepare();
            synchronized (UnlockSim.this) {
                mHandler = new Handler() {
                    @Override
                    public void handleMessage(Message msg) {
                        AsyncResult ar = (AsyncResult) msg.obj;
                        switch (msg.what) {
                            case SUPPLY_PIN_COMPLETE:
                                Log.d(LOG_TAG, "SUPPLY_PIN_COMPLETE");
                                synchronized (UnlockSim.this) {
                                    mRetryCount = msg.arg1;
                                    if (ar.exception != null) {
                                        if (ar.exception instanceof CommandException &&
                                                ((CommandException)(ar.exception)).getCommandError()
                                                == CommandException.Error.PASSWORD_INCORRECT) {
                                            mResult = PhoneConstants.PIN_PASSWORD_INCORRECT;
                                        } else {
                                            mResult = PhoneConstants.PIN_GENERAL_FAILURE;
                                        }
                                    } else {
                                        mResult = PhoneConstants.PIN_RESULT_SUCCESS;
                                    }
                                    mDone = true;
                                    UnlockSim.this.notifyAll();
                                }
                                break;
                        }
                    }
                };
                UnlockSim.this.notifyAll();
            }
            Looper.loop();
        }

        /*
         * Use PIN or PUK to unlock SIM card
         *
         * If PUK is null, unlock SIM card with PIN
         *
         * If PUK is not null, unlock SIM card with PUK and set PIN code
         */
        synchronized int[] unlockSim(String puk, String pin) {

            while (mHandler == null) {
                try {
                    wait();
                } catch (InterruptedException e) {
                    Thread.currentThread().interrupt();
                }
            }
            Message callback = Message.obtain(mHandler, SUPPLY_PIN_COMPLETE);

            if (puk == null) {
                mSimCard.supplyPin(pin, callback);
            } else {
                mSimCard.supplyPuk(puk, pin, callback);
            }

            while (!mDone) {
                try {
                    Log.d(LOG_TAG, "wait for done");
                    wait();
                } catch (InterruptedException e) {
                    // Restore the interrupted status
                    Thread.currentThread().interrupt();
                }
            }
            Log.d(LOG_TAG, "done");
            int[] resultArray = new int[2];
            resultArray[0] = mResult;
            resultArray[1] = mRetryCount;
            return resultArray;
        }
    }

    public void updateServiceLocation() {
        updateServiceLocationForSubscriber(getDefaultSubscription());

    }

    public void updateServiceLocationForSubscriber(int subId) {
        // No permission check needed here: this call is harmless, and it's
        // needed for the ServiceState.requestStateUpdate() call (which is
        // already intentionally exposed to 3rd parties.)
        final long identity = Binder.clearCallingIdentity();
        try {
            final Phone phone = getPhone(subId);
            if (phone != null) {
                phone.updateServiceLocation();
            }
        } finally {
            Binder.restoreCallingIdentity(identity);
        }
    }

    @Deprecated
    @Override
    public boolean isRadioOn(String callingPackage) {
        return isRadioOnWithFeature(callingPackage, null);
    }


    @Override
    public boolean isRadioOnWithFeature(String callingPackage, String callingFeatureId) {
        return isRadioOnForSubscriberWithFeature(getDefaultSubscription(), callingPackage,
                callingFeatureId);
    }

    @Deprecated
    @Override
    public boolean isRadioOnForSubscriber(int subId, String callingPackage) {
        return isRadioOnForSubscriberWithFeature(subId, callingPackage, null);
    }

    @Override
    public boolean isRadioOnForSubscriberWithFeature(int subId, String callingPackage,
            String callingFeatureId) {
        if (!TelephonyPermissions.checkCallingOrSelfReadPhoneState(
                mApp, subId, callingPackage, callingFeatureId, "isRadioOnForSubscriber")) {
            return false;
        }

        final long identity = Binder.clearCallingIdentity();
        try {
            return isRadioOnForSubscriber(subId);
        } finally {
            Binder.restoreCallingIdentity(identity);
        }
    }

    private boolean isRadioOnForSubscriber(int subId) {
        final long identity = Binder.clearCallingIdentity();
        try {
            final Phone phone = getPhone(subId);
            if (phone != null) {
                return phone.getServiceState().getState() != ServiceState.STATE_POWER_OFF;
            } else {
                return false;
            }
        } finally {
            Binder.restoreCallingIdentity(identity);
        }
    }

    public void toggleRadioOnOff() {
        toggleRadioOnOffForSubscriber(getDefaultSubscription());
    }

    public void toggleRadioOnOffForSubscriber(int subId) {
        enforceModifyPermission();

        final long identity = Binder.clearCallingIdentity();
        try {
            final Phone phone = getPhone(subId);
            if (phone != null) {
                phone.setRadioPower(!isRadioOnForSubscriber(subId));
            }
        } finally {
            Binder.restoreCallingIdentity(identity);
        }
    }

    public boolean setRadio(boolean turnOn) {
        return setRadioForSubscriber(getDefaultSubscription(), turnOn);
    }

    public boolean setRadioForSubscriber(int subId, boolean turnOn) {
        enforceModifyPermission();

        final long identity = Binder.clearCallingIdentity();
        try {
            final Phone phone = getPhone(subId);
            if (phone == null) {
                return false;
            }
            if ((phone.getServiceState().getState() != ServiceState.STATE_POWER_OFF) != turnOn) {
                toggleRadioOnOffForSubscriber(subId);
            }
            return true;
        } finally {
            Binder.restoreCallingIdentity(identity);
        }
    }

    public boolean needMobileRadioShutdown() {
        /*
         * If any of the Radios are available, it will need to be
         * shutdown. So return true if any Radio is available.
         */
        final long identity = Binder.clearCallingIdentity();
        try {
            for (int i = 0; i < TelephonyManager.getDefault().getPhoneCount(); i++) {
                Phone phone = PhoneFactory.getPhone(i);
                if (phone != null && phone.isRadioAvailable()) return true;
            }
            logv(TelephonyManager.getDefault().getPhoneCount() + " Phones are shutdown.");
            return false;
        } finally {
            Binder.restoreCallingIdentity(identity);
        }
    }

    @Override
    public void shutdownMobileRadios() {
        enforceModifyPermission();

        final long identity = Binder.clearCallingIdentity();
        try {
            for (int i = 0; i < TelephonyManager.getDefault().getPhoneCount(); i++) {
                logv("Shutting down Phone " + i);
                shutdownRadioUsingPhoneId(i);
            }
        } finally {
            Binder.restoreCallingIdentity(identity);
        }
    }

    private void shutdownRadioUsingPhoneId(int phoneId) {
        Phone phone = PhoneFactory.getPhone(phoneId);
        if (phone != null && phone.isRadioAvailable()) {
            phone.shutdownRadio();
        }
    }

    public boolean setRadioPower(boolean turnOn) {
        enforceModifyPermission();

        final long identity = Binder.clearCallingIdentity();
        try {
            final Phone defaultPhone = PhoneFactory.getDefaultPhone();
            if (defaultPhone != null) {
                defaultPhone.setRadioPower(turnOn);
                return true;
            } else {
                loge("There's no default phone.");
                return false;
            }
        } finally {
            Binder.restoreCallingIdentity(identity);
        }
    }

    public boolean setRadioPowerForSubscriber(int subId, boolean turnOn) {
        enforceModifyPermission();

        final long identity = Binder.clearCallingIdentity();
        try {
            final Phone phone = getPhone(subId);
            if (phone != null) {
                phone.setRadioPower(turnOn);
                return true;
            } else {
                return false;
            }
        } finally {
            Binder.restoreCallingIdentity(identity);
        }
    }

    // FIXME: subId version needed
    @Override
    public boolean enableDataConnectivity() {
        enforceModifyPermission();

        final long identity = Binder.clearCallingIdentity();
        try {
            int subId = mSubscriptionController.getDefaultDataSubId();
            final Phone phone = getPhone(subId);
            if (phone != null) {
                phone.getDataEnabledSettings().setUserDataEnabled(true);
                return true;
            } else {
                return false;
            }
        } finally {
            Binder.restoreCallingIdentity(identity);
        }
    }

    // FIXME: subId version needed
    @Override
    public boolean disableDataConnectivity() {
        enforceModifyPermission();

        final long identity = Binder.clearCallingIdentity();
        try {
            int subId = mSubscriptionController.getDefaultDataSubId();
            final Phone phone = getPhone(subId);
            if (phone != null) {
                phone.getDataEnabledSettings().setUserDataEnabled(false);
                return true;
            } else {
                return false;
            }
        } finally {
            Binder.restoreCallingIdentity(identity);
        }
    }

    @Override
    public boolean isDataConnectivityPossible(int subId) {
        final long identity = Binder.clearCallingIdentity();
        try {
            final Phone phone = getPhone(subId);
            if (phone != null) {
                return phone.isDataAllowed(ApnSetting.TYPE_DEFAULT);
            } else {
                return false;
            }
        } finally {
            Binder.restoreCallingIdentity(identity);
        }
    }

    public boolean handlePinMmi(String dialString) {
        return handlePinMmiForSubscriber(getDefaultSubscription(), dialString);
    }

    public void handleUssdRequest(int subId, String ussdRequest, ResultReceiver wrappedCallback) {
        enforceCallPermission();

        final long identity = Binder.clearCallingIdentity();
        try {
            if (!SubscriptionManager.isValidSubscriptionId(subId)) {
                return;
            }
            Pair<String, ResultReceiver> ussdObject = new Pair(ussdRequest, wrappedCallback);
            sendRequest(CMD_HANDLE_USSD_REQUEST, ussdObject, subId);
        } finally {
            Binder.restoreCallingIdentity(identity);
        }
    };

    public boolean handlePinMmiForSubscriber(int subId, String dialString) {
        enforceModifyPermission();

        final long identity = Binder.clearCallingIdentity();
        try {
            if (!SubscriptionManager.isValidSubscriptionId(subId)) {
                return false;
            }
            return (Boolean) sendRequest(CMD_HANDLE_PIN_MMI, dialString, subId);
        } finally {
            Binder.restoreCallingIdentity(identity);
        }
    }

    public int getCallState() {
        return getCallStateForSlot(getSlotForDefaultSubscription());
    }

    public int getCallStateForSlot(int slotIndex) {
        final long identity = Binder.clearCallingIdentity();
        try {
            Phone phone = PhoneFactory.getPhone(slotIndex);
            return phone == null ? TelephonyManager.CALL_STATE_IDLE :
                    PhoneConstantConversions.convertCallState(phone.getState());
        } finally {
            Binder.restoreCallingIdentity(identity);
        }
    }

    @Override
    public int getDataState() {
        return getDataStateForSubId(mSubscriptionController.getDefaultDataSubId());
    }

    @Override
    public int getDataStateForSubId(int subId) {
        final long identity = Binder.clearCallingIdentity();
        try {
            final Phone phone = getPhone(subId);
            if (phone != null) {
                return PhoneConstantConversions.convertDataState(phone.getDataConnectionState());
            } else {
                return PhoneConstantConversions.convertDataState(
                        PhoneConstants.DataState.DISCONNECTED);
            }
        } finally {
            Binder.restoreCallingIdentity(identity);
        }
    }

    @Override
    public int getDataActivity() {
        return getDataActivityForSubId(mSubscriptionController.getDefaultDataSubId());
    }

    @Override
    public int getDataActivityForSubId(int subId) {
        final long identity = Binder.clearCallingIdentity();
        try {
            final Phone phone = getPhone(subId);
            if (phone != null) {
                return DefaultPhoneNotifier.convertDataActivityState(phone.getDataActivityState());
            } else {
                return TelephonyManager.DATA_ACTIVITY_NONE;
            }
        } finally {
            Binder.restoreCallingIdentity(identity);
        }
    }

    @Override
    public Bundle getCellLocation(String callingPackage, String callingFeatureId) {
        mApp.getSystemService(AppOpsManager.class)
                .checkPackage(Binder.getCallingUid(), callingPackage);

        LocationAccessPolicy.LocationPermissionResult locationResult =
                LocationAccessPolicy.checkLocationPermission(mApp,
                        new LocationAccessPolicy.LocationPermissionQuery.Builder()
                                .setCallingPackage(callingPackage)
                                .setCallingFeatureId(callingFeatureId)
                                .setCallingPid(Binder.getCallingPid())
                                .setCallingUid(Binder.getCallingUid())
                                .setMethod("getCellLocation")
                                .setMinSdkVersionForFine(Build.VERSION_CODES.Q)
                                .build());
        switch (locationResult) {
            case DENIED_HARD:
                throw new SecurityException("Not allowed to access cell location");
            case DENIED_SOFT:
                return new Bundle();
        }

        WorkSource workSource = getWorkSource(Binder.getCallingUid());
        final long identity = Binder.clearCallingIdentity();
        try {
            if (DBG_LOC) log("getCellLocation: is active user");
            Bundle data = new Bundle();
            int subId = mSubscriptionController.getDefaultDataSubId();
            CellLocation cl = (CellLocation) sendRequest(CMD_GET_CELL_LOCATION, workSource, subId);
            cl.fillInNotifierBundle(data);
            return data;
        } finally {
            Binder.restoreCallingIdentity(identity);
        }
    }

    @Override
    public String getNetworkCountryIsoForPhone(int phoneId, String callingPackage,
            String callingFeatureId) {
        if (!TextUtils.isEmpty(callingPackage)) {
            final int subId = mSubscriptionController.getSubIdUsingPhoneId(phoneId);
            if (!TelephonyPermissions.checkCallingOrSelfReadPhoneState(mApp, subId, callingPackage,
                    callingFeatureId, "getNetworkCountryIsoForPhone")) {
                return "";
            }
        }

        // Reporting the correct network country is ambiguous when IWLAN could conflict with
        // registered cell info, so return a NULL country instead.
        final long identity = Binder.clearCallingIdentity();
        try {
            if (phoneId == SubscriptionManager.INVALID_PHONE_INDEX) {
                // Get default phone in this case.
                phoneId = SubscriptionManager.DEFAULT_PHONE_INDEX;
            }
            final int subId = mSubscriptionController.getSubIdUsingPhoneId(phoneId);
            // Todo: fix this when we can get the actual cellular network info when the device
            // is on IWLAN.
            if (TelephonyManager.NETWORK_TYPE_IWLAN
                    == getVoiceNetworkTypeForSubscriber(subId, mApp.getPackageName(),
                    mApp.getFeatureId())) {
                return "";
            }
            Phone phone = PhoneFactory.getPhone(phoneId);
            if (phone != null) {
                ServiceStateTracker sst = phone.getServiceStateTracker();
                EmergencyNumberTracker emergencyNumberTracker = phone.getEmergencyNumberTracker();
                if (sst != null) {
                    LocaleTracker lt = sst.getLocaleTracker();
                    if (lt != null) {
                        if (!TextUtils.isEmpty(lt.getCurrentCountry())) {
                            return lt.getCurrentCountry();
                        } else if (emergencyNumberTracker != null) {
                            return emergencyNumberTracker.getEmergencyCountryIso();
                        }
                    }
                }
            }
            return "";
        } finally {
            Binder.restoreCallingIdentity(identity);
        }
    }

    @Override
    public void enableLocationUpdates() {
        enableLocationUpdatesForSubscriber(getDefaultSubscription());
    }

    @Override
    public void enableLocationUpdatesForSubscriber(int subId) {
        mApp.enforceCallingOrSelfPermission(
                android.Manifest.permission.CONTROL_LOCATION_UPDATES, null);

        final long identity = Binder.clearCallingIdentity();
        try {
            final Phone phone = getPhone(subId);
            if (phone != null) {
                phone.enableLocationUpdates();
            }
        } finally {
            Binder.restoreCallingIdentity(identity);
        }
    }

    @Override
    public void disableLocationUpdates() {
        disableLocationUpdatesForSubscriber(getDefaultSubscription());
    }

    @Override
    public void disableLocationUpdatesForSubscriber(int subId) {
        mApp.enforceCallingOrSelfPermission(
                android.Manifest.permission.CONTROL_LOCATION_UPDATES, null);

        final long identity = Binder.clearCallingIdentity();
        try {
            final Phone phone = getPhone(subId);
            if (phone != null) {
                phone.disableLocationUpdates();
            }
        } finally {
            Binder.restoreCallingIdentity(identity);
        }
    }

    /**
     * Returns the target SDK version number for a given package name.
     *
     * This call MUST be invoked before clearing the calling UID.
     *
     * @return target SDK if the package is found or INT_MAX.
     */
    private int getTargetSdk(String packageName) {
        try {
            final ApplicationInfo ai = mApp.getPackageManager().getApplicationInfoAsUser(
                    packageName, 0, UserHandle.getUserHandleForUid(Binder.getCallingUid()));
            if (ai != null) return ai.targetSdkVersion;
        } catch (PackageManager.NameNotFoundException unexpected) {
            loge("Failed to get package info for pkg="
                    + packageName + ", uid=" + Binder.getCallingUid());
        }
        return Integer.MAX_VALUE;
    }

    @Override
    @SuppressWarnings("unchecked")
    public List<NeighboringCellInfo> getNeighboringCellInfo(String callingPackage,
            String callingFeatureId) {
        final int targetSdk = getTargetSdk(callingPackage);
        if (targetSdk >= android.os.Build.VERSION_CODES.Q) {
            throw new SecurityException(
                    "getNeighboringCellInfo() is unavailable to callers targeting Q+ SDK levels.");
        }

        if (mAppOps.noteOp(AppOpsManager.OPSTR_NEIGHBORING_CELLS, Binder.getCallingUid(),
                callingPackage) != AppOpsManager.MODE_ALLOWED) {
            return null;
        }

        if (DBG_LOC) log("getNeighboringCellInfo: is active user");

        List<CellInfo> info = getAllCellInfo(callingPackage, callingFeatureId);
        if (info == null) return null;

        List<NeighboringCellInfo> neighbors = new ArrayList<NeighboringCellInfo>();
        for (CellInfo ci : info) {
            if (ci instanceof CellInfoGsm) {
                neighbors.add(new NeighboringCellInfo((CellInfoGsm) ci));
            } else if (ci instanceof CellInfoWcdma) {
                neighbors.add(new NeighboringCellInfo((CellInfoWcdma) ci));
            }
        }
        return (neighbors.size()) > 0 ? neighbors : null;
    }

    private List<CellInfo> getCachedCellInfo() {
        List<CellInfo> cellInfos = new ArrayList<CellInfo>();
        for (Phone phone : PhoneFactory.getPhones()) {
            List<CellInfo> info = phone.getAllCellInfo();
            if (info != null) cellInfos.addAll(info);
        }
        return cellInfos;
    }

    @Override
    public List<CellInfo> getAllCellInfo(String callingPackage, String callingFeatureId) {
        mApp.getSystemService(AppOpsManager.class)
                .checkPackage(Binder.getCallingUid(), callingPackage);

        LocationAccessPolicy.LocationPermissionResult locationResult =
                LocationAccessPolicy.checkLocationPermission(mApp,
                        new LocationAccessPolicy.LocationPermissionQuery.Builder()
                                .setCallingPackage(callingPackage)
                                .setCallingFeatureId(callingFeatureId)
                                .setCallingPid(Binder.getCallingPid())
                                .setCallingUid(Binder.getCallingUid())
                                .setMethod("getAllCellInfo")
                                .setMinSdkVersionForCoarse(Build.VERSION_CODES.BASE)
                                .setMinSdkVersionForFine(Build.VERSION_CODES.Q)
                                .build());
        switch (locationResult) {
            case DENIED_HARD:
                throw new SecurityException("Not allowed to access cell info");
            case DENIED_SOFT:
                return new ArrayList<>();
        }

        final int targetSdk = getTargetSdk(callingPackage);
        if (targetSdk >= android.os.Build.VERSION_CODES.Q) {
            return getCachedCellInfo();
        }

        if (DBG_LOC) log("getAllCellInfo: is active user");
        WorkSource workSource = getWorkSource(Binder.getCallingUid());
        final long identity = Binder.clearCallingIdentity();
        try {
            List<CellInfo> cellInfos = new ArrayList<CellInfo>();
            for (Phone phone : PhoneFactory.getPhones()) {
                final List<CellInfo> info = (List<CellInfo>) sendRequest(
                        CMD_GET_ALL_CELL_INFO, null, phone, workSource);
                if (info != null) cellInfos.addAll(info);
            }
            return cellInfos;
        } finally {
            Binder.restoreCallingIdentity(identity);
        }
    }

    @Override
    public void requestCellInfoUpdate(int subId, ICellInfoCallback cb, String callingPackage,
            String callingFeatureId) {
        requestCellInfoUpdateInternal(subId, cb, callingPackage, callingFeatureId,
                getWorkSource(Binder.getCallingUid()));
    }

    @Override
    public void requestCellInfoUpdateWithWorkSource(int subId, ICellInfoCallback cb,
            String callingPackage, String callingFeatureId, WorkSource workSource) {
        enforceModifyPermission();
        requestCellInfoUpdateInternal(subId, cb, callingPackage, callingFeatureId, workSource);
    }

    private void requestCellInfoUpdateInternal(int subId, ICellInfoCallback cb,
            String callingPackage, String callingFeatureId, WorkSource workSource) {
        mApp.getSystemService(AppOpsManager.class)
                .checkPackage(Binder.getCallingUid(), callingPackage);

        LocationAccessPolicy.LocationPermissionResult locationResult =
                LocationAccessPolicy.checkLocationPermission(mApp,
                        new LocationAccessPolicy.LocationPermissionQuery.Builder()
                                .setCallingPackage(callingPackage)
                                .setCallingFeatureId(callingFeatureId)
                                .setCallingPid(Binder.getCallingPid())
                                .setCallingUid(Binder.getCallingUid())
                                .setMethod("requestCellInfoUpdate")
                                .setMinSdkVersionForFine(Build.VERSION_CODES.Q)
                                .build());
        switch (locationResult) {
            case DENIED_HARD:
                throw new SecurityException("Not allowed to access cell info");
            case DENIED_SOFT:
                try {
                    cb.onCellInfo(new ArrayList<CellInfo>());
                } catch (RemoteException re) {
                    // Drop without consequences
                }
                return;
        }


        final Phone phone = getPhoneFromSubId(subId);
        if (phone == null) throw new IllegalArgumentException("Invalid Subscription Id: " + subId);

        sendRequestAsync(CMD_REQUEST_CELL_INFO_UPDATE, cb, phone, workSource);
    }

    @Override
    public void setCellInfoListRate(int rateInMillis) {
        enforceModifyPermission();
        WorkSource workSource = getWorkSource(Binder.getCallingUid());

        final long identity = Binder.clearCallingIdentity();
        try {
            getDefaultPhone().setCellInfoListRate(rateInMillis, workSource);
        } finally {
            Binder.restoreCallingIdentity(identity);
        }
    }

    @Override
    public String getImeiForSlot(int slotIndex, String callingPackage, String callingFeatureId) {
        Phone phone = PhoneFactory.getPhone(slotIndex);
        if (phone == null) {
            return null;
        }
        int subId = phone.getSubId();
        if (!TelephonyPermissions.checkCallingOrSelfReadDeviceIdentifiers(mApp, subId,
                callingPackage, callingFeatureId, "getImeiForSlot")) {
            return null;
        }

        final long identity = Binder.clearCallingIdentity();
        try {
            return phone.getImei();
        } finally {
            Binder.restoreCallingIdentity(identity);
        }
    }

    @Override
    public String getTypeAllocationCodeForSlot(int slotIndex) {
        Phone phone = PhoneFactory.getPhone(slotIndex);
        String tac = null;
        if (phone != null) {
            String imei = phone.getImei();
            tac = imei == null ? null : imei.substring(0, TYPE_ALLOCATION_CODE_LENGTH);
        }
        return tac;
    }

    @Override
    public String getMeidForSlot(int slotIndex, String callingPackage, String callingFeatureId) {
        Phone phone = PhoneFactory.getPhone(slotIndex);
        if (phone == null) {
            return null;
        }

        int subId = phone.getSubId();
        if (!TelephonyPermissions.checkCallingOrSelfReadDeviceIdentifiers(mApp, subId,
                callingPackage, callingFeatureId, "getMeidForSlot")) {
            return null;
        }

        final long identity = Binder.clearCallingIdentity();
        try {
            return phone.getMeid();
        } finally {
            Binder.restoreCallingIdentity(identity);
        }
    }

    @Override
    public String getManufacturerCodeForSlot(int slotIndex) {
        Phone phone = PhoneFactory.getPhone(slotIndex);
        String manufacturerCode = null;
        if (phone != null) {
            String meid = phone.getMeid();
            manufacturerCode = meid == null ? null : meid.substring(0, MANUFACTURER_CODE_LENGTH);
        }
        return manufacturerCode;
    }

    @Override
    public String getDeviceSoftwareVersionForSlot(int slotIndex, String callingPackage,
            String callingFeatureId) {
        Phone phone = PhoneFactory.getPhone(slotIndex);
        if (phone == null) {
            return null;
        }
        int subId = phone.getSubId();
        if (!TelephonyPermissions.checkCallingOrSelfReadPhoneState(
                mApp, subId, callingPackage, callingFeatureId,
                "getDeviceSoftwareVersionForSlot")) {
            return null;
        }

        final long identity = Binder.clearCallingIdentity();
        try {
            return phone.getDeviceSvn();
        } finally {
            Binder.restoreCallingIdentity(identity);
        }
    }

    @Override
    public int getSubscriptionCarrierId(int subId) {
        final long identity = Binder.clearCallingIdentity();
        try {
            final Phone phone = getPhone(subId);
            return phone == null ? TelephonyManager.UNKNOWN_CARRIER_ID : phone.getCarrierId();
        } finally {
            Binder.restoreCallingIdentity(identity);
        }
    }

    @Override
    public String getSubscriptionCarrierName(int subId) {
        final long identity = Binder.clearCallingIdentity();
        try {
            final Phone phone = getPhone(subId);
            return phone == null ? null : phone.getCarrierName();
        } finally {
            Binder.restoreCallingIdentity(identity);
        }
    }

    @Override
    public int getSubscriptionSpecificCarrierId(int subId) {
        final long identity = Binder.clearCallingIdentity();
        try {
            final Phone phone = getPhone(subId);
            return phone == null ? TelephonyManager.UNKNOWN_CARRIER_ID
                    : phone.getSpecificCarrierId();
        } finally {
            Binder.restoreCallingIdentity(identity);
        }
    }

    @Override
    public String getSubscriptionSpecificCarrierName(int subId) {
        final long identity = Binder.clearCallingIdentity();
        try {
            final Phone phone = getPhone(subId);
            return phone == null ? null : phone.getSpecificCarrierName();
        } finally {
            Binder.restoreCallingIdentity(identity);
        }
    }

    @Override
    public int getCarrierIdFromMccMnc(int slotIndex, String mccmnc, boolean isSubscriptionMccMnc) {
        if (!isSubscriptionMccMnc) {
            enforceReadPrivilegedPermission("getCarrierIdFromMccMnc");
        }
        final Phone phone = PhoneFactory.getPhone(slotIndex);
        if (phone == null) {
            return TelephonyManager.UNKNOWN_CARRIER_ID;
        }
        final long identity = Binder.clearCallingIdentity();
        try {
            return CarrierResolver.getCarrierIdFromMccMnc(phone.getContext(), mccmnc);
        } finally {
            Binder.restoreCallingIdentity(identity);
        }
    }

    //
    // Internal helper methods.
    //

    /**
     * Make sure the caller has the MODIFY_PHONE_STATE permission.
     *
     * @throws SecurityException if the caller does not have the required permission
     */
    private void enforceModifyPermission() {
        mApp.enforceCallingOrSelfPermission(android.Manifest.permission.MODIFY_PHONE_STATE, null);
    }

    /**
     * Make sure the caller has the CALL_PHONE permission.
     *
     * @throws SecurityException if the caller does not have the required permission
     */
    private void enforceCallPermission() {
        mApp.enforceCallingOrSelfPermission(android.Manifest.permission.CALL_PHONE, null);
    }

    private void enforceConnectivityInternalPermission() {
        mApp.enforceCallingOrSelfPermission(android.Manifest.permission.CONNECTIVITY_INTERNAL,
                "ConnectivityService");
    }

    private String createTelUrl(String number) {
        if (TextUtils.isEmpty(number)) {
            return null;
        }

        return "tel:" + number;
    }

    private static void log(String msg) {
        Log.d(LOG_TAG, "[PhoneIntfMgr] " + msg);
    }

    private static void logv(String msg) {
        Log.v(LOG_TAG, "[PhoneIntfMgr] " + msg);
    }

    private static void loge(String msg) {
        Log.e(LOG_TAG, "[PhoneIntfMgr] " + msg);
    }

    @Override
    public int getActivePhoneType() {
        return getActivePhoneTypeForSlot(getSlotForDefaultSubscription());
    }

    @Override
    public int getActivePhoneTypeForSlot(int slotIndex) {
        final long identity = Binder.clearCallingIdentity();
        try {
            final Phone phone = PhoneFactory.getPhone(slotIndex);
            if (phone == null) {
                return PhoneConstants.PHONE_TYPE_NONE;
            } else {
                return phone.getPhoneType();
            }
        } finally {
            Binder.restoreCallingIdentity(identity);
        }
    }

    /**
     * Returns the CDMA ERI icon index to display
     */
    @Override
    public int getCdmaEriIconIndex(String callingPackage, String callingFeatureId) {
        return getCdmaEriIconIndexForSubscriber(getDefaultSubscription(), callingPackage,
                callingFeatureId);
    }

    @Override
    public int getCdmaEriIconIndexForSubscriber(int subId, String callingPackage,
            String callingFeatureId) {
        if (!TelephonyPermissions.checkCallingOrSelfReadPhoneState(
                mApp, subId, callingPackage, callingFeatureId,
                "getCdmaEriIconIndexForSubscriber")) {
            return -1;
        }

        final long identity = Binder.clearCallingIdentity();
        try {
            final Phone phone = getPhone(subId);
            if (phone != null) {
                return phone.getCdmaEriIconIndex();
            } else {
                return -1;
            }
        } finally {
            Binder.restoreCallingIdentity(identity);
        }
    }

    /**
     * Returns the CDMA ERI icon mode,
     * 0 - ON
     * 1 - FLASHING
     */
    @Override
    public int getCdmaEriIconMode(String callingPackage, String callingFeatureId) {
        return getCdmaEriIconModeForSubscriber(getDefaultSubscription(), callingPackage,
                callingFeatureId);
    }

    @Override
    public int getCdmaEriIconModeForSubscriber(int subId, String callingPackage,
            String callingFeatureId) {
        if (!TelephonyPermissions.checkCallingOrSelfReadPhoneState(
                mApp, subId, callingPackage, callingFeatureId,
                "getCdmaEriIconModeForSubscriber")) {
            return -1;
        }

        final long identity = Binder.clearCallingIdentity();
        try {
            final Phone phone = getPhone(subId);
            if (phone != null) {
                return phone.getCdmaEriIconMode();
            } else {
                return -1;
            }
        } finally {
            Binder.restoreCallingIdentity(identity);
        }
    }

    /**
     * Returns the CDMA ERI text,
     */
    @Override
    public String getCdmaEriText(String callingPackage, String callingFeatureId) {
        return getCdmaEriTextForSubscriber(getDefaultSubscription(), callingPackage,
                callingFeatureId);
    }

    @Override
    public String getCdmaEriTextForSubscriber(int subId, String callingPackage,
            String callingFeatureId) {
        if (!TelephonyPermissions.checkCallingOrSelfReadPhoneState(
                mApp, subId, callingPackage, callingFeatureId,
                "getCdmaEriIconTextForSubscriber")) {
            return null;
        }

        final long identity = Binder.clearCallingIdentity();
        try {
            final Phone phone = getPhone(subId);
            if (phone != null) {
                return phone.getCdmaEriText();
            } else {
                return null;
            }
        } finally {
            Binder.restoreCallingIdentity(identity);
        }
    }

    /**
     * Returns the CDMA MDN.
     */
    @Override
    public String getCdmaMdn(int subId) {
        TelephonyPermissions.enforceCallingOrSelfModifyPermissionOrCarrierPrivilege(
                mApp, subId, "getCdmaMdn");

        final long identity = Binder.clearCallingIdentity();
        try {
            final Phone phone = getPhone(subId);
            if (phone != null && phone.getPhoneType() == PhoneConstants.PHONE_TYPE_CDMA) {
                return phone.getLine1Number();
            } else {
                loge("getCdmaMdn: no phone found. Invalid subId: " + subId);
                return null;
            }
        } finally {
            Binder.restoreCallingIdentity(identity);
        }
    }

    /**
     * Returns the CDMA MIN.
     */
    @Override
    public String getCdmaMin(int subId) {
        TelephonyPermissions.enforceCallingOrSelfModifyPermissionOrCarrierPrivilege(
                mApp, subId, "getCdmaMin");

        final long identity = Binder.clearCallingIdentity();
        try {
            final Phone phone = getPhone(subId);
            if (phone != null && phone.getPhoneType() == PhoneConstants.PHONE_TYPE_CDMA) {
                return phone.getCdmaMin();
            } else {
                return null;
            }
        } finally {
            Binder.restoreCallingIdentity(identity);
        }
    }

    @Override
    public void requestNumberVerification(PhoneNumberRange range, long timeoutMillis,
            INumberVerificationCallback callback, String callingPackage) {
        if (mApp.checkCallingOrSelfPermission(android.Manifest.permission.MODIFY_PHONE_STATE)
                != PERMISSION_GRANTED) {
            throw new SecurityException("Caller must hold the MODIFY_PHONE_STATE permission");
        }
        mAppOps.checkPackage(Binder.getCallingUid(), callingPackage);

        String authorizedPackage = NumberVerificationManager.getAuthorizedPackage(mApp);
        if (!TextUtils.equals(callingPackage, authorizedPackage)) {
            throw new SecurityException("Calling package must be configured in the device config");
        }

        if (range == null) {
            throw new NullPointerException("Range must be non-null");
        }

        timeoutMillis = Math.min(timeoutMillis,
                TelephonyManager.getMaxNumberVerificationTimeoutMillis());

        NumberVerificationManager.getInstance().requestVerification(range, callback, timeoutMillis);
    }

    /**
     * Returns true if CDMA provisioning needs to run.
     */
    public boolean needsOtaServiceProvisioning() {
        final long identity = Binder.clearCallingIdentity();
        try {
            return getDefaultPhone().needsOtaServiceProvisioning();
        } finally {
            Binder.restoreCallingIdentity(identity);
        }
    }

    /**
     * Sets the voice mail number of a given subId.
     */
    @Override
    public boolean setVoiceMailNumber(int subId, String alphaTag, String number) {
        TelephonyPermissions.enforceCallingOrSelfCarrierPrivilege(subId, "setVoiceMailNumber");

        final long identity = Binder.clearCallingIdentity();
        try {
            Boolean success = (Boolean) sendRequest(CMD_SET_VOICEMAIL_NUMBER,
                    new Pair<String, String>(alphaTag, number), new Integer(subId));
            return success;
        } finally {
            Binder.restoreCallingIdentity(identity);
        }
    }

    @Override
    public Bundle getVisualVoicemailSettings(String callingPackage, int subId) {
        mAppOps.checkPackage(Binder.getCallingUid(), callingPackage);
        TelecomManager tm = mApp.getSystemService(TelecomManager.class);
        String systemDialer = tm.getSystemDialerPackage();
        if (!TextUtils.equals(callingPackage, systemDialer)) {
            throw new SecurityException("caller must be system dialer");
        }

        final long identity = Binder.clearCallingIdentity();
        try {
            PhoneAccountHandle phoneAccountHandle = PhoneAccountHandleConverter.fromSubId(subId);
            if (phoneAccountHandle == null) {
                return null;
            }
            return VisualVoicemailSettingsUtil.dump(mApp, phoneAccountHandle);
        } finally {
            Binder.restoreCallingIdentity(identity);
        }
    }

    @Override
    public String getVisualVoicemailPackageName(String callingPackage, String callingFeatureId,
            int subId) {
        mAppOps.checkPackage(Binder.getCallingUid(), callingPackage);
        if (!TelephonyPermissions.checkCallingOrSelfReadPhoneState(
                mApp, subId, callingPackage, callingFeatureId,
                "getVisualVoicemailPackageName")) {
            return null;
        }

        final long identity = Binder.clearCallingIdentity();
        try {
            return RemoteVvmTaskManager.getRemotePackage(mApp, subId).getPackageName();
        } finally {
            Binder.restoreCallingIdentity(identity);
        }
    }

    @Override
    public void enableVisualVoicemailSmsFilter(String callingPackage, int subId,
            VisualVoicemailSmsFilterSettings settings) {
        mAppOps.checkPackage(Binder.getCallingUid(), callingPackage);

        final long identity = Binder.clearCallingIdentity();
        try {
            VisualVoicemailSmsFilterConfig.enableVisualVoicemailSmsFilter(
                    mApp, callingPackage, subId, settings);
        } finally {
            Binder.restoreCallingIdentity(identity);
        }
    }

    @Override
    public void disableVisualVoicemailSmsFilter(String callingPackage, int subId) {
        mAppOps.checkPackage(Binder.getCallingUid(), callingPackage);

        final long identity = Binder.clearCallingIdentity();
        try {
            VisualVoicemailSmsFilterConfig.disableVisualVoicemailSmsFilter(
                    mApp, callingPackage, subId);
        } finally {
            Binder.restoreCallingIdentity(identity);
        }
    }

    @Override
    public VisualVoicemailSmsFilterSettings getVisualVoicemailSmsFilterSettings(
            String callingPackage, int subId) {
        mAppOps.checkPackage(Binder.getCallingUid(), callingPackage);

        final long identity = Binder.clearCallingIdentity();
        try {
            return VisualVoicemailSmsFilterConfig.getVisualVoicemailSmsFilterSettings(
                    mApp, callingPackage, subId);
        } finally {
            Binder.restoreCallingIdentity(identity);
        }
    }

    @Override
    public VisualVoicemailSmsFilterSettings getActiveVisualVoicemailSmsFilterSettings(int subId) {
        enforceReadPrivilegedPermission("getActiveVisualVoicemailSmsFilterSettings");

        final long identity = Binder.clearCallingIdentity();
        try {
            return VisualVoicemailSmsFilterConfig.getActiveVisualVoicemailSmsFilterSettings(
                    mApp, subId);
        } finally {
            Binder.restoreCallingIdentity(identity);
        }
    }

    @Override
    public void sendVisualVoicemailSmsForSubscriber(String callingPackage, int subId,
            String number, int port, String text, PendingIntent sentIntent) {
        mAppOps.checkPackage(Binder.getCallingUid(), callingPackage);
        enforceVisualVoicemailPackage(callingPackage, subId);
        enforceSendSmsPermission();
        SmsController smsController = PhoneFactory.getSmsController();
        smsController.sendVisualVoicemailSmsForSubscriber(callingPackage, subId, number, port, text,
                sentIntent);
    }

    /**
     * Sets the voice activation state of a given subId.
     */
    @Override
    public void setVoiceActivationState(int subId, int activationState) {
        TelephonyPermissions.enforceCallingOrSelfModifyPermissionOrCarrierPrivilege(
                mApp, subId, "setVoiceActivationState");

        final long identity = Binder.clearCallingIdentity();
        try {
            final Phone phone = getPhone(subId);
            if (phone != null) {
                phone.setVoiceActivationState(activationState);
            } else {
                loge("setVoiceActivationState fails with invalid subId: " + subId);
            }
        } finally {
            Binder.restoreCallingIdentity(identity);
        }
    }

    /**
     * Sets the data activation state of a given subId.
     */
    @Override
    public void setDataActivationState(int subId, int activationState) {
        TelephonyPermissions.enforceCallingOrSelfModifyPermissionOrCarrierPrivilege(
                mApp, subId, "setDataActivationState");

        final long identity = Binder.clearCallingIdentity();
        try {
            final Phone phone = getPhone(subId);
            if (phone != null) {
                phone.setDataActivationState(activationState);
            } else {
                loge("setDataActivationState fails with invalid subId: " + subId);
            }
        } finally {
            Binder.restoreCallingIdentity(identity);
        }
    }

    /**
     * Returns the voice activation state of a given subId.
     */
    @Override
    public int getVoiceActivationState(int subId, String callingPackage) {
        enforceReadPrivilegedPermission("getVoiceActivationState");

        final Phone phone = getPhone(subId);
        final long identity = Binder.clearCallingIdentity();
        try {
            if (phone != null) {
                return phone.getVoiceActivationState();
            } else {
                return TelephonyManager.SIM_ACTIVATION_STATE_UNKNOWN;
            }
        } finally {
            Binder.restoreCallingIdentity(identity);
        }
    }

    /**
     * Returns the data activation state of a given subId.
     */
    @Override
    public int getDataActivationState(int subId, String callingPackage) {
        enforceReadPrivilegedPermission("getDataActivationState");

        final Phone phone = getPhone(subId);
        final long identity = Binder.clearCallingIdentity();
        try {
            if (phone != null) {
                return phone.getDataActivationState();
            } else {
                return TelephonyManager.SIM_ACTIVATION_STATE_UNKNOWN;
            }
        } finally {
            Binder.restoreCallingIdentity(identity);
        }
    }

    /**
     * Returns the unread count of voicemails for a subId
     */
    @Override
    public int getVoiceMessageCountForSubscriber(int subId, String callingPackage,
            String callingFeatureId) {
        if (!TelephonyPermissions.checkCallingOrSelfReadPhoneState(
                mApp, subId, callingPackage, callingFeatureId,
                "getVoiceMessageCountForSubscriber")) {
            return 0;
        }
        final long identity = Binder.clearCallingIdentity();
        try {
            final Phone phone = getPhone(subId);
            if (phone != null) {
                return phone.getVoiceMessageCount();
            } else {
                return 0;
            }
        } finally {
            Binder.restoreCallingIdentity(identity);
        }
    }

    /**
      * returns true, if the device is in a state where both voice and data
      * are supported simultaneously. This can change based on location or network condition.
     */
    @Override
    public boolean isConcurrentVoiceAndDataAllowed(int subId) {
        final long identity = Binder.clearCallingIdentity();
        try {
            final Phone phone = getPhone(subId);
            return (phone == null ? false : phone.isConcurrentVoiceAndDataAllowed());
        } finally {
            Binder.restoreCallingIdentity(identity);
        }
    }

    /**
     * Send the dialer code if called from the current default dialer or the caller has
     * carrier privilege.
     * @param inputCode The dialer code to send
     */
    @Override
    public void sendDialerSpecialCode(String callingPackage, String inputCode) {
        final Phone defaultPhone = getDefaultPhone();
        mAppOps.checkPackage(Binder.getCallingUid(), callingPackage);
        TelecomManager tm = defaultPhone.getContext().getSystemService(TelecomManager.class);
        String defaultDialer = tm.getDefaultDialerPackage();
        if (!TextUtils.equals(callingPackage, defaultDialer)) {
            TelephonyPermissions.enforceCallingOrSelfCarrierPrivilege(
                    getDefaultSubscription(), "sendDialerSpecialCode");
        }

        final long identity = Binder.clearCallingIdentity();
        try {
            defaultPhone.sendDialerSpecialCode(inputCode);
        } finally {
            Binder.restoreCallingIdentity(identity);
        }
    }

    @Override
    public int getNetworkSelectionMode(int subId) {
        if (!isActiveSubscription(subId)) {
            return TelephonyManager.NETWORK_SELECTION_MODE_UNKNOWN;
        }

        return (int) sendRequest(CMD_GET_NETWORK_SELECTION_MODE, null /* argument */, subId);
    }

    @Override
    public boolean isInEmergencySmsMode() {
        enforceReadPrivilegedPermission("isInEmergencySmsMode");
        final long identity = Binder.clearCallingIdentity();
        try {
            for (Phone phone : PhoneFactory.getPhones()) {
                if (phone.isInEmergencySmsMode()) {
                    return true;
                }
            }
        } finally {
            Binder.restoreCallingIdentity(identity);
        }
        return false;
    }

    @Override
    public void registerImsRegistrationCallback(int subId, IImsRegistrationCallback c)
            throws RemoteException {
        enforceReadPrivilegedPermission("registerImsRegistrationCallback");
        if (!ImsManager.isImsSupportedOnDevice(mApp)) {
            throw new ServiceSpecificException(ImsException.CODE_ERROR_UNSUPPORTED_OPERATION,
                    "IMS not available on device.");
        }
        final long token = Binder.clearCallingIdentity();
        try {
            // TODO: Refactor to remove ImsManager dependence and query through ImsPhone directly.
            ImsManager.getInstance(mApp, getSlotIndexOrException(subId))
                    .addRegistrationCallbackForSubscription(c, subId);
        } catch (ImsException e) {
            throw new ServiceSpecificException(e.getCode());
        } finally {
            Binder.restoreCallingIdentity(token);
        }
    }

    @Override
    public void unregisterImsRegistrationCallback(int subId, IImsRegistrationCallback c) {
        enforceReadPrivilegedPermission("unregisterImsRegistrationCallback");
        if (!SubscriptionManager.isValidSubscriptionId(subId)) {
            throw new IllegalArgumentException("Invalid Subscription ID: " + subId);
        }
        final long token = Binder.clearCallingIdentity();
        try {
            // TODO: Refactor to remove ImsManager dependence and query through ImsPhone.
            ImsManager.getInstance(mApp, getSlotIndexOrException(subId))
                    .removeRegistrationCallbackForSubscription(c, subId);
        } catch (ImsException e) {
            Log.i(LOG_TAG, "unregisterImsRegistrationCallback: " + subId
                    + "is inactive, ignoring unregister.");
            // If the subscription is no longer active, just return, since the callback
            // will already have been removed internally.
        } finally {
            Binder.restoreCallingIdentity(token);
        }
    }

    /**
     * Get the IMS service registration state for the MmTelFeature associated with this sub id.
     */
    @Override
    public void getImsMmTelRegistrationState(int subId, IIntegerConsumer consumer) {
        enforceReadPrivilegedPermission("getImsMmTelRegistrationState");
        if (!ImsManager.isImsSupportedOnDevice(mApp)) {
            throw new ServiceSpecificException(ImsException.CODE_ERROR_UNSUPPORTED_OPERATION,
                    "IMS not available on device.");
        }
        final long token = Binder.clearCallingIdentity();
        try {
            Phone phone = getPhone(subId);
            if (phone == null) {
                Log.w(LOG_TAG, "getImsMmTelRegistrationState: called with an invalid subscription '"
                        + subId + "'");
                throw new ServiceSpecificException(ImsException.CODE_ERROR_INVALID_SUBSCRIPTION);
            }
            phone.getImsRegistrationState(regState -> {
                try {
                    consumer.accept((regState == null)
                            ? RegistrationManager.REGISTRATION_STATE_NOT_REGISTERED : regState);
                } catch (RemoteException e) {
                    // Ignore if the remote process is no longer available to call back.
                    Log.w(LOG_TAG, "getImsMmTelRegistrationState: callback not available.");
                }
            });
        } finally {
            Binder.restoreCallingIdentity(token);
        }
    }

    /**
     * Get the transport type for the IMS service registration state.
     */
    @Override
    public void getImsMmTelRegistrationTransportType(int subId, IIntegerConsumer consumer) {
        enforceReadPrivilegedPermission("getImsMmTelRegistrationTransportType");
        if (!ImsManager.isImsSupportedOnDevice(mApp)) {
            throw new ServiceSpecificException(ImsException.CODE_ERROR_UNSUPPORTED_OPERATION,
                    "IMS not available on device.");
        }
        final long token = Binder.clearCallingIdentity();
        try {
            Phone phone = getPhone(subId);
            if (phone == null) {
                Log.w(LOG_TAG, "getImsMmTelRegistrationState: called with an invalid subscription '"
                        + subId + "'");
                throw new ServiceSpecificException(ImsException.CODE_ERROR_INVALID_SUBSCRIPTION);
            }
            phone.getImsRegistrationTech(regTech -> {
                // Convert registration tech from ImsRegistrationImplBase -> RegistrationManager
                int regTechConverted = (regTech == null)
                        ? ImsRegistrationImplBase.REGISTRATION_TECH_NONE : regTech;
                regTechConverted = RegistrationManager.IMS_REG_TO_ACCESS_TYPE_MAP.get(
                        regTechConverted);
                try {
                    consumer.accept(regTechConverted);
                } catch (RemoteException e) {
                    // Ignore if the remote process is no longer available to call back.
                    Log.w(LOG_TAG, "getImsMmTelRegistrationState: callback not available.");
                }
            });
        } finally {
            Binder.restoreCallingIdentity(token);
        }
    }

    @Override
    public void registerMmTelCapabilityCallback(int subId, IImsCapabilityCallback c)
            throws RemoteException {
        enforceReadPrivilegedPermission("registerMmTelCapabilityCallback");
        if (!ImsManager.isImsSupportedOnDevice(mApp)) {
            throw new ServiceSpecificException(ImsException.CODE_ERROR_UNSUPPORTED_OPERATION,
                    "IMS not available on device.");
        }
        // TODO: Refactor to remove ImsManager dependence and query through ImsPhone directly.
        final long token = Binder.clearCallingIdentity();
        try {
            ImsManager.getInstance(mApp, getSlotIndexOrException(subId))
                    .addCapabilitiesCallbackForSubscription(c, subId);
        } catch (ImsException e) {
            throw new ServiceSpecificException(e.getCode());
        } finally {
            Binder.restoreCallingIdentity(token);
        }
    }

    @Override
    public void unregisterMmTelCapabilityCallback(int subId, IImsCapabilityCallback c) {
        enforceReadPrivilegedPermission("unregisterMmTelCapabilityCallback");
        if (!SubscriptionManager.isValidSubscriptionId(subId)) {
            throw new IllegalArgumentException("Invalid Subscription ID: " + subId);
        }

        final long token = Binder.clearCallingIdentity();
        try {
            // TODO: Refactor to remove ImsManager dependence and query through ImsPhone.
            ImsManager.getInstance(mApp, getSlotIndexOrException(subId))
                        .removeCapabilitiesCallbackForSubscription(c, subId);
        } catch (ImsException e) {
            Log.i(LOG_TAG, "unregisterMmTelCapabilityCallback: " + subId
                     + "is inactive, ignoring unregister.");
             // If the subscription is no longer active, just return, since the callback
             // will already have been removed internally.
        } finally {
            Binder.restoreCallingIdentity(token);
        }
    }

    @Override
    public boolean isCapable(int subId, int capability, int regTech) {
        enforceReadPrivilegedPermission("isCapable");
        // TODO: Refactor to remove ImsManager dependence and query through ImsPhone directly.
        final long token = Binder.clearCallingIdentity();
        try {
            return ImsManager.getInstance(mApp,
                    getSlotIndexOrException(subId)).queryMmTelCapability(capability, regTech);
        } catch (com.android.ims.ImsException e) {
            Log.w(LOG_TAG, "IMS isCapable - service unavailable: " + e.getMessage());
            return false;
        } catch (ImsException e) {
            Log.i(LOG_TAG, "isCapable: " + subId + " is inactive, returning false.");
            return false;
        } finally {
            Binder.restoreCallingIdentity(token);
        }
    }

    @Override
    public boolean isAvailable(int subId, int capability, int regTech) {
        enforceReadPrivilegedPermission("isAvailable");
        final long token = Binder.clearCallingIdentity();
        try {
            Phone phone = getPhone(subId);
            if (phone == null) return false;
            return phone.isImsCapabilityAvailable(capability, regTech);
        } finally {
            Binder.restoreCallingIdentity(token);
        }
    }

    /**
     * Determines if the MmTel feature capability is supported by the carrier configuration for this
     * subscription.
     * @param subId The subscription to use to check the configuration.
     * @param callback The callback that will be used to send the result.
     * @param capability The MmTelFeature capability that will be used to send the result.
     * @param transportType The transport type of the MmTelFeature capability.
     */
    @Override
    public void isMmTelCapabilitySupported(int subId, IIntegerConsumer callback, int capability,
            int transportType) {
        enforceReadPrivilegedPermission("isMmTelCapabilitySupported");
        if (!ImsManager.isImsSupportedOnDevice(mApp)) {
            throw new ServiceSpecificException(ImsException.CODE_ERROR_UNSUPPORTED_OPERATION,
                    "IMS not available on device.");
        }
        final long token = Binder.clearCallingIdentity();
        try {
            int slotId = getSlotIndex(subId);
            if (slotId <= SubscriptionManager.INVALID_SIM_SLOT_INDEX) {
                Log.w(LOG_TAG, "isMmTelCapabilitySupported: called with an inactive subscription '"
                        + subId + "'");
                throw new ServiceSpecificException(ImsException.CODE_ERROR_INVALID_SUBSCRIPTION);
            }
            ImsManager.getInstance(mApp, slotId).isSupported(capability,
                    transportType, aBoolean -> {
                        try {
                            callback.accept((aBoolean == null) ? 0 : (aBoolean ? 1 : 0));
                        } catch (RemoteException e) {
                            Log.w(LOG_TAG, "isMmTelCapabilitySupported: remote caller is not "
                                    + "running. Ignore");
                        }
                    });
        } finally {
            Binder.restoreCallingIdentity(token);
        }
    }

    @Override
    public boolean isAdvancedCallingSettingEnabled(int subId) {
        enforceReadPrivilegedPermission("enforceReadPrivilegedPermission");
        // TODO: Refactor to remove ImsManager dependence and query through ImsPhone directly.
        final long token = Binder.clearCallingIdentity();
        try {
            return ImsManager.getInstance(mApp,
                    getSlotIndexOrException(subId)).isEnhanced4gLteModeSettingEnabledByUser();
        } catch (ImsException e) {
            throw new ServiceSpecificException(e.getCode());
        } finally {
            Binder.restoreCallingIdentity(token);
        }
    }

    @Override
    public void setAdvancedCallingSettingEnabled(int subId, boolean isEnabled) {
        TelephonyPermissions.enforceCallingOrSelfModifyPermissionOrCarrierPrivilege(mApp, subId,
                "setAdvancedCallingSettingEnabled");
        final long identity = Binder.clearCallingIdentity();
        try {
            // TODO: Refactor to remove ImsManager dependence and query through ImsPhone directly.
            ImsManager.getInstance(mApp,
                    getSlotIndexOrException(subId)).setEnhanced4gLteModeSetting(isEnabled);
        } catch (ImsException e) {
            throw new ServiceSpecificException(e.getCode());
        } finally {
            Binder.restoreCallingIdentity(identity);
        }
    }

    @Override
    public boolean isVtSettingEnabled(int subId) {
        enforceReadPrivilegedPermission("isVtSettingEnabled");
        final long identity = Binder.clearCallingIdentity();
        try {
            // TODO: Refactor to remove ImsManager dependence and query through ImsPhone directly.
            return ImsManager.getInstance(mApp, getSlotIndexOrException(subId)).isVtEnabledByUser();
        } catch (ImsException e) {
            throw new ServiceSpecificException(e.getCode());
        } finally {
            Binder.restoreCallingIdentity(identity);
        }
    }

    @Override
    public void setVtSettingEnabled(int subId, boolean isEnabled) {
        TelephonyPermissions.enforceCallingOrSelfModifyPermissionOrCarrierPrivilege(mApp, subId,
                "setVtSettingEnabled");
        final long identity = Binder.clearCallingIdentity();
        try {
            // TODO: Refactor to remove ImsManager dependence and query through ImsPhone directly.
            ImsManager.getInstance(mApp, getSlotIndexOrException(subId)).setVtSetting(isEnabled);
        } catch (ImsException e) {
            throw new ServiceSpecificException(e.getCode());
        } finally {
            Binder.restoreCallingIdentity(identity);
        }
    }

    @Override
    public boolean isVoWiFiSettingEnabled(int subId) {
        enforceReadPrivilegedPermission("isVoWiFiSettingEnabled");
        final long identity = Binder.clearCallingIdentity();
        try {
            // TODO: Refactor to remove ImsManager dependence and query through ImsPhone directly.
            return ImsManager.getInstance(mApp,
                    getSlotIndexOrException(subId)).isWfcEnabledByUser();
        } catch (ImsException e) {
            throw new ServiceSpecificException(e.getCode());
        } finally {
            Binder.restoreCallingIdentity(identity);
        }
    }

    @Override
    public void setVoWiFiSettingEnabled(int subId, boolean isEnabled) {
        TelephonyPermissions.enforceCallingOrSelfModifyPermissionOrCarrierPrivilege(mApp, subId,
                "setVoWiFiSettingEnabled");
        final long identity = Binder.clearCallingIdentity();
        try {
            // TODO: Refactor to remove ImsManager dependence and query through ImsPhone directly.
            ImsManager.getInstance(mApp, getSlotIndexOrException(subId)).setWfcSetting(isEnabled);
        } catch (ImsException e) {
            throw new ServiceSpecificException(e.getCode());
        } finally {
            Binder.restoreCallingIdentity(identity);
        }
    }

    @Override
    public boolean isVoWiFiRoamingSettingEnabled(int subId) {
        enforceReadPrivilegedPermission("isVoWiFiRoamingSettingEnabled");
        final long identity = Binder.clearCallingIdentity();
        try {
            // TODO: Refactor to remove ImsManager dependence and query through ImsPhone directly.
            return ImsManager.getInstance(mApp,
                    getSlotIndexOrException(subId)).isWfcRoamingEnabledByUser();
        } catch (ImsException e) {
            throw new ServiceSpecificException(e.getCode());
        } finally {
            Binder.restoreCallingIdentity(identity);
        }
    }

    @Override
    public void setVoWiFiRoamingSettingEnabled(int subId, boolean isEnabled) {
        TelephonyPermissions.enforceCallingOrSelfModifyPermissionOrCarrierPrivilege(mApp, subId,
                "setVoWiFiRoamingSettingEnabled");
        final long identity = Binder.clearCallingIdentity();
        try {
            // TODO: Refactor to remove ImsManager dependence and query through ImsPhone directly.
            ImsManager.getInstance(mApp,
                    getSlotIndexOrException(subId)).setWfcRoamingSetting(isEnabled);
        } catch (ImsException e) {
            throw new ServiceSpecificException(e.getCode());
        } finally {
            Binder.restoreCallingIdentity(identity);
        }
    }

    @Override
    public void setVoWiFiNonPersistent(int subId, boolean isCapable, int mode) {
        TelephonyPermissions.enforceCallingOrSelfModifyPermissionOrCarrierPrivilege(mApp, subId,
                "setVoWiFiNonPersistent");
        final long identity = Binder.clearCallingIdentity();
        try {
            // TODO: Refactor to remove ImsManager dependence and query through ImsPhone directly.
            ImsManager.getInstance(mApp,
                    getSlotIndexOrException(subId)).setWfcNonPersistent(isCapable, mode);
        } catch (ImsException e) {
            throw new ServiceSpecificException(e.getCode());
        } finally {
            Binder.restoreCallingIdentity(identity);
        }
    }

    @Override
    public int getVoWiFiModeSetting(int subId) {
        enforceReadPrivilegedPermission("getVoWiFiModeSetting");
        final long identity = Binder.clearCallingIdentity();
        try {
            // TODO: Refactor to remove ImsManager dependence and query through ImsPhone directly.
            return ImsManager.getInstance(mApp,
                    getSlotIndexOrException(subId)).getWfcMode(false /*isRoaming*/);
        } catch (ImsException e) {
            throw new ServiceSpecificException(e.getCode());
        } finally {
            Binder.restoreCallingIdentity(identity);
        }
    }

    @Override
    public void setVoWiFiModeSetting(int subId, int mode) {
        TelephonyPermissions.enforceCallingOrSelfModifyPermissionOrCarrierPrivilege(mApp, subId,
                "setVoWiFiModeSetting");
        final long identity = Binder.clearCallingIdentity();
        try {
            // TODO: Refactor to remove ImsManager dependence and query through ImsPhone directly.
            ImsManager.getInstance(mApp,
                    getSlotIndexOrException(subId)).setWfcMode(mode, false /*isRoaming*/);
        } catch (ImsException e) {
            throw new ServiceSpecificException(e.getCode());
        } finally {
            Binder.restoreCallingIdentity(identity);
        }
    }

    @Override
    public int getVoWiFiRoamingModeSetting(int subId) {
        enforceReadPrivilegedPermission("getVoWiFiRoamingModeSetting");
        final long identity = Binder.clearCallingIdentity();
        try {
            // TODO: Refactor to remove ImsManager dependence and query through ImsPhone directly.
            return ImsManager.getInstance(mApp,
                    getSlotIndexOrException(subId)).getWfcMode(true /*isRoaming*/);
        } catch (ImsException e) {
            throw new ServiceSpecificException(e.getCode());
        } finally {
            Binder.restoreCallingIdentity(identity);
        }
    }

    @Override
    public void setVoWiFiRoamingModeSetting(int subId, int mode) {
        TelephonyPermissions.enforceCallingOrSelfModifyPermissionOrCarrierPrivilege(mApp, subId,
                "setVoWiFiRoamingModeSetting");
        final long identity = Binder.clearCallingIdentity();
        try {
            // TODO: Refactor to remove ImsManager dependence and query through ImsPhone directly.
            ImsManager.getInstance(mApp,
                    getSlotIndexOrException(subId)).setWfcMode(mode, true /*isRoaming*/);
        } catch (ImsException e) {
            throw new ServiceSpecificException(e.getCode());
        } finally {
            Binder.restoreCallingIdentity(identity);
        }
    }

    @Override
    public void setRttCapabilitySetting(int subId, boolean isEnabled) {
        TelephonyPermissions.enforceCallingOrSelfModifyPermissionOrCarrierPrivilege(mApp, subId,
                "setRttCapabilityEnabled");
        final long identity = Binder.clearCallingIdentity();
        try {
            // TODO: Refactor to remove ImsManager dependence and query through ImsPhone directly.
            ImsManager.getInstance(mApp, getSlotIndexOrException(subId)).setRttEnabled(isEnabled);
        } catch (ImsException e) {
            throw new ServiceSpecificException(e.getCode());
        } finally {
            Binder.restoreCallingIdentity(identity);
        }
    }

    @Override
    public boolean isTtyOverVolteEnabled(int subId) {
        enforceReadPrivilegedPermission("isTtyOverVolteEnabled");
        final long identity = Binder.clearCallingIdentity();
        try {
            // TODO: Refactor to remove ImsManager dependence and query through ImsPhone directly.
            return ImsManager.getInstance(mApp,
                    getSlotIndexOrException(subId)).isTtyOnVoLteCapable();
        } catch (ImsException e) {
            throw new ServiceSpecificException(e.getCode());
        } finally {
            Binder.restoreCallingIdentity(identity);
        }
    }

    @Override
    public void registerImsProvisioningChangedCallback(int subId, IImsConfigCallback callback) {
        enforceReadPrivilegedPermission("registerImsProvisioningChangedCallback");
        final long identity = Binder.clearCallingIdentity();
        try {
            // TODO: Refactor to remove ImsManager dependence and query through ImsPhone directly.
            ImsManager.getInstance(mApp, getSlotIndexOrException(subId))
                    .addProvisioningCallbackForSubscription(callback, subId);
        } catch (ImsException e) {
            throw new ServiceSpecificException(e.getCode());
        } finally {
            Binder.restoreCallingIdentity(identity);
        }
    }

    @Override
    public void unregisterImsProvisioningChangedCallback(int subId, IImsConfigCallback callback) {
        enforceReadPrivilegedPermission("unregisterImsProvisioningChangedCallback");
        final long identity = Binder.clearCallingIdentity();
        if (!SubscriptionManager.isValidSubscriptionId(subId)) {
            throw new IllegalArgumentException("Invalid Subscription ID: " + subId);
        }
        try {
            // TODO: Refactor to remove ImsManager dependence and query through ImsPhone directly.
            ImsManager.getInstance(mApp, getSlotIndexOrException(subId))
                    .removeProvisioningCallbackForSubscription(callback, subId);
        } catch (ImsException e) {
            Log.i(LOG_TAG, "unregisterImsProvisioningChangedCallback: " + subId
                    + "is inactive, ignoring unregister.");
            // If the subscription is no longer active, just return, since the callback will already
            // have been removed internally.
        } finally {
            Binder.restoreCallingIdentity(identity);
        }
    }

    @Override
    public void setImsProvisioningStatusForCapability(int subId, int capability, int tech,
            boolean isProvisioned) {
        if (tech != ImsRegistrationImplBase.REGISTRATION_TECH_IWLAN
                && tech != ImsRegistrationImplBase.REGISTRATION_TECH_LTE) {
            throw new IllegalArgumentException("Registration technology '" + tech + "' is invalid");
        }
        TelephonyPermissions.enforceCallingOrSelfModifyPermissionOrCarrierPrivilege(mApp, subId,
                "setProvisioningStatusForCapability");
        final long identity = Binder.clearCallingIdentity();
        try {
            // TODO: Refactor to remove ImsManager dependence and query through ImsPhone directly.
            Phone phone = getPhone(subId);
            if (phone == null) {
                loge("setImsProvisioningStatusForCapability: phone instance null for subid "
                        + subId);
                return;
            }
            if (!doesImsCapabilityRequireProvisioning(phone.getContext(), subId, capability)) {
                return;
            }

            // this capability requires provisioning, route to the correct API.
            ImsManager ims = ImsManager.getInstance(mApp, getSlotIndex(subId));
            switch (capability) {
                case MmTelFeature.MmTelCapabilities.CAPABILITY_TYPE_VOICE: {
                    if (tech == ImsRegistrationImplBase.REGISTRATION_TECH_LTE) {
                        ims.setVolteProvisioned(isProvisioned);
                    } else if (tech == ImsRegistrationImplBase.REGISTRATION_TECH_IWLAN) {
                        ims.setWfcProvisioned(isProvisioned);
                    }
                    break;
                }
                case MmTelFeature.MmTelCapabilities.CAPABILITY_TYPE_VIDEO: {
                    // There is currently no difference in VT provisioning type.
                    ims.setVtProvisioned(isProvisioned);
                    break;
                }
                case MmTelFeature.MmTelCapabilities.CAPABILITY_TYPE_UT: {
                    // There is no "deprecated" UT provisioning mechanism through ImsConfig, so
                    // change the capability of the feature instead if needed.
                    if (isMmTelCapabilityProvisionedInCache(subId, capability, tech)
                            == isProvisioned) {
                        // No change in provisioning.
                        return;
                    }
                    cacheMmTelCapabilityProvisioning(subId, capability, tech, isProvisioned);
                    try {
                        ims.changeMmTelCapability(capability, tech, isProvisioned);
                    } catch (com.android.ims.ImsException e) {
                        loge("setImsProvisioningStatusForCapability: couldn't change UT capability"
                                + ", Exception" + e.getMessage());
                    }
                    break;
                }
                default: {
                    throw new IllegalArgumentException("Tried to set provisioning for capability '"
                            + capability + "', which does not require provisioning.");
                }
            }

        } finally {
            Binder.restoreCallingIdentity(identity);
        }
    }

    @Override
    public boolean getImsProvisioningStatusForCapability(int subId, int capability, int tech) {
        if (tech != ImsRegistrationImplBase.REGISTRATION_TECH_IWLAN
                && tech != ImsRegistrationImplBase.REGISTRATION_TECH_LTE) {
            throw new IllegalArgumentException("Registration technology '" + tech + "' is invalid");
        }
        enforceReadPrivilegedPermission("getProvisioningStatusForCapability");
        final long identity = Binder.clearCallingIdentity();
        try {
            // TODO: Refactor to remove ImsManager dependence and query through ImsPhone directly.
            Phone phone = getPhone(subId);
            if (phone == null) {
                loge("getImsProvisioningStatusForCapability: phone instance null for subid "
                        + subId);
                // We will fail with "true" as the provisioning status because this is the default
                // if we do not require provisioning.
                return true;
            }

            if (!doesImsCapabilityRequireProvisioning(phone.getContext(), subId, capability)) {
                return true;
            }

            ImsManager ims = ImsManager.getInstance(mApp, getSlotIndex(subId));
            switch (capability) {
                case MmTelFeature.MmTelCapabilities.CAPABILITY_TYPE_VOICE: {
                    if (tech == ImsRegistrationImplBase.REGISTRATION_TECH_LTE) {
                        return ims.isVolteProvisionedOnDevice();
                    } else if (tech == ImsRegistrationImplBase.REGISTRATION_TECH_IWLAN) {
                        return ims.isWfcProvisionedOnDevice();
                    }
                    // This should never happen, since we are checking tech above to make sure it
                    // is either LTE or IWLAN.
                    throw new IllegalArgumentException("Invalid radio technology for voice "
                            + "capability.");
                }
                case MmTelFeature.MmTelCapabilities.CAPABILITY_TYPE_VIDEO: {
                    // There is currently no difference in VT provisioning type.
                    return ims.isVtProvisionedOnDevice();
                }
                case MmTelFeature.MmTelCapabilities.CAPABILITY_TYPE_UT: {
                    // There is no "deprecated" UT provisioning mechanism, so get from shared prefs.
                    return isMmTelCapabilityProvisionedInCache(subId, capability, tech);
                }
                default: {
                    throw new IllegalArgumentException("Tried to get provisioning for capability '"
                            + capability + "', which does not require provisioning.");
                }
            }

        } finally {
            Binder.restoreCallingIdentity(identity);
        }
    }

    @Override
    public boolean isMmTelCapabilityProvisionedInCache(int subId, int capability, int tech) {
        if (tech != ImsRegistrationImplBase.REGISTRATION_TECH_IWLAN
                && tech != ImsRegistrationImplBase.REGISTRATION_TECH_LTE) {
            throw new IllegalArgumentException("Registration technology '" + tech + "' is invalid");
        }
        enforceReadPrivilegedPermission("isMmTelCapabilityProvisionedInCache");
        int provisionedBits = getMmTelCapabilityProvisioningBitfield(subId, tech);
        return (provisionedBits & capability) > 0;
    }

    @Override
    public void cacheMmTelCapabilityProvisioning(int subId, int capability, int tech,
            boolean isProvisioned) {
        if (tech != ImsRegistrationImplBase.REGISTRATION_TECH_IWLAN
                && tech != ImsRegistrationImplBase.REGISTRATION_TECH_LTE) {
            throw new IllegalArgumentException("Registration technology '" + tech + "' is invalid");
        }
        TelephonyPermissions.enforceCallingOrSelfModifyPermissionOrCarrierPrivilege(mApp, subId,
                "setProvisioningStatusForCapability");
        int provisionedBits = getMmTelCapabilityProvisioningBitfield(subId, tech);
        // If the current provisioning status for capability already matches isProvisioned,
        // do nothing.
        if (((provisionedBits & capability) > 0) == isProvisioned) {
            return;
        }
        if (isProvisioned) {
            setMmTelCapabilityProvisioningBitfield(subId, tech, (provisionedBits | capability));
        } else {
            setMmTelCapabilityProvisioningBitfield(subId, tech, (provisionedBits & ~capability));
        }
    }

    /**
     * @return the bitfield containing the MmTel provisioning for the provided subscription and
     * technology. The bitfield should mirror the bitfield defined by
     * {@link MmTelFeature.MmTelCapabilities.MmTelCapability}.
     */
    private int getMmTelCapabilityProvisioningBitfield(int subId, int tech) {
        String key = getMmTelProvisioningKey(subId, tech);
        // Default is no capabilities are provisioned.
        return mTelephonySharedPreferences.getInt(key, 0 /*default*/);
    }

    /**
     * Sets the MmTel capability provisioning bitfield (defined by
     *     {@link MmTelFeature.MmTelCapabilities.MmTelCapability}) for the subscription and
     *     technology specified.
     *
     * Note: This is a synchronous command and should not be called on UI thread.
     */
    private void setMmTelCapabilityProvisioningBitfield(int subId, int tech, int newField) {
        final SharedPreferences.Editor editor = mTelephonySharedPreferences.edit();
        String key = getMmTelProvisioningKey(subId, tech);
        editor.putInt(key, newField);
        editor.commit();
    }

    private static String getMmTelProvisioningKey(int subId, int tech) {
        // resulting key is provision_ims_mmtel_{subId}_{tech}
        return PREF_PROVISION_IMS_MMTEL_PREFIX + subId + "_" + tech;
    }

    /**
     * Query CarrierConfig to see if the specified capability requires provisioning for the
     * carrier associated with the subscription id.
     */
    private boolean doesImsCapabilityRequireProvisioning(Context context, int subId,
            int capability) {
        CarrierConfigManager configManager = new CarrierConfigManager(context);
        PersistableBundle c = configManager.getConfigForSubId(subId);
        boolean requireUtProvisioning = c.getBoolean(
                CarrierConfigManager.KEY_CARRIER_SUPPORTS_SS_OVER_UT_BOOL, false)
                && c.getBoolean(CarrierConfigManager.KEY_CARRIER_UT_PROVISIONING_REQUIRED_BOOL,
                false);
        boolean requireVoiceVtProvisioning = c.getBoolean(
                CarrierConfigManager.KEY_CARRIER_VOLTE_PROVISIONING_REQUIRED_BOOL, false);

        // First check to make sure that the capability requires provisioning.
        switch (capability) {
            case MmTelFeature.MmTelCapabilities.CAPABILITY_TYPE_VOICE:
                // intentional fallthrough
            case MmTelFeature.MmTelCapabilities.CAPABILITY_TYPE_VIDEO: {
                if (requireVoiceVtProvisioning) {
                    // Voice and Video requires provisioning
                    return true;
                }
                break;
            }
            case MmTelFeature.MmTelCapabilities.CAPABILITY_TYPE_UT: {
                if (requireUtProvisioning) {
                    // UT requires provisioning
                    return true;
                }
                break;
            }
        }
        return false;
    }

    @Override
    public int getImsProvisioningInt(int subId, int key) {
        if (!SubscriptionManager.isValidSubscriptionId(subId)) {
            throw new IllegalArgumentException("Invalid Subscription id '" + subId + "'");
        }
        enforceReadPrivilegedPermission("getImsProvisioningInt");
        final long identity = Binder.clearCallingIdentity();
        try {
            // TODO: Refactor to remove ImsManager dependence and query through ImsPhone directly.
            int slotId = getSlotIndex(subId);
            if (slotId <= SubscriptionManager.INVALID_SIM_SLOT_INDEX) {
                Log.w(LOG_TAG, "getImsProvisioningInt: called with an inactive subscription '"
                        + subId + "' for key:" + key);
                return ImsConfigImplBase.CONFIG_RESULT_UNKNOWN;
            }
            return ImsManager.getInstance(mApp, slotId).getConfigInterface().getConfigInt(key);
        } catch (com.android.ims.ImsException e) {
            Log.w(LOG_TAG, "getImsProvisioningInt: ImsService is not available for subscription '"
                    + subId + "' for key:" + key);
            return ImsConfigImplBase.CONFIG_RESULT_UNKNOWN;
        } finally {
            Binder.restoreCallingIdentity(identity);
        }
    }

    @Override
    public String getImsProvisioningString(int subId, int key) {
        if (!SubscriptionManager.isValidSubscriptionId(subId)) {
            throw new IllegalArgumentException("Invalid Subscription id '" + subId + "'");
        }
        enforceReadPrivilegedPermission("getImsProvisioningString");
        final long identity = Binder.clearCallingIdentity();
        try {
            // TODO: Refactor to remove ImsManager dependence and query through ImsPhone directly.
            int slotId = getSlotIndex(subId);
            if (slotId <= SubscriptionManager.INVALID_SIM_SLOT_INDEX) {
                Log.w(LOG_TAG, "getImsProvisioningString: called for an inactive subscription id '"
                        + subId + "' for key:" + key);
                return ProvisioningManager.STRING_QUERY_RESULT_ERROR_GENERIC;
            }
            return ImsManager.getInstance(mApp, slotId).getConfigInterface().getConfigString(key);
        } catch (com.android.ims.ImsException e) {
            Log.w(LOG_TAG, "getImsProvisioningString: ImsService is not available for sub '"
                    + subId + "' for key:" + key);
            return ProvisioningManager.STRING_QUERY_RESULT_ERROR_NOT_READY;
        } finally {
            Binder.restoreCallingIdentity(identity);
        }
    }

    @Override
    public int setImsProvisioningInt(int subId, int key, int value) {
        if (!SubscriptionManager.isValidSubscriptionId(subId)) {
            throw new IllegalArgumentException("Invalid Subscription id '" + subId + "'");
        }
        TelephonyPermissions.enforceCallingOrSelfModifyPermissionOrCarrierPrivilege(mApp, subId,
                "setImsProvisioningInt");
        final long identity = Binder.clearCallingIdentity();
        try {
            // TODO: Refactor to remove ImsManager dependence and query through ImsPhone directly.
            int slotId = getSlotIndex(subId);
            if (slotId <= SubscriptionManager.INVALID_SIM_SLOT_INDEX) {
                Log.w(LOG_TAG, "setImsProvisioningInt: called with an inactive subscription id '"
                        + subId + "' for key:" + key);
                return ImsConfigImplBase.CONFIG_RESULT_FAILED;
            }
            return ImsManager.getInstance(mApp, slotId).getConfigInterface().setConfig(key, value);
        } catch (com.android.ims.ImsException e) {
            Log.w(LOG_TAG, "setImsProvisioningInt: ImsService unavailable for sub '" + subId
                    + "' for key:" + key);
            return ImsConfigImplBase.CONFIG_RESULT_FAILED;
        } finally {
            Binder.restoreCallingIdentity(identity);
        }
    }

    @Override
    public int setImsProvisioningString(int subId, int key, String value) {
        if (!SubscriptionManager.isValidSubscriptionId(subId)) {
            throw new IllegalArgumentException("Invalid Subscription id '" + subId + "'");
        }
        TelephonyPermissions.enforceCallingOrSelfModifyPermissionOrCarrierPrivilege(mApp, subId,
                "setImsProvisioningString");
        final long identity = Binder.clearCallingIdentity();
        try {
            // TODO: Refactor to remove ImsManager dependence and query through ImsPhone directly.
            int slotId = getSlotIndex(subId);
            if (slotId <= SubscriptionManager.INVALID_SIM_SLOT_INDEX) {
                Log.w(LOG_TAG, "setImsProvisioningString: called with an inactive subscription id '"
                        + subId + "' for key:" + key);
                return ImsConfigImplBase.CONFIG_RESULT_FAILED;
            }
            return ImsManager.getInstance(mApp, slotId).getConfigInterface().setConfig(key, value);
        } catch (com.android.ims.ImsException e) {
            Log.w(LOG_TAG, "setImsProvisioningString: ImsService unavailable for sub '" + subId
                    + "' for key:" + key);
            return ImsConfigImplBase.CONFIG_RESULT_FAILED;
        } finally {
            Binder.restoreCallingIdentity(identity);
        }
    }

    private int getSlotIndexOrException(int subId) throws ImsException {
        int slotId = SubscriptionManager.getSlotIndex(subId);
        if (!SubscriptionManager.isValidSlotIndex(slotId)) {
            throw new ImsException("Invalid Subscription Id, subId=" + subId,
                    ImsException.CODE_ERROR_INVALID_SUBSCRIPTION);
        }
        return slotId;
    }

    private int getSlotIndex(int subId) {
        int slotId = SubscriptionManager.getSlotIndex(subId);
        if (!SubscriptionManager.isValidSlotIndex(slotId)) {
            return SubscriptionManager.INVALID_SIM_SLOT_INDEX;
        }
        return slotId;
    }

    /**
     * Returns the data network type for a subId; does not throw SecurityException.
     */
    @Override
    public int getNetworkTypeForSubscriber(int subId, String callingPackage,
            String callingFeatureId) {
        final int targetSdk = getTargetSdk(callingPackage);
        if (targetSdk > android.os.Build.VERSION_CODES.Q) {
            return getDataNetworkTypeForSubscriber(subId, callingPackage, callingFeatureId);
        } else if (targetSdk == android.os.Build.VERSION_CODES.Q
                && !TelephonyPermissions.checkCallingOrSelfReadPhoneStateNoThrow(
                        mApp, subId, callingPackage, callingFeatureId,
                "getNetworkTypeForSubscriber")) {
            return TelephonyManager.NETWORK_TYPE_UNKNOWN;
        }

        final long identity = Binder.clearCallingIdentity();
        try {
            final Phone phone = getPhone(subId);
            if (phone != null) {
                return phone.getServiceState().getDataNetworkType();
            } else {
                return TelephonyManager.NETWORK_TYPE_UNKNOWN;
            }
        } finally {
            Binder.restoreCallingIdentity(identity);
        }
    }

    /**
     * Returns the data network type
     */
    @Override
<<<<<<< HEAD
    public int getDataNetworkType(String callingPackage) {
        return getDataNetworkTypeForSubscriber(mSubscriptionController.getDefaultDataSubId(),
                callingPackage);
=======
    public int getDataNetworkType(String callingPackage, String callingFeatureId) {
        return getDataNetworkTypeForSubscriber(getDefaultSubscription(), callingPackage,
                callingFeatureId);
>>>>>>> 694617e6
    }

    /**
     * Returns the data network type for a subId
     */
    @Override
    public int getDataNetworkTypeForSubscriber(int subId, String callingPackage,
            String callingFeatureId) {
        if (!TelephonyPermissions.checkCallingOrSelfReadPhoneState(
                mApp, subId, callingPackage, callingFeatureId,
                "getDataNetworkTypeForSubscriber")) {
            return TelephonyManager.NETWORK_TYPE_UNKNOWN;
        }

        final long identity = Binder.clearCallingIdentity();
        try {
            final Phone phone = getPhone(subId);
            if (phone != null) {
                return phone.getServiceState().getDataNetworkType();
            } else {
                return TelephonyManager.NETWORK_TYPE_UNKNOWN;
            }
        } finally {
            Binder.restoreCallingIdentity(identity);
        }
    }

    /**
     * Returns the Voice network type for a subId
     */
    @Override
    public int getVoiceNetworkTypeForSubscriber(int subId, String callingPackage,
            String callingFeatureId) {
        if (!TelephonyPermissions.checkCallingOrSelfReadPhoneState(
                mApp, subId, callingPackage, callingFeatureId,
                "getDataNetworkTypeForSubscriber")) {
            return TelephonyManager.NETWORK_TYPE_UNKNOWN;
        }

        final long identity = Binder.clearCallingIdentity();
        try {
            final Phone phone = getPhone(subId);
            if (phone != null) {
                return phone.getServiceState().getVoiceNetworkType();
            } else {
                return TelephonyManager.NETWORK_TYPE_UNKNOWN;
            }
        } finally {
            Binder.restoreCallingIdentity(identity);
        }
    }

    /**
     * @return true if a ICC card is present
     */
    public boolean hasIccCard() {
        // FIXME Make changes to pass defaultSimId of type int
        return hasIccCardUsingSlotIndex(mSubscriptionController.getSlotIndex(
                getDefaultSubscription()));
    }

    /**
     * @return true if a ICC card is present for a slotIndex
     */
    @Override
    public boolean hasIccCardUsingSlotIndex(int slotIndex) {
        final long identity = Binder.clearCallingIdentity();
        try {
            final Phone phone = PhoneFactory.getPhone(slotIndex);
            if (phone != null) {
                return phone.getIccCard().hasIccCard();
            } else {
                return false;
            }
        } finally {
            Binder.restoreCallingIdentity(identity);
        }
    }

    /**
     * Return if the current radio is LTE on CDMA. This
     * is a tri-state return value as for a period of time
     * the mode may be unknown.
     *
     * @param callingPackage the name of the package making the call.
     * @return {@link Phone#LTE_ON_CDMA_UNKNOWN}, {@link Phone#LTE_ON_CDMA_FALSE}
     * or {@link Phone#LTE_ON_CDMA_TRUE}
     */
    @Override
    public int getLteOnCdmaMode(String callingPackage, String callingFeatureId) {
        return getLteOnCdmaModeForSubscriber(getDefaultSubscription(), callingPackage,
                callingFeatureId);
    }

    @Override
    public int getLteOnCdmaModeForSubscriber(int subId, String callingPackage,
            String callingFeatureId) {
        if (!TelephonyPermissions.checkCallingOrSelfReadPhoneState(
                mApp, subId, callingPackage, callingFeatureId,
                "getLteOnCdmaModeForSubscriber")) {
            return PhoneConstants.LTE_ON_CDMA_UNKNOWN;
        }

        final long identity = Binder.clearCallingIdentity();
        try {
            final Phone phone = getPhone(subId);
            if (phone == null) {
                return PhoneConstants.LTE_ON_CDMA_UNKNOWN;
            } else {
                return phone.getLteOnCdmaMode();
            }
        } finally {
            Binder.restoreCallingIdentity(identity);
        }
    }

    /**
     * {@hide}
     * Returns Default subId, 0 in the case of single standby.
     */
    private int getDefaultSubscription() {
        return mSubscriptionController.getDefaultSubId();
    }

    private int getSlotForDefaultSubscription() {
        return mSubscriptionController.getPhoneId(getDefaultSubscription());
    }

    private int getPreferredVoiceSubscription() {
        return mSubscriptionController.getDefaultVoiceSubId();
    }

    private boolean isActiveSubscription(int subId) {
        return mSubscriptionController.isActiveSubId(subId);
    }

    /**
     * @see android.telephony.TelephonyManager.WifiCallingChoices
     */
    public int getWhenToMakeWifiCalls() {
        final long identity = Binder.clearCallingIdentity();
        try {
            return Settings.System.getInt(mApp.getContentResolver(),
                    Settings.System.WHEN_TO_MAKE_WIFI_CALLS,
                    getWhenToMakeWifiCallsDefaultPreference());
        } finally {
            Binder.restoreCallingIdentity(identity);
        }
    }

    /**
     * @see android.telephony.TelephonyManager.WifiCallingChoices
     */
    public void setWhenToMakeWifiCalls(int preference) {
        final long identity = Binder.clearCallingIdentity();
        try {
            if (DBG) log("setWhenToMakeWifiCallsStr, storing setting = " + preference);
            Settings.System.putInt(mApp.getContentResolver(),
                    Settings.System.WHEN_TO_MAKE_WIFI_CALLS, preference);
        } finally {
            Binder.restoreCallingIdentity(identity);
        }
    }

    private static int getWhenToMakeWifiCallsDefaultPreference() {
        // TODO: Use a build property to choose this value.
        return TelephonyManager.WifiCallingChoices.ALWAYS_USE;
    }

    private Phone getPhoneFromSlotIdOrThrowException(int slotIndex) {
        int phoneId = UiccController.getInstance().getPhoneIdFromSlotId(slotIndex);
        if (phoneId == -1) {
            throw new IllegalArgumentException("Given slot index: " + slotIndex
                    + " does not correspond to an active phone");
        }
        return PhoneFactory.getPhone(phoneId);
    }

    @Override
    public IccOpenLogicalChannelResponse iccOpenLogicalChannel(
            int subId, String callingPackage, String aid, int p2) {
        TelephonyPermissions.enforceCallingOrSelfModifyPermissionOrCarrierPrivilege(
                mApp, subId, "iccOpenLogicalChannel");
        mAppOps.checkPackage(Binder.getCallingUid(), callingPackage);
        if (DBG) {
            log("iccOpenLogicalChannel: subId=" + subId + " aid=" + aid + " p2=" + p2);
        }
        return iccOpenLogicalChannelWithPermission(getPhoneFromSubId(subId), callingPackage, aid,
                p2);
    }


    @Override
    public IccOpenLogicalChannelResponse iccOpenLogicalChannelBySlot(
            int slotIndex, String callingPackage, String aid, int p2) {
        enforceModifyPermission();
        mAppOps.checkPackage(Binder.getCallingUid(), callingPackage);
        if (DBG) {
            log("iccOpenLogicalChannelBySlot: slot=" + slotIndex + " aid=" + aid + " p2=" + p2);
        }
        return iccOpenLogicalChannelWithPermission(getPhoneFromSlotIdOrThrowException(slotIndex),
                callingPackage, aid, p2);
    }

    private IccOpenLogicalChannelResponse iccOpenLogicalChannelWithPermission(Phone phone,
            String callingPackage, String aid, int p2) {
        final long identity = Binder.clearCallingIdentity();
        try {
            if (TextUtils.equals(ISDR_AID, aid)) {
                // Only allows LPA to open logical channel to ISD-R.
                ComponentInfo bestComponent = EuiccConnector.findBestComponent(getDefaultPhone()
                        .getContext().getPackageManager());
                if (bestComponent == null
                        || !TextUtils.equals(callingPackage, bestComponent.packageName)) {
                    loge("The calling package is not allowed to access ISD-R.");
                    throw new SecurityException(
                            "The calling package is not allowed to access ISD-R.");
                }
            }

            IccOpenLogicalChannelResponse response = (IccOpenLogicalChannelResponse) sendRequest(
                    CMD_OPEN_CHANNEL, new Pair<String, Integer>(aid, p2), phone,
                    null /* workSource */);
            if (DBG) log("iccOpenLogicalChannelWithPermission: " + response);
            return response;
        } finally {
            Binder.restoreCallingIdentity(identity);
        }
    }

    @Override
    public boolean iccCloseLogicalChannel(int subId, int channel) {
        TelephonyPermissions.enforceCallingOrSelfModifyPermissionOrCarrierPrivilege(
                mApp, subId, "iccCloseLogicalChannel");
        if (DBG) log("iccCloseLogicalChannel: subId=" + subId + " chnl=" + channel);
        return iccCloseLogicalChannelWithPermission(getPhoneFromSubId(subId), channel);
    }

    @Override
    public boolean iccCloseLogicalChannelBySlot(int slotIndex, int channel) {
        enforceModifyPermission();
        if (DBG) log("iccCloseLogicalChannelBySlot: slotIndex=" + slotIndex + " chnl=" + channel);
        return iccCloseLogicalChannelWithPermission(getPhoneFromSlotIdOrThrowException(slotIndex),
                channel);
    }

    private boolean iccCloseLogicalChannelWithPermission(Phone phone, int channel) {
        final long identity = Binder.clearCallingIdentity();
        try {
            if (channel < 0) {
                return false;
            }
            Boolean success = (Boolean) sendRequest(CMD_CLOSE_CHANNEL, channel, phone,
                    null /* workSource */);
            if (DBG) log("iccCloseLogicalChannelWithPermission: " + success);
            return success;
        } finally {
            Binder.restoreCallingIdentity(identity);
        }
    }

    @Override
    public String iccTransmitApduLogicalChannel(int subId, int channel, int cla,
            int command, int p1, int p2, int p3, String data) {
        TelephonyPermissions.enforceCallingOrSelfModifyPermissionOrCarrierPrivilege(
                mApp, subId, "iccTransmitApduLogicalChannel");
        if (DBG) {
            log("iccTransmitApduLogicalChannel: subId=" + subId + " chnl=" + channel
                    + " cla=" + cla + " cmd=" + command + " p1=" + p1 + " p2=" + p2 + " p3="
                    + p3 + " data=" + data);
        }
        return iccTransmitApduLogicalChannelWithPermission(getPhoneFromSubId(subId), channel, cla,
                command, p1, p2, p3, data);
    }

    @Override
    public String iccTransmitApduLogicalChannelBySlot(int slotIndex, int channel, int cla,
            int command, int p1, int p2, int p3, String data) {
        enforceModifyPermission();
        if (DBG) {
            log("iccTransmitApduLogicalChannelBySlot: slotIndex=" + slotIndex + " chnl=" + channel
                    + " cla=" + cla + " cmd=" + command + " p1=" + p1 + " p2=" + p2 + " p3="
                    + p3 + " data=" + data);
        }
        return iccTransmitApduLogicalChannelWithPermission(
                getPhoneFromSlotIdOrThrowException(slotIndex), channel, cla, command, p1, p2, p3,
                data);
    }

    private String iccTransmitApduLogicalChannelWithPermission(Phone phone, int channel, int cla,
            int command, int p1, int p2, int p3, String data) {
        final long identity = Binder.clearCallingIdentity();
        try {
            if (channel <= 0) {
                return "";
            }

            IccIoResult response = (IccIoResult) sendRequest(CMD_TRANSMIT_APDU_LOGICAL_CHANNEL,
                    new IccAPDUArgument(channel, cla, command, p1, p2, p3, data), phone,
                    null /* workSource */);
            if (DBG) log("iccTransmitApduLogicalChannelWithPermission: " + response);

            // Append the returned status code to the end of the response payload.
            String s = Integer.toHexString(
                    (response.sw1 << 8) + response.sw2 + 0x10000).substring(1);
            if (response.payload != null) {
                s = IccUtils.bytesToHexString(response.payload) + s;
            }
            return s;
        } finally {
            Binder.restoreCallingIdentity(identity);
        }
    }

    @Override
    public String iccTransmitApduBasicChannel(int subId, String callingPackage, int cla,
            int command, int p1, int p2, int p3, String data) {
        TelephonyPermissions.enforceCallingOrSelfModifyPermissionOrCarrierPrivilege(
                mApp, subId, "iccTransmitApduBasicChannel");
        mAppOps.checkPackage(Binder.getCallingUid(), callingPackage);
        if (DBG) {
            log("iccTransmitApduBasicChannel: subId=" + subId + " cla=" + cla + " cmd="
                    + command + " p1=" + p1 + " p2=" + p2 + " p3=" + p3 + " data=" + data);
        }
        return iccTransmitApduBasicChannelWithPermission(getPhoneFromSubId(subId), callingPackage,
                cla, command, p1, p2, p3, data);
    }

    @Override
    public String iccTransmitApduBasicChannelBySlot(int slotIndex, String callingPackage, int cla,
            int command, int p1, int p2, int p3, String data) {
        enforceModifyPermission();
        mAppOps.checkPackage(Binder.getCallingUid(), callingPackage);
        if (DBG) {
            log("iccTransmitApduBasicChannelBySlot: slotIndex=" + slotIndex + " cla=" + cla
                    + " cmd=" + command + " p1=" + p1 + " p2=" + p2 + " p3=" + p3
                    + " data=" + data);
        }

        return iccTransmitApduBasicChannelWithPermission(
                getPhoneFromSlotIdOrThrowException(slotIndex), callingPackage, cla, command, p1,
                p2, p3, data);
    }

    // open APDU basic channel assuming the caller has sufficient permissions
    private String iccTransmitApduBasicChannelWithPermission(Phone phone, String callingPackage,
            int cla, int command, int p1, int p2, int p3, String data) {
        final long identity = Binder.clearCallingIdentity();
        try {
            if (command == SELECT_COMMAND && p1 == SELECT_P1 && p2 == SELECT_P2 && p3 == SELECT_P3
                    && TextUtils.equals(ISDR_AID, data)) {
                // Only allows LPA to select ISD-R.
                ComponentInfo bestComponent = EuiccConnector.findBestComponent(getDefaultPhone()
                        .getContext().getPackageManager());
                if (bestComponent == null
                        || !TextUtils.equals(callingPackage, bestComponent.packageName)) {
                    loge("The calling package is not allowed to select ISD-R.");
                    throw new SecurityException(
                            "The calling package is not allowed to select ISD-R.");
                }
            }

            IccIoResult response = (IccIoResult) sendRequest(CMD_TRANSMIT_APDU_BASIC_CHANNEL,
                    new IccAPDUArgument(0, cla, command, p1, p2, p3, data), phone,
                    null /* workSource */);
            if (DBG) log("iccTransmitApduBasicChannelWithPermission: " + response);

            // Append the returned status code to the end of the response payload.
            String s = Integer.toHexString(
                    (response.sw1 << 8) + response.sw2 + 0x10000).substring(1);
            if (response.payload != null) {
                s = IccUtils.bytesToHexString(response.payload) + s;
            }
            return s;
        } finally {
            Binder.restoreCallingIdentity(identity);
        }
    }

    @Override
    public byte[] iccExchangeSimIO(int subId, int fileID, int command, int p1, int p2, int p3,
            String filePath) {
        TelephonyPermissions.enforceCallingOrSelfModifyPermissionOrCarrierPrivilege(
                mApp, subId, "iccExchangeSimIO");

        final long identity = Binder.clearCallingIdentity();
        try {
            if (DBG) {
                log("Exchange SIM_IO " + subId + ":" + fileID + ":" + command + " "
                        + p1 + " " + p2 + " " + p3 + ":" + filePath);
            }

            IccIoResult response =
                    (IccIoResult) sendRequest(CMD_EXCHANGE_SIM_IO,
                            new IccAPDUArgument(-1, fileID, command, p1, p2, p3, filePath),
                            subId);

            if (DBG) {
                log("Exchange SIM_IO [R]" + response);
            }

            byte[] result = null;
            int length = 2;
            if (response.payload != null) {
                length = 2 + response.payload.length;
                result = new byte[length];
                System.arraycopy(response.payload, 0, result, 0, response.payload.length);
            } else {
                result = new byte[length];
            }

            result[length - 1] = (byte) response.sw2;
            result[length - 2] = (byte) response.sw1;
            return result;
        } finally {
            Binder.restoreCallingIdentity(identity);
        }
    }

    /**
     * Get the forbidden PLMN List from the given app type (ex APPTYPE_USIM)
     * on a particular subscription
     */
    public String[] getForbiddenPlmns(int subId, int appType, String callingPackage,
            String callingFeatureId) {
        if (!TelephonyPermissions.checkCallingOrSelfReadPhoneState(
                mApp, subId, callingPackage, callingFeatureId, "getForbiddenPlmns")) {
            return null;
        }

        final long identity = Binder.clearCallingIdentity();
        try {
            if (appType != TelephonyManager.APPTYPE_USIM
                    && appType != TelephonyManager.APPTYPE_SIM) {
                loge("getForbiddenPlmnList(): App Type must be USIM or SIM");
                return null;
            }
            Object response = sendRequest(
                    CMD_GET_FORBIDDEN_PLMNS, new Integer(appType), subId);
            if (response instanceof String[]) {
                return (String[]) response;
            }
            // Response is an Exception of some kind
            // which is signalled to the user as a NULL retval
            return null;
        } finally {
            Binder.restoreCallingIdentity(identity);
        }
    }

    /**
     * Set the forbidden PLMN list from the given app type (ex APPTYPE_USIM) on a particular
     * subscription.
     *
     * @param subId the id of the subscription.
     * @param appType the uicc app type, must be USIM or SIM.
     * @param fplmns the Forbiden plmns list that needed to be written to the SIM.
     * @param callingPackage the op Package name.
     * @param callingFeatureId the feature in the package.
     * @return number of fplmns that is successfully written to the SIM.
     */
    public int setForbiddenPlmns(int subId, int appType, List<String> fplmns, String callingPackage,
            String callingFeatureId) {
        if (!TelephonyPermissions.checkCallingOrSelfReadPhoneState(mApp, subId, callingPackage,
                callingFeatureId, "setForbiddenPlmns")) {
            if (DBG) logv("no permissions for setForbiddenplmns");
            throw new IllegalStateException("No Permissions for setForbiddenPlmns");
        }
        if (appType != TelephonyManager.APPTYPE_USIM && appType != TelephonyManager.APPTYPE_SIM) {
            loge("setForbiddenPlmnList(): App Type must be USIM or SIM");
            throw new IllegalArgumentException("Invalid appType: App Type must be USIM or SIM");
        }
        if (fplmns == null) {
            throw new IllegalArgumentException("Fplmn List provided is null");
        }
        for (String fplmn : fplmns) {
            if (!CellIdentity.isValidPlmn(fplmn)) {
                throw new IllegalArgumentException("Invalid fplmn provided: " + fplmn);
            }
        }
        final long identity = Binder.clearCallingIdentity();
        try {
            Object response = sendRequest(
                    CMD_SET_FORBIDDEN_PLMNS,
                    new Pair<Integer, List<String>>(new Integer(appType), fplmns),
                    subId);
            return (int) response;
        } finally {
            Binder.restoreCallingIdentity(identity);
        }
    }

    @Override
    public String sendEnvelopeWithStatus(int subId, String content) {
        TelephonyPermissions.enforceCallingOrSelfModifyPermissionOrCarrierPrivilege(
                mApp, subId, "sendEnvelopeWithStatus");

        final long identity = Binder.clearCallingIdentity();
        try {
            IccIoResult response = (IccIoResult) sendRequest(CMD_SEND_ENVELOPE, content, subId);
            if (response.payload == null) {
                return "";
            }

            // Append the returned status code to the end of the response payload.
            String s = Integer.toHexString(
                    (response.sw1 << 8) + response.sw2 + 0x10000).substring(1);
            s = IccUtils.bytesToHexString(response.payload) + s;
            return s;
        } finally {
            Binder.restoreCallingIdentity(identity);
        }
    }

    /**
     * Read one of the NV items defined in {@link com.android.internal.telephony.RadioNVItems}
     * and {@code ril_nv_items.h}. Used for device configuration by some CDMA operators.
     *
     * @param itemID the ID of the item to read
     * @return the NV item as a String, or null on error.
     */
    @Override
    public String nvReadItem(int itemID) {
        WorkSource workSource = getWorkSource(Binder.getCallingUid());
        TelephonyPermissions.enforceCallingOrSelfModifyPermissionOrCarrierPrivilege(
                mApp, getDefaultSubscription(), "nvReadItem");

        final long identity = Binder.clearCallingIdentity();
        try {
            if (DBG) log("nvReadItem: item " + itemID);
            String value = (String) sendRequest(CMD_NV_READ_ITEM, itemID, workSource);
            if (DBG) log("nvReadItem: item " + itemID + " is \"" + value + '"');
            return value;
        } finally {
            Binder.restoreCallingIdentity(identity);
        }
    }

    /**
     * Write one of the NV items defined in {@link com.android.internal.telephony.RadioNVItems}
     * and {@code ril_nv_items.h}. Used for device configuration by some CDMA operators.
     *
     * @param itemID the ID of the item to read
     * @param itemValue the value to write, as a String
     * @return true on success; false on any failure
     */
    @Override
    public boolean nvWriteItem(int itemID, String itemValue) {
        WorkSource workSource = getWorkSource(Binder.getCallingUid());
        TelephonyPermissions.enforceCallingOrSelfModifyPermissionOrCarrierPrivilege(
                mApp, getDefaultSubscription(), "nvWriteItem");

        final long identity = Binder.clearCallingIdentity();
        try {
            if (DBG) log("nvWriteItem: item " + itemID + " value \"" + itemValue + '"');
            Boolean success = (Boolean) sendRequest(CMD_NV_WRITE_ITEM,
                    new Pair<Integer, String>(itemID, itemValue), workSource);
            if (DBG) log("nvWriteItem: item " + itemID + ' ' + (success ? "ok" : "fail"));
            return success;
        } finally {
            Binder.restoreCallingIdentity(identity);
        }
    }

    /**
     * Update the CDMA Preferred Roaming List (PRL) in the radio NV storage.
     * Used for device configuration by some CDMA operators.
     *
     * @param preferredRoamingList byte array containing the new PRL
     * @return true on success; false on any failure
     */
    @Override
    public boolean nvWriteCdmaPrl(byte[] preferredRoamingList) {
        TelephonyPermissions.enforceCallingOrSelfModifyPermissionOrCarrierPrivilege(
                mApp, getDefaultSubscription(), "nvWriteCdmaPrl");

        final long identity = Binder.clearCallingIdentity();
        try {
            if (DBG) log("nvWriteCdmaPrl: value: " + HexDump.toHexString(preferredRoamingList));
            Boolean success = (Boolean) sendRequest(CMD_NV_WRITE_CDMA_PRL, preferredRoamingList);
            if (DBG) log("nvWriteCdmaPrl: " + (success ? "ok" : "fail"));
            return success;
        } finally {
            Binder.restoreCallingIdentity(identity);
        }
    }

    /**
     * Rollback modem configurations to factory default except some config which are in whitelist.
     * Used for device configuration by some CDMA operators.
     *
     * @param slotIndex - device slot.
     *
     * @return true on success; false on any failure
     */
    @Override
    public boolean resetModemConfig(int slotIndex) {
        Phone phone = PhoneFactory.getPhone(slotIndex);
        if (phone != null) {
            TelephonyPermissions.enforceCallingOrSelfModifyPermissionOrCarrierPrivilege(
                    mApp, phone.getSubId(), "resetModemConfig");

            final long identity = Binder.clearCallingIdentity();
            try {
                Boolean success = (Boolean) sendRequest(CMD_RESET_MODEM_CONFIG, null);
                if (DBG) log("resetModemConfig:" + ' ' + (success ? "ok" : "fail"));
                return success;
            } finally {
                Binder.restoreCallingIdentity(identity);
            }
        }
        return false;
    }

    /**
     * Generate a radio modem reset. Used for device configuration by some CDMA operators.
     *
     * @param slotIndex - device slot.
     *
     * @return true on success; false on any failure
     */
    @Override
    public boolean rebootModem(int slotIndex) {
        Phone phone = PhoneFactory.getPhone(slotIndex);
        if (phone != null) {
            TelephonyPermissions.enforceCallingOrSelfModifyPermissionOrCarrierPrivilege(
                    mApp, phone.getSubId(), "rebootModem");

            final long identity = Binder.clearCallingIdentity();
            try {
                Boolean success = (Boolean) sendRequest(CMD_MODEM_REBOOT, null);
                if (DBG) log("rebootModem:" + ' ' + (success ? "ok" : "fail"));
                return success;
            } finally {
                Binder.restoreCallingIdentity(identity);
            }
        }
        return false;
    }

    public String[] getPcscfAddress(String apnType, String callingPackage,
            String callingFeatureId) {
        final Phone defaultPhone = getDefaultPhone();
        if (!TelephonyPermissions.checkCallingOrSelfReadPhoneState(mApp, defaultPhone.getSubId(),
                callingPackage, callingFeatureId, "getPcscfAddress")) {
            return new String[0];
        }

        final long identity = Binder.clearCallingIdentity();
        try {
            return defaultPhone.getPcscfAddress(apnType);
        } finally {
            Binder.restoreCallingIdentity(identity);
        }
    }

    /**
     * Enables IMS for the framework. This will trigger IMS registration and ImsFeature capability
     * status updates, if not already enabled.
     */
    public void enableIms(int slotId) {
        enforceModifyPermission();

        final long identity = Binder.clearCallingIdentity();
        try {
            ImsResolver resolver = PhoneFactory.getImsResolver();
            if (resolver == null) {
                // may happen if the device does not support IMS.
                return;
            }
            resolver.enableIms(slotId);
        } finally {
            Binder.restoreCallingIdentity(identity);
        }
    }

    /**
     * Disables IMS for the framework. This will trigger IMS de-registration and trigger ImsFeature
     * status updates to disabled.
     */
    public void disableIms(int slotId) {
        enforceModifyPermission();

        final long identity = Binder.clearCallingIdentity();
        try {
            ImsResolver resolver = PhoneFactory.getImsResolver();
            if (resolver == null) {
                // may happen if the device does not support IMS.
                return;
            }
            resolver.disableIms(slotId);
        } finally {
            Binder.restoreCallingIdentity(identity);
        }
    }

    /**
     * Returns the {@link IImsMmTelFeature} that corresponds to the given slot Id for the MMTel
     * feature or {@link null} if the service is not available. If the feature is available, the
     * {@link IImsServiceFeatureCallback} callback is registered as a listener for feature updates.
     */
    public IImsMmTelFeature getMmTelFeatureAndListen(int slotId,
            IImsServiceFeatureCallback callback) {
        enforceModifyPermission();

        final long identity = Binder.clearCallingIdentity();
        try {
            ImsResolver resolver = PhoneFactory.getImsResolver();
            if (resolver == null) {
                // may happen if the device does not support IMS.
                return null;
            }
            return resolver.getMmTelFeatureAndListen(slotId, callback);
        } finally {
            Binder.restoreCallingIdentity(identity);
        }
    }

    /**
     * Returns the {@link IImsRcsFeature} that corresponds to the given slot Id for the RCS
     * feature during emergency calling or {@link null} if the service is not available. If the
     * feature is available, the {@link IImsServiceFeatureCallback} callback is registered as a
     * listener for feature updates.
     */
    public IImsRcsFeature getRcsFeatureAndListen(int slotId, IImsServiceFeatureCallback callback) {
        enforceModifyPermission();

        final long identity = Binder.clearCallingIdentity();
        try {
            ImsResolver resolver = PhoneFactory.getImsResolver();
            if (resolver == null) {
                // may happen if the device does not support IMS.
                return null;
            }
            return resolver.getRcsFeatureAndListen(slotId, callback);
        } finally {
            Binder.restoreCallingIdentity(identity);
        }
    }

    /**
     * Returns the {@link IImsRegistration} structure associated with the slotId and feature
     * specified or null if IMS is not supported on the slot specified.
     */
    public IImsRegistration getImsRegistration(int slotId, int feature) throws RemoteException {
        enforceModifyPermission();

        final long identity = Binder.clearCallingIdentity();
        try {
            ImsResolver resolver = PhoneFactory.getImsResolver();
            if (resolver == null) {
                // may happen if the device does not support IMS.
                return null;
            }
            return resolver.getImsRegistration(slotId, feature);
        } finally {
            Binder.restoreCallingIdentity(identity);
        }
    }

    /**
     * Returns the {@link IImsConfig} structure associated with the slotId and feature
     * specified or null if IMS is not supported on the slot specified.
     */
    public IImsConfig getImsConfig(int slotId, int feature) throws RemoteException {
        enforceModifyPermission();

        final long identity = Binder.clearCallingIdentity();
        try {
            ImsResolver resolver = PhoneFactory.getImsResolver();
            if (resolver == null) {
                // may happen if the device does not support IMS.
                return null;
            }
            return resolver.getImsConfig(slotId, feature);
        } finally {
            Binder.restoreCallingIdentity(identity);
        }
    }

    /**
     * Sets the ImsService Package Name that Telephony will bind to.
     *
     * @param slotId the slot ID that the ImsService should bind for.
     * @param isCarrierImsService true if the ImsService is the carrier override, false if the
     *         ImsService is the device default ImsService.
     * @param packageName The package name of the application that contains the ImsService to bind
     *         to.
     * @return true if setting the ImsService to bind to succeeded, false if it did not.
     * @hide
     */
    public boolean setImsService(int slotId, boolean isCarrierImsService, String packageName) {
        int[] subIds = SubscriptionManager.getSubId(slotId);
        TelephonyPermissions.enforceCallingOrSelfModifyPermissionOrCarrierPrivilege(mApp,
                (subIds != null ? subIds[0] : SubscriptionManager.INVALID_SUBSCRIPTION_ID),
                "setImsService");

        final long identity = Binder.clearCallingIdentity();
        try {
            ImsResolver resolver = PhoneFactory.getImsResolver();
            if (resolver == null) {
                // may happen if the device does not support IMS.
                return false;
            }
            return resolver.overrideImsServiceConfiguration(slotId, isCarrierImsService,
                    packageName);
        } finally {
            Binder.restoreCallingIdentity(identity);
        }
    }

    /**
     * Return the ImsService configuration.
     *
     * @param slotId The slot that the ImsService is associated with.
     * @param isCarrierImsService true, if the ImsService is a carrier override, false if it is
     *         the device default.
     * @return the package name of the ImsService configuration.
     */
    public String getImsService(int slotId, boolean isCarrierImsService) {
        int[] subIds = SubscriptionManager.getSubId(slotId);
        TelephonyPermissions.enforceCallingOrSelfModifyPermissionOrCarrierPrivilege(mApp,
                (subIds != null ? subIds[0] : SubscriptionManager.INVALID_SUBSCRIPTION_ID),
                "getImsService");

        final long identity = Binder.clearCallingIdentity();
        try {
            ImsResolver resolver = PhoneFactory.getImsResolver();
            if (resolver == null) {
                // may happen if the device does not support IMS.
                return "";
            }
            return resolver.getImsServiceConfiguration(slotId, isCarrierImsService);
        } finally {
            Binder.restoreCallingIdentity(identity);
        }
    }

    /**
     * Get the MmTelFeature state associated with the requested subscription id.
     * @param subId The subscription that the MmTelFeature is associated with.
     * @param callback A callback with an integer containing the
     * {@link android.telephony.ims.feature.ImsFeature.ImsState} associated with the MmTelFeature.
     */
    @Override
    public void getImsMmTelFeatureState(int subId, IIntegerConsumer callback) {
        enforceReadPrivilegedPermission("getImsMmTelFeatureState");
        if (!ImsManager.isImsSupportedOnDevice(mApp)) {
            throw new ServiceSpecificException(ImsException.CODE_ERROR_UNSUPPORTED_OPERATION,
                    "IMS not available on device.");
        }
        final long token = Binder.clearCallingIdentity();
        try {
            int slotId = getSlotIndex(subId);
            if (slotId <= SubscriptionManager.INVALID_SIM_SLOT_INDEX) {
                Log.w(LOG_TAG, "getImsMmTelFeatureState: called with an inactive subscription '"
                        + subId + "'");
                throw new ServiceSpecificException(ImsException.CODE_ERROR_INVALID_SUBSCRIPTION);
            }
            ImsManager.getInstance(mApp, slotId).getImsServiceState(anInteger -> {
                try {
                    callback.accept(anInteger == null ? ImsFeature.STATE_UNAVAILABLE : anInteger);
                } catch (RemoteException e) {
                    Log.w(LOG_TAG, "getImsMmTelFeatureState: remote caller is no longer running. "
                            + "Ignore");
                }
            });
        } finally {
            Binder.restoreCallingIdentity(token);
        }
    }

    public void setImsRegistrationState(boolean registered) {
        enforceModifyPermission();

        final long identity = Binder.clearCallingIdentity();
        try {
            getDefaultPhone().setImsRegistrationState(registered);
        } finally {
            Binder.restoreCallingIdentity(identity);
        }
    }

    /**
     * Set the network selection mode to automatic.
     *
     */
    @Override
    public void setNetworkSelectionModeAutomatic(int subId) {
        TelephonyPermissions.enforceCallingOrSelfModifyPermissionOrCarrierPrivilege(
                mApp, subId, "setNetworkSelectionModeAutomatic");

        if (!isActiveSubscription(subId)) {
            return;
        }

        final long identity = Binder.clearCallingIdentity();
        try {
            if (DBG) log("setNetworkSelectionModeAutomatic: subId " + subId);
            sendRequest(CMD_SET_NETWORK_SELECTION_MODE_AUTOMATIC, null, subId);
        } finally {
            Binder.restoreCallingIdentity(identity);
        }
    }

   /**
     * Ask the radio to connect to the input network and change selection mode to manual.
     *
     * @param subId the id of the subscription.
     * @param operatorInfo the operator information, included the PLMN, long name and short name of
     * the operator to attach to.
     * @param persistSelection whether the selection will persist until reboot. If true, only allows
     * attaching to the selected PLMN until reboot; otherwise, attach to the chosen PLMN and resume
     * normal network selection next time.
     * @return {@code true} on success; {@code true} on any failure.
     */
    @Override
    public boolean setNetworkSelectionModeManual(
            int subId, OperatorInfo operatorInfo, boolean persistSelection) {
        TelephonyPermissions.enforceCallingOrSelfModifyPermissionOrCarrierPrivilege(
                mApp, subId, "setNetworkSelectionModeManual");

        if (!isActiveSubscription(subId)) {
            return false;
        }

        final long identity = Binder.clearCallingIdentity();
        try {
            ManualNetworkSelectionArgument arg = new ManualNetworkSelectionArgument(operatorInfo,
                    persistSelection);
            if (DBG) {
                log("setNetworkSelectionModeManual: subId: " + subId
                        + " operator: " + operatorInfo);
            }
            return (Boolean) sendRequest(CMD_SET_NETWORK_SELECTION_MODE_MANUAL, arg, subId);
        } finally {
            Binder.restoreCallingIdentity(identity);
        }
    }

    /**
     * Scans for available networks.
     */
    @Override
    public CellNetworkScanResult getCellNetworkScanResults(int subId, String callingPackage,
            String callingFeatureId) {
        TelephonyPermissions.enforceCallingOrSelfModifyPermissionOrCarrierPrivilege(
                mApp, subId, "getCellNetworkScanResults");
        LocationAccessPolicy.LocationPermissionResult locationResult =
                LocationAccessPolicy.checkLocationPermission(mApp,
                        new LocationAccessPolicy.LocationPermissionQuery.Builder()
                                .setCallingPackage(callingPackage)
                                .setCallingFeatureId(callingFeatureId)
                                .setCallingPid(Binder.getCallingPid())
                                .setCallingUid(Binder.getCallingUid())
                                .setMethod("getCellNetworkScanResults")
                                .setMinSdkVersionForFine(Build.VERSION_CODES.Q)
                                .build());
        switch (locationResult) {
            case DENIED_HARD:
                throw new SecurityException("Not allowed to access scan results -- location");
            case DENIED_SOFT:
                return null;
        }

        long identity = Binder.clearCallingIdentity();
        try {
            if (DBG) log("getCellNetworkScanResults: subId " + subId);
            return (CellNetworkScanResult) sendRequest(
                    CMD_PERFORM_NETWORK_SCAN, null, subId);
        } finally {
            Binder.restoreCallingIdentity(identity);
        }
    }

    /**
     * Starts a new network scan and returns the id of this scan.
     *
     * @param subId id of the subscription
     * @param request contains the radio access networks with bands/channels to scan
     * @param messenger callback messenger for scan results or errors
     * @param binder for the purpose of auto clean when the user thread crashes
     * @return the id of the requested scan which can be used to stop the scan.
     */
    @Override
    public int requestNetworkScan(int subId, NetworkScanRequest request, Messenger messenger,
            IBinder binder, String callingPackage, String callingFeatureId) {
        TelephonyPermissions.enforceCallingOrSelfModifyPermissionOrCarrierPrivilege(
                mApp, subId, "requestNetworkScan");
        LocationAccessPolicy.LocationPermissionResult locationResult =
                LocationAccessPolicy.checkLocationPermission(mApp,
                        new LocationAccessPolicy.LocationPermissionQuery.Builder()
                                .setCallingPackage(callingPackage)
                                .setCallingFeatureId(callingFeatureId)
                                .setCallingPid(Binder.getCallingPid())
                                .setCallingUid(Binder.getCallingUid())
                                .setMethod("requestNetworkScan")
                                .setMinSdkVersionForFine(Build.VERSION_CODES.Q)
                                .build());
        if (locationResult != LocationAccessPolicy.LocationPermissionResult.ALLOWED) {
            SecurityException e = checkNetworkRequestForSanitizedLocationAccess(request, subId);
            if (e != null) {
                if (locationResult == LocationAccessPolicy.LocationPermissionResult.DENIED_HARD) {
                    throw e;
                } else {
                    loge(e.getMessage());
                    return TelephonyScanManager.INVALID_SCAN_ID;
                }
            }
        }
        int callingUid = Binder.getCallingUid();
        int callingPid = Binder.getCallingPid();
        final long identity = Binder.clearCallingIdentity();
        try {
            return mNetworkScanRequestTracker.startNetworkScan(
                    request, messenger, binder, getPhone(subId),
                    callingUid, callingPid, callingPackage);
        } finally {
            Binder.restoreCallingIdentity(identity);
        }
    }

    private SecurityException checkNetworkRequestForSanitizedLocationAccess(
            NetworkScanRequest request, int subId) {
        boolean hasCarrierPriv = getCarrierPrivilegeStatusForUid(subId, Binder.getCallingUid())
                == TelephonyManager.CARRIER_PRIVILEGE_STATUS_HAS_ACCESS;
        boolean hasNetworkScanPermission =
                mApp.checkCallingOrSelfPermission(android.Manifest.permission.NETWORK_SCAN)
                == PERMISSION_GRANTED;

        if (!hasCarrierPriv && !hasNetworkScanPermission) {
            return new SecurityException("permission.NETWORK_SCAN or carrier privileges is needed"
                    + " for network scans without location access.");
        }

        if (request.getSpecifiers() != null && request.getSpecifiers().length > 0) {
            for (RadioAccessSpecifier ras : request.getSpecifiers()) {
                if (ras.getChannels() != null && ras.getChannels().length > 0) {
                    return new SecurityException("Specific channels must not be"
                            + " scanned without location access.");
                }
            }
        }

        return null;
    }

    /**
     * Stops an existing network scan with the given scanId.
     *
     * @param subId id of the subscription
     * @param scanId id of the scan that needs to be stopped
     */
    @Override
    public void stopNetworkScan(int subId, int scanId) {
        TelephonyPermissions.enforceCallingOrSelfModifyPermissionOrCarrierPrivilege(
                mApp, subId, "stopNetworkScan");

        int callingUid = Binder.getCallingUid();
        final long identity = Binder.clearCallingIdentity();
        try {
            mNetworkScanRequestTracker.stopNetworkScan(scanId, callingUid);
        } finally {
            Binder.restoreCallingIdentity(identity);
        }
    }

    /**
     * Get the calculated preferred network type.
     * Used for debugging incorrect network type.
     *
     * @return the preferred network type, defined in RILConstants.java.
     */
    @Override
    public int getCalculatedPreferredNetworkType(String callingPackage, String callingFeatureId) {
        final Phone defaultPhone = getDefaultPhone();
        if (!TelephonyPermissions.checkCallingOrSelfReadPhoneState(mApp, defaultPhone.getSubId(),
                callingPackage, callingFeatureId, "getCalculatedPreferredNetworkType")) {
            return RILConstants.PREFERRED_NETWORK_MODE;
        }

        final long identity = Binder.clearCallingIdentity();
        try {
            // FIXME: need to get SubId from somewhere.
            return PhoneFactory.calculatePreferredNetworkType(defaultPhone.getContext(), 0);
        } finally {
            Binder.restoreCallingIdentity(identity);
        }
    }

    /**
     * Get the preferred network type.
     * Used for device configuration by some CDMA operators.
     *
     * @return the preferred network type, defined in RILConstants.java.
     */
    @Override
    public int getPreferredNetworkType(int subId) {
        TelephonyPermissions
                .enforeceCallingOrSelfReadPrivilegedPhoneStatePermissionOrCarrierPrivilege(
                        mApp, subId, "getPreferredNetworkType");

        final long identity = Binder.clearCallingIdentity();
        try {
            if (DBG) log("getPreferredNetworkType");
            int[] result = (int[]) sendRequest(CMD_GET_PREFERRED_NETWORK_TYPE, null, subId);
            int networkType = (result != null ? result[0] : -1);
            if (DBG) log("getPreferredNetworkType: " + networkType);
            return networkType;
        } finally {
            Binder.restoreCallingIdentity(identity);
        }
    }

    /**
     * Set the preferred network type.
     * Used for device configuration by some CDMA operators.
     *
     * @param networkType the preferred network type, defined in RILConstants.java.
     * @return true on success; false on any failure.
     */
    @Override
    public boolean setPreferredNetworkType(int subId, int networkType) {
        TelephonyPermissions.enforceCallingOrSelfModifyPermissionOrCarrierPrivilege(
                mApp, subId, "setPreferredNetworkType");

        final long identity = Binder.clearCallingIdentity();
        try {
            if (DBG) log("setPreferredNetworkType: subId " + subId + " type " + networkType);
            Boolean success = (Boolean) sendRequest(
                    CMD_SET_PREFERRED_NETWORK_TYPE, networkType, subId);
            if (DBG) log("setPreferredNetworkType: " + (success ? "ok" : "fail"));
            if (success) {
                Settings.Global.putInt(mApp.getContentResolver(),
                        Settings.Global.PREFERRED_NETWORK_MODE + subId, networkType);
            }
            return success;
        } finally {
            Binder.restoreCallingIdentity(identity);
        }
    }

    /**
     * Check whether DUN APN is required for tethering with subId.
     *
     * @param subId the id of the subscription to require tethering.
     * @return {@code true} if DUN APN is required for tethering.
     * @hide
     */
    @Override
    public boolean isTetherApnRequiredForSubscriber(int subId) {
        enforceModifyPermission();
        final long identity = Binder.clearCallingIdentity();
        final Phone phone = getPhone(subId);
        try {
            if (phone != null) {
                return phone.hasMatchedTetherApnSetting();
            } else {
                return false;
            }
        } finally {
            Binder.restoreCallingIdentity(identity);
        }
    }

    /**
     * Set mobile data enabled
     * Used by the user through settings etc to turn on/off mobile data
     *
     * @param enable {@code true} turn turn data on, else {@code false}
     */
    @Override
    public void setUserDataEnabled(int subId, boolean enable) {
        TelephonyPermissions.enforceCallingOrSelfModifyPermissionOrCarrierPrivilege(
                mApp, subId, "setUserDataEnabled");

        final long identity = Binder.clearCallingIdentity();
        try {
            int phoneId = mSubscriptionController.getPhoneId(subId);
            if (DBG) log("setUserDataEnabled: subId=" + subId + " phoneId=" + phoneId);
            Phone phone = PhoneFactory.getPhone(phoneId);
            if (phone != null) {
                if (DBG) log("setUserDataEnabled: subId=" + subId + " enable=" + enable);
                phone.getDataEnabledSettings().setUserDataEnabled(enable);
            } else {
                loge("setUserDataEnabled: no phone found. Invalid subId=" + subId);
            }
        } finally {
            Binder.restoreCallingIdentity(identity);
        }
    }

    /**
     * Get the user enabled state of Mobile Data.
     *
     * TODO: remove and use isUserDataEnabled.
     * This can't be removed now because some vendor codes
     * calls through ITelephony directly while they should
     * use TelephonyManager.
     *
     * @return true on enabled
     */
    @Override
    public boolean getDataEnabled(int subId) {
        return isUserDataEnabled(subId);
    }

    /**
     * Get whether mobile data is enabled per user setting.
     *
     * There are other factors deciding whether mobile data is actually enabled, but they are
     * not considered here. See {@link #isDataEnabled(int)} for more details.
     *
     * Accepts either ACCESS_NETWORK_STATE, MODIFY_PHONE_STATE or carrier privileges.
     *
     * @return {@code true} if data is enabled else {@code false}
     */
    @Override
    public boolean isUserDataEnabled(int subId) {
        try {
            mApp.enforceCallingOrSelfPermission(android.Manifest.permission.ACCESS_NETWORK_STATE,
                    null);
        } catch (Exception e) {
            TelephonyPermissions.enforceCallingOrSelfModifyPermissionOrCarrierPrivilege(
                    mApp, subId, "isUserDataEnabled");
        }

        final long identity = Binder.clearCallingIdentity();
        try {
            int phoneId = mSubscriptionController.getPhoneId(subId);
            if (DBG) log("isUserDataEnabled: subId=" + subId + " phoneId=" + phoneId);
            Phone phone = PhoneFactory.getPhone(phoneId);
            if (phone != null) {
                boolean retVal = phone.isUserDataEnabled();
                if (DBG) log("isUserDataEnabled: subId=" + subId + " retVal=" + retVal);
                return retVal;
            } else {
                if (DBG) loge("isUserDataEnabled: no phone subId=" + subId + " retVal=false");
                return false;
            }
        } finally {
            Binder.restoreCallingIdentity(identity);
        }
    }

    /**
     * Get whether mobile data is enabled.
     *
     * Comparable to {@link #isUserDataEnabled(int)}, this considers all factors deciding
     * whether mobile data is actually enabled.
     *
     * Accepts either ACCESS_NETWORK_STATE, MODIFY_PHONE_STATE or carrier privileges.
     *
     * @return {@code true} if data is enabled else {@code false}
     */
    @Override
    public boolean isDataEnabled(int subId) {
        try {
            mApp.enforceCallingOrSelfPermission(android.Manifest.permission.ACCESS_NETWORK_STATE,
                    null);
        } catch (Exception e) {
            TelephonyPermissions.enforceCallingOrSelfModifyPermissionOrCarrierPrivilege(
                    mApp, subId, "isDataEnabled");
        }

        final long identity = Binder.clearCallingIdentity();
        try {
            int phoneId = mSubscriptionController.getPhoneId(subId);
            if (DBG) log("isDataEnabled: subId=" + subId + " phoneId=" + phoneId);
            Phone phone = PhoneFactory.getPhone(phoneId);
            if (phone != null) {
                boolean retVal = phone.getDataEnabledSettings().isDataEnabled();
                if (DBG) log("isDataEnabled: subId=" + subId + " retVal=" + retVal);
                return retVal;
            } else {
                if (DBG) loge("isDataEnabled: no phone subId=" + subId + " retVal=false");
                return false;
            }
        } finally {
            Binder.restoreCallingIdentity(identity);
        }
    }

    private int getCarrierPrivilegeStatusFromCarrierConfigRules(int privilegeFromSim,
            Phone phone) {
        //load access rules from carrier configs, and check those as well: b/139133814
        SubscriptionController subController = SubscriptionController.getInstance();
        if (privilegeFromSim == TelephonyManager.CARRIER_PRIVILEGE_STATUS_HAS_ACCESS
                || subController == null) return privilegeFromSim;

        int uid = Binder.getCallingUid();
        PackageManager pkgMgr = phone.getContext().getPackageManager();
        String[] packages = pkgMgr.getPackagesForUid(uid);

        final long identity = Binder.clearCallingIdentity();
        try {
            SubscriptionInfo subInfo = subController.getSubscriptionInfo(phone.getSubId());
            SubscriptionManager subManager = (SubscriptionManager)
                    phone.getContext().getSystemService(Context.TELEPHONY_SUBSCRIPTION_SERVICE);
            for (String pkg : packages) {
                if (subManager.canManageSubscription(subInfo, pkg)) {
                    return TelephonyManager.CARRIER_PRIVILEGE_STATUS_HAS_ACCESS;
                }
            }
            return privilegeFromSim;
        } finally {
            Binder.restoreCallingIdentity(identity);
        }
    }

    private int getCarrierPrivilegeStatusFromCarrierConfigRules(int privilegeFromSim, Phone phone,
            String pkgName) {
        //load access rules from carrier configs, and check those as well: b/139133814
        SubscriptionController subController = SubscriptionController.getInstance();
        if (privilegeFromSim == TelephonyManager.CARRIER_PRIVILEGE_STATUS_HAS_ACCESS
                || subController == null) return privilegeFromSim;

        final long identity = Binder.clearCallingIdentity();
        try {
            SubscriptionInfo subInfo = subController.getSubscriptionInfo(phone.getSubId());
            SubscriptionManager subManager = (SubscriptionManager)
                    phone.getContext().getSystemService(Context.TELEPHONY_SUBSCRIPTION_SERVICE);
            return subManager.canManageSubscription(subInfo, pkgName)
                ? TelephonyManager.CARRIER_PRIVILEGE_STATUS_HAS_ACCESS : privilegeFromSim;
        } finally {
            Binder.restoreCallingIdentity(identity);
        }
    }

    @Override
    public int getCarrierPrivilegeStatus(int subId) {
        final Phone phone = getPhone(subId);
        if (phone == null) {
            loge("getCarrierPrivilegeStatus: Invalid subId");
            return TelephonyManager.CARRIER_PRIVILEGE_STATUS_NO_ACCESS;
        }
        UiccCard card = UiccController.getInstance().getUiccCard(phone.getPhoneId());
        if (card == null) {
            loge("getCarrierPrivilegeStatus: No UICC");
            return TelephonyManager.CARRIER_PRIVILEGE_STATUS_RULES_NOT_LOADED;
        }

        return getCarrierPrivilegeStatusFromCarrierConfigRules(
            card.getCarrierPrivilegeStatusForCurrentTransaction(
                phone.getContext().getPackageManager()), phone);
    }

    @Override
    public int getCarrierPrivilegeStatusForUid(int subId, int uid) {
        final Phone phone = getPhone(subId);
        if (phone == null) {
            loge("getCarrierPrivilegeStatusForUid: Invalid subId");
            return TelephonyManager.CARRIER_PRIVILEGE_STATUS_NO_ACCESS;
        }
        UiccProfile profile =
                UiccController.getInstance().getUiccProfileForPhone(phone.getPhoneId());
        if (profile == null) {
            loge("getCarrierPrivilegeStatusForUid: No UICC");
            return TelephonyManager.CARRIER_PRIVILEGE_STATUS_RULES_NOT_LOADED;
        }
        return getCarrierPrivilegeStatusFromCarrierConfigRules(
            profile.getCarrierPrivilegeStatusForUid(
                phone.getContext().getPackageManager(), uid), phone);
    }

    @Override
    public int checkCarrierPrivilegesForPackage(int subId, String pkgName) {
        if (TextUtils.isEmpty(pkgName)) {
            return TelephonyManager.CARRIER_PRIVILEGE_STATUS_NO_ACCESS;
        }

        int phoneId = SubscriptionManager.getPhoneId(subId);
        UiccCard card = UiccController.getInstance().getUiccCard(phoneId);
        if (card == null) {
            loge("checkCarrierPrivilegesForPackage: No UICC on subId " + subId);
            return TelephonyManager.CARRIER_PRIVILEGE_STATUS_RULES_NOT_LOADED;
        }
        return getCarrierPrivilegeStatusFromCarrierConfigRules(
            card.getCarrierPrivilegeStatus(mApp.getPackageManager(), pkgName),
            getPhone(phoneId), pkgName);
    }

    @Override
    public int checkCarrierPrivilegesForPackageAnyPhone(String pkgName) {
        if (TextUtils.isEmpty(pkgName))
            return TelephonyManager.CARRIER_PRIVILEGE_STATUS_NO_ACCESS;
        int result = TelephonyManager.CARRIER_PRIVILEGE_STATUS_RULES_NOT_LOADED;
        for (int i = 0; i < TelephonyManager.getDefault().getPhoneCount(); i++) {
            UiccCard card = UiccController.getInstance().getUiccCard(i);
            if (card == null) {
              // No UICC in that slot.
              continue;
            }

            result = getCarrierPrivilegeStatusFromCarrierConfigRules(
                card.getCarrierPrivilegeStatus(mApp.getPackageManager(), pkgName),
                getPhone(i), pkgName);
            if (result == TelephonyManager.CARRIER_PRIVILEGE_STATUS_HAS_ACCESS) {
                break;
            }
        }

        return result;
    }

    @Override
    public List<String> getCarrierPackageNamesForIntentAndPhone(Intent intent, int phoneId) {
        if (!SubscriptionManager.isValidPhoneId(phoneId)) {
            loge("phoneId " + phoneId + " is not valid.");
            return null;
        }
        UiccCard card = UiccController.getInstance().getUiccCard(phoneId);
        if (card == null) {
            loge("getCarrierPackageNamesForIntentAndPhone: No UICC");
            return null ;
        }
        return card.getCarrierPackageNamesForIntent(mApp.getPackageManager(), intent);
    }

    @Override
    public List<String> getPackagesWithCarrierPrivileges(int phoneId) {
        PackageManager pm = mApp.getPackageManager();
        List<String> privilegedPackages = new ArrayList<>();
        List<PackageInfo> packages = null;
        UiccCard card = UiccController.getInstance().getUiccCard(phoneId);
        // has UICC in that slot.
        if (card != null) {
            if (card.hasCarrierPrivilegeRules()) {
                if (packages == null) {
                    // Only check packages in user 0 for now
                    packages = pm.getInstalledPackagesAsUser(
                        PackageManager.MATCH_DISABLED_COMPONENTS
                            | PackageManager.MATCH_DISABLED_UNTIL_USED_COMPONENTS
                            | PackageManager.GET_SIGNING_CERTIFICATES,
                            UserHandle.USER_SYSTEM);
                }
                for (int p = packages.size() - 1; p >= 0; p--) {
                    PackageInfo pkgInfo = packages.get(p);
                    if (pkgInfo != null && pkgInfo.packageName != null
                            && card.getCarrierPrivilegeStatus(pkgInfo)
                            == TelephonyManager.CARRIER_PRIVILEGE_STATUS_HAS_ACCESS) {
                        privilegedPackages.add(pkgInfo.packageName);
                    }
                }
            }
        }
        return privilegedPackages;
    }

    @Override
    public List<String> getPackagesWithCarrierPrivilegesForAllPhones() {
        List<String> privilegedPackages = new ArrayList<>();
        for (int i = 0; i < TelephonyManager.getDefault().getPhoneCount(); i++) {
           privilegedPackages.addAll(getPackagesWithCarrierPrivileges(i));
        }
        return privilegedPackages;
    }

    private String getIccId(int subId) {
        final Phone phone = getPhone(subId);
        UiccCard card = phone == null ? null : phone.getUiccCard();
        if (card == null) {
            loge("getIccId: No UICC");
            return null;
        }
        String iccId = card.getIccId();
        if (TextUtils.isEmpty(iccId)) {
            loge("getIccId: ICC ID is null or empty.");
            return null;
        }
        return iccId;
    }

    @Override
    public boolean setLine1NumberForDisplayForSubscriber(int subId, String alphaTag,
            String number) {
        TelephonyPermissions.enforceCallingOrSelfCarrierPrivilege(
                subId, "setLine1NumberForDisplayForSubscriber");

        final long identity = Binder.clearCallingIdentity();
        try {
            final String iccId = getIccId(subId);
            final Phone phone = getPhone(subId);
            if (phone == null) {
                return false;
            }
            final String subscriberId = phone.getSubscriberId();

            if (DBG_MERGE) {
                Slog.d(LOG_TAG, "Setting line number for ICC=" + iccId + ", subscriberId="
                        + subscriberId + " to " + number);
            }

            if (TextUtils.isEmpty(iccId)) {
                return false;
            }

            final SharedPreferences.Editor editor = mTelephonySharedPreferences.edit();

            final String alphaTagPrefKey = PREF_CARRIERS_ALPHATAG_PREFIX + iccId;
            if (alphaTag == null) {
                editor.remove(alphaTagPrefKey);
            } else {
                editor.putString(alphaTagPrefKey, alphaTag);
            }

            // Record both the line number and IMSI for this ICCID, since we need to
            // track all merged IMSIs based on line number
            final String numberPrefKey = PREF_CARRIERS_NUMBER_PREFIX + iccId;
            final String subscriberPrefKey = PREF_CARRIERS_SUBSCRIBER_PREFIX + iccId;
            if (number == null) {
                editor.remove(numberPrefKey);
                editor.remove(subscriberPrefKey);
            } else {
                editor.putString(numberPrefKey, number);
                editor.putString(subscriberPrefKey, subscriberId);
            }

            editor.commit();
            return true;
        } finally {
            Binder.restoreCallingIdentity(identity);
        }
    }

    @Override
    public String getLine1NumberForDisplay(int subId, String callingPackage,
            String callingFeatureId) {
        // This is open to apps with WRITE_SMS.
        if (!TelephonyPermissions.checkCallingOrSelfReadPhoneNumber(
                mApp, subId, callingPackage, callingFeatureId, "getLine1NumberForDisplay")) {
            if (DBG_MERGE) log("getLine1NumberForDisplay returning null due to permission");
            return null;
        }

        final long identity = Binder.clearCallingIdentity();
        try {
            String iccId = getIccId(subId);
            if (iccId != null) {
                String numberPrefKey = PREF_CARRIERS_NUMBER_PREFIX + iccId;
                if (DBG_MERGE) {
                    log("getLine1NumberForDisplay returning "
                            + mTelephonySharedPreferences.getString(numberPrefKey, null));
                }
                return mTelephonySharedPreferences.getString(numberPrefKey, null);
            }
            if (DBG_MERGE) log("getLine1NumberForDisplay returning null as iccId is null");
            return null;
        } finally {
            Binder.restoreCallingIdentity(identity);
        }
    }

    @Override
    public String getLine1AlphaTagForDisplay(int subId, String callingPackage,
            String callingFeatureId) {
        if (!TelephonyPermissions.checkCallingOrSelfReadPhoneState(
                mApp, subId, callingPackage, callingFeatureId, "getLine1AlphaTagForDisplay")) {
            return null;
        }

        final long identity = Binder.clearCallingIdentity();
        try {
            String iccId = getIccId(subId);
            if (iccId != null) {
                String alphaTagPrefKey = PREF_CARRIERS_ALPHATAG_PREFIX + iccId;
                return mTelephonySharedPreferences.getString(alphaTagPrefKey, null);
            }
            return null;
        } finally {
            Binder.restoreCallingIdentity(identity);
        }
    }

    @Override
    public String[] getMergedSubscriberIds(int subId, String callingPackage,
            String callingFeatureId) {
        // This API isn't public, so no need to provide a valid subscription ID - we're not worried
        // about carrier-privileged callers not having access.
        if (!TelephonyPermissions.checkCallingOrSelfReadPhoneState(
                mApp, SubscriptionManager.INVALID_SUBSCRIPTION_ID, callingPackage,
                callingFeatureId, "getMergedSubscriberIds")) {
            return null;
        }

        // Clear calling identity, when calling TelephonyManager, because callerUid must be
        // the process, where TelephonyManager was instantiated.
        // Otherwise AppOps check will fail.
        final long identity  = Binder.clearCallingIdentity();
        try {
            final Context context = mApp;
            final TelephonyManager tele = TelephonyManager.from(context);
            final SubscriptionManager sub = SubscriptionManager.from(context);

            // Figure out what subscribers are currently active
            final ArraySet<String> activeSubscriberIds = new ArraySet<>();

            // Only consider subs which match the current subId
            // This logic can be simplified. See b/131189269 for progress.
            if (isActiveSubscription(subId)) {
                activeSubscriberIds.add(tele.getSubscriberId(subId));
            }

            // First pass, find a number override for an active subscriber
            String mergeNumber = null;
            final Map<String, ?> prefs = mTelephonySharedPreferences.getAll();
            for (String key : prefs.keySet()) {
                if (key.startsWith(PREF_CARRIERS_SUBSCRIBER_PREFIX)) {
                    final String subscriberId = (String) prefs.get(key);
                    if (activeSubscriberIds.contains(subscriberId)) {
                        final String iccId = key.substring(
                                PREF_CARRIERS_SUBSCRIBER_PREFIX.length());
                        final String numberKey = PREF_CARRIERS_NUMBER_PREFIX + iccId;
                        mergeNumber = (String) prefs.get(numberKey);
                        if (DBG_MERGE) {
                            Slog.d(LOG_TAG, "Found line number " + mergeNumber
                                    + " for active subscriber " + subscriberId);
                        }
                        if (!TextUtils.isEmpty(mergeNumber)) {
                            break;
                        }
                    }
                }
            }

            // Shortcut when no active merged subscribers
            if (TextUtils.isEmpty(mergeNumber)) {
                return null;
            }

            // Second pass, find all subscribers under that line override
            final ArraySet<String> result = new ArraySet<>();
            for (String key : prefs.keySet()) {
                if (key.startsWith(PREF_CARRIERS_NUMBER_PREFIX)) {
                    final String number = (String) prefs.get(key);
                    if (mergeNumber.equals(number)) {
                        final String iccId = key.substring(PREF_CARRIERS_NUMBER_PREFIX.length());
                        final String subscriberKey = PREF_CARRIERS_SUBSCRIBER_PREFIX + iccId;
                        final String subscriberId = (String) prefs.get(subscriberKey);
                        if (!TextUtils.isEmpty(subscriberId)) {
                            result.add(subscriberId);
                        }
                    }
                }
            }

            final String[] resultArray = result.toArray(new String[result.size()]);
            Arrays.sort(resultArray);
            if (DBG_MERGE) {
                Slog.d(LOG_TAG,
                        "Found subscribers " + Arrays.toString(resultArray) + " after merge");
            }
            return resultArray;
        } finally {
            Binder.restoreCallingIdentity(identity);
        }
    }

    @Override
    public String[] getMergedSubscriberIdsFromGroup(int subId, String callingPackage) {
        enforceReadPrivilegedPermission("getMergedSubscriberIdsFromGroup");

        final long identity = Binder.clearCallingIdentity();
        try {
            final TelephonyManager telephonyManager = mApp.getSystemService(
                    TelephonyManager.class);
            String subscriberId = telephonyManager.getSubscriberId(subId);
            if (subscriberId == null) {
                if (DBG) {
                    log("getMergedSubscriberIdsFromGroup can't find subscriberId for subId "
                            + subId);
                }
                return null;
            }

            final SubscriptionInfo info = SubscriptionController.getInstance()
                    .getSubscriptionInfo(subId);
            final ParcelUuid groupUuid = info.getGroupUuid();
            // If it doesn't belong to any group, return just subscriberId of itself.
            if (groupUuid == null) {
                return new String[]{subscriberId};
            }

            // Get all subscriberIds from the group.
            final List<String> mergedSubscriberIds = new ArrayList<>();
            final List<SubscriptionInfo> groupInfos = SubscriptionController.getInstance()
                    .getSubscriptionsInGroup(groupUuid, mApp.getOpPackageName(),
                            mApp.getFeatureId());
            for (SubscriptionInfo subInfo : groupInfos) {
                subscriberId = telephonyManager.getSubscriberId(subInfo.getSubscriptionId());
                if (subscriberId != null) {
                    mergedSubscriberIds.add(subscriberId);
                }
            }

            return mergedSubscriberIds.toArray(new String[mergedSubscriberIds.size()]);
        } finally {
            Binder.restoreCallingIdentity(identity);

        }
    }

    @Override
    public boolean setOperatorBrandOverride(int subId, String brand) {
        TelephonyPermissions.enforceCallingOrSelfCarrierPrivilege(
                subId, "setOperatorBrandOverride");

        final long identity = Binder.clearCallingIdentity();
        try {
            final Phone phone = getPhone(subId);
            return phone == null ? false : phone.setOperatorBrandOverride(brand);
        } finally {
            Binder.restoreCallingIdentity(identity);
        }
    }

    @Override
    public boolean setRoamingOverride(int subId, List<String> gsmRoamingList,
            List<String> gsmNonRoamingList, List<String> cdmaRoamingList,
            List<String> cdmaNonRoamingList) {
        TelephonyPermissions.enforceCallingOrSelfCarrierPrivilege(subId, "setRoamingOverride");

        final long identity = Binder.clearCallingIdentity();
        try {
            final Phone phone = getPhone(subId);
            if (phone == null) {
                return false;
            }
            return phone.setRoamingOverride(gsmRoamingList, gsmNonRoamingList, cdmaRoamingList,
                    cdmaNonRoamingList);
        } finally {
            Binder.restoreCallingIdentity(identity);
        }
    }

    @Override
    @Deprecated
    public int invokeOemRilRequestRaw(byte[] oemReq, byte[] oemResp) {
        enforceModifyPermission();

        int returnValue = 0;
        try {
            AsyncResult result = (AsyncResult) sendRequest(CMD_INVOKE_OEM_RIL_REQUEST_RAW, oemReq);
            if(result.exception == null) {
                if (result.result != null) {
                    byte[] responseData = (byte[])(result.result);
                    if(responseData.length > oemResp.length) {
                        Log.w(LOG_TAG, "Buffer to copy response too small: Response length is " +
                                responseData.length +  "bytes. Buffer Size is " +
                                oemResp.length + "bytes.");
                    }
                    System.arraycopy(responseData, 0, oemResp, 0, responseData.length);
                    returnValue = responseData.length;
                }
            } else {
                CommandException ex = (CommandException) result.exception;
                returnValue = ex.getCommandError().ordinal();
                if(returnValue > 0) returnValue *= -1;
            }
        } catch (RuntimeException e) {
            Log.w(LOG_TAG, "sendOemRilRequestRaw: Runtime Exception");
            returnValue = (CommandException.Error.GENERIC_FAILURE.ordinal());
            if(returnValue > 0) returnValue *= -1;
        }

        return returnValue;
    }

    @Override
    public void setRadioCapability(RadioAccessFamily[] rafs) {
        try {
            ProxyController.getInstance().setRadioCapability(rafs);
        } catch (RuntimeException e) {
            Log.w(LOG_TAG, "setRadioCapability: Runtime Exception");
        }
    }

    @Override
    public int getRadioAccessFamily(int phoneId, String callingPackage) {
        Phone phone = PhoneFactory.getPhone(phoneId);
        int raf = RadioAccessFamily.RAF_UNKNOWN;
        if (phone == null) {
            return raf;
        }
        final long identity = Binder.clearCallingIdentity();
        try {
            TelephonyPermissions
                    .enforeceCallingOrSelfReadPrivilegedPhoneStatePermissionOrCarrierPrivilege(
                            mApp, phone.getSubId(), "getRadioAccessFamily");
            raf = ProxyController.getInstance().getRadioAccessFamily(phoneId);
        } finally {
            Binder.restoreCallingIdentity(identity);
        }
        return raf;
    }

    @Override
    public void enableVideoCalling(boolean enable) {
        final Phone defaultPhone = getDefaultPhone();
        enforceModifyPermission();

        final long identity = Binder.clearCallingIdentity();
        try {
            ImsManager.getInstance(defaultPhone.getContext(),
                    defaultPhone.getPhoneId()).setVtSetting(enable);
        } finally {
            Binder.restoreCallingIdentity(identity);
        }
    }

    @Override
    public boolean isVideoCallingEnabled(String callingPackage, String callingFeatureId) {
        final Phone defaultPhone = getDefaultPhone();
        if (!TelephonyPermissions.checkCallingOrSelfReadPhoneState(mApp, defaultPhone.getSubId(),
                callingPackage, callingFeatureId, "isVideoCallingEnabled")) {
            return false;
        }

        final long identity = Binder.clearCallingIdentity();
        try {
            // Check the user preference and the  system-level IMS setting. Even if the user has
            // enabled video calling, if IMS is disabled we aren't able to support video calling.
            // In the long run, we may instead need to check if there exists a connection service
            // which can support video calling.
            ImsManager imsManager =
                    ImsManager.getInstance(defaultPhone.getContext(), defaultPhone.getPhoneId());
            return imsManager.isVtEnabledByPlatform()
                    && imsManager.isEnhanced4gLteModeSettingEnabledByUser()
                    && imsManager.isVtEnabledByUser();
        } finally {
            Binder.restoreCallingIdentity(identity);
        }
    }

    @Override
    public boolean canChangeDtmfToneLength(int subId, String callingPackage,
            String callingFeatureId) {
        if (!TelephonyPermissions.checkCallingOrSelfReadPhoneState(
                mApp, subId, callingPackage, callingFeatureId,
                "isVideoCallingEnabled")) {
            return false;
        }

        final long identity = Binder.clearCallingIdentity();
        try {
            CarrierConfigManager configManager =
                    (CarrierConfigManager) mApp.getSystemService(Context.CARRIER_CONFIG_SERVICE);
            return configManager.getConfigForSubId(subId)
                    .getBoolean(CarrierConfigManager.KEY_DTMF_TYPE_ENABLED_BOOL);
        } finally {
            Binder.restoreCallingIdentity(identity);
        }
    }

    @Override
    public boolean isWorldPhone(int subId, String callingPackage, String callingFeatureId) {
        if (!TelephonyPermissions.checkCallingOrSelfReadPhoneState(
                mApp, subId, callingPackage, callingFeatureId, "isVideoCallingEnabled")) {
            return false;
        }

        final long identity = Binder.clearCallingIdentity();
        try {
            CarrierConfigManager configManager =
                    (CarrierConfigManager) mApp.getSystemService(Context.CARRIER_CONFIG_SERVICE);
            return configManager.getConfigForSubId(subId)
                    .getBoolean(CarrierConfigManager.KEY_WORLD_PHONE_BOOL);
        } finally {
            Binder.restoreCallingIdentity(identity);
        }
    }

    @Override
    public boolean isTtyModeSupported() {
        TelecomManager telecomManager = mApp.getSystemService(TelecomManager.class);
        return telecomManager.isTtySupported();
    }

    @Override
    public boolean isHearingAidCompatibilitySupported() {
        final long identity = Binder.clearCallingIdentity();
        try {
            return mApp.getResources().getBoolean(R.bool.hac_enabled);
        } finally {
            Binder.restoreCallingIdentity(identity);
        }
    }

    /**
     * Determines whether the device currently supports RTT (Real-time text). Based both on carrier
     * support for the feature and device firmware support.
     *
     * @return {@code true} if the device and carrier both support RTT, {@code false} otherwise.
     */
    @Override
    public boolean isRttSupported(int subscriptionId) {
        final long identity = Binder.clearCallingIdentity();
        final Phone phone = getPhone(subscriptionId);
        if (phone == null) {
            loge("isRttSupported: no Phone found. Invalid subId:" + subscriptionId);
            return false;
        }
        try {
            boolean isCarrierSupported = mApp.getCarrierConfigForSubId(subscriptionId).getBoolean(
                    CarrierConfigManager.KEY_RTT_SUPPORTED_BOOL);
            boolean isDeviceSupported =
                    phone.getContext().getResources().getBoolean(R.bool.config_support_rtt);
            return isCarrierSupported && isDeviceSupported;
        } finally {
            Binder.restoreCallingIdentity(identity);
        }
    }

    /**
     * Determines whether the user has turned on RTT. If the carrier wants to ignore the user-set
     * RTT setting, will return true if the device and carrier both support RTT.
     * Otherwise. only returns true if the device and carrier both also support RTT.
     */
    public boolean isRttEnabled(int subscriptionId) {
        final long identity = Binder.clearCallingIdentity();
        try {
            boolean isRttSupported = isRttSupported(subscriptionId);
            boolean isUserRttSettingOn = Settings.Secure.getInt(
                    mApp.getContentResolver(), Settings.Secure.RTT_CALLING_MODE, 0) != 0;
            boolean shouldIgnoreUserRttSetting = mApp.getCarrierConfigForSubId(subscriptionId)
                    .getBoolean(CarrierConfigManager.KEY_IGNORE_RTT_MODE_SETTING_BOOL);
            return isRttSupported && (isUserRttSettingOn || shouldIgnoreUserRttSetting);
        } finally {
            Binder.restoreCallingIdentity(identity);
        }
    }

    @Deprecated
    @Override
    public String getDeviceId(String callingPackage) {
        return getDeviceIdWithFeature(callingPackage, null);
    }

    /**
     * Returns the unique device ID of phone, for example, the IMEI for
     * GSM and the MEID for CDMA phones. Return null if device ID is not available.
     *
     * <p>Requires Permission:
     *   {@link android.Manifest.permission#READ_PHONE_STATE READ_PHONE_STATE}
     */
    @Override
    public String getDeviceIdWithFeature(String callingPackage, String callingFeatureId) {
        final Phone phone = PhoneFactory.getPhone(0);
        if (phone == null) {
            return null;
        }
        int subId = phone.getSubId();
        if (!TelephonyPermissions.checkCallingOrSelfReadDeviceIdentifiers(mApp, subId,
                callingPackage, callingFeatureId, "getDeviceId")) {
            return null;
        }

        final long identity = Binder.clearCallingIdentity();
        try {
            return phone.getDeviceId();
        } finally {
            Binder.restoreCallingIdentity(identity);
        }
    }

    /**
     * {@hide}
     * Returns the IMS Registration Status on a particular subid
     *
     * @param subId
     */
    public boolean isImsRegistered(int subId) {
        Phone phone = getPhone(subId);
        if (phone != null) {
            return phone.isImsRegistered();
        } else {
            return false;
        }
    }

    @Override
    public int getSubIdForPhoneAccount(PhoneAccount phoneAccount) {
        final long identity = Binder.clearCallingIdentity();
        try {
            return PhoneUtils.getSubIdForPhoneAccount(phoneAccount);
        } finally {
            Binder.restoreCallingIdentity(identity);
        }
    }

    @Override
    public int getSubIdForPhoneAccountHandle(
            PhoneAccountHandle phoneAccountHandle, String callingPackage, String callingFeatureId) {
        if (!TelephonyPermissions.checkCallingOrSelfReadPhoneState(mApp, getDefaultSubscription(),
                callingPackage, callingFeatureId, "getSubIdForPhoneAccountHandle")) {
            throw new SecurityException("Requires READ_PHONE_STATE permission.");
        }
        final long identity = Binder.clearCallingIdentity();
        try {
            return PhoneUtils.getSubIdForPhoneAccountHandle(phoneAccountHandle);
        } finally {
            Binder.restoreCallingIdentity(identity);
        }
    }

    @Override
    public @Nullable PhoneAccountHandle getPhoneAccountHandleForSubscriptionId(int subscriptionId) {
        final long identity = Binder.clearCallingIdentity();
        try {
            Phone phone = getPhone(subscriptionId);
            if (phone == null) {
                return null;
            }
            return PhoneUtils.makePstnPhoneAccountHandle(phone);
        } finally {
            Binder.restoreCallingIdentity(identity);
        }
    }

    /**
     * @return the VoWiFi calling availability.
     */
    public boolean isWifiCallingAvailable(int subId) {
        final long identity = Binder.clearCallingIdentity();
        try {
            Phone phone = getPhone(subId);
            if (phone != null) {
                return phone.isWifiCallingEnabled();
            } else {
                return false;
            }
        } finally {
            Binder.restoreCallingIdentity(identity);
        }
    }

    /**
     * @return the VT calling availability.
     */
    public boolean isVideoTelephonyAvailable(int subId) {
        final long identity = Binder.clearCallingIdentity();
        try {
            Phone phone = getPhone(subId);
            if (phone != null) {
                return phone.isVideoEnabled();
            } else {
                return false;
            }
        } finally {
            Binder.restoreCallingIdentity(identity);
        }
    }

    /**
     * @return the IMS registration technology for the MMTEL feature. Valid return values are
     * defined in {@link ImsRegistrationImplBase}.
     */
    public @ImsRegistrationImplBase.ImsRegistrationTech int getImsRegTechnologyForMmTel(int subId) {
        final long identity = Binder.clearCallingIdentity();
        try {
            Phone phone = getPhone(subId);
            if (phone != null) {
                return phone.getImsRegistrationTech();
            } else {
                return ImsRegistrationImplBase.REGISTRATION_TECH_NONE;
            }
        } finally {
            Binder.restoreCallingIdentity(identity);
        }
    }

    @Override
    public void factoryReset(int subId) {
        enforceConnectivityInternalPermission();
        if (mUserManager.hasUserRestriction(UserManager.DISALLOW_NETWORK_RESET)) {
            return;
        }

        final long identity = Binder.clearCallingIdentity();

        try {
            if (SubscriptionManager.isUsableSubIdValue(subId) && !mUserManager.hasUserRestriction(
                    UserManager.DISALLOW_CONFIG_MOBILE_NETWORKS)) {
                setUserDataEnabled(subId, getDefaultDataEnabled());
                setNetworkSelectionModeAutomatic(subId);
                // Set preferred mobile network type to the best available

                String defaultNetworkMode = TelephonyManager.getTelephonyProperty(
                        mSubscriptionController.getPhoneId(subId),
                        "ro.telephony.default_network", null);
                int networkType = !TextUtils.isEmpty(defaultNetworkMode)
                        ? Integer.parseInt(defaultNetworkMode) : Phone.PREFERRED_NT_MODE;
                setPreferredNetworkType(subId, getDefaultNetworkType(subId));
                setDataRoamingEnabled(subId, getDefaultDataRoamingEnabled(subId));
                CarrierInfoManager.deleteAllCarrierKeysForImsiEncryption(mApp);
            }
            // There has been issues when Sms raw table somehow stores orphan
            // fragments. They lead to garbled message when new fragments come
            // in and combined with those stale ones. In case this happens again,
            // user can reset all network settings which will clean up this table.
            cleanUpSmsRawTable(getDefaultPhone().getContext());
            // Clean up IMS settings as well here.
            int slotId = getSlotIndex(subId);
            if (slotId > SubscriptionManager.INVALID_SIM_SLOT_INDEX) {
                ImsManager.getInstance(mApp, slotId).factoryReset();
            }

            // Erase modem config if erase modem on network setting is enabled.
            String configValue = DeviceConfig.getProperty(DeviceConfig.NAMESPACE_TELEPHONY,
                    RESET_NETWORK_ERASE_MODEM_CONFIG_ENABLED);
            if (configValue != null && Boolean.parseBoolean(configValue)) {
              sendEraseModemConfig(getDefaultPhone());
            }
        } finally {
            Binder.restoreCallingIdentity(identity);
        }
    }

    private void cleanUpSmsRawTable(Context context) {
        ContentResolver resolver = context.getContentResolver();
        Uri uri = Uri.withAppendedPath(Telephony.Sms.CONTENT_URI, "raw/permanentDelete");
        resolver.delete(uri, null, null);
    }

    @Override
    public String getSimLocaleForSubscriber(int subId) {
        enforceReadPrivilegedPermission("getSimLocaleForSubscriber, subId: " + subId);
        final Phone phone = getPhone(subId);
        if (phone == null) {
            log("getSimLocaleForSubscriber, invalid subId");
            return null;
        }
        final long identity = Binder.clearCallingIdentity();
        try {
            final SubscriptionInfo info = mSubscriptionController.getActiveSubscriptionInfo(subId,
                    phone.getContext().getOpPackageName(), phone.getContext().getFeatureId());
            if (info == null) {
                log("getSimLocaleForSubscriber, inactive subId: " + subId);
                return null;
            }
            // Try and fetch the locale from the carrier properties or from the SIM language
            // preferences (EF-PL and EF-LI)...
            final int mcc = info.getMcc();
            String simLanguage = null;
            final Locale localeFromDefaultSim = phone.getLocaleFromSimAndCarrierPrefs();
            if (localeFromDefaultSim != null) {
                if (!localeFromDefaultSim.getCountry().isEmpty()) {
                    if (DBG) log("Using locale from subId: " + subId + " locale: "
                            + localeFromDefaultSim);
                    return localeFromDefaultSim.toLanguageTag();
                } else {
                    simLanguage = localeFromDefaultSim.getLanguage();
                }
            }

            // The SIM language preferences only store a language (e.g. fr = French), not an
            // exact locale (e.g. fr_FR = French/France). So, if the locale returned from
            // the SIM and carrier preferences does not include a country we add the country
            // determined from the SIM MCC to provide an exact locale.
            final Locale mccLocale = MccTable.getLocaleFromMcc(mApp, mcc, simLanguage);
            if (mccLocale != null) {
                if (DBG) log("No locale from SIM, using mcc locale:" + mccLocale);
                return mccLocale.toLanguageTag();
            }

            if (DBG) log("No locale found - returning null");
            return null;
        } finally {
            Binder.restoreCallingIdentity(identity);
        }
    }

    private List<SubscriptionInfo> getAllSubscriptionInfoList() {
        return mSubscriptionController.getAllSubInfoList(mApp.getOpPackageName(),
                mApp.getFeatureId());
    }

    /**
     * NOTE: this method assumes permission checks are done and caller identity has been cleared.
     */
    private List<SubscriptionInfo> getActiveSubscriptionInfoListPrivileged() {
        return mSubscriptionController.getActiveSubscriptionInfoList(mApp.getOpPackageName(),
                mApp.getFeatureId());
    }

    private final ModemActivityInfo mLastModemActivityInfo =
            new ModemActivityInfo(0, 0, 0, new int[0], 0);

    /**
     * Responds to the ResultReceiver with the {@link android.telephony.ModemActivityInfo} object
     * representing the state of the modem.
     *
     * NOTE: The underlying implementation clears the modem state, so there should only ever be one
     * caller to it. Everyone should call this class to get cumulative data.
     * @hide
     */
    @Override
    public void requestModemActivityInfo(ResultReceiver result) {
        enforceModifyPermission();
        WorkSource workSource = getWorkSource(Binder.getCallingUid());

        final long identity = Binder.clearCallingIdentity();
        try {
            ModemActivityInfo ret = null;
            synchronized (mLastModemActivityInfo) {
                ModemActivityInfo info = (ModemActivityInfo) sendRequest(
                        CMD_GET_MODEM_ACTIVITY_INFO,
                        null, workSource);
                if (isModemActivityInfoValid(info)) {
                    int[] mergedTxTimeMs = new int[ModemActivityInfo.TX_POWER_LEVELS];
                    int[] txTimeMs = info.getTransmitTimeMillis();
                    int[] lastModemTxTimeMs = mLastModemActivityInfo.getTransmitTimeMillis();
                    for (int i = 0; i < mergedTxTimeMs.length; i++) {
                        mergedTxTimeMs[i] = txTimeMs[i] + lastModemTxTimeMs[i];
                    }
                    mLastModemActivityInfo.setTimestamp(info.getTimestamp());
                    mLastModemActivityInfo.setSleepTimeMillis(info.getSleepTimeMillis()
                            + mLastModemActivityInfo.getSleepTimeMillis());
                    mLastModemActivityInfo.setIdleTimeMillis(
                            info.getIdleTimeMillis() + mLastModemActivityInfo.getIdleTimeMillis());
                    mLastModemActivityInfo.setTransmitTimeMillis(mergedTxTimeMs);
                    mLastModemActivityInfo.setReceiveTimeMillis(
                            info.getReceiveTimeMillis() + mLastModemActivityInfo
                                .getReceiveTimeMillis());
                }

                ret = new ModemActivityInfo(mLastModemActivityInfo.getTimestamp(),
                        mLastModemActivityInfo.getSleepTimeMillis(),
                        mLastModemActivityInfo.getIdleTimeMillis(),
                        mLastModemActivityInfo.getTransmitTimeMillis(),
                        mLastModemActivityInfo.getReceiveTimeMillis());
            }
            Bundle bundle = new Bundle();
            bundle.putParcelable(TelephonyManager.MODEM_ACTIVITY_RESULT_KEY, ret);
            result.send(0, bundle);
        } finally {
            Binder.restoreCallingIdentity(identity);
        }
    }

    // Checks that ModemActivityInfo is valid. Sleep time, Idle time, Rx time and Tx time should be
    // less than total activity duration.
    private boolean isModemActivityInfoValid(ModemActivityInfo info) {
        if (info == null) {
            return false;
        }
        int activityDurationMs =
            (int) (info.getTimestamp() - mLastModemActivityInfo.getTimestamp());
        int totalTxTimeMs = 0;
        int[] txTimeMs = info.getTransmitTimeMillis();
        for (int i = 0; i < info.getTransmitPowerInfo().size(); i++) {
            totalTxTimeMs += txTimeMs[i];
        }
        return (info.isValid()
            && (info.getSleepTimeMillis() <= activityDurationMs)
            && (info.getIdleTimeMillis() <= activityDurationMs)
            && (info.getReceiveTimeMillis() <= activityDurationMs)
            && (totalTxTimeMs <= activityDurationMs));
    }

    /**
     * {@hide}
     * Returns the service state information on specified subscription.
     */
    @Override
    public ServiceState getServiceStateForSubscriber(int subId, String callingPackage,
            String callingFeatureId) {
        if (!TelephonyPermissions.checkCallingOrSelfReadPhoneState(
                mApp, subId, callingPackage, callingFeatureId, "getServiceStateForSubscriber")) {
            return null;
        }

        LocationAccessPolicy.LocationPermissionResult fineLocationResult =
                LocationAccessPolicy.checkLocationPermission(mApp,
                        new LocationAccessPolicy.LocationPermissionQuery.Builder()
                                .setCallingPackage(callingPackage)
                                .setCallingFeatureId(callingFeatureId)
                                .setCallingPid(Binder.getCallingPid())
                                .setCallingUid(Binder.getCallingUid())
                                .setMethod("getServiceStateForSubscriber")
                                .setLogAsInfo(true)
                                .setMinSdkVersionForFine(Build.VERSION_CODES.Q)
                                .build());

        LocationAccessPolicy.LocationPermissionResult coarseLocationResult =
                LocationAccessPolicy.checkLocationPermission(mApp,
                        new LocationAccessPolicy.LocationPermissionQuery.Builder()
                                .setCallingPackage(callingPackage)
                                .setCallingFeatureId(callingFeatureId)
                                .setCallingPid(Binder.getCallingPid())
                                .setCallingUid(Binder.getCallingUid())
                                .setMethod("getServiceStateForSubscriber")
                                .setLogAsInfo(true)
                                .setMinSdkVersionForCoarse(Build.VERSION_CODES.Q)
                                .build());
        // We don't care about hard or soft here -- all we need to know is how much info to scrub.
        boolean hasFinePermission =
                fineLocationResult == LocationAccessPolicy.LocationPermissionResult.ALLOWED;
        boolean hasCoarsePermission =
                coarseLocationResult == LocationAccessPolicy.LocationPermissionResult.ALLOWED;

        final long identity = Binder.clearCallingIdentity();
        try {
            final Phone phone = getPhone(subId);
            if (phone == null) {
                return null;
            }

            ServiceState ss = phone.getServiceState();

            // Scrub out the location info in ServiceState depending on what level of access
            // the caller has.
            if (hasFinePermission) return ss;
            if (hasCoarsePermission) return ss.sanitizeLocationInfo(false);
            return ss.sanitizeLocationInfo(true);
        } finally {
            Binder.restoreCallingIdentity(identity);
        }
    }

    /**
     * Returns the URI for the per-account voicemail ringtone set in Phone settings.
     *
     * @param accountHandle The handle for the {@link PhoneAccount} for which to retrieve the
     * voicemail ringtone.
     * @return The URI for the ringtone to play when receiving a voicemail from a specific
     * PhoneAccount.
     */
    @Override
    public Uri getVoicemailRingtoneUri(PhoneAccountHandle accountHandle) {
        final long identity = Binder.clearCallingIdentity();
        try {
            Phone phone = PhoneUtils.getPhoneForPhoneAccountHandle(accountHandle);
            if (phone == null) {
                phone = getDefaultPhone();
            }

            return VoicemailNotificationSettingsUtil.getRingtoneUri(phone.getContext());
        } finally {
            Binder.restoreCallingIdentity(identity);
        }
    }

    /**
     * Sets the per-account voicemail ringtone.
     *
     * <p>Requires that the calling app is the default dialer, or has carrier privileges, or
     * has permission {@link android.Manifest.permission#MODIFY_PHONE_STATE MODIFY_PHONE_STATE}.
     *
     * @param phoneAccountHandle The handle for the {@link PhoneAccount} for which to set the
     * voicemail ringtone.
     * @param uri The URI for the ringtone to play when receiving a voicemail from a specific
     * PhoneAccount.
     */
    @Override
    public void setVoicemailRingtoneUri(String callingPackage,
            PhoneAccountHandle phoneAccountHandle, Uri uri) {
        final Phone defaultPhone = getDefaultPhone();
        mAppOps.checkPackage(Binder.getCallingUid(), callingPackage);
        TelecomManager tm = defaultPhone.getContext().getSystemService(TelecomManager.class);
        if (!TextUtils.equals(callingPackage, tm.getDefaultDialerPackage())) {
            TelephonyPermissions.enforceCallingOrSelfModifyPermissionOrCarrierPrivilege(
                    mApp, PhoneUtils.getSubIdForPhoneAccountHandle(phoneAccountHandle),
                    "setVoicemailRingtoneUri");
        }

        final long identity = Binder.clearCallingIdentity();
        try {
            Phone phone = PhoneUtils.getPhoneForPhoneAccountHandle(phoneAccountHandle);
            if (phone == null) {
                phone = defaultPhone;
            }
            VoicemailNotificationSettingsUtil.setRingtoneUri(phone.getContext(), uri);
        } finally {
            Binder.restoreCallingIdentity(identity);
        }
    }

    /**
     * Returns whether vibration is set for voicemail notification in Phone settings.
     *
     * @param accountHandle The handle for the {@link PhoneAccount} for which to retrieve the
     * voicemail vibration setting.
     * @return {@code true} if the vibration is set for this PhoneAccount, {@code false} otherwise.
     */
    @Override
    public boolean isVoicemailVibrationEnabled(PhoneAccountHandle accountHandle) {
        final long identity = Binder.clearCallingIdentity();
        try {
            Phone phone = PhoneUtils.getPhoneForPhoneAccountHandle(accountHandle);
            if (phone == null) {
                phone = getDefaultPhone();
            }

            return VoicemailNotificationSettingsUtil.isVibrationEnabled(phone.getContext());
        } finally {
            Binder.restoreCallingIdentity(identity);
        }
    }

    /**
     * Sets the per-account voicemail vibration.
     *
     * <p>Requires that the calling app is the default dialer, or has carrier privileges, or
     * has permission {@link android.Manifest.permission#MODIFY_PHONE_STATE MODIFY_PHONE_STATE}.
     *
     * @param phoneAccountHandle The handle for the {@link PhoneAccount} for which to set the
     * voicemail vibration setting.
     * @param enabled Whether to enable or disable vibration for voicemail notifications from a
     * specific PhoneAccount.
     */
    @Override
    public void setVoicemailVibrationEnabled(String callingPackage,
            PhoneAccountHandle phoneAccountHandle, boolean enabled) {
        final Phone defaultPhone = getDefaultPhone();
        mAppOps.checkPackage(Binder.getCallingUid(), callingPackage);
        TelecomManager tm = defaultPhone.getContext().getSystemService(TelecomManager.class);
        if (!TextUtils.equals(callingPackage, tm.getDefaultDialerPackage())) {
            TelephonyPermissions.enforceCallingOrSelfModifyPermissionOrCarrierPrivilege(
                    mApp, PhoneUtils.getSubIdForPhoneAccountHandle(phoneAccountHandle),
                    "setVoicemailVibrationEnabled");
        }

        final long identity = Binder.clearCallingIdentity();
        try {
            Phone phone = PhoneUtils.getPhoneForPhoneAccountHandle(phoneAccountHandle);
            if (phone == null) {
                phone = defaultPhone;
            }
            VoicemailNotificationSettingsUtil.setVibrationEnabled(phone.getContext(), enabled);
        } finally {
            Binder.restoreCallingIdentity(identity);
        }
    }

    /**
     * Make sure either called from same process as self (phone) or IPC caller has read privilege.
     *
     * @throws SecurityException if the caller does not have the required permission
     */
    private void enforceReadPrivilegedPermission(String message) {
        mApp.enforceCallingOrSelfPermission(android.Manifest.permission.READ_PRIVILEGED_PHONE_STATE,
                message);
    }

    /**
     * Make sure either called from same process as self (phone) or IPC caller has send SMS
     * permission.
     *
     * @throws SecurityException if the caller does not have the required permission
     */
    private void enforceSendSmsPermission() {
        mApp.enforceCallingOrSelfPermission(permission.SEND_SMS, null);
    }

    /**
     * Make sure called from the package in charge of visual voicemail.
     *
     * @throws SecurityException if the caller is not the visual voicemail package.
     */
    private void enforceVisualVoicemailPackage(String callingPackage, int subId) {
        final long identity = Binder.clearCallingIdentity();
        try {
            ComponentName componentName =
                    RemoteVvmTaskManager.getRemotePackage(mApp, subId);
            if (componentName == null) {
                throw new SecurityException(
                        "Caller not current active visual voicemail package[null]");
            }
            String vvmPackage = componentName.getPackageName();
            if (!callingPackage.equals(vvmPackage)) {
                throw new SecurityException("Caller not current active visual voicemail package["
                        + vvmPackage + "]");
            }
        } finally {
            Binder.restoreCallingIdentity(identity);
        }
    }

    /**
     * Return the application ID for the app type.
     *
     * @param subId the subscription ID that this request applies to.
     * @param appType the uicc app type.
     * @return Application ID for specificied app type, or null if no uicc.
     */
    @Override
    public String getAidForAppType(int subId, int appType) {
        enforceReadPrivilegedPermission("getAidForAppType");
        Phone phone = getPhone(subId);

        final long identity = Binder.clearCallingIdentity();
        try {
            if (phone == null) {
                return null;
            }
            String aid = null;
            try {
                aid = UiccController.getInstance().getUiccCard(phone.getPhoneId())
                        .getApplicationByType(appType).getAid();
            } catch (Exception e) {
                Log.e(LOG_TAG, "Not getting aid. Exception ex=" + e);
            }
            return aid;
        } finally {
            Binder.restoreCallingIdentity(identity);
        }
    }

    /**
     * Return the Electronic Serial Number.
     *
     * @param subId the subscription ID that this request applies to.
     * @return ESN or null if error.
     */
    @Override
    public String getEsn(int subId) {
        enforceReadPrivilegedPermission("getEsn");
        Phone phone = getPhone(subId);

        final long identity = Binder.clearCallingIdentity();
        try {
            if (phone == null) {
                return null;
            }
            String esn = null;
            try {
                esn = phone.getEsn();
            } catch (Exception e) {
                Log.e(LOG_TAG, "Not getting ESN. Exception ex=" + e);
            }
            return esn;
        } finally {
            Binder.restoreCallingIdentity(identity);
        }
    }

    /**
     * Return the Preferred Roaming List Version.
     *
     * @param subId the subscription ID that this request applies to.
     * @return PRLVersion or null if error.
     */
    @Override
    public String getCdmaPrlVersion(int subId) {
        enforceReadPrivilegedPermission("getCdmaPrlVersion");
        Phone phone = getPhone(subId);

        final long identity = Binder.clearCallingIdentity();
        try {
            if (phone == null) {
                return null;
            }
            String cdmaPrlVersion = null;
            try {
                cdmaPrlVersion = phone.getCdmaPrlVersion();
            } catch (Exception e) {
                Log.e(LOG_TAG, "Not getting PRLVersion", e);
            }
            return cdmaPrlVersion;
        } finally {
            Binder.restoreCallingIdentity(identity);
        }
    }

    /**
     * Get snapshot of Telephony histograms
     * @return List of Telephony histograms
     * @hide
     */
    @Override
    public List<TelephonyHistogram> getTelephonyHistograms() {
        TelephonyPermissions.enforceCallingOrSelfModifyPermissionOrCarrierPrivilege(
                mApp, getDefaultSubscription(), "getTelephonyHistograms");

        final long identity = Binder.clearCallingIdentity();
        try {
            return RIL.getTelephonyRILTimingHistograms();
        } finally {
            Binder.restoreCallingIdentity(identity);
        }
    }

    /**
     * {@hide}
     * Set the allowed carrier list and the excluded carrier list, indicating the priority between
     * the two lists.
     * Require system privileges. In the future we may add this to carrier APIs.
     *
     * @return Integer with the result of the operation, as defined in {@link TelephonyManager}.
     */
    @Override
    @TelephonyManager.SetCarrierRestrictionResult
    public int setAllowedCarriers(CarrierRestrictionRules carrierRestrictionRules) {
        enforceModifyPermission();
        WorkSource workSource = getWorkSource(Binder.getCallingUid());

        if (carrierRestrictionRules == null) {
            throw new NullPointerException("carrier restriction cannot be null");
        }

        final long identity = Binder.clearCallingIdentity();
        try {
            return (int) sendRequest(CMD_SET_ALLOWED_CARRIERS, carrierRestrictionRules,
                    workSource);
        } finally {
            Binder.restoreCallingIdentity(identity);
        }
    }

    /**
     * {@hide}
     * Get the allowed carrier list and the excluded carrier list, including the priority between
     * the two lists.
     * Require system privileges. In the future we may add this to carrier APIs.
     *
     * @return {@link android.telephony.CarrierRestrictionRules}
     */
    @Override
    public CarrierRestrictionRules getAllowedCarriers() {
        enforceReadPrivilegedPermission("getAllowedCarriers");
        WorkSource workSource = getWorkSource(Binder.getCallingUid());

        final long identity = Binder.clearCallingIdentity();
        try {
            Object response = sendRequest(CMD_GET_ALLOWED_CARRIERS, null, workSource);
            if (response instanceof CarrierRestrictionRules) {
                return (CarrierRestrictionRules) response;
            }
            // Response is an Exception of some kind,
            // which is signalled to the user as a NULL retval
            return null;
        } catch (Exception e) {
            Log.e(LOG_TAG, "getAllowedCarriers. Exception ex=" + e);
            return null;
        } finally {
            Binder.restoreCallingIdentity(identity);
        }
    }

    /**
     * Action set from carrier signalling broadcast receivers to enable/disable metered apns
     * @param subId the subscription ID that this action applies to.
     * @param enabled control enable or disable metered apns.
     * {@hide}
     */
    @Override
    public void carrierActionSetMeteredApnsEnabled(int subId, boolean enabled) {
        enforceModifyPermission();
        final Phone phone = getPhone(subId);

        final long identity = Binder.clearCallingIdentity();
        if (phone == null) {
            loge("carrierAction: SetMeteredApnsEnabled fails with invalid subId: " + subId);
            return;
        }
        try {
            phone.carrierActionSetMeteredApnsEnabled(enabled);
        } catch (Exception e) {
            Log.e(LOG_TAG, "carrierAction: SetMeteredApnsEnabled fails. Exception ex=" + e);
        } finally {
            Binder.restoreCallingIdentity(identity);
        }
    }

    /**
     * Action set from carrier signalling broadcast receivers to enable/disable radio
     * @param subId the subscription ID that this action applies to.
     * @param enabled control enable or disable radio.
     * {@hide}
     */
    @Override
    public void carrierActionSetRadioEnabled(int subId, boolean enabled) {
        enforceModifyPermission();
        final Phone phone = getPhone(subId);

        final long identity = Binder.clearCallingIdentity();
        if (phone == null) {
            loge("carrierAction: SetRadioEnabled fails with invalid sibId: " + subId);
            return;
        }
        try {
            phone.carrierActionSetRadioEnabled(enabled);
        } catch (Exception e) {
            Log.e(LOG_TAG, "carrierAction: SetRadioEnabled fails. Exception ex=" + e);
        } finally {
            Binder.restoreCallingIdentity(identity);
        }
    }

    /**
     * Action set from carrier signalling broadcast receivers to start/stop reporting the default
     * network status based on which carrier apps could apply actions accordingly,
     * enable/disable default url handler for example.
     *
     * @param subId the subscription ID that this action applies to.
     * @param report control start/stop reporting the default network status.
     * {@hide}
     */
    @Override
    public void carrierActionReportDefaultNetworkStatus(int subId, boolean report) {
        enforceModifyPermission();
        final Phone phone = getPhone(subId);

        final long identity = Binder.clearCallingIdentity();
        if (phone == null) {
            loge("carrierAction: ReportDefaultNetworkStatus fails with invalid sibId: " + subId);
            return;
        }
        try {
            phone.carrierActionReportDefaultNetworkStatus(report);
        } catch (Exception e) {
            Log.e(LOG_TAG, "carrierAction: ReportDefaultNetworkStatus fails. Exception ex=" + e);
        } finally {
            Binder.restoreCallingIdentity(identity);
        }
    }

    /**
     * Action set from carrier signalling broadcast receivers to reset all carrier actions
     * @param subId the subscription ID that this action applies to.
     * {@hide}
     */
    @Override
    public void carrierActionResetAll(int subId) {
        enforceModifyPermission();
        final Phone phone = getPhone(subId);
        if (phone == null) {
            loge("carrierAction: ResetAll fails with invalid sibId: " + subId);
            return;
        }
        try {
            phone.carrierActionResetAll();
        } catch (Exception e) {
            Log.e(LOG_TAG, "carrierAction: ResetAll fails. Exception ex=" + e);
        }
    }

    /**
     * Called when "adb shell dumpsys phone" is invoked. Dump is also automatically invoked when a
     * bug report is being generated.
     */
    @Override
    protected void dump(FileDescriptor fd, PrintWriter writer, String[] args) {
        if (mApp.checkCallingOrSelfPermission(android.Manifest.permission.DUMP)
                != PackageManager.PERMISSION_GRANTED) {
            writer.println("Permission Denial: can't dump Phone from pid="
                    + Binder.getCallingPid()
                    + ", uid=" + Binder.getCallingUid()
                    + "without permission "
                    + android.Manifest.permission.DUMP);
            return;
        }
        DumpsysHandler.dump(mApp, fd, writer, args);
    }

    @Override
    public void onShellCommand(FileDescriptor in, FileDescriptor out, FileDescriptor err,
            String[] args, ShellCallback callback, ResultReceiver resultReceiver)
            throws RemoteException {
        (new TelephonyShellCommand(this, getDefaultPhone().getContext()))
                .exec(this, in, out, err, args, callback, resultReceiver);
    }

    /**
     * Get aggregated video call data usage since boot.
     *
     * @param perUidStats True if requesting data usage per uid, otherwise overall usage.
     * @return Snapshot of video call data usage
     * {@hide}
     */
    @Override
    public NetworkStats getVtDataUsage(int subId, boolean perUidStats) {
        mApp.enforceCallingOrSelfPermission(android.Manifest.permission.READ_NETWORK_USAGE_HISTORY,
                null);

        final long identity = Binder.clearCallingIdentity();
        try {
            // NetworkStatsService keeps tracking the active network interface and identity. It
            // records the delta with the corresponding network identity.
            // We just return the total video call data usage snapshot since boot.
            Phone phone = getPhone(subId);
            if (phone != null) {
                return phone.getVtDataUsage(perUidStats);
            }
            return null;
        } finally {
            Binder.restoreCallingIdentity(identity);
        }
    }

    /**
     * Policy control of data connection. Usually used when data limit is passed.
     * @param enabled True if enabling the data, otherwise disabling.
     * @param subId Subscription index
     * {@hide}
     */
    @Override
    public void setPolicyDataEnabled(boolean enabled, int subId) {
        enforceModifyPermission();

        final long identity = Binder.clearCallingIdentity();
        try {
            Phone phone = getPhone(subId);
            if (phone != null) {
                phone.getDataEnabledSettings().setPolicyDataEnabled(enabled);
            }
        } finally {
            Binder.restoreCallingIdentity(identity);
        }
    }

    /**
     * Get Client request stats
     * @return List of Client Request Stats
     * @hide
     */
    @Override
    public List<ClientRequestStats> getClientRequestStats(String callingPackage,
            String callingFeatureId, int subId) {
        if (!TelephonyPermissions.checkCallingOrSelfReadPhoneState(
                mApp, subId, callingPackage, callingFeatureId, "getClientRequestStats")) {
            return null;
        }
        Phone phone = getPhone(subId);

        final long identity = Binder.clearCallingIdentity();
        try {
            if (phone != null) {
                return phone.getClientRequestStats();
            }

            return null;
        } finally {
            Binder.restoreCallingIdentity(identity);
        }
    }

    private WorkSource getWorkSource(int uid) {
        String packageName = mApp.getPackageManager().getNameForUid(uid);
        return new WorkSource(uid, packageName);
    }

    /**
     * Set SIM card power state.
     *
     * @param slotIndex SIM slot id.
     * @param state  State of SIM (power down, power up, pass through)
     * - {@link android.telephony.TelephonyManager#CARD_POWER_DOWN}
     * - {@link android.telephony.TelephonyManager#CARD_POWER_UP}
     * - {@link android.telephony.TelephonyManager#CARD_POWER_UP_PASS_THROUGH}
     *
     **/
    @Override
    public void setSimPowerStateForSlot(int slotIndex, int state) {
        enforceModifyPermission();
        Phone phone = PhoneFactory.getPhone(slotIndex);

        WorkSource workSource = getWorkSource(Binder.getCallingUid());

        final long identity = Binder.clearCallingIdentity();
        try {
            if (phone != null) {
                phone.setSimPowerState(state, workSource);
            }
        } finally {
            Binder.restoreCallingIdentity(identity);
        }
    }

    private boolean isUssdApiAllowed(int subId) {
        CarrierConfigManager configManager =
                (CarrierConfigManager) mApp.getSystemService(Context.CARRIER_CONFIG_SERVICE);
        if (configManager == null) {
            return false;
        }
        PersistableBundle pb = configManager.getConfigForSubId(subId);
        if (pb == null) {
            return false;
        }
        return pb.getBoolean(
                CarrierConfigManager.KEY_ALLOW_USSD_REQUESTS_VIA_TELEPHONY_MANAGER_BOOL);
    }

    /**
     * Check if phone is in emergency callback mode
     * @return true if phone is in emergency callback mode
     * @param subId sub id
     */
    @Override
    public boolean getEmergencyCallbackMode(int subId) {
        enforceReadPrivilegedPermission("getEmergencyCallbackMode");
        final Phone phone = getPhone(subId);

        final long identity = Binder.clearCallingIdentity();
        try {
            if (phone != null) {
                return phone.isInEcm();
            } else {
                return false;
            }
        } finally {
            Binder.restoreCallingIdentity(identity);
        }
    }

    /**
     * Get the current signal strength information for the given subscription.
     * Because this information is not updated when the device is in a low power state
     * it should not be relied-upon to be current.
     * @param subId Subscription index
     * @return the most recent cached signal strength info from the modem
     */
    @Override
    public SignalStrength getSignalStrength(int subId) {
        final long identity = Binder.clearCallingIdentity();
        try {
            Phone p = getPhone(subId);
            if (p == null) {
                return null;
            }

            return p.getSignalStrength();
        } finally {
            Binder.restoreCallingIdentity(identity);
        }
    }

    /**
     * Get the current modem radio state for the given slot.
     * @param slotIndex slot index.
     * @param callingPackage the name of the package making the call.
     * @param callingFeatureId The feature in the package.
     * @return the current radio power state from the modem
     */
    @Override
    public int getRadioPowerState(int slotIndex, String callingPackage, String callingFeatureId) {
        Phone phone = PhoneFactory.getPhone(slotIndex);
        if (phone != null) {
            if (!TelephonyPermissions.checkCallingOrSelfReadPhoneState(mApp, phone.getSubId(),
                    callingPackage, callingFeatureId, "getRadioPowerState")) {
                return TelephonyManager.RADIO_POWER_UNAVAILABLE;
            }

            final long identity = Binder.clearCallingIdentity();
            try {
                return phone.getRadioPowerState();
            } finally {
                Binder.restoreCallingIdentity(identity);
            }
        }
        return TelephonyManager.RADIO_POWER_UNAVAILABLE;
    }

    /**
     * Checks if data roaming is enabled on the subscription with id {@code subId}.
     *
     * <p>Requires one of the following permissions:
     * {@link android.Manifest.permission#ACCESS_NETWORK_STATE},
     * {@link android.Manifest.permission#READ_PHONE_STATE} or that the calling app has carrier
     * privileges.
     *
     * @param subId subscription id
     * @return {@code true} if data roaming is enabled on this subscription, otherwise return
     * {@code false}.
     */
    @Override
    public boolean isDataRoamingEnabled(int subId) {
        mApp.enforceCallingOrSelfPermission(android.Manifest.permission.ACCESS_NETWORK_STATE,
                null /* message */);

        boolean isEnabled = false;
        final long identity = Binder.clearCallingIdentity();
        try {
            Phone phone = getPhone(subId);
            isEnabled =  phone != null ? phone.getDataRoamingEnabled() : false;
        } catch (Exception e) {
            TelephonyPermissions.enforeceCallingOrSelfReadPhoneStatePermissionOrCarrierPrivilege(
                    mApp, subId, "isDataRoamingEnabled");
        } finally {
            Binder.restoreCallingIdentity(identity);
        }
        return isEnabled;
    }


    /**
     * Enables/Disables the data roaming on the subscription with id {@code subId}.
     *
     * <p> Requires permission:
     * {@link android.Manifest.permission#MODIFY_PHONE_STATE} or that the calling app has carrier
     * privileges.
     *
     * @param subId subscription id
     * @param isEnabled {@code true} means enable, {@code false} means disable.
     */
    @Override
    public void setDataRoamingEnabled(int subId, boolean isEnabled) {
        TelephonyPermissions.enforceCallingOrSelfModifyPermissionOrCarrierPrivilege(
                mApp, subId, "setDataRoamingEnabled");

        final long identity = Binder.clearCallingIdentity();
        try {
            Phone phone = getPhone(subId);
            if (phone != null) {
                phone.setDataRoamingEnabled(isEnabled);
            }
        } finally {
            Binder.restoreCallingIdentity(identity);
        }
    }

    @Override
    public boolean isManualNetworkSelectionAllowed(int subId) {
        TelephonyPermissions.enforeceCallingOrSelfReadPhoneStatePermissionOrCarrierPrivilege(
                mApp, subId, "isManualNetworkSelectionAllowed");

        boolean isAllowed = true;
        final long identity = Binder.clearCallingIdentity();
        try {
            Phone phone = getPhone(subId);
            if (phone != null) {
                isAllowed = phone.isCspPlmnEnabled();
            }
        } finally {
            Binder.restoreCallingIdentity(identity);
        }
        return isAllowed;
    }

    @Override
    public List<UiccCardInfo> getUiccCardsInfo(String callingPackage) {
        boolean hasReadPermission = false;
        try {
            enforceReadPrivilegedPermission("getUiccCardsInfo");
            hasReadPermission = true;
        } catch (SecurityException e) {
            // even without READ_PRIVILEGED_PHONE_STATE, we allow the call to continue if the caller
            // has carrier privileges on an active UICC
            if (checkCarrierPrivilegesForPackageAnyPhone(callingPackage)
                        != TelephonyManager.CARRIER_PRIVILEGE_STATUS_HAS_ACCESS) {
                throw new SecurityException("Caller does not have permission.");
            }
        }

        final long identity = Binder.clearCallingIdentity();
        try {
            UiccController uiccController = UiccController.getInstance();
            ArrayList<UiccCardInfo> cardInfos = uiccController.getAllUiccCardInfos();
            if (hasReadPermission) {
                return cardInfos;
            }

            // Remove private info if the caller doesn't have access
            ArrayList<UiccCardInfo> filteredInfos = new ArrayList<>();
            for (UiccCardInfo cardInfo : cardInfos) {
                // For an inactive eUICC, the UiccCard will be null even though the UiccCardInfo
                // is available
                UiccCard card = uiccController.getUiccCardForSlot(cardInfo.getSlotIndex());
                if (card == null || card.getUiccProfile() == null) {
                    // assume no access if the card or profile is unavailable
                    filteredInfos.add(cardInfo.getUnprivileged());
                    continue;
                }
                UiccProfile profile = card.getUiccProfile();
                if (profile.getCarrierPrivilegeStatus(mApp.getPackageManager(), callingPackage)
                        == TelephonyManager.CARRIER_PRIVILEGE_STATUS_HAS_ACCESS) {
                    filteredInfos.add(cardInfo);
                } else {
                    filteredInfos.add(cardInfo.getUnprivileged());
                }
            }
            return filteredInfos;
        } finally {
            Binder.restoreCallingIdentity(identity);
        }
    }

    @Override
    public UiccSlotInfo[] getUiccSlotsInfo() {
        enforceReadPrivilegedPermission("getUiccSlotsInfo");

        final long identity = Binder.clearCallingIdentity();
        try {
            UiccSlot[] slots = UiccController.getInstance().getUiccSlots();
            if (slots == null) {
                Rlog.i(LOG_TAG, "slots is null.");
                return null;
            }

            UiccSlotInfo[] infos = new UiccSlotInfo[slots.length];
            for (int i = 0; i < slots.length; i++) {
                UiccSlot slot = slots[i];
                if (slot == null) {
                    continue;
                }

                String cardId;
                UiccCard card = slot.getUiccCard();
                if (card != null) {
                    cardId = card.getCardId();
                } else {
                    cardId = slot.getEid();
                    if (TextUtils.isEmpty(cardId)) {
                        cardId = slot.getIccId();
                    }
                }

                if (cardId != null) {
                    // if cardId is an ICCID, strip off trailing Fs before exposing to user
                    // if cardId is an EID, it's all digits so this is fine
                    cardId = IccUtils.stripTrailingFs(cardId);
                }

                int cardState = 0;
                switch (slot.getCardState()) {
                    case CARDSTATE_ABSENT:
                        cardState = UiccSlotInfo.CARD_STATE_INFO_ABSENT;
                        break;
                    case CARDSTATE_PRESENT:
                        cardState = UiccSlotInfo.CARD_STATE_INFO_PRESENT;
                        break;
                    case CARDSTATE_ERROR:
                        cardState = UiccSlotInfo.CARD_STATE_INFO_ERROR;
                        break;
                    case CARDSTATE_RESTRICTED:
                        cardState = UiccSlotInfo.CARD_STATE_INFO_RESTRICTED;
                        break;
                    default:
                        break;

                }

                infos[i] = new UiccSlotInfo(
                        slot.isActive(),
                        slot.isEuicc(),
                        cardId,
                        cardState,
                        slot.getPhoneId(),
                        slot.isExtendedApduSupported(),
                        slot.isRemovable());
            }
            return infos;
        } finally {
            Binder.restoreCallingIdentity(identity);
        }
    }

    @Override
    public boolean switchSlots(int[] physicalSlots) {
        enforceModifyPermission();

        final long identity = Binder.clearCallingIdentity();
        try {
            return (Boolean) sendRequest(CMD_SWITCH_SLOTS, physicalSlots);
        } finally {
            Binder.restoreCallingIdentity(identity);
        }
    }

    @Override
    public int getCardIdForDefaultEuicc(int subId, String callingPackage) {
        final long identity = Binder.clearCallingIdentity();
        try {
            return UiccController.getInstance().getCardIdForDefaultEuicc();
        } finally {
            Binder.restoreCallingIdentity(identity);
        }
    }

    @Override
    public void setRadioIndicationUpdateMode(int subId, int filters, int mode) {
        enforceModifyPermission();
        final Phone phone = getPhone(subId);
        if (phone == null) {
            loge("setRadioIndicationUpdateMode fails with invalid subId: " + subId);
            return;
        }

        final long identity = Binder.clearCallingIdentity();
        try {
            phone.setRadioIndicationUpdateMode(filters, mode);
        } finally {
            Binder.restoreCallingIdentity(identity);
        }
    }

    /**
     * A test API to reload the UICC profile.
     *
     * <p>Requires that the calling app has permission
     * {@link android.Manifest.permission#MODIFY_PHONE_STATE MODIFY_PHONE_STATE}.
     * @hide
     */
    @Override
    public void refreshUiccProfile(int subId) {
        enforceModifyPermission();

        final long identity = Binder.clearCallingIdentity();
        try {
            Phone phone = getPhone(subId);
            if (phone == null) {
                return;
            }
            UiccCard uiccCard = phone.getUiccCard();
            if (uiccCard == null) {
                return;
            }
            UiccProfile uiccProfile = uiccCard.getUiccProfile();
            if (uiccProfile == null) {
                return;
            }
            uiccProfile.refresh();
        } finally {
            Binder.restoreCallingIdentity(identity);
        }
    }

    /**
     * Returns false if the mobile data is disabled by default, otherwise return true.
     */
    private boolean getDefaultDataEnabled() {
        return TelephonyProperties.mobile_data().orElse(true);
    }

    /**
     * Returns true if the data roaming is enabled by default, i.e the system property
     * of {@link #DEFAULT_DATA_ROAMING_PROPERTY_NAME} is true or the config of
     * {@link CarrierConfigManager#KEY_CARRIER_DEFAULT_DATA_ROAMING_ENABLED_BOOL} is true.
     */
    private boolean getDefaultDataRoamingEnabled(int subId) {
        final CarrierConfigManager configMgr = (CarrierConfigManager)
                mApp.getSystemService(Context.CARRIER_CONFIG_SERVICE);
        boolean isDataRoamingEnabled = TelephonyProperties.data_roaming().orElse(true);
        isDataRoamingEnabled |= configMgr.getConfigForSubId(subId).getBoolean(
                CarrierConfigManager.KEY_CARRIER_DEFAULT_DATA_ROAMING_ENABLED_BOOL);
        return isDataRoamingEnabled;
    }

    /**
     * Returns the default network type for the given {@code subId}, if the default network type is
     * not set, return {@link Phone#PREFERRED_NT_MODE}.
     */
    private int getDefaultNetworkType(int subId) {
        List<Integer> list = TelephonyProperties.default_network();
        int phoneId = mSubscriptionController.getPhoneId(subId);
        if (phoneId >= 0 && phoneId < list.size() && list.get(phoneId) != null) {
            return list.get(phoneId);
        }
        return Phone.PREFERRED_NT_MODE;
    }

    @Override
    public void setCarrierTestOverride(int subId, String mccmnc, String imsi, String iccid, String
            gid1, String gid2, String plmn, String spn, String carrierPrivilegeRules, String apn) {
        enforceModifyPermission();

        final long identity = Binder.clearCallingIdentity();
        try {
            final Phone phone = getPhone(subId);
            if (phone == null) {
                loge("setCarrierTestOverride fails with invalid subId: " + subId);
                return;
            }
            phone.setCarrierTestOverride(mccmnc, imsi, iccid, gid1, gid2, plmn, spn,
                    carrierPrivilegeRules, apn);
        } finally {
            Binder.restoreCallingIdentity(identity);
        }
    }

    @Override
    public int getCarrierIdListVersion(int subId) {
        enforceReadPrivilegedPermission("getCarrierIdListVersion");

        final long identity = Binder.clearCallingIdentity();
        try {
            final Phone phone = getPhone(subId);
            if (phone == null) {
                loge("getCarrierIdListVersion fails with invalid subId: " + subId);
                return TelephonyManager.UNKNOWN_CARRIER_ID_LIST_VERSION;
            }
            return phone.getCarrierIdListVersion();
        } finally {
            Binder.restoreCallingIdentity(identity);
        }
    }

    @Override
    public int getNumberOfModemsWithSimultaneousDataConnections(int subId, String callingPackage,
            String callingFeatureId) {
        if (!TelephonyPermissions.checkCallingOrSelfReadPhoneState(
                mApp, subId, callingPackage, callingFeatureId,
                "getNumberOfModemsWithSimultaneousDataConnections")) {
            return -1;
        }

        final long identity = Binder.clearCallingIdentity();
        try {
            return mPhoneConfigurationManager.getNumberOfModemsWithSimultaneousDataConnections();
        } finally {
            Binder.restoreCallingIdentity(identity);
        }
    }

    @Override
    public int getCdmaRoamingMode(int subId) {
        TelephonyPermissions.enforceCallingOrSelfModifyPermissionOrCarrierPrivilege(
                mApp, subId, "getCdmaRoamingMode");

        final long identity = Binder.clearCallingIdentity();
        try {
            return (int) sendRequest(CMD_GET_CDMA_ROAMING_MODE, null /* argument */, subId);
        } finally {
            Binder.restoreCallingIdentity(identity);
        }
    }

    @Override
    public boolean setCdmaRoamingMode(int subId, int mode) {
        TelephonyPermissions.enforceCallingOrSelfModifyPermissionOrCarrierPrivilege(
                mApp, subId, "setCdmaRoamingMode");

        final long identity = Binder.clearCallingIdentity();
        try {
            return (boolean) sendRequest(CMD_SET_CDMA_ROAMING_MODE, mode, subId);
        } finally {
            Binder.restoreCallingIdentity(identity);
        }
    }

    @Override
    public boolean setCdmaSubscriptionMode(int subId, int mode) {
        TelephonyPermissions.enforceCallingOrSelfModifyPermissionOrCarrierPrivilege(
                mApp, subId, "setCdmaSubscriptionMode");

        final long identity = Binder.clearCallingIdentity();
        try {
            return (boolean) sendRequest(CMD_SET_CDMA_SUBSCRIPTION_MODE, mode, subId);
        } finally {
            Binder.restoreCallingIdentity(identity);
        }
    }

    @Override
    public Map<Integer, List<EmergencyNumber>> getEmergencyNumberList(
            String callingPackage, String callingFeatureId) {
        if (!TelephonyPermissions.checkCallingOrSelfReadPhoneState(
                mApp, getDefaultSubscription(), callingPackage, callingFeatureId,
                "getEmergencyNumberList")) {
            throw new SecurityException("Requires READ_PHONE_STATE permission.");
        }
        final long identity = Binder.clearCallingIdentity();
        try {
            Map<Integer, List<EmergencyNumber>> emergencyNumberListInternal = new HashMap<>();
            for (Phone phone: PhoneFactory.getPhones()) {
                if (phone.getEmergencyNumberTracker() != null
                        && phone.getEmergencyNumberTracker().getEmergencyNumberList() != null) {
                    emergencyNumberListInternal.put(
                            phone.getSubId(),
                            phone.getEmergencyNumberTracker().getEmergencyNumberList());
                }
            }
            return emergencyNumberListInternal;
        } finally {
            Binder.restoreCallingIdentity(identity);
        }
    }

    @Override
    public boolean isEmergencyNumber(String number, boolean exactMatch) {
        final Phone defaultPhone = getDefaultPhone();
        if (!exactMatch) {
            TelephonyPermissions
                    .enforeceCallingOrSelfReadPrivilegedPhoneStatePermissionOrCarrierPrivilege(
                            mApp, defaultPhone.getSubId(), "isEmergencyNumber(Potential)");
        }
        final long identity = Binder.clearCallingIdentity();
        try {
            for (Phone phone: PhoneFactory.getPhones()) {
                if (phone.getEmergencyNumberTracker() != null
                        && phone.getEmergencyNumberTracker() != null) {
                    if (phone.getEmergencyNumberTracker().isEmergencyNumber(
                            number, exactMatch)) {
                        return true;
                    }
                }
            }
            return false;
        } finally {
            Binder.restoreCallingIdentity(identity);
        }
    }

    /**
     * Update emergency number list for test mode.
     */
    @Override
    public void updateEmergencyNumberListTestMode(int action, EmergencyNumber num) {
        TelephonyPermissions.enforceShellOnly(Binder.getCallingUid(),
                "updateEmergencyNumberListTestMode");

        final long identity = Binder.clearCallingIdentity();
        try {
            for (Phone phone: PhoneFactory.getPhones()) {
                EmergencyNumberTracker tracker = phone.getEmergencyNumberTracker();
                if (tracker != null) {
                    tracker.executeEmergencyNumberTestModeCommand(action, num);
                }
            }
        } finally {
            Binder.restoreCallingIdentity(identity);
        }
    }

    /**
     * Get the full emergency number list for test mode.
     */
    @Override
    public List<String> getEmergencyNumberListTestMode() {
        TelephonyPermissions.enforceShellOnly(Binder.getCallingUid(),
                "getEmergencyNumberListTestMode");

        final long identity = Binder.clearCallingIdentity();
        try {
            Set<String> emergencyNumbers = new HashSet<>();
            for (Phone phone: PhoneFactory.getPhones()) {
                EmergencyNumberTracker tracker = phone.getEmergencyNumberTracker();
                if (tracker != null) {
                    for (EmergencyNumber num : tracker.getEmergencyNumberList()) {
                        emergencyNumbers.add(num.getNumber());
                    }
                }
            }
            return new ArrayList<>(emergencyNumbers);
        } finally {
            Binder.restoreCallingIdentity(identity);
        }
    }

    @Override
    public List<String> getCertsFromCarrierPrivilegeAccessRules(int subId) {
        enforceReadPrivilegedPermission("getCertsFromCarrierPrivilegeAccessRules");
        Phone phone = getPhone(subId);
        if (phone == null) {
            return null;
        }
        final long identity = Binder.clearCallingIdentity();
        try {
            UiccProfile profile = UiccController.getInstance()
                    .getUiccProfileForPhone(phone.getPhoneId());
            if (profile != null) {
                return profile.getCertsFromCarrierPrivilegeAccessRules();
            }
        } finally {
            Binder.restoreCallingIdentity(identity);
        }
        return null;
    }

    /**
     * Enable or disable a modem stack.
     */
    @Override
    public boolean enableModemForSlot(int slotIndex, boolean enable) {
        enforceModifyPermission();

        final long identity = Binder.clearCallingIdentity();
        try {
            Phone phone = PhoneFactory.getPhone(slotIndex);
            if (phone == null) {
                return false;
            } else {
                return (Boolean) sendRequest(CMD_REQUEST_ENABLE_MODEM, enable, phone, null);
            }
        } finally {
            Binder.restoreCallingIdentity(identity);
        }
    }

    /**
     * Whether a modem stack is enabled or not.
     */
    @Override
    public boolean isModemEnabledForSlot(int slotIndex, String callingPackage,
            String callingFeatureId) {
        Phone phone = PhoneFactory.getPhone(slotIndex);
        if (phone == null) return false;

        if (!TelephonyPermissions.checkCallingOrSelfReadPhoneState(
                mApp, phone.getSubId(), callingPackage, callingFeatureId,
                "isModemEnabledForSlot")) {
            throw new SecurityException("Requires READ_PHONE_STATE permission.");
        }

        final long identity = Binder.clearCallingIdentity();
        try {
            try {
                return mPhoneConfigurationManager.getPhoneStatusFromCache(phone.getPhoneId());
            } catch (NoSuchElementException ex) {
                return (Boolean) sendRequest(CMD_GET_MODEM_STATUS, null, phone, null);
            }
        } finally {
            Binder.restoreCallingIdentity(identity);
        }
    }

    @Override
    public void setMultiSimCarrierRestriction(boolean isMultiSimCarrierRestricted) {
        enforceModifyPermission();

        final long identity = Binder.clearCallingIdentity();
        try {
            mTelephonySharedPreferences.edit()
                    .putBoolean(PREF_MULTI_SIM_RESTRICTED, isMultiSimCarrierRestricted)
                    .commit();
        } finally {
            Binder.restoreCallingIdentity(identity);
        }
    }

    @Override
    @TelephonyManager.IsMultiSimSupportedResult
    public int isMultiSimSupported(String callingPackage, String callingFeatureId) {
        if (!TelephonyPermissions.checkCallingOrSelfReadPhoneState(mApp,
                getDefaultPhone().getSubId(), callingPackage, callingFeatureId,
                "isMultiSimSupported")) {
            return TelephonyManager.MULTISIM_NOT_SUPPORTED_BY_HARDWARE;
        }

        final long identity = Binder.clearCallingIdentity();
        try {
            return isMultiSimSupportedInternal();
        } finally {
            Binder.restoreCallingIdentity(identity);
        }
    }

    @TelephonyManager.IsMultiSimSupportedResult
    private int isMultiSimSupportedInternal() {
        // If the device has less than 2 SIM cards, indicate that multisim is restricted.
        int numPhysicalSlots = UiccController.getInstance().getUiccSlots().length;
        if (numPhysicalSlots < 2) {
            loge("isMultiSimSupportedInternal: requires at least 2 cards");
            return TelephonyManager.MULTISIM_NOT_SUPPORTED_BY_HARDWARE;
        }
        // Check if the hardware supports multisim functionality. If usage of multisim is not
        // supported by the modem, indicate that it is restricted.
        PhoneCapability staticCapability =
                mPhoneConfigurationManager.getStaticPhoneCapability();
        if (staticCapability == null) {
            loge("isMultiSimSupportedInternal: no static configuration available");
            return TelephonyManager.MULTISIM_NOT_SUPPORTED_BY_HARDWARE;
        }
        if (staticCapability.logicalModemList.size() < 2) {
            loge("isMultiSimSupportedInternal: maximum number of modem is < 2");
            return TelephonyManager.MULTISIM_NOT_SUPPORTED_BY_HARDWARE;
        }
        // Check if support of multiple SIMs is restricted by carrier
        if (mTelephonySharedPreferences.getBoolean(PREF_MULTI_SIM_RESTRICTED, false)) {
            return TelephonyManager.MULTISIM_NOT_SUPPORTED_BY_CARRIER;
        }

        return TelephonyManager.MULTISIM_ALLOWED;
    }

    /**
     * Switch configs to enable multi-sim or switch back to single-sim
     * Note: Switch from multi-sim to single-sim is only possible with MODIFY_PHONE_STATE
     * permission, but the other way around is possible with either MODIFY_PHONE_STATE
     * or carrier privileges
     * @param numOfSims number of active sims we want to switch to
     */
    @Override
    public void switchMultiSimConfig(int numOfSims) {
        if (numOfSims == 1) {
            enforceModifyPermission();
        } else {
            TelephonyPermissions.enforceCallingOrSelfModifyPermissionOrCarrierPrivilege(
                    mApp, SubscriptionManager.DEFAULT_SUBSCRIPTION_ID, "switchMultiSimConfig");
        }
        final long identity = Binder.clearCallingIdentity();

        try {
            //only proceed if multi-sim is not restricted
            if (isMultiSimSupportedInternal() != TelephonyManager.MULTISIM_ALLOWED) {
                loge("switchMultiSimConfig not possible. It is restricted or not supported.");
                return;
            }
            mPhoneConfigurationManager.switchMultiSimConfig(numOfSims);
        } finally {
            Binder.restoreCallingIdentity(identity);
        }
    }

    @Override
    public boolean isApplicationOnUicc(int subId, int appType) {
        enforceReadPrivilegedPermission("isApplicationOnUicc");
        Phone phone = getPhone(subId);
        if (phone == null) {
            return false;
        }
        final long identity = Binder.clearCallingIdentity();
        try {
            UiccCard uiccCard = phone.getUiccCard();
            if (uiccCard == null) {
                return false;
            }
            UiccProfile uiccProfile = uiccCard.getUiccProfile();
            if (uiccProfile == null) {
                return false;
            }
            if (TelephonyManager.APPTYPE_SIM <= appType
                    && appType <= TelephonyManager.APPTYPE_ISIM) {
                return uiccProfile.isApplicationOnIcc(AppType.values()[appType]);
            }
            return false;
        } finally {
            Binder.restoreCallingIdentity(identity);
        }
    }

    /**
     * Get whether making changes to modem configurations will trigger reboot.
     * Return value defaults to true.
     */
    @Override
    public boolean doesSwitchMultiSimConfigTriggerReboot(int subId, String callingPackage,
            String callingFeatureId) {
        if (!TelephonyPermissions.checkCallingOrSelfReadPhoneState(
                mApp, subId, callingPackage, callingFeatureId,
                "doesSwitchMultiSimConfigTriggerReboot")) {
            return false;
        }
        final long identity = Binder.clearCallingIdentity();
        try {
            return mPhoneConfigurationManager.isRebootRequiredForModemConfigChange();
        } finally {
            Binder.restoreCallingIdentity(identity);
        }
    }

    private void updateModemStateMetrics() {
        TelephonyMetrics metrics = TelephonyMetrics.getInstance();
        // TODO: check the state for each modem if the api is ready.
        metrics.updateEnabledModemBitmap((1 << TelephonyManager.from(mApp).getPhoneCount()) - 1);
    }

    @Override
    public int[] getSlotsMapping() {
        enforceReadPrivilegedPermission("getSlotsMapping");

        final long identity = Binder.clearCallingIdentity();
        try {
            int phoneCount = TelephonyManager.getDefault().getPhoneCount();
            // All logical slots should have a mapping to a physical slot.
            int[] logicalSlotsMapping = new int[phoneCount];
            UiccSlotInfo[] slotInfos = getUiccSlotsInfo();
            for (int i = 0; i < slotInfos.length; i++) {
                if (SubscriptionManager.isValidPhoneId(slotInfos[i].getLogicalSlotIdx())) {
                    logicalSlotsMapping[slotInfos[i].getLogicalSlotIdx()] = i;
                }
            }
            return logicalSlotsMapping;
        } finally {
            Binder.restoreCallingIdentity(identity);
        }
    }

    /**
     * Get the IRadio HAL Version
     */
    @Override
    public int getRadioHalVersion() {
        Phone phone = getDefaultPhone();
        if (phone == null) return -1;
        HalVersion hv = phone.getHalVersion();
        if (hv.equals(HalVersion.UNKNOWN)) return -1;
        return hv.major * 100 + hv.minor;
    }

    /**
     * Return whether data is enabled for certain APN type. This will tell if framework will accept
     * corresponding network requests on a subId.
     *
     *  Data is enabled if:
     *  1) user data is turned on, or
     *  2) APN is un-metered for this subscription, or
     *  3) APN type is whitelisted. E.g. MMS is whitelisted if
     *  {@link SubscriptionManager#setAlwaysAllowMmsData} is turned on.
     *
     * @return whether data is allowed for a apn type.
     *
     * @hide
     */
    @Override
    public boolean isDataEnabledForApn(int apnType, int subId, String callingPackage) {
        enforceReadPrivilegedPermission("Needs READ_PRIVILEGED_PHONE_STATE for "
                + "isDataEnabledForApn");

        // Now that all security checks passes, perform the operation as ourselves.
        final long identity = Binder.clearCallingIdentity();
        try {
            Phone phone = getPhone(subId);
            if (phone == null) return false;

            boolean isMetered = ApnSettingUtils.isMeteredApnType(apnType, phone);
            return !isMetered || phone.getDataEnabledSettings().isDataEnabled(apnType);
        } finally {
            Binder.restoreCallingIdentity(identity);
        }
    }

    @Override
    public boolean isApnMetered(@ApnType int apnType, int subId) {
        enforceReadPrivilegedPermission("isApnMetered");

        // Now that all security checks passes, perform the operation as ourselves.
        final long identity = Binder.clearCallingIdentity();
        try {
            Phone phone = getPhone(subId);
            if (phone == null) return true; // By default return true.

            return ApnSettingUtils.isMeteredApnType(apnType, phone);
        } finally {
            Binder.restoreCallingIdentity(identity);
        }
    }

    @Override
    public void enqueueSmsPickResult(String callingPackage, IIntegerConsumer pendingSubIdResult) {
        SmsPermissions permissions = new SmsPermissions(getDefaultPhone(), mApp,
                (AppOpsManager) mApp.getSystemService(Context.APP_OPS_SERVICE));
        if (!permissions.checkCallingCanSendSms(callingPackage, "Sending message")) {
            throw new SecurityException("Requires SEND_SMS permission to perform this operation");
        }
        PickSmsSubscriptionActivity.addPendingResult(pendingSubIdResult);
        Intent intent = new Intent();
        intent.setClass(mApp, PickSmsSubscriptionActivity.class);
        intent.addFlags(Intent.FLAG_ACTIVITY_NEW_TASK);
        // Bring up choose default SMS subscription dialog right now
        intent.putExtra(PickSmsSubscriptionActivity.DIALOG_TYPE_KEY,
                PickSmsSubscriptionActivity.SMS_PICK_FOR_MESSAGE);
        mApp.startActivity(intent);
    }

    @Override
    public String getMmsUAProfUrl(int subId) {
        //TODO investigate if this API should require proper permission check in R b/133791609
        final long identity = Binder.clearCallingIdentity();
        try {
            return SubscriptionManager.getResourcesForSubId(getDefaultPhone().getContext(), subId)
                    .getString(com.android.internal.R.string.config_mms_user_agent_profile_url);
        } finally {
            Binder.restoreCallingIdentity(identity);
        }
    }

    @Override
    public String getMmsUserAgent(int subId) {
        //TODO investigate if this API should require proper permission check in R b/133791609
        final long identity = Binder.clearCallingIdentity();
        try {
            return SubscriptionManager.getResourcesForSubId(getDefaultPhone().getContext(), subId)
                    .getString(com.android.internal.R.string.config_mms_user_agent);
        } finally {
            Binder.restoreCallingIdentity(identity);
        }
    }

    @Override
    public boolean setDataAllowedDuringVoiceCall(int subId, boolean allow) {
        enforceModifyPermission();

        // Now that all security checks passes, perform the operation as ourselves.
        final long identity = Binder.clearCallingIdentity();
        try {
            Phone phone = getPhone(subId);
            if (phone == null) return false;

            return phone.getDataEnabledSettings().setAllowDataDuringVoiceCall(allow);
        } finally {
            Binder.restoreCallingIdentity(identity);
        }
    }

    @Override
    public boolean isDataAllowedInVoiceCall(int subId) {
        enforceReadPrivilegedPermission("isDataAllowedInVoiceCall");

        // Now that all security checks passes, perform the operation as ourselves.
        final long identity = Binder.clearCallingIdentity();
        try {
            Phone phone = getPhone(subId);
            if (phone == null) return false;

            return phone.getDataEnabledSettings().isDataAllowedInVoiceCall();
        } finally {
            Binder.restoreCallingIdentity(identity);
        }
    }

    /**
     * Updates whether conference event pacakge handling is enabled.
     * @param isCepEnabled {@code true} if CEP handling is enabled (default), or {@code false}
     *                                 otherwise.
     */
    @Override
    public void setCepEnabled(boolean isCepEnabled) {
        TelephonyPermissions.enforceShellOnly(Binder.getCallingUid(), "setCepEnabled");

        final long identity = Binder.clearCallingIdentity();
        try {
            Rlog.i(LOG_TAG, "setCepEnabled isCepEnabled=" + isCepEnabled);
            for (Phone phone : PhoneFactory.getPhones()) {
                Phone defaultPhone = phone.getImsPhone();
                if (defaultPhone != null && defaultPhone.getPhoneType() == PHONE_TYPE_IMS) {
                    ImsPhone imsPhone = (ImsPhone) defaultPhone;
                    ImsPhoneCallTracker imsPhoneCallTracker =
                            (ImsPhoneCallTracker) imsPhone.getCallTracker();
                    imsPhoneCallTracker.setConferenceEventPackageEnabled(isCepEnabled);
                    Rlog.i(LOG_TAG, "setCepEnabled isCepEnabled=" + isCepEnabled + ", for imsPhone "
                            + imsPhone.getMsisdn());
                }
            }
        } finally {
            Binder.restoreCallingIdentity(identity);
        }
    }
}<|MERGE_RESOLUTION|>--- conflicted
+++ resolved
@@ -3834,15 +3834,9 @@
      * Returns the data network type
      */
     @Override
-<<<<<<< HEAD
-    public int getDataNetworkType(String callingPackage) {
+    public int getDataNetworkType(String callingPackage, String callingFeatureId) {
         return getDataNetworkTypeForSubscriber(mSubscriptionController.getDefaultDataSubId(),
-                callingPackage);
-=======
-    public int getDataNetworkType(String callingPackage, String callingFeatureId) {
-        return getDataNetworkTypeForSubscriber(getDefaultSubscription(), callingPackage,
-                callingFeatureId);
->>>>>>> 694617e6
+                callingPackage, callingFeatureId);
     }
 
     /**
