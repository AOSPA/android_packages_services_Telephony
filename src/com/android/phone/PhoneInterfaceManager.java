/*
 * Copyright (C) 2006 The Android Open Source Project
 *
 * Licensed under the Apache License, Version 2.0 (the "License");
 * you may not use this file except in compliance with the License.
 * You may obtain a copy of the License at
 *
 *      http://www.apache.org/licenses/LICENSE-2.0
 *
 * Unless required by applicable law or agreed to in writing, software
 * distributed under the License is distributed on an "AS IS" BASIS,
 * WITHOUT WARRANTIES OR CONDITIONS OF ANY KIND, either express or implied.
 * See the License for the specific language governing permissions and
 * limitations under the License.
 */

package com.android.phone;

import static android.content.pm.PackageManager.PERMISSION_GRANTED;

import static com.android.internal.telephony.PhoneConstants.SUBSCRIPTION_KEY;

import android.Manifest.permission;
import android.annotation.Nullable;
import android.app.AppOpsManager;
import android.app.PendingIntent;
import android.content.ComponentName;
import android.content.ContentResolver;
import android.content.Context;
import android.content.Intent;
import android.content.SharedPreferences;
import android.content.pm.ApplicationInfo;
import android.content.pm.ComponentInfo;
import android.content.pm.PackageInfo;
import android.content.pm.PackageManager;
import android.net.NetworkStats;
import android.net.Uri;
import android.os.AsyncResult;
import android.os.Binder;
import android.os.Build;
import android.os.Bundle;
import android.os.Handler;
import android.os.IBinder;
import android.os.Looper;
import android.os.Message;
import android.os.Messenger;
import android.os.ParcelUuid;
import android.os.PersistableBundle;
import android.os.RemoteException;
import android.os.ResultReceiver;
import android.os.ServiceManager;
import android.os.ShellCallback;
import android.os.SystemProperties;
import android.os.UserHandle;
import android.os.UserManager;
import android.os.WorkSource;
import android.preference.PreferenceManager;
import android.provider.Settings;
import android.provider.Telephony;
import android.telecom.PhoneAccount;
import android.telecom.PhoneAccountHandle;
import android.telecom.TelecomManager;
import android.telephony.CarrierConfigManager;
import android.telephony.CarrierRestrictionRules;
import android.telephony.CellInfo;
import android.telephony.CellInfoGsm;
import android.telephony.CellInfoWcdma;
import android.telephony.CellLocation;
import android.telephony.ClientRequestStats;
import android.telephony.ICellInfoCallback;
import android.telephony.IccOpenLogicalChannelResponse;
import android.telephony.LocationAccessPolicy;
import android.telephony.ModemActivityInfo;
import android.telephony.NeighboringCellInfo;
import android.telephony.NetworkScanRequest;
import android.telephony.PhoneCapability;
import android.telephony.PhoneNumberRange;
import android.telephony.RadioAccessFamily;
import android.telephony.RadioAccessSpecifier;
import android.telephony.Rlog;
import android.telephony.ServiceState;
import android.telephony.SignalStrength;
import android.telephony.SubscriptionInfo;
import android.telephony.SubscriptionManager;
import android.telephony.TelephonyHistogram;
import android.telephony.TelephonyManager;
import android.telephony.TelephonyScanManager;
import android.telephony.UiccCardInfo;
import android.telephony.UiccSlotInfo;
import android.telephony.UssdResponse;
import android.telephony.VisualVoicemailSmsFilterSettings;
import android.telephony.cdma.CdmaCellLocation;
import android.telephony.data.ApnSetting;
import android.telephony.data.ApnSetting.ApnType;
import android.telephony.emergency.EmergencyNumber;
import android.telephony.gsm.GsmCellLocation;
import android.telephony.ims.ProvisioningManager;
import android.telephony.ims.aidl.IImsCapabilityCallback;
import android.telephony.ims.aidl.IImsConfig;
import android.telephony.ims.aidl.IImsConfigCallback;
import android.telephony.ims.aidl.IImsMmTelFeature;
import android.telephony.ims.aidl.IImsRcsFeature;
import android.telephony.ims.aidl.IImsRegistration;
import android.telephony.ims.aidl.IImsRegistrationCallback;
import android.telephony.ims.feature.MmTelFeature;
import android.telephony.ims.stub.ImsConfigImplBase;
import android.telephony.ims.stub.ImsRegistrationImplBase;
import android.text.TextUtils;
import android.util.ArraySet;
import android.util.Log;
import android.util.Pair;
import android.util.Slog;

import com.android.ims.ImsException;
import com.android.ims.ImsManager;
import com.android.ims.internal.IImsServiceFeatureCallback;
import com.android.internal.telephony.CallManager;
import com.android.internal.telephony.CallStateException;
import com.android.internal.telephony.CarrierInfoManager;
import com.android.internal.telephony.CarrierResolver;
import com.android.internal.telephony.CellNetworkScanResult;
import com.android.internal.telephony.CommandException;
import com.android.internal.telephony.DefaultPhoneNotifier;
import com.android.internal.telephony.HalVersion;
import com.android.internal.telephony.IIntegerConsumer;
import com.android.internal.telephony.INumberVerificationCallback;
import com.android.internal.telephony.ITelephony;
import com.android.internal.telephony.IccCard;
import com.android.internal.telephony.LocaleTracker;
import com.android.internal.telephony.MccTable;
import com.android.internal.telephony.NetworkScanRequestTracker;
import com.android.internal.telephony.OperatorInfo;
import com.android.internal.telephony.Phone;
import com.android.internal.telephony.PhoneConfigurationManager;
import com.android.internal.telephony.PhoneConstantConversions;
import com.android.internal.telephony.PhoneConstants;
import com.android.internal.telephony.PhoneFactory;
import com.android.internal.telephony.ProxyController;
import com.android.internal.telephony.RIL;
import com.android.internal.telephony.RILConstants;
import com.android.internal.telephony.ServiceStateTracker;
import com.android.internal.telephony.SmsApplication;
import com.android.internal.telephony.SmsApplication.SmsApplicationData;
import com.android.internal.telephony.SmsController;
import com.android.internal.telephony.SmsPermissions;
import com.android.internal.telephony.SubscriptionController;
import com.android.internal.telephony.TelephonyPermissions;
import com.android.internal.telephony.dataconnection.ApnSettingUtils;
import com.android.internal.telephony.emergency.EmergencyNumberTracker;
import com.android.internal.telephony.euicc.EuiccConnector;
import com.android.internal.telephony.ims.ImsResolver;
import com.android.internal.telephony.metrics.TelephonyMetrics;
import com.android.internal.telephony.uicc.IccIoResult;
import com.android.internal.telephony.uicc.IccUtils;
import com.android.internal.telephony.uicc.SIMRecords;
import com.android.internal.telephony.uicc.UiccCard;
import com.android.internal.telephony.uicc.UiccCardApplication;
import com.android.internal.telephony.uicc.UiccController;
import com.android.internal.telephony.uicc.UiccProfile;
import com.android.internal.telephony.uicc.UiccSlot;
import com.android.internal.telephony.util.VoicemailNotificationSettingsUtil;
import com.android.internal.util.HexDump;
import com.android.phone.settings.PickSmsSubscriptionActivity;
import com.android.phone.vvm.PhoneAccountHandleConverter;
import com.android.phone.vvm.RemoteVvmTaskManager;
import com.android.phone.vvm.VisualVoicemailSettingsUtil;
import com.android.phone.vvm.VisualVoicemailSmsFilterConfig;

import java.io.FileDescriptor;
import java.io.PrintWriter;
import java.util.ArrayList;
import java.util.Arrays;
import java.util.Collection;
import java.util.HashMap;
import java.util.HashSet;
import java.util.List;
import java.util.Locale;
import java.util.Map;
import java.util.NoSuchElementException;
import java.util.Set;

/**
 * Implementation of the ITelephony interface.
 */
public class PhoneInterfaceManager extends ITelephony.Stub {
    private static final String LOG_TAG = "PhoneInterfaceManager";
    private static final boolean DBG = (PhoneGlobals.DBG_LEVEL >= 2);
    private static final boolean DBG_LOC = false;
    private static final boolean DBG_MERGE = false;

    // Message codes used with mMainThreadHandler
    private static final int CMD_HANDLE_PIN_MMI = 1;
    private static final int CMD_TRANSMIT_APDU_LOGICAL_CHANNEL = 7;
    private static final int EVENT_TRANSMIT_APDU_LOGICAL_CHANNEL_DONE = 8;
    private static final int CMD_OPEN_CHANNEL = 9;
    private static final int EVENT_OPEN_CHANNEL_DONE = 10;
    private static final int CMD_CLOSE_CHANNEL = 11;
    private static final int EVENT_CLOSE_CHANNEL_DONE = 12;
    private static final int CMD_NV_READ_ITEM = 13;
    private static final int EVENT_NV_READ_ITEM_DONE = 14;
    private static final int CMD_NV_WRITE_ITEM = 15;
    private static final int EVENT_NV_WRITE_ITEM_DONE = 16;
    private static final int CMD_NV_WRITE_CDMA_PRL = 17;
    private static final int EVENT_NV_WRITE_CDMA_PRL_DONE = 18;
    private static final int CMD_RESET_MODEM_CONFIG = 19;
    private static final int EVENT_RESET_MODEM_CONFIG_DONE = 20;
    private static final int CMD_GET_PREFERRED_NETWORK_TYPE = 21;
    private static final int EVENT_GET_PREFERRED_NETWORK_TYPE_DONE = 22;
    private static final int CMD_SET_PREFERRED_NETWORK_TYPE = 23;
    private static final int EVENT_SET_PREFERRED_NETWORK_TYPE_DONE = 24;
    private static final int CMD_SEND_ENVELOPE = 25;
    private static final int EVENT_SEND_ENVELOPE_DONE = 26;
    private static final int CMD_INVOKE_OEM_RIL_REQUEST_RAW = 27;
    private static final int EVENT_INVOKE_OEM_RIL_REQUEST_RAW_DONE = 28;
    private static final int CMD_TRANSMIT_APDU_BASIC_CHANNEL = 29;
    private static final int EVENT_TRANSMIT_APDU_BASIC_CHANNEL_DONE = 30;
    private static final int CMD_EXCHANGE_SIM_IO = 31;
    private static final int EVENT_EXCHANGE_SIM_IO_DONE = 32;
    private static final int CMD_SET_VOICEMAIL_NUMBER = 33;
    private static final int EVENT_SET_VOICEMAIL_NUMBER_DONE = 34;
    private static final int CMD_SET_NETWORK_SELECTION_MODE_AUTOMATIC = 35;
    private static final int EVENT_SET_NETWORK_SELECTION_MODE_AUTOMATIC_DONE = 36;
    private static final int CMD_GET_MODEM_ACTIVITY_INFO = 37;
    private static final int EVENT_GET_MODEM_ACTIVITY_INFO_DONE = 38;
    private static final int CMD_PERFORM_NETWORK_SCAN = 39;
    private static final int EVENT_PERFORM_NETWORK_SCAN_DONE = 40;
    private static final int CMD_SET_NETWORK_SELECTION_MODE_MANUAL = 41;
    private static final int EVENT_SET_NETWORK_SELECTION_MODE_MANUAL_DONE = 42;
    private static final int CMD_SET_ALLOWED_CARRIERS = 43;
    private static final int EVENT_SET_ALLOWED_CARRIERS_DONE = 44;
    private static final int CMD_GET_ALLOWED_CARRIERS = 45;
    private static final int EVENT_GET_ALLOWED_CARRIERS_DONE = 46;
    private static final int CMD_HANDLE_USSD_REQUEST = 47;
    private static final int CMD_GET_FORBIDDEN_PLMNS = 48;
    private static final int EVENT_GET_FORBIDDEN_PLMNS_DONE = 49;
    private static final int CMD_SWITCH_SLOTS = 50;
    private static final int EVENT_SWITCH_SLOTS_DONE = 51;
    private static final int CMD_GET_NETWORK_SELECTION_MODE = 52;
    private static final int EVENT_GET_NETWORK_SELECTION_MODE_DONE = 53;
    private static final int CMD_GET_CDMA_ROAMING_MODE = 54;
    private static final int EVENT_GET_CDMA_ROAMING_MODE_DONE = 55;
    private static final int CMD_SET_CDMA_ROAMING_MODE = 56;
    private static final int EVENT_SET_CDMA_ROAMING_MODE_DONE = 57;
    private static final int CMD_SET_CDMA_SUBSCRIPTION_MODE = 58;
    private static final int EVENT_SET_CDMA_SUBSCRIPTION_MODE_DONE = 59;
    private static final int CMD_GET_ALL_CELL_INFO = 60;
    private static final int EVENT_GET_ALL_CELL_INFO_DONE = 61;
    private static final int CMD_GET_CELL_LOCATION = 62;
    private static final int EVENT_GET_CELL_LOCATION_DONE = 63;
    private static final int CMD_MODEM_REBOOT = 64;
    private static final int EVENT_CMD_MODEM_REBOOT_DONE = 65;
    private static final int CMD_REQUEST_CELL_INFO_UPDATE = 66;
    private static final int EVENT_REQUEST_CELL_INFO_UPDATE_DONE = 67;
    private static final int CMD_REQUEST_ENABLE_MODEM = 68;
    private static final int EVENT_ENABLE_MODEM_DONE = 69;
    private static final int CMD_GET_MODEM_STATUS = 70;
    private static final int EVENT_GET_MODEM_STATUS_DONE = 71;

    // Parameters of select command.
    private static final int SELECT_COMMAND = 0xA4;
    private static final int SELECT_P1 = 0x04;
    private static final int SELECT_P2 = 0;
    private static final int SELECT_P3 = 0x10;

    private static final String DEFAULT_NETWORK_MODE_PROPERTY_NAME = "ro.telephony.default_network";
    private static final String DEFAULT_DATA_ROAMING_PROPERTY_NAME = "ro.com.android.dataroaming";
    private static final String DEFAULT_MOBILE_DATA_PROPERTY_NAME = "ro.com.android.mobiledata";

    /** The singleton instance. */
    private static PhoneInterfaceManager sInstance;

    private PhoneGlobals mApp;
    private CallManager mCM;
    private UserManager mUserManager;
    private AppOpsManager mAppOps;
    private MainThreadHandler mMainThreadHandler;
    private SubscriptionController mSubscriptionController;
    private SharedPreferences mTelephonySharedPreferences;
    private PhoneConfigurationManager mPhoneConfigurationManager;

    private static final String PREF_CARRIERS_ALPHATAG_PREFIX = "carrier_alphtag_";
    private static final String PREF_CARRIERS_NUMBER_PREFIX = "carrier_number_";
    private static final String PREF_CARRIERS_SUBSCRIBER_PREFIX = "carrier_subscriber_";
    private static final String PREF_PROVISION_IMS_MMTEL_PREFIX = "provision_ims_mmtel_";

    // String to store multi SIM allowed
    private static final String PREF_MULTI_SIM_RESTRICTED = "multisim_restricted";

    // The AID of ISD-R.
    private static final String ISDR_AID = "A0000005591010FFFFFFFF8900000100";

    private NetworkScanRequestTracker mNetworkScanRequestTracker;

    private static final int TYPE_ALLOCATION_CODE_LENGTH = 8;
    private static final int MANUFACTURER_CODE_LENGTH = 8;

    /**
     * A request object to use for transmitting data to an ICC.
     */
    private static final class IccAPDUArgument {
        public int channel, cla, command, p1, p2, p3;
        public String data;

        public IccAPDUArgument(int channel, int cla, int command,
                int p1, int p2, int p3, String data) {
            this.channel = channel;
            this.cla = cla;
            this.command = command;
            this.p1 = p1;
            this.p2 = p2;
            this.p3 = p3;
            this.data = data;
        }
    }

    /**
     * A request object to use for transmitting data to an ICC.
     */
    private static final class ManualNetworkSelectionArgument {
        public OperatorInfo operatorInfo;
        public boolean persistSelection;

        public ManualNetworkSelectionArgument(OperatorInfo operatorInfo, boolean persistSelection) {
            this.operatorInfo = operatorInfo;
            this.persistSelection = persistSelection;
        }
    }

    /**
     * A request object for use with {@link MainThreadHandler}. Requesters should wait() on the
     * request after sending. The main thread will notify the request when it is complete.
     */
    private static final class MainThreadRequest {
        /** The argument to use for the request */
        public Object argument;
        /** The result of the request that is run on the main thread */
        public Object result;
        // The subscriber id that this request applies to. Defaults to
        // SubscriptionManager.INVALID_SUBSCRIPTION_ID
        public Integer subId = SubscriptionManager.INVALID_SUBSCRIPTION_ID;

        // In cases where subId is unavailable, the caller needs to specify the phone.
        public Phone phone;

        public WorkSource workSource;

        public MainThreadRequest(Object argument) {
            this.argument = argument;
        }

        MainThreadRequest(Object argument, Phone phone, WorkSource workSource) {
            this.argument = argument;
            if (phone != null) {
                this.phone = phone;
            }
            this.workSource = workSource;
        }

        MainThreadRequest(Object argument, Integer subId, WorkSource workSource) {
            this.argument = argument;
            if (subId != null) {
                this.subId = subId;
            }
            this.workSource = workSource;
        }
    }

    private static final class IncomingThirdPartyCallArgs {
        public final ComponentName component;
        public final String callId;
        public final String callerDisplayName;

        public IncomingThirdPartyCallArgs(ComponentName component, String callId,
                String callerDisplayName) {
            this.component = component;
            this.callId = callId;
            this.callerDisplayName = callerDisplayName;
        }
    }

    /**
     * A handler that processes messages on the main thread in the phone process. Since many
     * of the Phone calls are not thread safe this is needed to shuttle the requests from the
     * inbound binder threads to the main thread in the phone process.  The Binder thread
     * may provide a {@link MainThreadRequest} object in the msg.obj field that they are waiting
     * on, which will be notified when the operation completes and will contain the result of the
     * request.
     *
     * <p>If a MainThreadRequest object is provided in the msg.obj field,
     * note that request.result must be set to something non-null for the calling thread to
     * unblock.
     */
    private final class MainThreadHandler extends Handler {
        @Override
        public void handleMessage(Message msg) {
            MainThreadRequest request;
            Message onCompleted;
            AsyncResult ar;
            UiccCard uiccCard;
            IccAPDUArgument iccArgument;
            final Phone defaultPhone = getDefaultPhone();

            switch (msg.what) {
                case CMD_HANDLE_USSD_REQUEST: {
                    request = (MainThreadRequest) msg.obj;
                    final Phone phone = getPhoneFromRequest(request);
                    Pair<String, ResultReceiver> ussdObject = (Pair) request.argument;
                    String ussdRequest =  ussdObject.first;
                    ResultReceiver wrappedCallback = ussdObject.second;

                    if (!isUssdApiAllowed(request.subId)) {
                        // Carrier does not support use of this API, return failure.
                        Rlog.w(LOG_TAG, "handleUssdRequest: carrier does not support USSD apis.");
                        UssdResponse response = new UssdResponse(ussdRequest, null);
                        Bundle returnData = new Bundle();
                        returnData.putParcelable(TelephonyManager.USSD_RESPONSE, response);
                        wrappedCallback.send(TelephonyManager.USSD_RETURN_FAILURE, returnData);

                        request.result = true;
                        notifyRequester(request);
                        return;
                    }

                    try {
                        request.result = phone != null
                                ? phone.handleUssdRequest(ussdRequest, wrappedCallback) : false;
                    } catch (CallStateException cse) {
                        request.result = false;
                    }
                    // Wake up the requesting thread
                    notifyRequester(request);
                    break;
                }

                case CMD_HANDLE_PIN_MMI: {
                    request = (MainThreadRequest) msg.obj;
                    final Phone phone = getPhoneFromRequest(request);
                    request.result = phone != null ?
                            getPhoneFromRequest(request).handlePinMmi((String) request.argument)
                            : false;
                    // Wake up the requesting thread
                    notifyRequester(request);
                    break;
                }

                case CMD_TRANSMIT_APDU_LOGICAL_CHANNEL:
                    request = (MainThreadRequest) msg.obj;
                    iccArgument = (IccAPDUArgument) request.argument;
                    uiccCard = getUiccCardFromRequest(request);
                    if (uiccCard == null) {
                        loge("iccTransmitApduLogicalChannel: No UICC");
                        request.result = new IccIoResult(0x6F, 0, (byte[])null);
                        notifyRequester(request);
                    } else {
                        onCompleted = obtainMessage(EVENT_TRANSMIT_APDU_LOGICAL_CHANNEL_DONE,
                            request);
                        uiccCard.iccTransmitApduLogicalChannel(
                            iccArgument.channel, iccArgument.cla, iccArgument.command,
                            iccArgument.p1, iccArgument.p2, iccArgument.p3, iccArgument.data,
                            onCompleted);
                    }
                    break;

                case EVENT_TRANSMIT_APDU_LOGICAL_CHANNEL_DONE:
                    ar = (AsyncResult) msg.obj;
                    request = (MainThreadRequest) ar.userObj;
                    if (ar.exception == null && ar.result != null) {
                        request.result = ar.result;
                    } else {
                        request.result = new IccIoResult(0x6F, 0, (byte[])null);
                        if (ar.result == null) {
                            loge("iccTransmitApduLogicalChannel: Empty response");
                        } else if (ar.exception instanceof CommandException) {
                            loge("iccTransmitApduLogicalChannel: CommandException: " +
                                    ar.exception);
                        } else {
                            loge("iccTransmitApduLogicalChannel: Unknown exception");
                        }
                    }
                    notifyRequester(request);
                    break;

                case CMD_TRANSMIT_APDU_BASIC_CHANNEL:
                    request = (MainThreadRequest) msg.obj;
                    iccArgument = (IccAPDUArgument) request.argument;
                    uiccCard = getUiccCardFromRequest(request);
                    if (uiccCard == null) {
                        loge("iccTransmitApduBasicChannel: No UICC");
                        request.result = new IccIoResult(0x6F, 0, (byte[])null);
                        notifyRequester(request);
                    } else {
                        onCompleted = obtainMessage(EVENT_TRANSMIT_APDU_BASIC_CHANNEL_DONE,
                            request);
                        uiccCard.iccTransmitApduBasicChannel(
                            iccArgument.cla, iccArgument.command, iccArgument.p1, iccArgument.p2,
                            iccArgument.p3, iccArgument.data, onCompleted);
                    }
                    break;

                case EVENT_TRANSMIT_APDU_BASIC_CHANNEL_DONE:
                    ar = (AsyncResult) msg.obj;
                    request = (MainThreadRequest) ar.userObj;
                    if (ar.exception == null && ar.result != null) {
                        request.result = ar.result;
                    } else {
                        request.result = new IccIoResult(0x6F, 0, (byte[])null);
                        if (ar.result == null) {
                            loge("iccTransmitApduBasicChannel: Empty response");
                        } else if (ar.exception instanceof CommandException) {
                            loge("iccTransmitApduBasicChannel: CommandException: " +
                                    ar.exception);
                        } else {
                            loge("iccTransmitApduBasicChannel: Unknown exception");
                        }
                    }
                    notifyRequester(request);
                    break;

                case CMD_EXCHANGE_SIM_IO:
                    request = (MainThreadRequest) msg.obj;
                    iccArgument = (IccAPDUArgument) request.argument;
                    uiccCard = getUiccCardFromRequest(request);
                    if (uiccCard == null) {
                        loge("iccExchangeSimIO: No UICC");
                        request.result = new IccIoResult(0x6F, 0, (byte[])null);
                        notifyRequester(request);
                    } else {
                        onCompleted = obtainMessage(EVENT_EXCHANGE_SIM_IO_DONE,
                                request);
                        uiccCard.iccExchangeSimIO(iccArgument.cla, /* fileID */
                                iccArgument.command, iccArgument.p1, iccArgument.p2, iccArgument.p3,
                                iccArgument.data, onCompleted);
                    }
                    break;

                case EVENT_EXCHANGE_SIM_IO_DONE:
                    ar = (AsyncResult) msg.obj;
                    request = (MainThreadRequest) ar.userObj;
                    if (ar.exception == null && ar.result != null) {
                        request.result = ar.result;
                    } else {
                        request.result = new IccIoResult(0x6f, 0, (byte[])null);
                    }
                    notifyRequester(request);
                    break;

                case CMD_SEND_ENVELOPE:
                    request = (MainThreadRequest) msg.obj;
                    uiccCard = getUiccCardFromRequest(request);
                    if (uiccCard == null) {
                        loge("sendEnvelopeWithStatus: No UICC");
                        request.result = new IccIoResult(0x6F, 0, (byte[])null);
                        notifyRequester(request);
                    } else {
                        onCompleted = obtainMessage(EVENT_SEND_ENVELOPE_DONE, request);
                        uiccCard.sendEnvelopeWithStatus((String)request.argument, onCompleted);
                    }
                    break;

                case EVENT_SEND_ENVELOPE_DONE:
                    ar = (AsyncResult) msg.obj;
                    request = (MainThreadRequest) ar.userObj;
                    if (ar.exception == null && ar.result != null) {
                        request.result = ar.result;
                    } else {
                        request.result = new IccIoResult(0x6F, 0, (byte[])null);
                        if (ar.result == null) {
                            loge("sendEnvelopeWithStatus: Empty response");
                        } else if (ar.exception instanceof CommandException) {
                            loge("sendEnvelopeWithStatus: CommandException: " +
                                    ar.exception);
                        } else {
                            loge("sendEnvelopeWithStatus: exception:" + ar.exception);
                        }
                    }
                    notifyRequester(request);
                    break;

                case CMD_OPEN_CHANNEL:
                    request = (MainThreadRequest) msg.obj;
                    uiccCard = getUiccCardFromRequest(request);
                    Pair<String, Integer> openChannelArgs = (Pair<String, Integer>) request.argument;
                    if (uiccCard == null) {
                        loge("iccOpenLogicalChannel: No UICC");
                        request.result = new IccOpenLogicalChannelResponse(-1,
                            IccOpenLogicalChannelResponse.STATUS_MISSING_RESOURCE, null);
                        notifyRequester(request);
                    } else {
                        onCompleted = obtainMessage(EVENT_OPEN_CHANNEL_DONE, request);
                        uiccCard.iccOpenLogicalChannel(openChannelArgs.first,
                                openChannelArgs.second, onCompleted);
                    }
                    break;

                case EVENT_OPEN_CHANNEL_DONE:
                    ar = (AsyncResult) msg.obj;
                    request = (MainThreadRequest) ar.userObj;
                    IccOpenLogicalChannelResponse openChannelResp;
                    if (ar.exception == null && ar.result != null) {
                        int[] result = (int[]) ar.result;
                        int channelId = result[0];
                        byte[] selectResponse = null;
                        if (result.length > 1) {
                            selectResponse = new byte[result.length - 1];
                            for (int i = 1; i < result.length; ++i) {
                                selectResponse[i - 1] = (byte) result[i];
                            }
                        }
                        openChannelResp = new IccOpenLogicalChannelResponse(channelId,
                            IccOpenLogicalChannelResponse.STATUS_NO_ERROR, selectResponse);
                    } else {
                        if (ar.result == null) {
                            loge("iccOpenLogicalChannel: Empty response");
                        }
                        if (ar.exception != null) {
                            loge("iccOpenLogicalChannel: Exception: " + ar.exception);
                        }

                        int errorCode = IccOpenLogicalChannelResponse.STATUS_UNKNOWN_ERROR;
                        if (ar.exception instanceof CommandException) {
                            CommandException.Error error =
                                ((CommandException) (ar.exception)).getCommandError();
                            if (error == CommandException.Error.MISSING_RESOURCE) {
                                errorCode = IccOpenLogicalChannelResponse.STATUS_MISSING_RESOURCE;
                            } else if (error == CommandException.Error.NO_SUCH_ELEMENT) {
                                errorCode = IccOpenLogicalChannelResponse.STATUS_NO_SUCH_ELEMENT;
                            }
                        }
                        openChannelResp = new IccOpenLogicalChannelResponse(
                            IccOpenLogicalChannelResponse.INVALID_CHANNEL, errorCode, null);
                    }
                    request.result = openChannelResp;
                    notifyRequester(request);
                    break;

                case CMD_CLOSE_CHANNEL:
                    request = (MainThreadRequest) msg.obj;
                    uiccCard = getUiccCardFromRequest(request);
                    if (uiccCard == null) {
                        loge("iccCloseLogicalChannel: No UICC");
                        request.result = false;
                        notifyRequester(request);
                    } else {
                        onCompleted = obtainMessage(EVENT_CLOSE_CHANNEL_DONE, request);
                        uiccCard.iccCloseLogicalChannel((Integer) request.argument, onCompleted);
                    }
                    break;

                case EVENT_CLOSE_CHANNEL_DONE:
                    handleNullReturnEvent(msg, "iccCloseLogicalChannel");
                    break;

                case CMD_NV_READ_ITEM:
                    request = (MainThreadRequest) msg.obj;
                    onCompleted = obtainMessage(EVENT_NV_READ_ITEM_DONE, request);
                    defaultPhone.nvReadItem((Integer) request.argument, onCompleted,
                            request.workSource);
                    break;

                case EVENT_NV_READ_ITEM_DONE:
                    ar = (AsyncResult) msg.obj;
                    request = (MainThreadRequest) ar.userObj;
                    if (ar.exception == null && ar.result != null) {
                        request.result = ar.result;     // String
                    } else {
                        request.result = "";
                        if (ar.result == null) {
                            loge("nvReadItem: Empty response");
                        } else if (ar.exception instanceof CommandException) {
                            loge("nvReadItem: CommandException: " +
                                    ar.exception);
                        } else {
                            loge("nvReadItem: Unknown exception");
                        }
                    }
                    notifyRequester(request);
                    break;

                case CMD_NV_WRITE_ITEM:
                    request = (MainThreadRequest) msg.obj;
                    onCompleted = obtainMessage(EVENT_NV_WRITE_ITEM_DONE, request);
                    Pair<Integer, String> idValue = (Pair<Integer, String>) request.argument;
                    defaultPhone.nvWriteItem(idValue.first, idValue.second, onCompleted,
                            request.workSource);
                    break;

                case EVENT_NV_WRITE_ITEM_DONE:
                    handleNullReturnEvent(msg, "nvWriteItem");
                    break;

                case CMD_NV_WRITE_CDMA_PRL:
                    request = (MainThreadRequest) msg.obj;
                    onCompleted = obtainMessage(EVENT_NV_WRITE_CDMA_PRL_DONE, request);
                    defaultPhone.nvWriteCdmaPrl((byte[]) request.argument, onCompleted);
                    break;

                case EVENT_NV_WRITE_CDMA_PRL_DONE:
                    handleNullReturnEvent(msg, "nvWriteCdmaPrl");
                    break;

                case CMD_RESET_MODEM_CONFIG:
                    request = (MainThreadRequest) msg.obj;
                    onCompleted = obtainMessage(EVENT_RESET_MODEM_CONFIG_DONE, request);
                    defaultPhone.resetModemConfig(onCompleted);
                    break;

                case EVENT_RESET_MODEM_CONFIG_DONE:
                    handleNullReturnEvent(msg, "resetModemConfig");
                    break;

                case CMD_GET_PREFERRED_NETWORK_TYPE:
                    request = (MainThreadRequest) msg.obj;
                    onCompleted = obtainMessage(EVENT_GET_PREFERRED_NETWORK_TYPE_DONE, request);
                    getPhoneFromRequest(request).getPreferredNetworkType(onCompleted);
                    break;

                case EVENT_GET_PREFERRED_NETWORK_TYPE_DONE:
                    ar = (AsyncResult) msg.obj;
                    request = (MainThreadRequest) ar.userObj;
                    if (ar.exception == null && ar.result != null) {
                        request.result = ar.result;     // Integer
                    } else {
                        request.result = null;
                        if (ar.result == null) {
                            loge("getPreferredNetworkType: Empty response");
                        } else if (ar.exception instanceof CommandException) {
                            loge("getPreferredNetworkType: CommandException: " +
                                    ar.exception);
                        } else {
                            loge("getPreferredNetworkType: Unknown exception");
                        }
                    }
                    notifyRequester(request);
                    break;

                case CMD_SET_PREFERRED_NETWORK_TYPE:
                    request = (MainThreadRequest) msg.obj;
                    onCompleted = obtainMessage(EVENT_SET_PREFERRED_NETWORK_TYPE_DONE, request);
                    int networkType = (Integer) request.argument;
                    getPhoneFromRequest(request).setPreferredNetworkType(networkType, onCompleted);
                    break;

                case EVENT_SET_PREFERRED_NETWORK_TYPE_DONE:
                    handleNullReturnEvent(msg, "setPreferredNetworkType");
                    break;

                case CMD_INVOKE_OEM_RIL_REQUEST_RAW:
                    request = (MainThreadRequest)msg.obj;
                    onCompleted = obtainMessage(EVENT_INVOKE_OEM_RIL_REQUEST_RAW_DONE, request);
                    defaultPhone.invokeOemRilRequestRaw((byte[]) request.argument, onCompleted);
                    break;

                case EVENT_INVOKE_OEM_RIL_REQUEST_RAW_DONE:
                    ar = (AsyncResult)msg.obj;
                    request = (MainThreadRequest)ar.userObj;
                    request.result = ar;
                    notifyRequester(request);
                    break;

                case CMD_SET_VOICEMAIL_NUMBER:
                    request = (MainThreadRequest) msg.obj;
                    onCompleted = obtainMessage(EVENT_SET_VOICEMAIL_NUMBER_DONE, request);
                    Pair<String, String> tagNum = (Pair<String, String>) request.argument;
                    getPhoneFromRequest(request).setVoiceMailNumber(tagNum.first, tagNum.second,
                            onCompleted);
                    break;

                case EVENT_SET_VOICEMAIL_NUMBER_DONE:
                    handleNullReturnEvent(msg, "setVoicemailNumber");
                    break;

                case CMD_SET_NETWORK_SELECTION_MODE_AUTOMATIC:
                    request = (MainThreadRequest) msg.obj;
                    onCompleted = obtainMessage(EVENT_SET_NETWORK_SELECTION_MODE_AUTOMATIC_DONE,
                            request);
                    getPhoneFromRequest(request).setNetworkSelectionModeAutomatic(onCompleted);
                    break;

                case EVENT_SET_NETWORK_SELECTION_MODE_AUTOMATIC_DONE:
                    handleNullReturnEvent(msg, "setNetworkSelectionModeAutomatic");
                    break;

                case CMD_PERFORM_NETWORK_SCAN:
                    request = (MainThreadRequest) msg.obj;
                    onCompleted = obtainMessage(EVENT_PERFORM_NETWORK_SCAN_DONE, request);
                    getPhoneFromRequest(request).getAvailableNetworks(onCompleted);
                    break;

                case EVENT_PERFORM_NETWORK_SCAN_DONE:
                    ar = (AsyncResult) msg.obj;
                    request = (MainThreadRequest) ar.userObj;
                    CellNetworkScanResult cellScanResult;
                    if (ar.exception == null && ar.result != null) {
                        cellScanResult = new CellNetworkScanResult(
                                CellNetworkScanResult.STATUS_SUCCESS,
                                (List<OperatorInfo>) ar.result);
                    } else {
                        if (ar.result == null) {
                            loge("getCellNetworkScanResults: Empty response");
                        }
                        if (ar.exception != null) {
                            loge("getCellNetworkScanResults: Exception: " + ar.exception);
                        }
                        int errorCode = CellNetworkScanResult.STATUS_UNKNOWN_ERROR;
                        if (ar.exception instanceof CommandException) {
                            CommandException.Error error =
                                ((CommandException) (ar.exception)).getCommandError();
                            if (error == CommandException.Error.RADIO_NOT_AVAILABLE) {
                                errorCode = CellNetworkScanResult.STATUS_RADIO_NOT_AVAILABLE;
                            } else if (error == CommandException.Error.GENERIC_FAILURE) {
                                errorCode = CellNetworkScanResult.STATUS_RADIO_GENERIC_FAILURE;
                            }
                        }
                        cellScanResult = new CellNetworkScanResult(errorCode, null);
                    }
                    request.result = cellScanResult;
                    notifyRequester(request);
                    break;

                case CMD_SET_NETWORK_SELECTION_MODE_MANUAL:
                    request = (MainThreadRequest) msg.obj;
                    ManualNetworkSelectionArgument selArg =
                            (ManualNetworkSelectionArgument) request.argument;
                    onCompleted = obtainMessage(EVENT_SET_NETWORK_SELECTION_MODE_MANUAL_DONE,
                            request);
                    getPhoneFromRequest(request).selectNetworkManually(selArg.operatorInfo,
                            selArg.persistSelection, onCompleted);
                    break;

                case EVENT_SET_NETWORK_SELECTION_MODE_MANUAL_DONE:
                    ar = (AsyncResult) msg.obj;
                    request = (MainThreadRequest) ar.userObj;
                    if (ar.exception == null) {
                        request.result = true;
                    } else {
                        request.result = false;
                        loge("setNetworkSelectionModeManual " + ar.exception);
                    }
                    notifyRequester(request);
                    mApp.onNetworkSelectionChanged(request.subId);
                    break;

                case CMD_GET_MODEM_ACTIVITY_INFO:
                    request = (MainThreadRequest) msg.obj;
                    onCompleted = obtainMessage(EVENT_GET_MODEM_ACTIVITY_INFO_DONE, request);
                    if (defaultPhone != null) {
                        defaultPhone.getModemActivityInfo(onCompleted, request.workSource);
                    }
                    break;

                case EVENT_GET_MODEM_ACTIVITY_INFO_DONE:
                    ar = (AsyncResult) msg.obj;
                    request = (MainThreadRequest) ar.userObj;
                    if (ar.exception == null && ar.result != null) {
                        request.result = ar.result;
                    } else {
                        if (ar.result == null) {
                            loge("queryModemActivityInfo: Empty response");
                        } else if (ar.exception instanceof CommandException) {
                            loge("queryModemActivityInfo: CommandException: " +
                                    ar.exception);
                        } else {
                            loge("queryModemActivityInfo: Unknown exception");
                        }
                    }
                    // Result cannot be null. Return ModemActivityInfo with all fields set to 0.
                    if (request.result == null) {
                        request.result = new ModemActivityInfo(0, 0, 0, null, 0, 0);
                    }
                    notifyRequester(request);
                    break;

                case CMD_SET_ALLOWED_CARRIERS:
                    request = (MainThreadRequest) msg.obj;
                    CarrierRestrictionRules argument =
                            (CarrierRestrictionRules) request.argument;
                    onCompleted = obtainMessage(EVENT_SET_ALLOWED_CARRIERS_DONE, request);
                    defaultPhone.setAllowedCarriers(argument, onCompleted, request.workSource);
                    break;

                case EVENT_SET_ALLOWED_CARRIERS_DONE:
                    ar = (AsyncResult) msg.obj;
                    request = (MainThreadRequest) ar.userObj;
                    if (ar.exception == null && ar.result != null) {
                        request.result = ar.result;
                    } else {
                        request.result = TelephonyManager.SET_CARRIER_RESTRICTION_ERROR;
                        if (ar.exception instanceof CommandException) {
                            loge("setAllowedCarriers: CommandException: " + ar.exception);
                            CommandException.Error error =
                                    ((CommandException) (ar.exception)).getCommandError();
                            if (error == CommandException.Error.REQUEST_NOT_SUPPORTED) {
                                request.result =
                                        TelephonyManager.SET_CARRIER_RESTRICTION_NOT_SUPPORTED;
                            }
                        } else {
                            loge("setAllowedCarriers: Unknown exception");
                        }
                    }
                    notifyRequester(request);
                    break;

                case CMD_GET_ALLOWED_CARRIERS:
                    request = (MainThreadRequest) msg.obj;
                    onCompleted = obtainMessage(EVENT_GET_ALLOWED_CARRIERS_DONE, request);
                    defaultPhone.getAllowedCarriers(onCompleted, request.workSource);
                    break;

                case EVENT_GET_ALLOWED_CARRIERS_DONE:
                    ar = (AsyncResult) msg.obj;
                    request = (MainThreadRequest) ar.userObj;
                    if (ar.exception == null && ar.result != null) {
                        request.result = ar.result;
                    } else {
                        request.result = new IllegalStateException(
                            "Failed to get carrier restrictions");
                        if (ar.result == null) {
                            loge("getAllowedCarriers: Empty response");
                        } else if (ar.exception instanceof CommandException) {
                            loge("getAllowedCarriers: CommandException: " +
                                    ar.exception);
                        } else {
                            loge("getAllowedCarriers: Unknown exception");
                        }
                    }
                    notifyRequester(request);
                    break;

                case EVENT_GET_FORBIDDEN_PLMNS_DONE:
                    ar = (AsyncResult) msg.obj;
                    request = (MainThreadRequest) ar.userObj;
                    if (ar.exception == null && ar.result != null) {
                        request.result = ar.result;
                    } else {
                        request.result = new IllegalArgumentException(
                                "Failed to retrieve Forbidden Plmns");
                        if (ar.result == null) {
                            loge("getForbiddenPlmns: Empty response");
                        } else {
                            loge("getForbiddenPlmns: Unknown exception");
                        }
                    }
                    notifyRequester(request);
                    break;

                case CMD_GET_FORBIDDEN_PLMNS:
                    request = (MainThreadRequest) msg.obj;
                    uiccCard = getUiccCardFromRequest(request);
                    if (uiccCard == null) {
                        loge("getForbiddenPlmns() UiccCard is null");
                        request.result = new IllegalArgumentException(
                                "getForbiddenPlmns() UiccCard is null");
                        notifyRequester(request);
                        break;
                    }
                    Integer appType = (Integer) request.argument;
                    UiccCardApplication uiccApp = uiccCard.getApplicationByType(appType);
                    if (uiccApp == null) {
                        loge("getForbiddenPlmns() no app with specified type -- "
                                + appType);
                        request.result = new IllegalArgumentException("Failed to get UICC App");
                        notifyRequester(request);
                        break;
                    } else {
                        if (DBG) logv("getForbiddenPlmns() found app " + uiccApp.getAid()
                                + " specified type -- " + appType);
                    }
                    onCompleted = obtainMessage(EVENT_GET_FORBIDDEN_PLMNS_DONE, request);
                    ((SIMRecords) uiccApp.getIccRecords()).getForbiddenPlmns(
                              onCompleted);
                    break;

                case CMD_SWITCH_SLOTS:
                    request = (MainThreadRequest) msg.obj;
                    int[] physicalSlots = (int[]) request.argument;
                    onCompleted = obtainMessage(EVENT_SWITCH_SLOTS_DONE, request);
                    UiccController.getInstance().switchSlots(physicalSlots, onCompleted);
                    break;

                case EVENT_SWITCH_SLOTS_DONE:
                    ar = (AsyncResult) msg.obj;
                    request = (MainThreadRequest) ar.userObj;
                    request.result = (ar.exception == null);
                    notifyRequester(request);
                    break;
                case CMD_GET_NETWORK_SELECTION_MODE:
                    request = (MainThreadRequest) msg.obj;
                    onCompleted = obtainMessage(EVENT_GET_NETWORK_SELECTION_MODE_DONE, request);
                    getPhoneFromRequest(request).getNetworkSelectionMode(onCompleted);
                    break;

                case EVENT_GET_NETWORK_SELECTION_MODE_DONE:
                    ar = (AsyncResult) msg.obj;
                    request = (MainThreadRequest) ar.userObj;
                    if (ar.exception != null) {
                        request.result = TelephonyManager.NETWORK_SELECTION_MODE_UNKNOWN;
                    } else {
                        int mode = ((int[]) ar.result)[0];
                        if (mode == 0) {
                            request.result = TelephonyManager.NETWORK_SELECTION_MODE_AUTO;
                        } else {
                            request.result = TelephonyManager.NETWORK_SELECTION_MODE_MANUAL;
                        }
                    }
                    notifyRequester(request);
                    break;
                case CMD_GET_CDMA_ROAMING_MODE:
                    request = (MainThreadRequest) msg.obj;
                    onCompleted = obtainMessage(EVENT_GET_CDMA_ROAMING_MODE_DONE, request);
                    getPhoneFromRequest(request).queryCdmaRoamingPreference(onCompleted);
                    break;
                case EVENT_GET_CDMA_ROAMING_MODE_DONE:
                    ar = (AsyncResult) msg.obj;
                    request = (MainThreadRequest) ar.userObj;
                    if (ar.exception != null) {
                        request.result = TelephonyManager.CDMA_ROAMING_MODE_RADIO_DEFAULT;
                    } else {
                        request.result = ((int[]) ar.result)[0];
                    }
                    notifyRequester(request);
                    break;
                case CMD_SET_CDMA_ROAMING_MODE:
                    request = (MainThreadRequest) msg.obj;
                    onCompleted = obtainMessage(EVENT_SET_CDMA_ROAMING_MODE_DONE, request);
                    int mode = (int) request.argument;
                    getPhoneFromRequest(request).setCdmaRoamingPreference(mode, onCompleted);
                    break;
                case EVENT_SET_CDMA_ROAMING_MODE_DONE:
                    ar = (AsyncResult) msg.obj;
                    request = (MainThreadRequest) ar.userObj;
                    request.result = ar.exception == null;
                    notifyRequester(request);
                    break;
                case CMD_SET_CDMA_SUBSCRIPTION_MODE:
                    request = (MainThreadRequest) msg.obj;
                    onCompleted = obtainMessage(EVENT_SET_CDMA_SUBSCRIPTION_MODE_DONE, request);
                    int subscriptionMode = (int) request.argument;
                    getPhoneFromRequest(request).setCdmaSubscription(subscriptionMode, onCompleted);
                    break;
                case EVENT_SET_CDMA_SUBSCRIPTION_MODE_DONE:
                    ar = (AsyncResult) msg.obj;
                    request = (MainThreadRequest) ar.userObj;
                    request.result = ar.exception == null;
                    notifyRequester(request);
                    break;
                case CMD_GET_ALL_CELL_INFO:
                    request = (MainThreadRequest) msg.obj;
                    onCompleted = obtainMessage(EVENT_GET_ALL_CELL_INFO_DONE, request);
                    request.phone.requestCellInfoUpdate(request.workSource, onCompleted);
                    break;
                case EVENT_GET_ALL_CELL_INFO_DONE:
                    ar = (AsyncResult) msg.obj;
                    request = (MainThreadRequest) ar.userObj;
                    // If a timeout occurs, the response will be null
                    request.result = (ar.exception == null && ar.result != null)
                            ? ar.result : new ArrayList<CellInfo>();
                    synchronized (request) {
                        request.notifyAll();
                    }
                    break;
                case CMD_REQUEST_CELL_INFO_UPDATE:
                    request = (MainThreadRequest) msg.obj;
                    request.phone.requestCellInfoUpdate(request.workSource,
                            obtainMessage(EVENT_REQUEST_CELL_INFO_UPDATE_DONE, request));
                    break;
                case EVENT_REQUEST_CELL_INFO_UPDATE_DONE:
                    ar = (AsyncResult) msg.obj;
                    request = (MainThreadRequest) ar.userObj;
                    ICellInfoCallback cb = (ICellInfoCallback) request.argument;
                    try {
                        if (ar.exception != null) {
                            Log.e(LOG_TAG, "Exception retrieving CellInfo=" + ar.exception);
                            cb.onError(TelephonyManager.CellInfoCallback.ERROR_MODEM_ERROR,
                                    new android.os.ParcelableException(ar.exception));
                        } else if (ar.result == null) {
                            Log.w(LOG_TAG, "Timeout Waiting for CellInfo!");
                            cb.onError(TelephonyManager.CellInfoCallback.ERROR_TIMEOUT, null);
                        } else {
                            // use the result as returned
                            cb.onCellInfo((List<CellInfo>) ar.result);
                        }
                    } catch (RemoteException re) {
                        Log.w(LOG_TAG, "Discarded CellInfo due to Callback RemoteException");
                    }
                    break;
                case CMD_GET_CELL_LOCATION:
                    request = (MainThreadRequest) msg.obj;
                    WorkSource ws = (WorkSource) request.argument;
                    Phone phone = getPhoneFromRequest(request);
                    phone.getCellLocation(ws, obtainMessage(EVENT_GET_CELL_LOCATION_DONE, request));
                    break;
                case EVENT_GET_CELL_LOCATION_DONE:
                    ar = (AsyncResult) msg.obj;
                    request = (MainThreadRequest) ar.userObj;
                    if (ar.exception == null) {
                        request.result = ar.result;
                    } else {
                        phone = getPhoneFromRequest(request);
                        request.result = (phone.getPhoneType() == PhoneConstants.PHONE_TYPE_CDMA)
                                ? new CdmaCellLocation() : new GsmCellLocation();
                    }

                    synchronized (request) {
                        request.notifyAll();
                    }
                    break;
                case CMD_MODEM_REBOOT:
                    request = (MainThreadRequest) msg.obj;
                    onCompleted = obtainMessage(EVENT_RESET_MODEM_CONFIG_DONE, request);
                    defaultPhone.rebootModem(onCompleted);
                    break;
                case EVENT_CMD_MODEM_REBOOT_DONE:
                    handleNullReturnEvent(msg, "rebootModem");
                    break;
                case CMD_REQUEST_ENABLE_MODEM:
                    request = (MainThreadRequest) msg.obj;
                    boolean enable = (boolean) request.argument;
                    onCompleted = obtainMessage(EVENT_ENABLE_MODEM_DONE, request);
                    onCompleted.arg1 = enable ? 1 : 0;
                    PhoneConfigurationManager.getInstance()
                            .enablePhone(request.phone, enable, onCompleted);
                    break;
                case EVENT_ENABLE_MODEM_DONE:
                    ar = (AsyncResult) msg.obj;
                    request = (MainThreadRequest) ar.userObj;
                    request.result = (ar.exception == null);
                    int phoneId = request.phone.getPhoneId();
                    //update the cache as modem status has changed
                    if ((boolean) request.result) {
                        mPhoneConfigurationManager.addToPhoneStatusCache(phoneId, msg.arg1 == 1);
                        updateModemStateMetrics();
                    } else {
                        Log.e(LOG_TAG, msg.what + " failure. Not updating modem status."
                                + ar.exception);
                    }
                    notifyRequester(request);
                    break;
                case CMD_GET_MODEM_STATUS:
                    request = (MainThreadRequest) msg.obj;
                    onCompleted = obtainMessage(EVENT_GET_MODEM_STATUS_DONE, request);
                    PhoneConfigurationManager.getInstance()
                            .getPhoneStatusFromModem(request.phone, onCompleted);
                    break;
                case EVENT_GET_MODEM_STATUS_DONE:
                    ar = (AsyncResult) msg.obj;
                    request = (MainThreadRequest) ar.userObj;
                    int id = request.phone.getPhoneId();
                    if (ar.exception == null && ar.result != null) {
                        request.result = ar.result;
                        //update the cache as modem status has changed
                        mPhoneConfigurationManager.addToPhoneStatusCache(id,
                                (boolean) request.result);
                    } else {
                        // Return true if modem status cannot be retrieved. For most cases,
                        // modem status is on. And for older version modems, GET_MODEM_STATUS
                        // and disable modem are not supported. Modem is always on.
                        // TODO: this should be fixed in R to support a third
                        // status UNKNOWN b/131631629
                        request.result = true;
                        Log.e(LOG_TAG, msg.what + " failure. Not updating modem status."
                                + ar.exception);
                    }
                    notifyRequester(request);
                    break;
                default:
                    Log.w(LOG_TAG, "MainThreadHandler: unexpected message code: " + msg.what);
                    break;
            }
        }

        private void notifyRequester(MainThreadRequest request) {
            synchronized (request) {
                request.notifyAll();
            }
        }

        private void handleNullReturnEvent(Message msg, String command) {
            AsyncResult ar = (AsyncResult) msg.obj;
            MainThreadRequest request = (MainThreadRequest) ar.userObj;
            if (ar.exception == null) {
                request.result = true;
            } else {
                request.result = false;
                if (ar.exception instanceof CommandException) {
                    loge(command + ": CommandException: " + ar.exception);
                } else {
                    loge(command + ": Unknown exception");
                }
            }
            notifyRequester(request);
        }
    }

    /**
     * Posts the specified command to be executed on the main thread,
     * waits for the request to complete, and returns the result.
     * @see #sendRequestAsync
     */
    private Object sendRequest(int command, Object argument) {
        return sendRequest(
                command, argument, SubscriptionManager.INVALID_SUBSCRIPTION_ID, null, null);
    }

    /**
     * Posts the specified command to be executed on the main thread,
     * waits for the request to complete, and returns the result.
     * @see #sendRequestAsync
     */
    private Object sendRequest(int command, Object argument, WorkSource workSource) {
        return sendRequest(command, argument,  SubscriptionManager.INVALID_SUBSCRIPTION_ID,
                null, workSource);
    }

    /**
     * Posts the specified command to be executed on the main thread,
     * waits for the request to complete, and returns the result.
     * @see #sendRequestAsync
     */
    private Object sendRequest(int command, Object argument, Integer subId) {
        return sendRequest(command, argument, subId, null, null);
    }

    /**
     * Posts the specified command to be executed on the main thread,
     * waits for the request to complete, and returns the result.
     * @see #sendRequestAsync
     */
    private Object sendRequest(int command, Object argument, int subId, WorkSource workSource) {
        return sendRequest(command, argument, subId, null, workSource);
    }

    /**
     * Posts the specified command to be executed on the main thread,
     * waits for the request to complete, and returns the result.
     * @see #sendRequestAsync
     */
    private Object sendRequest(int command, Object argument, Phone phone, WorkSource workSource) {
        return sendRequest(
                command, argument, SubscriptionManager.INVALID_SUBSCRIPTION_ID, phone, workSource);
    }

    /**
     * Posts the specified command to be executed on the main thread,
     * waits for the request to complete, and returns the result.
     * @see #sendRequestAsync
     */
    private Object sendRequest(
            int command, Object argument, Integer subId, Phone phone, WorkSource workSource) {
        if (Looper.myLooper() == mMainThreadHandler.getLooper()) {
            throw new RuntimeException("This method will deadlock if called from the main thread.");
        }

        MainThreadRequest request = null;
        if (subId != SubscriptionManager.INVALID_SUBSCRIPTION_ID && phone != null) {
            throw new IllegalArgumentException("subId and phone cannot both be specified!");
        } else if (phone != null) {
            request = new MainThreadRequest(argument, phone, workSource);
        } else {
            request = new MainThreadRequest(argument, subId, workSource);
        }

        Message msg = mMainThreadHandler.obtainMessage(command, request);
        msg.sendToTarget();

        // Wait for the request to complete
        synchronized (request) {
            while (request.result == null) {
                try {
                    request.wait();
                } catch (InterruptedException e) {
                    // Do nothing, go back and wait until the request is complete
                }
            }
        }
        return request.result;
    }

    /**
     * Asynchronous ("fire and forget") version of sendRequest():
     * Posts the specified command to be executed on the main thread, and
     * returns immediately.
     * @see #sendRequest
     */
    private void sendRequestAsync(int command) {
        mMainThreadHandler.sendEmptyMessage(command);
    }

    /**
     * Same as {@link #sendRequestAsync(int)} except it takes an argument.
     * @see {@link #sendRequest(int)}
     */
    private void sendRequestAsync(int command, Object argument) {
        sendRequestAsync(command, argument, null, null);
    }

    /**
     * Same as {@link #sendRequestAsync(int,Object)} except it takes a Phone and WorkSource.
     * @see {@link #sendRequest(int,Object)}
     */
    private void sendRequestAsync(
            int command, Object argument, Phone phone, WorkSource workSource) {
        MainThreadRequest request = new MainThreadRequest(argument, phone, workSource);
        Message msg = mMainThreadHandler.obtainMessage(command, request);
        msg.sendToTarget();
    }

    /**
     * Initialize the singleton PhoneInterfaceManager instance.
     * This is only done once, at startup, from PhoneApp.onCreate().
     */
    /* package */ static PhoneInterfaceManager init(PhoneGlobals app) {
        synchronized (PhoneInterfaceManager.class) {
            if (sInstance == null) {
                sInstance = new PhoneInterfaceManager(app);
            } else {
                Log.wtf(LOG_TAG, "init() called multiple times!  sInstance = " + sInstance);
            }
            return sInstance;
        }
    }

    /** Private constructor; @see init() */
    private PhoneInterfaceManager(PhoneGlobals app) {
        mApp = app;
        mCM = PhoneGlobals.getInstance().mCM;
        mUserManager = (UserManager) app.getSystemService(Context.USER_SERVICE);
        mAppOps = (AppOpsManager)app.getSystemService(Context.APP_OPS_SERVICE);
        mMainThreadHandler = new MainThreadHandler();
        mSubscriptionController = SubscriptionController.getInstance();
        mTelephonySharedPreferences =
                PreferenceManager.getDefaultSharedPreferences(mApp);
        mNetworkScanRequestTracker = new NetworkScanRequestTracker();
        mPhoneConfigurationManager = PhoneConfigurationManager.getInstance();

        publish();
    }

    private Phone getDefaultPhone() {
        Phone thePhone = getPhone(getDefaultSubscription());
        return (thePhone != null) ? thePhone : PhoneFactory.getDefaultPhone();
    }

    private void publish() {
        if (DBG) log("publish: " + this);

        ServiceManager.addService("phone", this);
    }

    private Phone getPhoneFromRequest(MainThreadRequest request) {
        if (request.phone != null) {
            return request.phone;
        } else {
            return getPhoneFromSubId(request.subId);
        }
    }

    private Phone getPhoneFromSubId(int subId) {
        return (subId == SubscriptionManager.INVALID_SUBSCRIPTION_ID)
                ? getDefaultPhone() : getPhone(subId);
    }

    private UiccCard getUiccCardFromRequest(MainThreadRequest request) {
        Phone phone = getPhoneFromRequest(request);
        return phone == null ? null :
                UiccController.getInstance().getUiccCard(phone.getPhoneId());
    }

    // returns phone associated with the subId.
    private Phone getPhone(int subId) {
        return PhoneFactory.getPhone(mSubscriptionController.getPhoneId(subId));
    }

    public void dial(String number) {
        dialForSubscriber(getPreferredVoiceSubscription(), number);
    }

    public void dialForSubscriber(int subId, String number) {
        if (DBG) log("dial: " + number);
        // No permission check needed here: This is just a wrapper around the
        // ACTION_DIAL intent, which is available to any app since it puts up
        // the UI before it does anything.

        final long identity = Binder.clearCallingIdentity();
        try {
            String url = createTelUrl(number);
            if (url == null) {
                return;
            }

            // PENDING: should we just silently fail if phone is offhook or ringing?
            PhoneConstants.State state = mCM.getState(subId);
            if (state != PhoneConstants.State.OFFHOOK && state != PhoneConstants.State.RINGING) {
                Intent intent = new Intent(Intent.ACTION_DIAL, Uri.parse(url));
                intent.addFlags(Intent.FLAG_ACTIVITY_NEW_TASK);
                mApp.startActivity(intent);
            }
        } finally {
            Binder.restoreCallingIdentity(identity);
        }
    }

    public void call(String callingPackage, String number) {
        callForSubscriber(getPreferredVoiceSubscription(), callingPackage, number);
    }

    public void callForSubscriber(int subId, String callingPackage, String number) {
        if (DBG) log("call: " + number);

        // This is just a wrapper around the ACTION_CALL intent, but we still
        // need to do a permission check since we're calling startActivity()
        // from the context of the phone app.
        enforceCallPermission();

        if (mAppOps.noteOp(AppOpsManager.OP_CALL_PHONE, Binder.getCallingUid(), callingPackage)
                != AppOpsManager.MODE_ALLOWED) {
            return;
        }

        final long identity = Binder.clearCallingIdentity();
        try {
            String url = createTelUrl(number);
            if (url == null) {
                return;
            }

            boolean isValid = false;
            final List<SubscriptionInfo> slist = getActiveSubscriptionInfoListPrivileged();
            if (slist != null) {
                for (SubscriptionInfo subInfoRecord : slist) {
                    if (subInfoRecord.getSubscriptionId() == subId) {
                        isValid = true;
                        break;
                    }
                }
            }
            if (!isValid) {
                return;
            }

            Intent intent = new Intent(Intent.ACTION_CALL, Uri.parse(url));
            intent.putExtra(SUBSCRIPTION_KEY, subId);
            intent.addFlags(Intent.FLAG_ACTIVITY_NEW_TASK);
            mApp.startActivity(intent);
        } finally {
            Binder.restoreCallingIdentity(identity);
        }
    }

    public boolean supplyPin(String pin) {
        return supplyPinForSubscriber(getDefaultSubscription(), pin);
    }

    public boolean supplyPinForSubscriber(int subId, String pin) {
        int [] resultArray = supplyPinReportResultForSubscriber(subId, pin);
        return (resultArray[0] == PhoneConstants.PIN_RESULT_SUCCESS) ? true : false;
    }

    public boolean supplyPuk(String puk, String pin) {
        return supplyPukForSubscriber(getDefaultSubscription(), puk, pin);
    }

    public boolean supplyPukForSubscriber(int subId, String puk, String pin) {
        int [] resultArray = supplyPukReportResultForSubscriber(subId, puk, pin);
        return (resultArray[0] == PhoneConstants.PIN_RESULT_SUCCESS) ? true : false;
    }

    /** {@hide} */
    public int[] supplyPinReportResult(String pin) {
        return supplyPinReportResultForSubscriber(getDefaultSubscription(), pin);
    }

    public int[] supplyPinReportResultForSubscriber(int subId, String pin) {
        enforceModifyPermission();

        final long identity = Binder.clearCallingIdentity();
        try {
            final UnlockSim checkSimPin = new UnlockSim(getPhone(subId).getIccCard());
            checkSimPin.start();
            return checkSimPin.unlockSim(null, pin);
        } finally {
            Binder.restoreCallingIdentity(identity);
        }
    }

    /** {@hide} */
    public int[] supplyPukReportResult(String puk, String pin) {
        return supplyPukReportResultForSubscriber(getDefaultSubscription(), puk, pin);
    }

    public int[] supplyPukReportResultForSubscriber(int subId, String puk, String pin) {
        enforceModifyPermission();

        final long identity = Binder.clearCallingIdentity();
        try {
            final UnlockSim checkSimPuk = new UnlockSim(getPhone(subId).getIccCard());
            checkSimPuk.start();
            return checkSimPuk.unlockSim(puk, pin);
        } finally {
            Binder.restoreCallingIdentity(identity);
        }
    }

    /**
     * Helper thread to turn async call to SimCard#supplyPin into
     * a synchronous one.
     */
    private static class UnlockSim extends Thread {

        private final IccCard mSimCard;

        private boolean mDone = false;
        private int mResult = PhoneConstants.PIN_GENERAL_FAILURE;
        private int mRetryCount = -1;

        // For replies from SimCard interface
        private Handler mHandler;

        // For async handler to identify request type
        private static final int SUPPLY_PIN_COMPLETE = 100;

        public UnlockSim(IccCard simCard) {
            mSimCard = simCard;
        }

        @Override
        public void run() {
            Looper.prepare();
            synchronized (UnlockSim.this) {
                mHandler = new Handler() {
                    @Override
                    public void handleMessage(Message msg) {
                        AsyncResult ar = (AsyncResult) msg.obj;
                        switch (msg.what) {
                            case SUPPLY_PIN_COMPLETE:
                                Log.d(LOG_TAG, "SUPPLY_PIN_COMPLETE");
                                synchronized (UnlockSim.this) {
                                    mRetryCount = msg.arg1;
                                    if (ar.exception != null) {
                                        if (ar.exception instanceof CommandException &&
                                                ((CommandException)(ar.exception)).getCommandError()
                                                == CommandException.Error.PASSWORD_INCORRECT) {
                                            mResult = PhoneConstants.PIN_PASSWORD_INCORRECT;
                                        } else {
                                            mResult = PhoneConstants.PIN_GENERAL_FAILURE;
                                        }
                                    } else {
                                        mResult = PhoneConstants.PIN_RESULT_SUCCESS;
                                    }
                                    mDone = true;
                                    UnlockSim.this.notifyAll();
                                }
                                break;
                        }
                    }
                };
                UnlockSim.this.notifyAll();
            }
            Looper.loop();
        }

        /*
         * Use PIN or PUK to unlock SIM card
         *
         * If PUK is null, unlock SIM card with PIN
         *
         * If PUK is not null, unlock SIM card with PUK and set PIN code
         */
        synchronized int[] unlockSim(String puk, String pin) {

            while (mHandler == null) {
                try {
                    wait();
                } catch (InterruptedException e) {
                    Thread.currentThread().interrupt();
                }
            }
            Message callback = Message.obtain(mHandler, SUPPLY_PIN_COMPLETE);

            if (puk == null) {
                mSimCard.supplyPin(pin, callback);
            } else {
                mSimCard.supplyPuk(puk, pin, callback);
            }

            while (!mDone) {
                try {
                    Log.d(LOG_TAG, "wait for done");
                    wait();
                } catch (InterruptedException e) {
                    // Restore the interrupted status
                    Thread.currentThread().interrupt();
                }
            }
            Log.d(LOG_TAG, "done");
            int[] resultArray = new int[2];
            resultArray[0] = mResult;
            resultArray[1] = mRetryCount;
            return resultArray;
        }
    }

    public void updateServiceLocation() {
        updateServiceLocationForSubscriber(getDefaultSubscription());

    }

    public void updateServiceLocationForSubscriber(int subId) {
        // No permission check needed here: this call is harmless, and it's
        // needed for the ServiceState.requestStateUpdate() call (which is
        // already intentionally exposed to 3rd parties.)
        final long identity = Binder.clearCallingIdentity();
        try {
            final Phone phone = getPhone(subId);
            if (phone != null) {
                phone.updateServiceLocation();
            }
        } finally {
            Binder.restoreCallingIdentity(identity);
        }
    }

    @Override
    public boolean isRadioOn(String callingPackage) {
        return isRadioOnForSubscriber(getDefaultSubscription(), callingPackage);
    }

    @Override
    public boolean isRadioOnForSubscriber(int subId, String callingPackage) {
        if (!TelephonyPermissions.checkCallingOrSelfReadPhoneState(
                mApp, subId, callingPackage, "isRadioOnForSubscriber")) {
            return false;
        }

        final long identity = Binder.clearCallingIdentity();
        try {
            return isRadioOnForSubscriber(subId);
        } finally {
            Binder.restoreCallingIdentity(identity);
        }
    }

    private boolean isRadioOnForSubscriber(int subId) {
        final long identity = Binder.clearCallingIdentity();
        try {
            final Phone phone = getPhone(subId);
            if (phone != null) {
                return phone.getServiceState().getState() != ServiceState.STATE_POWER_OFF;
            } else {
                return false;
            }
        } finally {
            Binder.restoreCallingIdentity(identity);
        }
    }

    public void toggleRadioOnOff() {
        toggleRadioOnOffForSubscriber(getDefaultSubscription());
    }

    public void toggleRadioOnOffForSubscriber(int subId) {
        enforceModifyPermission();

        final long identity = Binder.clearCallingIdentity();
        try {
            final Phone phone = getPhone(subId);
            if (phone != null) {
                phone.setRadioPower(!isRadioOnForSubscriber(subId));
            }
        } finally {
            Binder.restoreCallingIdentity(identity);
        }
    }

    public boolean setRadio(boolean turnOn) {
        return setRadioForSubscriber(getDefaultSubscription(), turnOn);
    }

    public boolean setRadioForSubscriber(int subId, boolean turnOn) {
        enforceModifyPermission();

        final long identity = Binder.clearCallingIdentity();
        try {
            final Phone phone = getPhone(subId);
            if (phone == null) {
                return false;
            }
            if ((phone.getServiceState().getState() != ServiceState.STATE_POWER_OFF) != turnOn) {
                toggleRadioOnOffForSubscriber(subId);
            }
            return true;
        } finally {
            Binder.restoreCallingIdentity(identity);
        }
    }

    public boolean needMobileRadioShutdown() {
        /*
         * If any of the Radios are available, it will need to be
         * shutdown. So return true if any Radio is available.
         */
        final long identity = Binder.clearCallingIdentity();
        try {
            for (int i = 0; i < TelephonyManager.getDefault().getPhoneCount(); i++) {
                Phone phone = PhoneFactory.getPhone(i);
                if (phone != null && phone.isRadioAvailable()) return true;
            }
            logv(TelephonyManager.getDefault().getPhoneCount() + " Phones are shutdown.");
            return false;
        } finally {
            Binder.restoreCallingIdentity(identity);
        }
    }

    @Override
    public void shutdownMobileRadios() {
        enforceModifyPermission();

        final long identity = Binder.clearCallingIdentity();
        try {
            for (int i = 0; i < TelephonyManager.getDefault().getPhoneCount(); i++) {
                logv("Shutting down Phone " + i);
                shutdownRadioUsingPhoneId(i);
            }
        } finally {
            Binder.restoreCallingIdentity(identity);
        }
    }

    private void shutdownRadioUsingPhoneId(int phoneId) {
        Phone phone = PhoneFactory.getPhone(phoneId);
        if (phone != null && phone.isRadioAvailable()) {
            phone.shutdownRadio();
        }
    }

    public boolean setRadioPower(boolean turnOn) {
        enforceModifyPermission();

        final long identity = Binder.clearCallingIdentity();
        try {
            final Phone defaultPhone = PhoneFactory.getDefaultPhone();
            if (defaultPhone != null) {
                defaultPhone.setRadioPower(turnOn);
                return true;
            } else {
                loge("There's no default phone.");
                return false;
            }
        } finally {
            Binder.restoreCallingIdentity(identity);
        }
    }

    public boolean setRadioPowerForSubscriber(int subId, boolean turnOn) {
        enforceModifyPermission();

        final long identity = Binder.clearCallingIdentity();
        try {
            final Phone phone = getPhone(subId);
            if (phone != null) {
                phone.setRadioPower(turnOn);
                return true;
            } else {
                return false;
            }
        } finally {
            Binder.restoreCallingIdentity(identity);
        }
    }

    // FIXME: subId version needed
    @Override
    public boolean enableDataConnectivity() {
        enforceModifyPermission();

        final long identity = Binder.clearCallingIdentity();
        try {
            int subId = mSubscriptionController.getDefaultDataSubId();
            final Phone phone = getPhone(subId);
            if (phone != null) {
                phone.getDataEnabledSettings().setUserDataEnabled(true);
                return true;
            } else {
                return false;
            }
        } finally {
            Binder.restoreCallingIdentity(identity);
        }
    }

    // FIXME: subId version needed
    @Override
    public boolean disableDataConnectivity() {
        enforceModifyPermission();

        final long identity = Binder.clearCallingIdentity();
        try {
            int subId = mSubscriptionController.getDefaultDataSubId();
            final Phone phone = getPhone(subId);
            if (phone != null) {
                phone.getDataEnabledSettings().setUserDataEnabled(false);
                return true;
            } else {
                return false;
            }
        } finally {
            Binder.restoreCallingIdentity(identity);
        }
    }

    @Override
    public boolean isDataConnectivityPossible(int subId) {
        final long identity = Binder.clearCallingIdentity();
        try {
            final Phone phone = getPhone(subId);
            if (phone != null) {
                return phone.isDataAllowed(ApnSetting.TYPE_DEFAULT);
            } else {
                return false;
            }
        } finally {
            Binder.restoreCallingIdentity(identity);
        }
    }

    public boolean handlePinMmi(String dialString) {
        return handlePinMmiForSubscriber(getDefaultSubscription(), dialString);
    }

    public void handleUssdRequest(int subId, String ussdRequest, ResultReceiver wrappedCallback) {
        enforceCallPermission();

        final long identity = Binder.clearCallingIdentity();
        try {
            if (!SubscriptionManager.isValidSubscriptionId(subId)) {
                return;
            }
            Pair<String, ResultReceiver> ussdObject = new Pair(ussdRequest, wrappedCallback);
            sendRequest(CMD_HANDLE_USSD_REQUEST, ussdObject, subId);
        } finally {
            Binder.restoreCallingIdentity(identity);
        }
    };

    public boolean handlePinMmiForSubscriber(int subId, String dialString) {
        enforceModifyPermission();

        final long identity = Binder.clearCallingIdentity();
        try {
            if (!SubscriptionManager.isValidSubscriptionId(subId)) {
                return false;
            }
            return (Boolean) sendRequest(CMD_HANDLE_PIN_MMI, dialString, subId);
        } finally {
            Binder.restoreCallingIdentity(identity);
        }
    }

    public int getCallState() {
        return getCallStateForSlot(getSlotForDefaultSubscription());
    }

    public int getCallStateForSlot(int slotIndex) {
        final long identity = Binder.clearCallingIdentity();
        try {
            Phone phone = PhoneFactory.getPhone(slotIndex);
            return phone == null ? TelephonyManager.CALL_STATE_IDLE :
                    PhoneConstantConversions.convertCallState(phone.getState());
        } finally {
            Binder.restoreCallingIdentity(identity);
        }
    }

    @Override
    public int getDataState() {
        return getDataStateForSubId(mSubscriptionController.getDefaultDataSubId());
    }

    @Override
    public int getDataStateForSubId(int subId) {
        final long identity = Binder.clearCallingIdentity();
        try {
            final Phone phone = getPhone(subId);
            if (phone != null) {
                return PhoneConstantConversions.convertDataState(phone.getDataConnectionState());
            } else {
                return PhoneConstantConversions.convertDataState(
                        PhoneConstants.DataState.DISCONNECTED);
            }
        } finally {
            Binder.restoreCallingIdentity(identity);
        }
    }

    @Override
    public int getDataActivity() {
        return getDataActivityForSubId(mSubscriptionController.getDefaultDataSubId());
    }

    @Override
    public int getDataActivityForSubId(int subId) {
        final long identity = Binder.clearCallingIdentity();
        try {
            final Phone phone = getPhone(subId);
            if (phone != null) {
                return DefaultPhoneNotifier.convertDataActivityState(phone.getDataActivityState());
            } else {
                return TelephonyManager.DATA_ACTIVITY_NONE;
            }
        } finally {
            Binder.restoreCallingIdentity(identity);
        }
    }

    @Override
    public Bundle getCellLocation(String callingPackage) {
        mApp.getSystemService(AppOpsManager.class)
                .checkPackage(Binder.getCallingUid(), callingPackage);

        LocationAccessPolicy.LocationPermissionResult locationResult =
                LocationAccessPolicy.checkLocationPermission(mApp,
                        new LocationAccessPolicy.LocationPermissionQuery.Builder()
                                .setCallingPackage(callingPackage)
                                .setCallingPid(Binder.getCallingPid())
                                .setCallingUid(Binder.getCallingUid())
                                .setMethod("getCellLocation")
                                .setMinSdkVersionForFine(Build.VERSION_CODES.Q)
                                .build());
        switch (locationResult) {
            case DENIED_HARD:
                throw new SecurityException("Not allowed to access cell location");
            case DENIED_SOFT:
                return new Bundle();
        }

        WorkSource workSource = getWorkSource(Binder.getCallingUid());
        final long identity = Binder.clearCallingIdentity();
        try {
            if (DBG_LOC) log("getCellLocation: is active user");
            Bundle data = new Bundle();
            int subId = mSubscriptionController.getDefaultDataSubId();
            CellLocation cl = (CellLocation) sendRequest(CMD_GET_CELL_LOCATION, workSource, subId);
            cl.fillInNotifierBundle(data);
            return data;
        } finally {
            Binder.restoreCallingIdentity(identity);
        }
    }

    @Override
    public String getNetworkCountryIsoForPhone(int phoneId) {
        // Reporting the correct network country is ambiguous when IWLAN could conflict with
        // registered cell info, so return a NULL country instead.
        final long identity = Binder.clearCallingIdentity();
        try {
            if (phoneId == SubscriptionManager.INVALID_PHONE_INDEX) {
                // Get default phone in this case.
                phoneId = SubscriptionManager.DEFAULT_PHONE_INDEX;
            }
            final int subId = mSubscriptionController.getSubIdUsingPhoneId(phoneId);
            // Todo: fix this when we can get the actual cellular network info when the device
            // is on IWLAN.
            if (TelephonyManager.NETWORK_TYPE_IWLAN
                    == getVoiceNetworkTypeForSubscriber(subId, mApp.getPackageName())) {
                return "";
            }
            Phone phone = PhoneFactory.getPhone(phoneId);
            if (phone != null) {
                ServiceStateTracker sst = phone.getServiceStateTracker();
                EmergencyNumberTracker emergencyNumberTracker = phone.getEmergencyNumberTracker();
                if (sst != null) {
                    LocaleTracker lt = sst.getLocaleTracker();
                    if (lt != null) {
                        if (!TextUtils.isEmpty(lt.getCurrentCountry())) {
                            return lt.getCurrentCountry();
                        } else if (emergencyNumberTracker != null) {
                            return emergencyNumberTracker.getEmergencyCountryIso();
                        }
                    }
                }
            }
            return "";
        } finally {
            Binder.restoreCallingIdentity(identity);
        }
    }

    @Override
    public void enableLocationUpdates() {
        enableLocationUpdatesForSubscriber(getDefaultSubscription());
    }

    @Override
    public void enableLocationUpdatesForSubscriber(int subId) {
        mApp.enforceCallingOrSelfPermission(
                android.Manifest.permission.CONTROL_LOCATION_UPDATES, null);

        final long identity = Binder.clearCallingIdentity();
        try {
            final Phone phone = getPhone(subId);
            if (phone != null) {
                phone.enableLocationUpdates();
            }
        } finally {
            Binder.restoreCallingIdentity(identity);
        }
    }

    @Override
    public void disableLocationUpdates() {
        disableLocationUpdatesForSubscriber(getDefaultSubscription());
    }

    @Override
    public void disableLocationUpdatesForSubscriber(int subId) {
        mApp.enforceCallingOrSelfPermission(
                android.Manifest.permission.CONTROL_LOCATION_UPDATES, null);

        final long identity = Binder.clearCallingIdentity();
        try {
            final Phone phone = getPhone(subId);
            if (phone != null) {
                phone.disableLocationUpdates();
            }
        } finally {
            Binder.restoreCallingIdentity(identity);
        }
    }

    /**
     * Returns the target SDK version number for a given package name.
     *
     * This call MUST be invoked before clearing the calling UID.
     *
     * @return target SDK if the package is found or INT_MAX.
     */
    private int getTargetSdk(String packageName) {
        try {
            final ApplicationInfo ai = mApp.getPackageManager().getApplicationInfoAsUser(
                    packageName, 0, UserHandle.getUserId(Binder.getCallingUid()));
            if (ai != null) return ai.targetSdkVersion;
        } catch (PackageManager.NameNotFoundException unexpected) {
            loge("Failed to get package info for pkg="
                    + packageName + ", uid=" + Binder.getCallingUid());
        }
        return Integer.MAX_VALUE;
    }

    @Override
    @SuppressWarnings("unchecked")
    public List<NeighboringCellInfo> getNeighboringCellInfo(String callingPackage) {
        final int targetSdk = getTargetSdk(callingPackage);
        if (targetSdk >= android.os.Build.VERSION_CODES.Q) {
            throw new SecurityException(
                    "getNeighboringCellInfo() is unavailable to callers targeting Q+ SDK levels.");
        }

        if (mAppOps.noteOp(AppOpsManager.OP_NEIGHBORING_CELLS, Binder.getCallingUid(),
                callingPackage) != AppOpsManager.MODE_ALLOWED) {
            return null;
        }

        if (DBG_LOC) log("getNeighboringCellInfo: is active user");

        List<CellInfo> info = getAllCellInfo(callingPackage);
        if (info == null) return null;

        List<NeighboringCellInfo> neighbors = new ArrayList<NeighboringCellInfo>();
        for (CellInfo ci : info) {
            if (ci instanceof CellInfoGsm) {
                neighbors.add(new NeighboringCellInfo((CellInfoGsm) ci));
            } else if (ci instanceof CellInfoWcdma) {
                neighbors.add(new NeighboringCellInfo((CellInfoWcdma) ci));
            }
        }
        return (neighbors.size()) > 0 ? neighbors : null;
    }

    private List<CellInfo> getCachedCellInfo() {
        List<CellInfo> cellInfos = new ArrayList<CellInfo>();
        for (Phone phone : PhoneFactory.getPhones()) {
            List<CellInfo> info = phone.getAllCellInfo();
            if (info != null) cellInfos.addAll(info);
        }
        return cellInfos;
    }

    @Override
    public List<CellInfo> getAllCellInfo(String callingPackage) {
        mApp.getSystemService(AppOpsManager.class)
                .checkPackage(Binder.getCallingUid(), callingPackage);

        LocationAccessPolicy.LocationPermissionResult locationResult =
                LocationAccessPolicy.checkLocationPermission(mApp,
                        new LocationAccessPolicy.LocationPermissionQuery.Builder()
                                .setCallingPackage(callingPackage)
                                .setCallingPid(Binder.getCallingPid())
                                .setCallingUid(Binder.getCallingUid())
                                .setMethod("getAllCellInfo")
                                .setMinSdkVersionForCoarse(Build.VERSION_CODES.BASE)
                                .setMinSdkVersionForFine(Build.VERSION_CODES.Q)
                                .build());
        switch (locationResult) {
            case DENIED_HARD:
                throw new SecurityException("Not allowed to access cell info");
            case DENIED_SOFT:
                return new ArrayList<>();
        }

        final int targetSdk = getTargetSdk(callingPackage);
        if (targetSdk >= android.os.Build.VERSION_CODES.Q) {
            return getCachedCellInfo();
        }

        if (DBG_LOC) log("getAllCellInfo: is active user");
        WorkSource workSource = getWorkSource(Binder.getCallingUid());
        final long identity = Binder.clearCallingIdentity();
        try {
            List<CellInfo> cellInfos = new ArrayList<CellInfo>();
            for (Phone phone : PhoneFactory.getPhones()) {
                final List<CellInfo> info = (List<CellInfo>) sendRequest(
                        CMD_GET_ALL_CELL_INFO, null, phone, workSource);
                if (info != null) cellInfos.addAll(info);
            }
            return cellInfos;
        } finally {
            Binder.restoreCallingIdentity(identity);
        }
    }

    @Override
    public void requestCellInfoUpdate(int subId, ICellInfoCallback cb, String callingPackage) {
        requestCellInfoUpdateInternal(
                subId, cb, callingPackage, getWorkSource(Binder.getCallingUid()));
    }

    @Override
    public void requestCellInfoUpdateWithWorkSource(
            int subId, ICellInfoCallback cb, String callingPackage, WorkSource workSource) {
        enforceModifyPermission();
        requestCellInfoUpdateInternal(subId, cb, callingPackage, workSource);
    }

    private void requestCellInfoUpdateInternal(
            int subId, ICellInfoCallback cb, String callingPackage, WorkSource workSource) {
        mApp.getSystemService(AppOpsManager.class)
                .checkPackage(Binder.getCallingUid(), callingPackage);

        LocationAccessPolicy.LocationPermissionResult locationResult =
                LocationAccessPolicy.checkLocationPermission(mApp,
                        new LocationAccessPolicy.LocationPermissionQuery.Builder()
                                .setCallingPackage(callingPackage)
                                .setCallingPid(Binder.getCallingPid())
                                .setCallingUid(Binder.getCallingUid())
                                .setMethod("requestCellInfoUpdate")
                                .setMinSdkVersionForFine(Build.VERSION_CODES.Q)
                                .build());
        switch (locationResult) {
            case DENIED_HARD:
                throw new SecurityException("Not allowed to access cell info");
            case DENIED_SOFT:
                try {
                    cb.onCellInfo(new ArrayList<CellInfo>());
                } catch (RemoteException re) {
                    // Drop without consequences
                }
                return;
        }


        final Phone phone = getPhoneFromSubId(subId);
        if (phone == null) throw new IllegalArgumentException("Invalid Subscription Id: " + subId);

        sendRequestAsync(CMD_REQUEST_CELL_INFO_UPDATE, cb, phone, workSource);
    }

    @Override
    public void setCellInfoListRate(int rateInMillis) {
        enforceModifyPermission();
        WorkSource workSource = getWorkSource(Binder.getCallingUid());

        final long identity = Binder.clearCallingIdentity();
        try {
            getDefaultPhone().setCellInfoListRate(rateInMillis, workSource);
        } finally {
            Binder.restoreCallingIdentity(identity);
        }
    }

    @Override
    public String getImeiForSlot(int slotIndex, String callingPackage) {
        Phone phone = PhoneFactory.getPhone(slotIndex);
        if (phone == null) {
            return null;
        }
        int subId = phone.getSubId();
        if (!TelephonyPermissions.checkCallingOrSelfReadDeviceIdentifiers(mApp, subId,
                callingPackage, "getImeiForSlot")) {
            return null;
        }

        final long identity = Binder.clearCallingIdentity();
        try {
            return phone.getImei();
        } finally {
            Binder.restoreCallingIdentity(identity);
        }
    }

    @Override
    public String getTypeAllocationCodeForSlot(int slotIndex) {
        Phone phone = PhoneFactory.getPhone(slotIndex);
        String tac = null;
        if (phone != null) {
            String imei = phone.getImei();
            tac = imei == null ? null : imei.substring(0, TYPE_ALLOCATION_CODE_LENGTH);
        }
        return tac;
    }

    @Override
    public String getMeidForSlot(int slotIndex, String callingPackage) {
        Phone phone = PhoneFactory.getPhone(slotIndex);
        if (phone == null) {
            return null;
        }

        int subId = phone.getSubId();
        if (!TelephonyPermissions.checkCallingOrSelfReadDeviceIdentifiers(mApp, subId,
                callingPackage, "getMeidForSlot")) {
            return null;
        }

        final long identity = Binder.clearCallingIdentity();
        try {
            return phone.getMeid();
        } finally {
            Binder.restoreCallingIdentity(identity);
        }
    }

    @Override
    public String getManufacturerCodeForSlot(int slotIndex) {
        Phone phone = PhoneFactory.getPhone(slotIndex);
        String manufacturerCode = null;
        if (phone != null) {
            String meid = phone.getMeid();
            manufacturerCode = meid == null ? null : meid.substring(0, MANUFACTURER_CODE_LENGTH);
        }
        return manufacturerCode;
    }

    @Override
    public String getDeviceSoftwareVersionForSlot(int slotIndex, String callingPackage) {
        Phone phone = PhoneFactory.getPhone(slotIndex);
        if (phone == null) {
            return null;
        }
        int subId = phone.getSubId();
        if (!TelephonyPermissions.checkCallingOrSelfReadPhoneState(
                mApp, subId, callingPackage, "getDeviceSoftwareVersionForSlot")) {
            return null;
        }

        final long identity = Binder.clearCallingIdentity();
        try {
            return phone.getDeviceSvn();
        } finally {
            Binder.restoreCallingIdentity(identity);
        }
    }

    @Override
    public int getSubscriptionCarrierId(int subId) {
        final long identity = Binder.clearCallingIdentity();
        try {
            final Phone phone = getPhone(subId);
            return phone == null ? TelephonyManager.UNKNOWN_CARRIER_ID : phone.getCarrierId();
        } finally {
            Binder.restoreCallingIdentity(identity);
        }
    }

    @Override
    public String getSubscriptionCarrierName(int subId) {
        final long identity = Binder.clearCallingIdentity();
        try {
            final Phone phone = getPhone(subId);
            return phone == null ? null : phone.getCarrierName();
        } finally {
            Binder.restoreCallingIdentity(identity);
        }
    }

    @Override
    public int getSubscriptionSpecificCarrierId(int subId) {
        final long identity = Binder.clearCallingIdentity();
        try {
            final Phone phone = getPhone(subId);
            return phone == null ? TelephonyManager.UNKNOWN_CARRIER_ID
                    : phone.getSpecificCarrierId();
        } finally {
            Binder.restoreCallingIdentity(identity);
        }
    }

    @Override
    public String getSubscriptionSpecificCarrierName(int subId) {
        final long identity = Binder.clearCallingIdentity();
        try {
            final Phone phone = getPhone(subId);
            return phone == null ? null : phone.getSpecificCarrierName();
        } finally {
            Binder.restoreCallingIdentity(identity);
        }
    }

    @Override
    public int getCarrierIdFromMccMnc(int slotIndex, String mccmnc, boolean isSubscriptionMccMnc) {
        if (!isSubscriptionMccMnc) {
            enforceReadPrivilegedPermission("getCarrierIdFromMccMnc");
        }
        final Phone phone = PhoneFactory.getPhone(slotIndex);
        if (phone == null) {
            return TelephonyManager.UNKNOWN_CARRIER_ID;
        }
        final long identity = Binder.clearCallingIdentity();
        try {
            return CarrierResolver.getCarrierIdFromMccMnc(phone.getContext(), mccmnc);
        } finally {
            Binder.restoreCallingIdentity(identity);
        }
    }

    //
    // Internal helper methods.
    //

    /**
     * Make sure the caller has the MODIFY_PHONE_STATE permission.
     *
     * @throws SecurityException if the caller does not have the required permission
     */
    private void enforceModifyPermission() {
        mApp.enforceCallingOrSelfPermission(android.Manifest.permission.MODIFY_PHONE_STATE, null);
    }

    /**
     * Make sure the caller has the CALL_PHONE permission.
     *
     * @throws SecurityException if the caller does not have the required permission
     */
    private void enforceCallPermission() {
        mApp.enforceCallingOrSelfPermission(android.Manifest.permission.CALL_PHONE, null);
    }

    private void enforceConnectivityInternalPermission() {
        mApp.enforceCallingOrSelfPermission(android.Manifest.permission.CONNECTIVITY_INTERNAL,
                "ConnectivityService");
    }

    private String createTelUrl(String number) {
        if (TextUtils.isEmpty(number)) {
            return null;
        }

        return "tel:" + number;
    }

    private static void log(String msg) {
        Log.d(LOG_TAG, "[PhoneIntfMgr] " + msg);
    }

    private static void logv(String msg) {
        Log.v(LOG_TAG, "[PhoneIntfMgr] " + msg);
    }

    private static void loge(String msg) {
        Log.e(LOG_TAG, "[PhoneIntfMgr] " + msg);
    }

    @Override
    public int getActivePhoneType() {
        return getActivePhoneTypeForSlot(getSlotForDefaultSubscription());
    }

    @Override
    public int getActivePhoneTypeForSlot(int slotIndex) {
        final long identity = Binder.clearCallingIdentity();
        try {
            final Phone phone = PhoneFactory.getPhone(slotIndex);
            if (phone == null) {
                return PhoneConstants.PHONE_TYPE_NONE;
            } else {
                return phone.getPhoneType();
            }
        } finally {
            Binder.restoreCallingIdentity(identity);
        }
    }

    /**
     * Returns the CDMA ERI icon index to display
     */
    @Override
    public int getCdmaEriIconIndex(String callingPackage) {
        return getCdmaEriIconIndexForSubscriber(getDefaultSubscription(), callingPackage);
    }

    @Override
    public int getCdmaEriIconIndexForSubscriber(int subId, String callingPackage) {
        if (!TelephonyPermissions.checkCallingOrSelfReadPhoneState(
                mApp, subId, callingPackage, "getCdmaEriIconIndexForSubscriber")) {
            return -1;
        }

        final long identity = Binder.clearCallingIdentity();
        try {
            final Phone phone = getPhone(subId);
            if (phone != null) {
                return phone.getCdmaEriIconIndex();
            } else {
                return -1;
            }
        } finally {
            Binder.restoreCallingIdentity(identity);
        }
    }

    /**
     * Returns the CDMA ERI icon mode,
     * 0 - ON
     * 1 - FLASHING
     */
    @Override
    public int getCdmaEriIconMode(String callingPackage) {
        return getCdmaEriIconModeForSubscriber(getDefaultSubscription(), callingPackage);
    }

    @Override
    public int getCdmaEriIconModeForSubscriber(int subId, String callingPackage) {
        if (!TelephonyPermissions.checkCallingOrSelfReadPhoneState(
                mApp, subId, callingPackage, "getCdmaEriIconModeForSubscriber")) {
            return -1;
        }

        final long identity = Binder.clearCallingIdentity();
        try {
            final Phone phone = getPhone(subId);
            if (phone != null) {
                return phone.getCdmaEriIconMode();
            } else {
                return -1;
            }
        } finally {
            Binder.restoreCallingIdentity(identity);
        }
    }

    /**
     * Returns the CDMA ERI text,
     */
    @Override
    public String getCdmaEriText(String callingPackage) {
        return getCdmaEriTextForSubscriber(getDefaultSubscription(), callingPackage);
    }

    @Override
    public String getCdmaEriTextForSubscriber(int subId, String callingPackage) {
        if (!TelephonyPermissions.checkCallingOrSelfReadPhoneState(
                mApp, subId, callingPackage, "getCdmaEriIconTextForSubscriber")) {
            return null;
        }

        final long identity = Binder.clearCallingIdentity();
        try {
            final Phone phone = getPhone(subId);
            if (phone != null) {
                return phone.getCdmaEriText();
            } else {
                return null;
            }
        } finally {
            Binder.restoreCallingIdentity(identity);
        }
    }

    /**
     * Returns the CDMA MDN.
     */
    @Override
    public String getCdmaMdn(int subId) {
        TelephonyPermissions.enforceCallingOrSelfModifyPermissionOrCarrierPrivilege(
                mApp, subId, "getCdmaMdn");

        final long identity = Binder.clearCallingIdentity();
        try {
            final Phone phone = getPhone(subId);
            if (phone != null && phone.getPhoneType() == PhoneConstants.PHONE_TYPE_CDMA) {
                return phone.getLine1Number();
            } else {
                loge("getCdmaMdn: no phone found. Invalid subId: " + subId);
                return null;
            }
        } finally {
            Binder.restoreCallingIdentity(identity);
        }
    }

    /**
     * Returns the CDMA MIN.
     */
    @Override
    public String getCdmaMin(int subId) {
        TelephonyPermissions.enforceCallingOrSelfModifyPermissionOrCarrierPrivilege(
                mApp, subId, "getCdmaMin");

        final long identity = Binder.clearCallingIdentity();
        try {
            final Phone phone = getPhone(subId);
            if (phone != null && phone.getPhoneType() == PhoneConstants.PHONE_TYPE_CDMA) {
                return phone.getCdmaMin();
            } else {
                return null;
            }
        } finally {
            Binder.restoreCallingIdentity(identity);
        }
    }

    @Override
    public void requestNumberVerification(PhoneNumberRange range, long timeoutMillis,
            INumberVerificationCallback callback, String callingPackage) {
        if (mApp.checkCallingOrSelfPermission(android.Manifest.permission.MODIFY_PHONE_STATE)
                != PERMISSION_GRANTED) {
            throw new SecurityException("Caller must hold the MODIFY_PHONE_STATE permission");
        }
        mAppOps.checkPackage(Binder.getCallingUid(), callingPackage);

        String authorizedPackage = NumberVerificationManager.getAuthorizedPackage(mApp);
        if (!TextUtils.equals(callingPackage, authorizedPackage)) {
            throw new SecurityException("Calling package must be configured in the device config");
        }

        if (range == null) {
            throw new NullPointerException("Range must be non-null");
        }

        timeoutMillis = Math.min(timeoutMillis,
                TelephonyManager.getMaxNumberVerificationTimeoutMillis());

        NumberVerificationManager.getInstance().requestVerification(range, callback, timeoutMillis);
    }

    /**
     * Returns true if CDMA provisioning needs to run.
     */
    public boolean needsOtaServiceProvisioning() {
        final long identity = Binder.clearCallingIdentity();
        try {
            return getDefaultPhone().needsOtaServiceProvisioning();
        } finally {
            Binder.restoreCallingIdentity(identity);
        }
    }

    /**
     * Sets the voice mail number of a given subId.
     */
    @Override
    public boolean setVoiceMailNumber(int subId, String alphaTag, String number) {
        TelephonyPermissions.enforceCallingOrSelfCarrierPrivilege(subId, "setVoiceMailNumber");

        final long identity = Binder.clearCallingIdentity();
        try {
            Boolean success = (Boolean) sendRequest(CMD_SET_VOICEMAIL_NUMBER,
                    new Pair<String, String>(alphaTag, number), new Integer(subId));
            return success;
        } finally {
            Binder.restoreCallingIdentity(identity);
        }
    }

    @Override
    public Bundle getVisualVoicemailSettings(String callingPackage, int subId) {
        mAppOps.checkPackage(Binder.getCallingUid(), callingPackage);
        String systemDialer = TelecomManager.from(mApp).getSystemDialerPackage();
        if (!TextUtils.equals(callingPackage, systemDialer)) {
            throw new SecurityException("caller must be system dialer");
        }

        final long identity = Binder.clearCallingIdentity();
        try {
            PhoneAccountHandle phoneAccountHandle = PhoneAccountHandleConverter.fromSubId(subId);
            if (phoneAccountHandle == null) {
                return null;
            }
            return VisualVoicemailSettingsUtil.dump(mApp, phoneAccountHandle);
        } finally {
            Binder.restoreCallingIdentity(identity);
        }
    }

    @Override
    public String getVisualVoicemailPackageName(String callingPackage, int subId) {
        mAppOps.checkPackage(Binder.getCallingUid(), callingPackage);
        if (!TelephonyPermissions.checkCallingOrSelfReadPhoneState(
                mApp, subId, callingPackage, "getVisualVoicemailPackageName")) {
            return null;
        }

        final long identity = Binder.clearCallingIdentity();
        try {
            return RemoteVvmTaskManager.getRemotePackage(mApp, subId).getPackageName();
        } finally {
            Binder.restoreCallingIdentity(identity);
        }
    }

    @Override
    public void enableVisualVoicemailSmsFilter(String callingPackage, int subId,
            VisualVoicemailSmsFilterSettings settings) {
        mAppOps.checkPackage(Binder.getCallingUid(), callingPackage);

        final long identity = Binder.clearCallingIdentity();
        try {
            VisualVoicemailSmsFilterConfig.enableVisualVoicemailSmsFilter(
                    mApp, callingPackage, subId, settings);
        } finally {
            Binder.restoreCallingIdentity(identity);
        }
    }

    @Override
    public void disableVisualVoicemailSmsFilter(String callingPackage, int subId) {
        mAppOps.checkPackage(Binder.getCallingUid(), callingPackage);

        final long identity = Binder.clearCallingIdentity();
        try {
            VisualVoicemailSmsFilterConfig.disableVisualVoicemailSmsFilter(
                    mApp, callingPackage, subId);
        } finally {
            Binder.restoreCallingIdentity(identity);
        }
    }

    @Override
    public VisualVoicemailSmsFilterSettings getVisualVoicemailSmsFilterSettings(
            String callingPackage, int subId) {
        mAppOps.checkPackage(Binder.getCallingUid(), callingPackage);

        final long identity = Binder.clearCallingIdentity();
        try {
            return VisualVoicemailSmsFilterConfig.getVisualVoicemailSmsFilterSettings(
                    mApp, callingPackage, subId);
        } finally {
            Binder.restoreCallingIdentity(identity);
        }
    }

    @Override
    public VisualVoicemailSmsFilterSettings getActiveVisualVoicemailSmsFilterSettings(int subId) {
        enforceReadPrivilegedPermission("getActiveVisualVoicemailSmsFilterSettings");

        final long identity = Binder.clearCallingIdentity();
        try {
            return VisualVoicemailSmsFilterConfig.getActiveVisualVoicemailSmsFilterSettings(
                    mApp, subId);
        } finally {
            Binder.restoreCallingIdentity(identity);
        }
    }

    @Override
    public void sendVisualVoicemailSmsForSubscriber(String callingPackage, int subId,
            String number, int port, String text, PendingIntent sentIntent) {
        mAppOps.checkPackage(Binder.getCallingUid(), callingPackage);
        enforceVisualVoicemailPackage(callingPackage, subId);
        enforceSendSmsPermission();
        SmsController smsController = PhoneFactory.getSmsController();
        smsController.sendVisualVoicemailSmsForSubscriber(callingPackage, subId, number, port, text,
                sentIntent);
    }

    /**
     * Sets the voice activation state of a given subId.
     */
    @Override
    public void setVoiceActivationState(int subId, int activationState) {
        TelephonyPermissions.enforceCallingOrSelfModifyPermissionOrCarrierPrivilege(
                mApp, subId, "setVoiceActivationState");

        final long identity = Binder.clearCallingIdentity();
        try {
            final Phone phone = getPhone(subId);
            if (phone != null) {
                phone.setVoiceActivationState(activationState);
            } else {
                loge("setVoiceActivationState fails with invalid subId: " + subId);
            }
        } finally {
            Binder.restoreCallingIdentity(identity);
        }
    }

    /**
     * Sets the data activation state of a given subId.
     */
    @Override
    public void setDataActivationState(int subId, int activationState) {
        TelephonyPermissions.enforceCallingOrSelfModifyPermissionOrCarrierPrivilege(
                mApp, subId, "setDataActivationState");

        final long identity = Binder.clearCallingIdentity();
        try {
            final Phone phone = getPhone(subId);
            if (phone != null) {
                phone.setDataActivationState(activationState);
            } else {
                loge("setVoiceActivationState fails with invalid subId: " + subId);
            }
        } finally {
            Binder.restoreCallingIdentity(identity);
        }
    }

    /**
     * Returns the voice activation state of a given subId.
     */
    @Override
    public int getVoiceActivationState(int subId, String callingPackage) {
        enforceReadPrivilegedPermission("getVoiceActivationState");

        final Phone phone = getPhone(subId);
        final long identity = Binder.clearCallingIdentity();
        try {
            if (phone != null) {
                return phone.getVoiceActivationState();
            } else {
                return TelephonyManager.SIM_ACTIVATION_STATE_UNKNOWN;
            }
        } finally {
            Binder.restoreCallingIdentity(identity);
        }
    }

    /**
     * Returns the data activation state of a given subId.
     */
    @Override
    public int getDataActivationState(int subId, String callingPackage) {
        enforceReadPrivilegedPermission("getDataActivationState");

        final Phone phone = getPhone(subId);
        final long identity = Binder.clearCallingIdentity();
        try {
            if (phone != null) {
                return phone.getDataActivationState();
            } else {
                return TelephonyManager.SIM_ACTIVATION_STATE_UNKNOWN;
            }
        } finally {
            Binder.restoreCallingIdentity(identity);
        }
    }

    /**
     * Returns the unread count of voicemails for a subId
     */
    @Override
    public int getVoiceMessageCountForSubscriber(int subId, String callingPackage) {
        if (!TelephonyPermissions.checkCallingOrSelfReadPhoneState(
                mApp, subId, callingPackage, "getVoiceMessageCountForSubscriber")) {
            return 0;
        }
        final long identity = Binder.clearCallingIdentity();
        try {
            final Phone phone = getPhone(subId);
            if (phone != null) {
                return phone.getVoiceMessageCount();
            } else {
                return 0;
            }
        } finally {
            Binder.restoreCallingIdentity(identity);
        }
    }

    /**
      * returns true, if the device is in a state where both voice and data
      * are supported simultaneously. This can change based on location or network condition.
     */
    @Override
    public boolean isConcurrentVoiceAndDataAllowed(int subId) {
        final long identity = Binder.clearCallingIdentity();
        try {
            final Phone phone = getPhone(subId);
            return (phone == null ? false : phone.isConcurrentVoiceAndDataAllowed());
        } finally {
            Binder.restoreCallingIdentity(identity);
        }
    }

    /**
     * Send the dialer code if called from the current default dialer or the caller has
     * carrier privilege.
     * @param inputCode The dialer code to send
     */
    @Override
    public void sendDialerSpecialCode(String callingPackage, String inputCode) {
        final Phone defaultPhone = getDefaultPhone();
        mAppOps.checkPackage(Binder.getCallingUid(), callingPackage);
        String defaultDialer = TelecomManager.from(defaultPhone.getContext())
                .getDefaultDialerPackage();
        if (!TextUtils.equals(callingPackage, defaultDialer)) {
            TelephonyPermissions.enforceCallingOrSelfCarrierPrivilege(
                    getDefaultSubscription(), "sendDialerSpecialCode");
        }

        final long identity = Binder.clearCallingIdentity();
        try {
            defaultPhone.sendDialerSpecialCode(inputCode);
        } finally {
            Binder.restoreCallingIdentity(identity);
        }
    }

    @Override
    public int getNetworkSelectionMode(int subId) {
        if (!isActiveSubscription(subId)) {
            return TelephonyManager.NETWORK_SELECTION_MODE_UNKNOWN;
        }

        return (int) sendRequest(CMD_GET_NETWORK_SELECTION_MODE, null /* argument */, subId);
    }

    @Override
    public boolean isInEmergencySmsMode() {
        enforceReadPrivilegedPermission("isInEmergencySmsMode");
        final long identity = Binder.clearCallingIdentity();
        try {
            for (Phone phone : PhoneFactory.getPhones()) {
                if (phone.isInEmergencySmsMode()) {
                    return true;
                }
            }
        } finally {
            Binder.restoreCallingIdentity(identity);
        }
        return false;
    }

    @Override
    public void registerImsRegistrationCallback(int subId, IImsRegistrationCallback c)
            throws RemoteException {
        enforceReadPrivilegedPermission("registerImsRegistrationCallback");
        final long token = Binder.clearCallingIdentity();
        try {
            // TODO: Refactor to remove ImsManager dependence and query through ImsPhone directly.
            ImsManager.getInstance(mApp, getSlotIndexOrException(subId))
                    .addRegistrationCallbackForSubscription(c, subId);
        } finally {
            Binder.restoreCallingIdentity(token);
        }
    }

    @Override
    public void unregisterImsRegistrationCallback(int subId, IImsRegistrationCallback c) {
        enforceReadPrivilegedPermission("unregisterImsRegistrationCallback");
        if (!SubscriptionManager.isValidSubscriptionId(subId)) {
            throw new IllegalArgumentException("Invalid Subscription ID: " + subId);
        }
        Binder.withCleanCallingIdentity(() -> {
            try {
                // TODO: Refactor to remove ImsManager dependence and query through ImsPhone.
                ImsManager.getInstance(mApp, getSlotIndexOrException(subId))
                        .removeRegistrationCallbackForSubscription(c, subId);
            } catch (IllegalArgumentException e) {
                Log.i(LOG_TAG, "unregisterImsRegistrationCallback: " + subId
                        + "is inactive, ignoring unregister.");
                // If the subscription is no longer active, just return, since the callback
                // will already have been removed internally.
            }
        });
    }

    @Override
    public void registerMmTelCapabilityCallback(int subId, IImsCapabilityCallback c)
            throws RemoteException {
        enforceReadPrivilegedPermission("registerMmTelCapabilityCallback");
        // TODO: Refactor to remove ImsManager dependence and query through ImsPhone directly.
        final long token = Binder.clearCallingIdentity();
        try {
            ImsManager.getInstance(mApp, getSlotIndexOrException(subId))
                    .addCapabilitiesCallbackForSubscription(c, subId);
        } finally {
            Binder.restoreCallingIdentity(token);
        }
    }

    @Override
    public void unregisterMmTelCapabilityCallback(int subId, IImsCapabilityCallback c) {
        enforceReadPrivilegedPermission("unregisterMmTelCapabilityCallback");

        if (!SubscriptionManager.isValidSubscriptionId(subId)) {
            throw new IllegalArgumentException("Invalid Subscription ID: " + subId);
        }
        Binder.withCleanCallingIdentity(() -> {
            try {
                // TODO: Refactor to remove ImsManager dependence and query through ImsPhone.
                ImsManager.getInstance(mApp, getSlotIndexOrException(subId))
                        .removeCapabilitiesCallbackForSubscription(c, subId);
            } catch (IllegalArgumentException e) {
                Log.i(LOG_TAG, "unregisterMmTelCapabilityCallback: " + subId
                        + "is inactive, ignoring unregister.");
                // If the subscription is no longer active, just return, since the callback
                // will already have been removed internally.
            }
        });
    }

    @Override
    public boolean isCapable(int subId, int capability, int regTech) {
        enforceReadPrivilegedPermission("isCapable");
        // TODO: Refactor to remove ImsManager dependence and query through ImsPhone directly.
        final long token = Binder.clearCallingIdentity();
        try {
            return ImsManager.getInstance(mApp,
                    getSlotIndexOrException(subId)).queryMmTelCapability(capability, regTech);
        } catch (ImsException e) {
            Log.w(LOG_TAG, "IMS isCapable - service unavailable: " + e.getMessage());
            return false;
        } catch (IllegalArgumentException e) {
            Log.i(LOG_TAG, "isCapable: " + subId + " is inactive, returning false.");
            return false;
        } finally {
            Binder.restoreCallingIdentity(token);
        }
    }

    @Override
    public boolean isAvailable(int subId, int capability, int regTech) {
        enforceReadPrivilegedPermission("isAvailable");
        final long token = Binder.clearCallingIdentity();
        try {
            Phone phone = getPhone(subId);
            if (phone == null) return false;
            return phone.isImsCapabilityAvailable(capability, regTech);
        } finally {
            Binder.restoreCallingIdentity(token);
        }
    }

    @Override
    public boolean isAdvancedCallingSettingEnabled(int subId) {
        enforceReadPrivilegedPermission("enforceReadPrivilegedPermission");
        // TODO: Refactor to remove ImsManager dependence and query through ImsPhone directly.
        final long token = Binder.clearCallingIdentity();
        try {
            return ImsManager.getInstance(mApp,
                    getSlotIndexOrException(subId)).isEnhanced4gLteModeSettingEnabledByUser();
        } finally {
            Binder.restoreCallingIdentity(token);
        }
    }

    @Override
    public void setAdvancedCallingSettingEnabled(int subId, boolean isEnabled) {
        TelephonyPermissions.enforceCallingOrSelfModifyPermissionOrCarrierPrivilege(mApp, subId,
                "setAdvancedCallingSettingEnabled");
        final long identity = Binder.clearCallingIdentity();
        try {
            // TODO: Refactor to remove ImsManager dependence and query through ImsPhone directly.
            ImsManager.getInstance(mApp,
                    getSlotIndexOrException(subId)).setEnhanced4gLteModeSetting(isEnabled);
        } finally {
            Binder.restoreCallingIdentity(identity);
        }
    }

    @Override
    public boolean isVtSettingEnabled(int subId) {
        enforceReadPrivilegedPermission("isVtSettingEnabled");
        final long identity = Binder.clearCallingIdentity();
        try {
            // TODO: Refactor to remove ImsManager dependence and query through ImsPhone directly.
            return ImsManager.getInstance(mApp,
                    getSlotIndexOrException(subId)).isVtEnabledByUser();
        } finally {
            Binder.restoreCallingIdentity(identity);
        }
    }

    @Override
    public void setVtSettingEnabled(int subId, boolean isEnabled) {
        TelephonyPermissions.enforceCallingOrSelfModifyPermissionOrCarrierPrivilege(mApp, subId,
                "setVtSettingEnabled");
        final long identity = Binder.clearCallingIdentity();
        try {
            // TODO: Refactor to remove ImsManager dependence and query through ImsPhone directly.
            ImsManager.getInstance(mApp, getSlotIndexOrException(subId)).setVtSetting(isEnabled);
        } finally {
            Binder.restoreCallingIdentity(identity);
        }
    }

    @Override
    public boolean isVoWiFiSettingEnabled(int subId) {
        enforceReadPrivilegedPermission("isVoWiFiSettingEnabled");
        final long identity = Binder.clearCallingIdentity();
        try {
            // TODO: Refactor to remove ImsManager dependence and query through ImsPhone directly.
            return ImsManager.getInstance(mApp,
                    getSlotIndexOrException(subId)).isWfcEnabledByUser();
        } finally {
            Binder.restoreCallingIdentity(identity);
        }
    }

    @Override
    public void setVoWiFiSettingEnabled(int subId, boolean isEnabled) {
        TelephonyPermissions.enforceCallingOrSelfModifyPermissionOrCarrierPrivilege(mApp, subId,
                "setVoWiFiSettingEnabled");
        final long identity = Binder.clearCallingIdentity();
        try {
            // TODO: Refactor to remove ImsManager dependence and query through ImsPhone directly.
            ImsManager.getInstance(mApp, getSlotIndexOrException(subId)).setWfcSetting(isEnabled);
        } finally {
            Binder.restoreCallingIdentity(identity);
        }
    }

    @Override
    public boolean isVoWiFiRoamingSettingEnabled(int subId) {
        enforceReadPrivilegedPermission("isVoWiFiRoamingSettingEnabled");
        final long identity = Binder.clearCallingIdentity();
        try {
            // TODO: Refactor to remove ImsManager dependence and query through ImsPhone directly.
            return ImsManager.getInstance(mApp,
                    getSlotIndexOrException(subId)).isWfcRoamingEnabledByUser();
        } finally {
            Binder.restoreCallingIdentity(identity);
        }
    }

    @Override
    public void setVoWiFiRoamingSettingEnabled(int subId, boolean isEnabled) {
        TelephonyPermissions.enforceCallingOrSelfModifyPermissionOrCarrierPrivilege(mApp, subId,
                "setVoWiFiRoamingSettingEnabled");
        final long identity = Binder.clearCallingIdentity();
        try {
            // TODO: Refactor to remove ImsManager dependence and query through ImsPhone directly.
            ImsManager.getInstance(mApp,
                    getSlotIndexOrException(subId)).setWfcRoamingSetting(isEnabled);
        } finally {
            Binder.restoreCallingIdentity(identity);
        }
    }

    @Override
    public void setVoWiFiNonPersistent(int subId, boolean isCapable, int mode) {
        TelephonyPermissions.enforceCallingOrSelfModifyPermissionOrCarrierPrivilege(mApp, subId,
                "setVoWiFiNonPersistent");
        final long identity = Binder.clearCallingIdentity();
        try {
            // TODO: Refactor to remove ImsManager dependence and query through ImsPhone directly.
            ImsManager.getInstance(mApp,
                    getSlotIndexOrException(subId)).setWfcNonPersistent(isCapable, mode);
        } finally {
            Binder.restoreCallingIdentity(identity);
        }
    }

    @Override
    public int getVoWiFiModeSetting(int subId) {
        enforceReadPrivilegedPermission("getVoWiFiModeSetting");
        final long identity = Binder.clearCallingIdentity();
        try {
            // TODO: Refactor to remove ImsManager dependence and query through ImsPhone directly.
            return ImsManager.getInstance(mApp,
                    getSlotIndexOrException(subId)).getWfcMode(false /*isRoaming*/);
        } finally {
            Binder.restoreCallingIdentity(identity);
        }
    }

    @Override
    public void setVoWiFiModeSetting(int subId, int mode) {
        TelephonyPermissions.enforceCallingOrSelfModifyPermissionOrCarrierPrivilege(mApp, subId,
                "setVoWiFiModeSetting");
        final long identity = Binder.clearCallingIdentity();
        try {
            // TODO: Refactor to remove ImsManager dependence and query through ImsPhone directly.
            ImsManager.getInstance(mApp,
                    getSlotIndexOrException(subId)).setWfcMode(mode, false /*isRoaming*/);
        } finally {
            Binder.restoreCallingIdentity(identity);
        }
    }

    @Override
    public int getVoWiFiRoamingModeSetting(int subId) {
        enforceReadPrivilegedPermission("getVoWiFiRoamingModeSetting");
        final long identity = Binder.clearCallingIdentity();
        try {
            // TODO: Refactor to remove ImsManager dependence and query through ImsPhone directly.
            return ImsManager.getInstance(mApp,
                    getSlotIndexOrException(subId)).getWfcMode(true /*isRoaming*/);
        } finally {
            Binder.restoreCallingIdentity(identity);
        }
    }

    @Override
    public void setVoWiFiRoamingModeSetting(int subId, int mode) {
        TelephonyPermissions.enforceCallingOrSelfModifyPermissionOrCarrierPrivilege(mApp, subId,
                "setVoWiFiRoamingModeSetting");
        final long identity = Binder.clearCallingIdentity();
        try {
            // TODO: Refactor to remove ImsManager dependence and query through ImsPhone directly.
            ImsManager.getInstance(mApp,
                    getSlotIndexOrException(subId)).setWfcMode(mode, true /*isRoaming*/);
        } finally {
            Binder.restoreCallingIdentity(identity);
        }
    }

    @Override
    public void setRttCapabilitySetting(int subId, boolean isEnabled) {
        TelephonyPermissions.enforceCallingOrSelfModifyPermissionOrCarrierPrivilege(mApp, subId,
                "setRttCapabilityEnabled");
        final long identity = Binder.clearCallingIdentity();
        try {
            // TODO: Refactor to remove ImsManager dependence and query through ImsPhone directly.
            ImsManager.getInstance(mApp,
                    getSlotIndexOrException(subId)).setRttEnabled(isEnabled);
        } finally {
            Binder.restoreCallingIdentity(identity);
        }
    }

    @Override
    public boolean isTtyOverVolteEnabled(int subId) {
        enforceReadPrivilegedPermission("isTtyOverVolteEnabled");
        final long identity = Binder.clearCallingIdentity();
        try {
            // TODO: Refactor to remove ImsManager dependence and query through ImsPhone directly.
            return ImsManager.getInstance(mApp,
                    getSlotIndexOrException(subId)).isTtyOnVoLteCapable();
        } finally {
            Binder.restoreCallingIdentity(identity);
        }
    }

    @Override
    public void registerImsProvisioningChangedCallback(int subId, IImsConfigCallback callback) {
        enforceReadPrivilegedPermission("registerImsProvisioningChangedCallback");
        final long identity = Binder.clearCallingIdentity();
        try {
            // TODO: Refactor to remove ImsManager dependence and query through ImsPhone directly.
            ImsManager.getInstance(mApp, getSlotIndexOrException(subId))
                    .addProvisioningCallbackForSubscription(callback, subId);
        } finally {
            Binder.restoreCallingIdentity(identity);
        }
    }

    @Override
    public void unregisterImsProvisioningChangedCallback(int subId, IImsConfigCallback callback) {
        enforceReadPrivilegedPermission("unregisterImsProvisioningChangedCallback");
        final long identity = Binder.clearCallingIdentity();
        if (!SubscriptionManager.isValidSubscriptionId(subId)) {
            throw new IllegalArgumentException("Invalid Subscription ID: " + subId);
        }
        try {
            // TODO: Refactor to remove ImsManager dependence and query through ImsPhone directly.
            ImsManager.getInstance(mApp, getSlotIndexOrException(subId))
                    .removeProvisioningCallbackForSubscription(callback, subId);
        } catch (IllegalArgumentException e) {
            Log.i(LOG_TAG, "unregisterImsProvisioningChangedCallback: " + subId
                    + "is inactive, ignoring unregister.");
            // If the subscription is no longer active, just return, since the callback will already
            // have been removed internally.
        } finally {
            Binder.restoreCallingIdentity(identity);
        }
    }

    @Override
    public void setImsProvisioningStatusForCapability(int subId, int capability, int tech,
            boolean isProvisioned) {
        if (tech != ImsRegistrationImplBase.REGISTRATION_TECH_IWLAN
                && tech != ImsRegistrationImplBase.REGISTRATION_TECH_LTE) {
            throw new IllegalArgumentException("Registration technology '" + tech + "' is invalid");
        }
        TelephonyPermissions.enforceCallingOrSelfModifyPermissionOrCarrierPrivilege(mApp, subId,
                "setProvisioningStatusForCapability");
        final long identity = Binder.clearCallingIdentity();
        try {
            // TODO: Refactor to remove ImsManager dependence and query through ImsPhone directly.
            Phone phone = getPhone(subId);
            if (phone == null) {
                loge("setImsProvisioningStatusForCapability: phone instance null for subid "
                        + subId);
                return;
            }
            if (!doesImsCapabilityRequireProvisioning(phone.getContext(), subId, capability)) {
                return;
            }

            // this capability requires provisioning, route to the correct API.
            ImsManager ims = ImsManager.getInstance(mApp, getSlotIndex(subId));
            switch (capability) {
                case MmTelFeature.MmTelCapabilities.CAPABILITY_TYPE_VOICE: {
                    if (tech == ImsRegistrationImplBase.REGISTRATION_TECH_LTE) {
                        ims.setVolteProvisioned(isProvisioned);
                    } else if (tech == ImsRegistrationImplBase.REGISTRATION_TECH_IWLAN) {
                        ims.setWfcProvisioned(isProvisioned);
                    }
                    break;
                }
                case MmTelFeature.MmTelCapabilities.CAPABILITY_TYPE_VIDEO: {
                    // There is currently no difference in VT provisioning type.
                    ims.setVtProvisioned(isProvisioned);
                    break;
                }
                case MmTelFeature.MmTelCapabilities.CAPABILITY_TYPE_UT: {
                    // There is no "deprecated" UT provisioning mechanism through ImsConfig, so
                    // change the capability of the feature instead if needed.
                    if (isMmTelCapabilityProvisionedInCache(subId, capability, tech)
                            == isProvisioned) {
                        // No change in provisioning.
                        return;
                    }
                    cacheMmTelCapabilityProvisioning(subId, capability, tech, isProvisioned);
                    try {
                        ims.changeMmTelCapability(capability, tech, isProvisioned);
                    } catch (ImsException e) {
                        loge("setImsProvisioningStatusForCapability: couldn't change UT capability"
                                + ", Exception" + e.getMessage());
                    }
                    break;
                }
                default: {
                    throw new IllegalArgumentException("Tried to set provisioning for capability '"
                            + capability + "', which does not require provisioning.");
                }
            }

        } finally {
            Binder.restoreCallingIdentity(identity);
        }
    }

    @Override
    public boolean getImsProvisioningStatusForCapability(int subId, int capability, int tech) {
        if (tech != ImsRegistrationImplBase.REGISTRATION_TECH_IWLAN
                && tech != ImsRegistrationImplBase.REGISTRATION_TECH_LTE) {
            throw new IllegalArgumentException("Registration technology '" + tech + "' is invalid");
        }
        enforceReadPrivilegedPermission("getProvisioningStatusForCapability");
        final long identity = Binder.clearCallingIdentity();
        try {
            // TODO: Refactor to remove ImsManager dependence and query through ImsPhone directly.
            Phone phone = getPhone(subId);
            if (phone == null) {
                loge("getImsProvisioningStatusForCapability: phone instance null for subid "
                        + subId);
                // We will fail with "true" as the provisioning status because this is the default
                // if we do not require provisioning.
                return true;
            }

            if (!doesImsCapabilityRequireProvisioning(phone.getContext(), subId, capability)) {
                return true;
            }

            ImsManager ims = ImsManager.getInstance(mApp, getSlotIndex(subId));
            switch (capability) {
                case MmTelFeature.MmTelCapabilities.CAPABILITY_TYPE_VOICE: {
                    if (tech == ImsRegistrationImplBase.REGISTRATION_TECH_LTE) {
                        return ims.isVolteProvisionedOnDevice();
                    } else if (tech == ImsRegistrationImplBase.REGISTRATION_TECH_IWLAN) {
                        return ims.isWfcProvisionedOnDevice();
                    }
                    // This should never happen, since we are checking tech above to make sure it
                    // is either LTE or IWLAN.
                    throw new IllegalArgumentException("Invalid radio technology for voice "
                            + "capability.");
                }
                case MmTelFeature.MmTelCapabilities.CAPABILITY_TYPE_VIDEO: {
                    // There is currently no difference in VT provisioning type.
                    return ims.isVtProvisionedOnDevice();
                }
                case MmTelFeature.MmTelCapabilities.CAPABILITY_TYPE_UT: {
                    // There is no "deprecated" UT provisioning mechanism, so get from shared prefs.
                    return isMmTelCapabilityProvisionedInCache(subId, capability, tech);
                }
                default: {
                    throw new IllegalArgumentException("Tried to get provisioning for capability '"
                            + capability + "', which does not require provisioning.");
                }
            }

        } finally {
            Binder.restoreCallingIdentity(identity);
        }
    }

    @Override
    public boolean isMmTelCapabilityProvisionedInCache(int subId, int capability, int tech) {
        if (tech != ImsRegistrationImplBase.REGISTRATION_TECH_IWLAN
                && tech != ImsRegistrationImplBase.REGISTRATION_TECH_LTE) {
            throw new IllegalArgumentException("Registration technology '" + tech + "' is invalid");
        }
        enforceReadPrivilegedPermission("isMmTelCapabilityProvisionedInCache");
        int provisionedBits = getMmTelCapabilityProvisioningBitfield(subId, tech);
        return (provisionedBits & capability) > 0;
    }

    @Override
    public void cacheMmTelCapabilityProvisioning(int subId, int capability, int tech,
            boolean isProvisioned) {
        if (tech != ImsRegistrationImplBase.REGISTRATION_TECH_IWLAN
                && tech != ImsRegistrationImplBase.REGISTRATION_TECH_LTE) {
            throw new IllegalArgumentException("Registration technology '" + tech + "' is invalid");
        }
        TelephonyPermissions.enforceCallingOrSelfModifyPermissionOrCarrierPrivilege(mApp, subId,
                "setProvisioningStatusForCapability");
        int provisionedBits = getMmTelCapabilityProvisioningBitfield(subId, tech);
        // If the current provisioning status for capability already matches isProvisioned,
        // do nothing.
        if (((provisionedBits & capability) > 0) == isProvisioned) {
            return;
        }
        if (isProvisioned) {
            setMmTelCapabilityProvisioningBitfield(subId, tech, (provisionedBits | capability));
        } else {
            setMmTelCapabilityProvisioningBitfield(subId, tech, (provisionedBits & ~capability));
        }
    }

    /**
     * @return the bitfield containing the MmTel provisioning for the provided subscription and
     * technology. The bitfield should mirror the bitfield defined by
     * {@link MmTelFeature.MmTelCapabilities.MmTelCapability}.
     */
    private int getMmTelCapabilityProvisioningBitfield(int subId, int tech) {
        String key = getMmTelProvisioningKey(subId, tech);
        // Default is no capabilities are provisioned.
        return mTelephonySharedPreferences.getInt(key, 0 /*default*/);
    }

    /**
     * Sets the MmTel capability provisioning bitfield (defined by
     *     {@link MmTelFeature.MmTelCapabilities.MmTelCapability}) for the subscription and
     *     technology specified.
     *
     * Note: This is a synchronous command and should not be called on UI thread.
     */
    private void setMmTelCapabilityProvisioningBitfield(int subId, int tech, int newField) {
        final SharedPreferences.Editor editor = mTelephonySharedPreferences.edit();
        String key = getMmTelProvisioningKey(subId, tech);
        editor.putInt(key, newField);
        editor.commit();
    }

    private static String getMmTelProvisioningKey(int subId, int tech) {
        // resulting key is provision_ims_mmtel_{subId}_{tech}
        return PREF_PROVISION_IMS_MMTEL_PREFIX + subId + "_" + tech;
    }

    /**
     * Query CarrierConfig to see if the specified capability requires provisioning for the
     * carrier associated with the subscription id.
     */
    private boolean doesImsCapabilityRequireProvisioning(Context context, int subId,
            int capability) {
        CarrierConfigManager configManager = new CarrierConfigManager(context);
        PersistableBundle c = configManager.getConfigForSubId(subId);
        boolean requireUtProvisioning = c.getBoolean(
                // By default, this config is true (even if there is no SIM). We also check to make
                // sure the subscription needs provisioning here, so we do not need to check for
                // the no-SIM case, where we would normally shortcut this to false.
                CarrierConfigManager.KEY_CARRIER_SUPPORTS_SS_OVER_UT_BOOL, true)
                && c.getBoolean(CarrierConfigManager.KEY_CARRIER_UT_PROVISIONING_REQUIRED_BOOL,
                false);
        boolean requireVoiceVtProvisioning = c.getBoolean(
                CarrierConfigManager.KEY_CARRIER_VOLTE_PROVISIONING_REQUIRED_BOOL, false);

        // First check to make sure that the capability requires provisioning.
        switch (capability) {
            case MmTelFeature.MmTelCapabilities.CAPABILITY_TYPE_VOICE:
                // intentional fallthrough
            case MmTelFeature.MmTelCapabilities.CAPABILITY_TYPE_VIDEO: {
                if (requireVoiceVtProvisioning) {
                    // Voice and Video requires provisioning
                    return true;
                }
                break;
            }
            case MmTelFeature.MmTelCapabilities.CAPABILITY_TYPE_UT: {
                if (requireUtProvisioning) {
                    // UT requires provisioning
                    return true;
                }
                break;
            }
        }
        return false;
    }

    @Override
    public int getImsProvisioningInt(int subId, int key) {
        if (!SubscriptionManager.isValidSubscriptionId(subId)) {
            throw new IllegalArgumentException("Invalid Subscription id '" + subId + "'");
        }
        enforceReadPrivilegedPermission("getImsProvisioningInt");
        final long identity = Binder.clearCallingIdentity();
        try {
            // TODO: Refactor to remove ImsManager dependence and query through ImsPhone directly.
            int slotId = getSlotIndex(subId);
            if (slotId <= SubscriptionManager.INVALID_SIM_SLOT_INDEX) {
                Log.w(LOG_TAG, "getImsProvisioningInt: called with an inactive subscription '"
                        + subId + "' for key:" + key);
                return ImsConfigImplBase.CONFIG_RESULT_UNKNOWN;
            }
            return ImsManager.getInstance(mApp, slotId).getConfigInterface().getConfigInt(key);
        } catch (ImsException e) {
            Log.w(LOG_TAG, "getImsProvisioningInt: ImsService is not available for subscription '"
                    + subId + "' for key:" + key);
            return ImsConfigImplBase.CONFIG_RESULT_UNKNOWN;
        } finally {
            Binder.restoreCallingIdentity(identity);
        }
    }

    @Override
    public String getImsProvisioningString(int subId, int key) {
        if (!SubscriptionManager.isValidSubscriptionId(subId)) {
            throw new IllegalArgumentException("Invalid Subscription id '" + subId + "'");
        }
        enforceReadPrivilegedPermission("getImsProvisioningString");
        final long identity = Binder.clearCallingIdentity();
        try {
            // TODO: Refactor to remove ImsManager dependence and query through ImsPhone directly.
            int slotId = getSlotIndex(subId);
            if (slotId <= SubscriptionManager.INVALID_SIM_SLOT_INDEX) {
                Log.w(LOG_TAG, "getImsProvisioningString: called for an inactive subscription id '"
                        + subId + "' for key:" + key);
                return ProvisioningManager.STRING_QUERY_RESULT_ERROR_GENERIC;
            }
            return ImsManager.getInstance(mApp, slotId).getConfigInterface().getConfigString(key);
        } catch (ImsException e) {
            Log.w(LOG_TAG, "getImsProvisioningString: ImsService is not available for sub '"
                    + subId + "' for key:" + key);
            return ProvisioningManager.STRING_QUERY_RESULT_ERROR_NOT_READY;
        } finally {
            Binder.restoreCallingIdentity(identity);
        }
    }

    @Override
    public int setImsProvisioningInt(int subId, int key, int value) {
        if (!SubscriptionManager.isValidSubscriptionId(subId)) {
            throw new IllegalArgumentException("Invalid Subscription id '" + subId + "'");
        }
        TelephonyPermissions.enforceCallingOrSelfModifyPermissionOrCarrierPrivilege(mApp, subId,
                "setImsProvisioningInt");
        final long identity = Binder.clearCallingIdentity();
        try {
            // TODO: Refactor to remove ImsManager dependence and query through ImsPhone directly.
            int slotId = getSlotIndex(subId);
            if (slotId <= SubscriptionManager.INVALID_SIM_SLOT_INDEX) {
                Log.w(LOG_TAG, "setImsProvisioningInt: called with an inactive subscription id '"
                        + subId + "' for key:" + key);
                return ImsConfigImplBase.CONFIG_RESULT_FAILED;
            }
            return ImsManager.getInstance(mApp, slotId).getConfigInterface().setConfig(key, value);
        } catch (ImsException e) {
            Log.w(LOG_TAG, "setImsProvisioningInt: ImsService unavailable for sub '" + subId
                    + "' for key:" + key);
            return ImsConfigImplBase.CONFIG_RESULT_FAILED;
        } finally {
            Binder.restoreCallingIdentity(identity);
        }
    }

    @Override
    public int setImsProvisioningString(int subId, int key, String value) {
        if (!SubscriptionManager.isValidSubscriptionId(subId)) {
            throw new IllegalArgumentException("Invalid Subscription id '" + subId + "'");
        }
        TelephonyPermissions.enforceCallingOrSelfModifyPermissionOrCarrierPrivilege(mApp, subId,
                "setImsProvisioningString");
        final long identity = Binder.clearCallingIdentity();
        try {
            // TODO: Refactor to remove ImsManager dependence and query through ImsPhone directly.
            int slotId = getSlotIndex(subId);
            if (slotId <= SubscriptionManager.INVALID_SIM_SLOT_INDEX) {
                Log.w(LOG_TAG, "setImsProvisioningString: called with an inactive subscription id '"
                        + subId + "' for key:" + key);
                return ImsConfigImplBase.CONFIG_RESULT_FAILED;
            }
            return ImsManager.getInstance(mApp, slotId).getConfigInterface().setConfig(key, value);
        } catch (ImsException e) {
            Log.w(LOG_TAG, "setImsProvisioningString: ImsService unavailable for sub '" + subId
                    + "' for key:" + key);
            return ImsConfigImplBase.CONFIG_RESULT_FAILED;
        } finally {
            Binder.restoreCallingIdentity(identity);
        }
    }

    private int getSlotIndexOrException(int subId) throws IllegalArgumentException {
        int slotId = SubscriptionManager.getSlotIndex(subId);
        if (!SubscriptionManager.isValidSlotIndex(slotId)) {
            throw new IllegalArgumentException("Invalid Subscription Id, subId=" + subId);
        }
        return slotId;
    }

    private int getSlotIndex(int subId) {
        int slotId = SubscriptionManager.getSlotIndex(subId);
        if (!SubscriptionManager.isValidSlotIndex(slotId)) {
            return SubscriptionManager.INVALID_SIM_SLOT_INDEX;
        }
        return slotId;
    }

    /**
     * Returns the data network type for a subId; does not throw SecurityException.
     */
    @Override
    public int getNetworkTypeForSubscriber(int subId, String callingPackage) {
        if (getTargetSdk(callingPackage) >= android.os.Build.VERSION_CODES.Q
                && !TelephonyPermissions.checkCallingOrSelfReadPhoneStateNoThrow(
                        mApp, subId, callingPackage, "getNetworkTypeForSubscriber")) {
            return TelephonyManager.NETWORK_TYPE_UNKNOWN;
        }

        final long identity = Binder.clearCallingIdentity();
        try {
            final Phone phone = getPhone(subId);
            if (phone != null) {
                return phone.getServiceState().getDataNetworkType();
            } else {
                return TelephonyManager.NETWORK_TYPE_UNKNOWN;
            }
        } finally {
            Binder.restoreCallingIdentity(identity);
        }
    }

    /**
     * Returns the data network type
     */
    @Override
    public int getDataNetworkType(String callingPackage) {
        return getDataNetworkTypeForSubscriber(mSubscriptionController.getDefaultDataSubId(),
                callingPackage);
    }

    /**
     * Returns the data network type for a subId
     */
    @Override
    public int getDataNetworkTypeForSubscriber(int subId, String callingPackage) {
        if (!TelephonyPermissions.checkCallingOrSelfReadPhoneState(
                mApp, subId, callingPackage, "getDataNetworkTypeForSubscriber")) {
            return TelephonyManager.NETWORK_TYPE_UNKNOWN;
        }

        final long identity = Binder.clearCallingIdentity();
        try {
            final Phone phone = getPhone(subId);
            if (phone != null) {
                return phone.getServiceState().getDataNetworkType();
            } else {
                return TelephonyManager.NETWORK_TYPE_UNKNOWN;
            }
        } finally {
            Binder.restoreCallingIdentity(identity);
        }
    }

    /**
     * Returns the Voice network type for a subId
     */
    @Override
    public int getVoiceNetworkTypeForSubscriber(int subId, String callingPackage) {
        if (!TelephonyPermissions.checkCallingOrSelfReadPhoneState(
                mApp, subId, callingPackage, "getDataNetworkTypeForSubscriber")) {
            return TelephonyManager.NETWORK_TYPE_UNKNOWN;
        }

        final long identity = Binder.clearCallingIdentity();
        try {
            final Phone phone = getPhone(subId);
            if (phone != null) {
                return phone.getServiceState().getVoiceNetworkType();
            } else {
                return TelephonyManager.NETWORK_TYPE_UNKNOWN;
            }
        } finally {
            Binder.restoreCallingIdentity(identity);
        }
    }

    /**
     * @return true if a ICC card is present
     */
    public boolean hasIccCard() {
        // FIXME Make changes to pass defaultSimId of type int
        return hasIccCardUsingSlotIndex(mSubscriptionController.getSlotIndex(
                getDefaultSubscription()));
    }

    /**
     * @return true if a ICC card is present for a slotIndex
     */
    @Override
    public boolean hasIccCardUsingSlotIndex(int slotIndex) {
        final long identity = Binder.clearCallingIdentity();
        try {
            final Phone phone = PhoneFactory.getPhone(slotIndex);
            if (phone != null) {
                return phone.getIccCard().hasIccCard();
            } else {
                return false;
            }
        } finally {
            Binder.restoreCallingIdentity(identity);
        }
    }

    /**
     * Return if the current radio is LTE on CDMA. This
     * is a tri-state return value as for a period of time
     * the mode may be unknown.
     *
     * @param callingPackage the name of the package making the call.
     * @return {@link Phone#LTE_ON_CDMA_UNKNOWN}, {@link Phone#LTE_ON_CDMA_FALSE}
     * or {@link Phone#LTE_ON_CDMA_TRUE}
     */
    @Override
    public int getLteOnCdmaMode(String callingPackage) {
        return getLteOnCdmaModeForSubscriber(getDefaultSubscription(), callingPackage);
    }

    @Override
    public int getLteOnCdmaModeForSubscriber(int subId, String callingPackage) {
        if (!TelephonyPermissions.checkCallingOrSelfReadPhoneState(
                mApp, subId, callingPackage, "getLteOnCdmaModeForSubscriber")) {
            return PhoneConstants.LTE_ON_CDMA_UNKNOWN;
        }

        final long identity = Binder.clearCallingIdentity();
        try {
            final Phone phone = getPhone(subId);
            if (phone == null) {
                return PhoneConstants.LTE_ON_CDMA_UNKNOWN;
            } else {
                return phone.getLteOnCdmaMode();
            }
        } finally {
            Binder.restoreCallingIdentity(identity);
        }
    }

    /**
     * {@hide}
     * Returns Default subId, 0 in the case of single standby.
     */
    private int getDefaultSubscription() {
        return mSubscriptionController.getDefaultSubId();
    }

    private int getSlotForDefaultSubscription() {
        return mSubscriptionController.getPhoneId(getDefaultSubscription());
    }

    private int getPreferredVoiceSubscription() {
        return mSubscriptionController.getDefaultVoiceSubId();
    }

    private boolean isActiveSubscription(int subId) {
        return mSubscriptionController.isActiveSubId(subId);
    }

    /**
     * @see android.telephony.TelephonyManager.WifiCallingChoices
     */
    public int getWhenToMakeWifiCalls() {
        final long identity = Binder.clearCallingIdentity();
        try {
            return Settings.System.getInt(mApp.getContentResolver(),
                    Settings.System.WHEN_TO_MAKE_WIFI_CALLS,
                    getWhenToMakeWifiCallsDefaultPreference());
        } finally {
            Binder.restoreCallingIdentity(identity);
        }
    }

    /**
     * @see android.telephony.TelephonyManager.WifiCallingChoices
     */
    public void setWhenToMakeWifiCalls(int preference) {
        final long identity = Binder.clearCallingIdentity();
        try {
            if (DBG) log("setWhenToMakeWifiCallsStr, storing setting = " + preference);
            Settings.System.putInt(mApp.getContentResolver(),
                    Settings.System.WHEN_TO_MAKE_WIFI_CALLS, preference);
        } finally {
            Binder.restoreCallingIdentity(identity);
        }
    }

    private static int getWhenToMakeWifiCallsDefaultPreference() {
        // TODO: Use a build property to choose this value.
        return TelephonyManager.WifiCallingChoices.ALWAYS_USE;
    }

    private Phone getPhoneFromSlotIdOrThrowException(int slotIndex) {
        int phoneId = UiccController.getInstance().getPhoneIdFromSlotId(slotIndex);
        if (phoneId == -1) {
            throw new IllegalArgumentException("Given slot index: " + slotIndex
                    + " does not correspond to an active phone");
        }
        return PhoneFactory.getPhone(phoneId);
    }

    @Override
    public IccOpenLogicalChannelResponse iccOpenLogicalChannel(
            int subId, String callingPackage, String aid, int p2) {
        TelephonyPermissions.enforceCallingOrSelfModifyPermissionOrCarrierPrivilege(
                mApp, subId, "iccOpenLogicalChannel");
        mAppOps.checkPackage(Binder.getCallingUid(), callingPackage);
        if (DBG) {
            log("iccOpenLogicalChannel: subId=" + subId + " aid=" + aid + " p2=" + p2);
        }
        return iccOpenLogicalChannelWithPermission(getPhoneFromSubId(subId), callingPackage, aid,
                p2);
    }


    @Override
    public IccOpenLogicalChannelResponse iccOpenLogicalChannelBySlot(
            int slotIndex, String callingPackage, String aid, int p2) {
        enforceModifyPermission();
        mAppOps.checkPackage(Binder.getCallingUid(), callingPackage);
        if (DBG) {
            log("iccOpenLogicalChannelBySlot: slot=" + slotIndex + " aid=" + aid + " p2=" + p2);
        }
        return iccOpenLogicalChannelWithPermission(getPhoneFromSlotIdOrThrowException(slotIndex),
                callingPackage, aid, p2);
    }

    private IccOpenLogicalChannelResponse iccOpenLogicalChannelWithPermission(Phone phone,
            String callingPackage, String aid, int p2) {
        final long identity = Binder.clearCallingIdentity();
        try {
            if (TextUtils.equals(ISDR_AID, aid)) {
                // Only allows LPA to open logical channel to ISD-R.
                ComponentInfo bestComponent = EuiccConnector.findBestComponent(getDefaultPhone()
                        .getContext().getPackageManager());
                if (bestComponent == null
                        || !TextUtils.equals(callingPackage, bestComponent.packageName)) {
                    loge("The calling package is not allowed to access ISD-R.");
                    throw new SecurityException(
                            "The calling package is not allowed to access ISD-R.");
                }
            }

            IccOpenLogicalChannelResponse response = (IccOpenLogicalChannelResponse) sendRequest(
                    CMD_OPEN_CHANNEL, new Pair<String, Integer>(aid, p2), phone,
                    null /* workSource */);
            if (DBG) log("iccOpenLogicalChannelWithPermission: " + response);
            return response;
        } finally {
            Binder.restoreCallingIdentity(identity);
        }
    }

    @Override
    public boolean iccCloseLogicalChannel(int subId, int channel) {
        TelephonyPermissions.enforceCallingOrSelfModifyPermissionOrCarrierPrivilege(
                mApp, subId, "iccCloseLogicalChannel");
        if (DBG) log("iccCloseLogicalChannel: subId=" + subId + " chnl=" + channel);
        return iccCloseLogicalChannelWithPermission(getPhoneFromSubId(subId), channel);
    }

    @Override
    public boolean iccCloseLogicalChannelBySlot(int slotIndex, int channel) {
        enforceModifyPermission();
        if (DBG) log("iccCloseLogicalChannelBySlot: slotIndex=" + slotIndex + " chnl=" + channel);
        return iccCloseLogicalChannelWithPermission(getPhoneFromSlotIdOrThrowException(slotIndex),
                channel);
    }

    private boolean iccCloseLogicalChannelWithPermission(Phone phone, int channel) {
        final long identity = Binder.clearCallingIdentity();
        try {
            if (channel < 0) {
                return false;
            }
            Boolean success = (Boolean) sendRequest(CMD_CLOSE_CHANNEL, channel, phone,
                    null /* workSource */);
            if (DBG) log("iccCloseLogicalChannelWithPermission: " + success);
            return success;
        } finally {
            Binder.restoreCallingIdentity(identity);
        }
    }

    @Override
    public String iccTransmitApduLogicalChannel(int subId, int channel, int cla,
            int command, int p1, int p2, int p3, String data) {
        TelephonyPermissions.enforceCallingOrSelfModifyPermissionOrCarrierPrivilege(
                mApp, subId, "iccTransmitApduLogicalChannel");
        if (DBG) {
            log("iccTransmitApduLogicalChannel: subId=" + subId + " chnl=" + channel
                    + " cla=" + cla + " cmd=" + command + " p1=" + p1 + " p2=" + p2 + " p3="
                    + p3 + " data=" + data);
        }
        return iccTransmitApduLogicalChannelWithPermission(getPhoneFromSubId(subId), channel, cla,
                command, p1, p2, p3, data);
    }

    @Override
    public String iccTransmitApduLogicalChannelBySlot(int slotIndex, int channel, int cla,
            int command, int p1, int p2, int p3, String data) {
        enforceModifyPermission();
        if (DBG) {
            log("iccTransmitApduLogicalChannelBySlot: slotIndex=" + slotIndex + " chnl=" + channel
                    + " cla=" + cla + " cmd=" + command + " p1=" + p1 + " p2=" + p2 + " p3="
                    + p3 + " data=" + data);
        }
        return iccTransmitApduLogicalChannelWithPermission(
                getPhoneFromSlotIdOrThrowException(slotIndex), channel, cla, command, p1, p2, p3,
                data);
    }

    private String iccTransmitApduLogicalChannelWithPermission(Phone phone, int channel, int cla,
            int command, int p1, int p2, int p3, String data) {
        final long identity = Binder.clearCallingIdentity();
        try {
            if (channel <= 0) {
                return "";
            }

            IccIoResult response = (IccIoResult) sendRequest(CMD_TRANSMIT_APDU_LOGICAL_CHANNEL,
                    new IccAPDUArgument(channel, cla, command, p1, p2, p3, data), phone,
                    null /* workSource */);
            if (DBG) log("iccTransmitApduLogicalChannelWithPermission: " + response);

            // Append the returned status code to the end of the response payload.
            String s = Integer.toHexString(
                    (response.sw1 << 8) + response.sw2 + 0x10000).substring(1);
            if (response.payload != null) {
                s = IccUtils.bytesToHexString(response.payload) + s;
            }
            return s;
        } finally {
            Binder.restoreCallingIdentity(identity);
        }
    }

    @Override
    public String iccTransmitApduBasicChannel(int subId, String callingPackage, int cla,
            int command, int p1, int p2, int p3, String data) {
        TelephonyPermissions.enforceCallingOrSelfModifyPermissionOrCarrierPrivilege(
                mApp, subId, "iccTransmitApduBasicChannel");
        mAppOps.checkPackage(Binder.getCallingUid(), callingPackage);
        if (DBG) {
            log("iccTransmitApduBasicChannel: subId=" + subId + " cla=" + cla + " cmd="
                    + command + " p1=" + p1 + " p2=" + p2 + " p3=" + p3 + " data=" + data);
        }
        return iccTransmitApduBasicChannelWithPermission(getPhoneFromSubId(subId), callingPackage,
                cla, command, p1, p2, p3, data);
    }

    @Override
    public String iccTransmitApduBasicChannelBySlot(int slotIndex, String callingPackage, int cla,
            int command, int p1, int p2, int p3, String data) {
        enforceModifyPermission();
        mAppOps.checkPackage(Binder.getCallingUid(), callingPackage);
        if (DBG) {
            log("iccTransmitApduBasicChannelBySlot: slotIndex=" + slotIndex + " cla=" + cla
                    + " cmd=" + command + " p1=" + p1 + " p2=" + p2 + " p3=" + p3
                    + " data=" + data);
        }

        return iccTransmitApduBasicChannelWithPermission(
                getPhoneFromSlotIdOrThrowException(slotIndex), callingPackage, cla, command, p1,
                p2, p3, data);
    }

    // open APDU basic channel assuming the caller has sufficient permissions
    private String iccTransmitApduBasicChannelWithPermission(Phone phone, String callingPackage,
            int cla, int command, int p1, int p2, int p3, String data) {
        final long identity = Binder.clearCallingIdentity();
        try {
            if (command == SELECT_COMMAND && p1 == SELECT_P1 && p2 == SELECT_P2 && p3 == SELECT_P3
                    && TextUtils.equals(ISDR_AID, data)) {
                // Only allows LPA to select ISD-R.
                ComponentInfo bestComponent = EuiccConnector.findBestComponent(getDefaultPhone()
                        .getContext().getPackageManager());
                if (bestComponent == null
                        || !TextUtils.equals(callingPackage, bestComponent.packageName)) {
                    loge("The calling package is not allowed to select ISD-R.");
                    throw new SecurityException(
                            "The calling package is not allowed to select ISD-R.");
                }
            }

            IccIoResult response = (IccIoResult) sendRequest(CMD_TRANSMIT_APDU_BASIC_CHANNEL,
                    new IccAPDUArgument(0, cla, command, p1, p2, p3, data), phone,
                    null /* workSource */);
            if (DBG) log("iccTransmitApduBasicChannelWithPermission: " + response);

            // Append the returned status code to the end of the response payload.
            String s = Integer.toHexString(
                    (response.sw1 << 8) + response.sw2 + 0x10000).substring(1);
            if (response.payload != null) {
                s = IccUtils.bytesToHexString(response.payload) + s;
            }
            return s;
        } finally {
            Binder.restoreCallingIdentity(identity);
        }
    }

    @Override
    public byte[] iccExchangeSimIO(int subId, int fileID, int command, int p1, int p2, int p3,
            String filePath) {
        TelephonyPermissions.enforceCallingOrSelfModifyPermissionOrCarrierPrivilege(
                mApp, subId, "iccExchangeSimIO");

        final long identity = Binder.clearCallingIdentity();
        try {
            if (DBG) {
                log("Exchange SIM_IO " + subId + ":" + fileID + ":" + command + " "
                        + p1 + " " + p2 + " " + p3 + ":" + filePath);
            }

            IccIoResult response =
                    (IccIoResult) sendRequest(CMD_EXCHANGE_SIM_IO,
                            new IccAPDUArgument(-1, fileID, command, p1, p2, p3, filePath),
                            subId);

            if (DBG) {
                log("Exchange SIM_IO [R]" + response);
            }

            byte[] result = null;
            int length = 2;
            if (response.payload != null) {
                length = 2 + response.payload.length;
                result = new byte[length];
                System.arraycopy(response.payload, 0, result, 0, response.payload.length);
            } else {
                result = new byte[length];
            }

            result[length - 1] = (byte) response.sw2;
            result[length - 2] = (byte) response.sw1;
            return result;
        } finally {
            Binder.restoreCallingIdentity(identity);
        }
    }

    /**
     * Get the forbidden PLMN List from the given app type (ex APPTYPE_USIM)
     * on a particular subscription
     */
    public String[] getForbiddenPlmns(int subId, int appType, String callingPackage) {
        if (!TelephonyPermissions.checkCallingOrSelfReadPhoneState(
                mApp, subId, callingPackage, "getForbiddenPlmns")) {
            return null;
        }

        final long identity = Binder.clearCallingIdentity();
        try {
            if (appType != TelephonyManager.APPTYPE_USIM
                    && appType != TelephonyManager.APPTYPE_SIM) {
                loge("getForbiddenPlmnList(): App Type must be USIM or SIM");
                return null;
            }
            Object response = sendRequest(
                    CMD_GET_FORBIDDEN_PLMNS, new Integer(appType), subId);
            if (response instanceof String[]) {
                return (String[]) response;
            }
            // Response is an Exception of some kind,
            // which is signalled to the user as a NULL retval
            return null;
        } finally {
            Binder.restoreCallingIdentity(identity);
        }
    }

    @Override
    public String sendEnvelopeWithStatus(int subId, String content) {
        TelephonyPermissions.enforceCallingOrSelfModifyPermissionOrCarrierPrivilege(
                mApp, subId, "sendEnvelopeWithStatus");

        final long identity = Binder.clearCallingIdentity();
        try {
            IccIoResult response = (IccIoResult) sendRequest(CMD_SEND_ENVELOPE, content, subId);
            if (response.payload == null) {
                return "";
            }

            // Append the returned status code to the end of the response payload.
            String s = Integer.toHexString(
                    (response.sw1 << 8) + response.sw2 + 0x10000).substring(1);
            s = IccUtils.bytesToHexString(response.payload) + s;
            return s;
        } finally {
            Binder.restoreCallingIdentity(identity);
        }
    }

    /**
     * Read one of the NV items defined in {@link com.android.internal.telephony.RadioNVItems}
     * and {@code ril_nv_items.h}. Used for device configuration by some CDMA operators.
     *
     * @param itemID the ID of the item to read
     * @return the NV item as a String, or null on error.
     */
    @Override
    public String nvReadItem(int itemID) {
        WorkSource workSource = getWorkSource(Binder.getCallingUid());
        TelephonyPermissions.enforceCallingOrSelfModifyPermissionOrCarrierPrivilege(
                mApp, getDefaultSubscription(), "nvReadItem");

        final long identity = Binder.clearCallingIdentity();
        try {
            if (DBG) log("nvReadItem: item " + itemID);
            String value = (String) sendRequest(CMD_NV_READ_ITEM, itemID, workSource);
            if (DBG) log("nvReadItem: item " + itemID + " is \"" + value + '"');
            return value;
        } finally {
            Binder.restoreCallingIdentity(identity);
        }
    }

    /**
     * Write one of the NV items defined in {@link com.android.internal.telephony.RadioNVItems}
     * and {@code ril_nv_items.h}. Used for device configuration by some CDMA operators.
     *
     * @param itemID the ID of the item to read
     * @param itemValue the value to write, as a String
     * @return true on success; false on any failure
     */
    @Override
    public boolean nvWriteItem(int itemID, String itemValue) {
        WorkSource workSource = getWorkSource(Binder.getCallingUid());
        TelephonyPermissions.enforceCallingOrSelfModifyPermissionOrCarrierPrivilege(
                mApp, getDefaultSubscription(), "nvWriteItem");

        final long identity = Binder.clearCallingIdentity();
        try {
            if (DBG) log("nvWriteItem: item " + itemID + " value \"" + itemValue + '"');
            Boolean success = (Boolean) sendRequest(CMD_NV_WRITE_ITEM,
                    new Pair<Integer, String>(itemID, itemValue), workSource);
            if (DBG) log("nvWriteItem: item " + itemID + ' ' + (success ? "ok" : "fail"));
            return success;
        } finally {
            Binder.restoreCallingIdentity(identity);
        }
    }

    /**
     * Update the CDMA Preferred Roaming List (PRL) in the radio NV storage.
     * Used for device configuration by some CDMA operators.
     *
     * @param preferredRoamingList byte array containing the new PRL
     * @return true on success; false on any failure
     */
    @Override
    public boolean nvWriteCdmaPrl(byte[] preferredRoamingList) {
        TelephonyPermissions.enforceCallingOrSelfModifyPermissionOrCarrierPrivilege(
                mApp, getDefaultSubscription(), "nvWriteCdmaPrl");

        final long identity = Binder.clearCallingIdentity();
        try {
            if (DBG) log("nvWriteCdmaPrl: value: " + HexDump.toHexString(preferredRoamingList));
            Boolean success = (Boolean) sendRequest(CMD_NV_WRITE_CDMA_PRL, preferredRoamingList);
            if (DBG) log("nvWriteCdmaPrl: " + (success ? "ok" : "fail"));
            return success;
        } finally {
            Binder.restoreCallingIdentity(identity);
        }
    }

    /**
     * Rollback modem configurations to factory default except some config which are in whitelist.
     * Used for device configuration by some CDMA operators.
     *
     * @param slotIndex - device slot.
     *
     * @return true on success; false on any failure
     */
    @Override
    public boolean resetModemConfig(int slotIndex) {
        Phone phone = PhoneFactory.getPhone(slotIndex);
        if (phone != null) {
            TelephonyPermissions.enforceCallingOrSelfModifyPermissionOrCarrierPrivilege(
                    mApp, phone.getSubId(), "resetModemConfig");

            final long identity = Binder.clearCallingIdentity();
            try {
                Boolean success = (Boolean) sendRequest(CMD_RESET_MODEM_CONFIG, null);
                if (DBG) log("resetModemConfig:" + ' ' + (success ? "ok" : "fail"));
                return success;
            } finally {
                Binder.restoreCallingIdentity(identity);
            }
        }
        return false;
    }

    /**
     * Generate a radio modem reset. Used for device configuration by some CDMA operators.
     *
     * @param slotIndex - device slot.
     *
     * @return true on success; false on any failure
     */
    @Override
    public boolean rebootModem(int slotIndex) {
        Phone phone = PhoneFactory.getPhone(slotIndex);
        if (phone != null) {
            TelephonyPermissions.enforceCallingOrSelfModifyPermissionOrCarrierPrivilege(
                    mApp, phone.getSubId(), "rebootModem");

            final long identity = Binder.clearCallingIdentity();
            try {
                Boolean success = (Boolean) sendRequest(CMD_MODEM_REBOOT, null);
                if (DBG) log("rebootModem:" + ' ' + (success ? "ok" : "fail"));
                return success;
            } finally {
                Binder.restoreCallingIdentity(identity);
            }
        }
        return false;
    }

    public String[] getPcscfAddress(String apnType, String callingPackage) {
        final Phone defaultPhone = getDefaultPhone();
        if (!TelephonyPermissions.checkCallingOrSelfReadPhoneState(
                mApp, defaultPhone.getSubId(), callingPackage, "getPcscfAddress")) {
            return new String[0];
        }

        final long identity = Binder.clearCallingIdentity();
        try {
            return defaultPhone.getPcscfAddress(apnType);
        } finally {
            Binder.restoreCallingIdentity(identity);
        }
    }

    /**
     * Enables IMS for the framework. This will trigger IMS registration and ImsFeature capability
     * status updates, if not already enabled.
     */
    public void enableIms(int slotId) {
        enforceModifyPermission();

        final long identity = Binder.clearCallingIdentity();
        try {
            ImsResolver resolver = PhoneFactory.getImsResolver();
            if (resolver == null) {
                // may happen if the device does not support IMS.
                return;
            }
            resolver.enableIms(slotId);
        } finally {
            Binder.restoreCallingIdentity(identity);
        }
    }

    /**
     * Disables IMS for the framework. This will trigger IMS de-registration and trigger ImsFeature
     * status updates to disabled.
     */
    public void disableIms(int slotId) {
        enforceModifyPermission();

        final long identity = Binder.clearCallingIdentity();
        try {
            ImsResolver resolver = PhoneFactory.getImsResolver();
            if (resolver == null) {
                // may happen if the device does not support IMS.
                return;
            }
            resolver.disableIms(slotId);
        } finally {
            Binder.restoreCallingIdentity(identity);
        }
    }

    /**
     * Returns the {@link IImsMmTelFeature} that corresponds to the given slot Id for the MMTel
     * feature or {@link null} if the service is not available. If the feature is available, the
     * {@link IImsServiceFeatureCallback} callback is registered as a listener for feature updates.
     */
    public IImsMmTelFeature getMmTelFeatureAndListen(int slotId,
            IImsServiceFeatureCallback callback) {
        enforceModifyPermission();

        final long identity = Binder.clearCallingIdentity();
        try {
            ImsResolver resolver = PhoneFactory.getImsResolver();
            if (resolver == null) {
                // may happen if the device does not support IMS.
                return null;
            }
            return resolver.getMmTelFeatureAndListen(slotId, callback);
        } finally {
            Binder.restoreCallingIdentity(identity);
        }
    }

    /**
     * Returns the {@link IImsRcsFeature} that corresponds to the given slot Id for the RCS
     * feature during emergency calling or {@link null} if the service is not available. If the
     * feature is available, the {@link IImsServiceFeatureCallback} callback is registered as a
     * listener for feature updates.
     */
    public IImsRcsFeature getRcsFeatureAndListen(int slotId, IImsServiceFeatureCallback callback) {
        enforceModifyPermission();

        final long identity = Binder.clearCallingIdentity();
        try {
            ImsResolver resolver = PhoneFactory.getImsResolver();
            if (resolver == null) {
                // may happen if the device does not support IMS.
                return null;
            }
            return resolver.getRcsFeatureAndListen(slotId, callback);
        } finally {
            Binder.restoreCallingIdentity(identity);
        }
    }

    /**
     * Returns the {@link IImsRegistration} structure associated with the slotId and feature
     * specified or null if IMS is not supported on the slot specified.
     */
    public IImsRegistration getImsRegistration(int slotId, int feature) throws RemoteException {
        enforceModifyPermission();

        final long identity = Binder.clearCallingIdentity();
        try {
            ImsResolver resolver = PhoneFactory.getImsResolver();
            if (resolver == null) {
                // may happen if the device does not support IMS.
                return null;
            }
            return resolver.getImsRegistration(slotId, feature);
        } finally {
            Binder.restoreCallingIdentity(identity);
        }
    }

    /**
     * Returns the {@link IImsConfig} structure associated with the slotId and feature
     * specified or null if IMS is not supported on the slot specified.
     */
    public IImsConfig getImsConfig(int slotId, int feature) throws RemoteException {
        enforceModifyPermission();

        final long identity = Binder.clearCallingIdentity();
        try {
            ImsResolver resolver = PhoneFactory.getImsResolver();
            if (resolver == null) {
                // may happen if the device does not support IMS.
                return null;
            }
            return resolver.getImsConfig(slotId, feature);
        } finally {
            Binder.restoreCallingIdentity(identity);
        }
    }

    /**
     * Sets the ImsService Package Name that Telephony will bind to.
     *
     * @param slotId the slot ID that the ImsService should bind for.
     * @param isCarrierImsService true if the ImsService is the carrier override, false if the
     *         ImsService is the device default ImsService.
     * @param packageName The package name of the application that contains the ImsService to bind
     *         to.
     * @return true if setting the ImsService to bind to succeeded, false if it did not.
     * @hide
     */
    public boolean setImsService(int slotId, boolean isCarrierImsService, String packageName) {
        int[] subIds = SubscriptionManager.getSubId(slotId);
        TelephonyPermissions.enforceCallingOrSelfModifyPermissionOrCarrierPrivilege(mApp,
                (subIds != null ? subIds[0] : SubscriptionManager.INVALID_SUBSCRIPTION_ID),
                "setImsService");

        final long identity = Binder.clearCallingIdentity();
        try {
            ImsResolver resolver = PhoneFactory.getImsResolver();
            if (resolver == null) {
                // may happen if the device does not support IMS.
                return false;
            }
            return resolver.overrideImsServiceConfiguration(slotId, isCarrierImsService,
                    packageName);
        } finally {
            Binder.restoreCallingIdentity(identity);
        }
    }

    /**
     * Return the ImsService configuration.
     *
     * @param slotId The slot that the ImsService is associated with.
     * @param isCarrierImsService true, if the ImsService is a carrier override, false if it is
     *         the device default.
     * @return the package name of the ImsService configuration.
     */
    public String getImsService(int slotId, boolean isCarrierImsService) {
        int[] subIds = SubscriptionManager.getSubId(slotId);
        TelephonyPermissions.enforceCallingOrSelfModifyPermissionOrCarrierPrivilege(mApp,
                (subIds != null ? subIds[0] : SubscriptionManager.INVALID_SUBSCRIPTION_ID),
                "getImsService");

        final long identity = Binder.clearCallingIdentity();
        try {
            ImsResolver resolver = PhoneFactory.getImsResolver();
            if (resolver == null) {
                // may happen if the device does not support IMS.
                return "";
            }
            return resolver.getImsServiceConfiguration(slotId, isCarrierImsService);
        } finally {
            Binder.restoreCallingIdentity(identity);
        }
    }

    public void setImsRegistrationState(boolean registered) {
        enforceModifyPermission();

        final long identity = Binder.clearCallingIdentity();
        try {
            getDefaultPhone().setImsRegistrationState(registered);
        } finally {
            Binder.restoreCallingIdentity(identity);
        }
    }

    /**
     * Set the network selection mode to automatic.
     *
     */
    @Override
    public void setNetworkSelectionModeAutomatic(int subId) {
        TelephonyPermissions.enforceCallingOrSelfModifyPermissionOrCarrierPrivilege(
                mApp, subId, "setNetworkSelectionModeAutomatic");

        if (!isActiveSubscription(subId)) {
            return;
        }

        final long identity = Binder.clearCallingIdentity();
        try {
            if (DBG) log("setNetworkSelectionModeAutomatic: subId " + subId);
            sendRequest(CMD_SET_NETWORK_SELECTION_MODE_AUTOMATIC, null, subId);
        } finally {
            Binder.restoreCallingIdentity(identity);
        }
    }

   /**
     * Ask the radio to connect to the input network and change selection mode to manual.
     *
     * @param subId the id of the subscription.
     * @param operatorInfo the operator information, included the PLMN, long name and short name of
     * the operator to attach to.
     * @param persistSelection whether the selection will persist until reboot. If true, only allows
     * attaching to the selected PLMN until reboot; otherwise, attach to the chosen PLMN and resume
     * normal network selection next time.
     * @return {@code true} on success; {@code true} on any failure.
     */
    @Override
    public boolean setNetworkSelectionModeManual(
            int subId, OperatorInfo operatorInfo, boolean persistSelection) {
        TelephonyPermissions.enforceCallingOrSelfModifyPermissionOrCarrierPrivilege(
                mApp, subId, "setNetworkSelectionModeManual");

        if (!isActiveSubscription(subId)) {
            return false;
        }

        final long identity = Binder.clearCallingIdentity();
        try {
            ManualNetworkSelectionArgument arg = new ManualNetworkSelectionArgument(operatorInfo,
                    persistSelection);
            if (DBG) {
                log("setNetworkSelectionModeManual: subId: " + subId
                        + " operator: " + operatorInfo);
            }
            return (Boolean) sendRequest(CMD_SET_NETWORK_SELECTION_MODE_MANUAL, arg, subId);
        } finally {
            Binder.restoreCallingIdentity(identity);
        }
    }

    /**
     * Scans for available networks.
     */
    @Override
    public CellNetworkScanResult getCellNetworkScanResults(int subId, String callingPackage) {
        TelephonyPermissions.enforceCallingOrSelfModifyPermissionOrCarrierPrivilege(
                mApp, subId, "getCellNetworkScanResults");
        LocationAccessPolicy.LocationPermissionResult locationResult =
                LocationAccessPolicy.checkLocationPermission(mApp,
                        new LocationAccessPolicy.LocationPermissionQuery.Builder()
                                .setCallingPackage(callingPackage)
                                .setCallingPid(Binder.getCallingPid())
                                .setCallingUid(Binder.getCallingUid())
                                .setMethod("getCellNetworkScanResults")
                                .setMinSdkVersionForFine(Build.VERSION_CODES.Q)
                                .build());
        switch (locationResult) {
            case DENIED_HARD:
                throw new SecurityException("Not allowed to access scan results -- location");
            case DENIED_SOFT:
                return null;
        }

        long identity = Binder.clearCallingIdentity();
        try {
            if (DBG) log("getCellNetworkScanResults: subId " + subId);
            return (CellNetworkScanResult) sendRequest(
                    CMD_PERFORM_NETWORK_SCAN, null, subId);
        } finally {
            Binder.restoreCallingIdentity(identity);
        }
    }

    /**
     * Starts a new network scan and returns the id of this scan.
     *
     * @param subId id of the subscription
     * @param request contains the radio access networks with bands/channels to scan
     * @param messenger callback messenger for scan results or errors
     * @param binder for the purpose of auto clean when the user thread crashes
     * @return the id of the requested scan which can be used to stop the scan.
     */
    @Override
    public int requestNetworkScan(int subId, NetworkScanRequest request, Messenger messenger,
            IBinder binder, String callingPackage) {
        TelephonyPermissions.enforceCallingOrSelfModifyPermissionOrCarrierPrivilege(
                mApp, subId, "requestNetworkScan");
        LocationAccessPolicy.LocationPermissionResult locationResult =
                LocationAccessPolicy.checkLocationPermission(mApp,
                        new LocationAccessPolicy.LocationPermissionQuery.Builder()
                                .setCallingPackage(callingPackage)
                                .setCallingPid(Binder.getCallingPid())
                                .setCallingUid(Binder.getCallingUid())
                                .setMethod("requestNetworkScan")
                                .setMinSdkVersionForFine(Build.VERSION_CODES.Q)
                                .build());
        if (locationResult != LocationAccessPolicy.LocationPermissionResult.ALLOWED) {
            SecurityException e = checkNetworkRequestForSanitizedLocationAccess(request, subId);
            if (e != null) {
                if (locationResult == LocationAccessPolicy.LocationPermissionResult.DENIED_HARD) {
                    throw e;
                } else {
                    loge(e.getMessage());
                    return TelephonyScanManager.INVALID_SCAN_ID;
                }
            }
        }
        int callingUid = Binder.getCallingUid();
        int callingPid = Binder.getCallingPid();
        final long identity = Binder.clearCallingIdentity();
        try {
            return mNetworkScanRequestTracker.startNetworkScan(
                    request, messenger, binder, getPhone(subId),
                    callingUid, callingPid, callingPackage);
        } finally {
            Binder.restoreCallingIdentity(identity);
        }
    }

    private SecurityException checkNetworkRequestForSanitizedLocationAccess(
            NetworkScanRequest request, int subId) {
        boolean hasCarrierPriv = getCarrierPrivilegeStatusForUid(subId, Binder.getCallingUid())
                == TelephonyManager.CARRIER_PRIVILEGE_STATUS_HAS_ACCESS;
        boolean hasNetworkScanPermission =
                mApp.checkCallingOrSelfPermission(android.Manifest.permission.NETWORK_SCAN)
                == PERMISSION_GRANTED;

        if (!hasCarrierPriv && !hasNetworkScanPermission) {
            return new SecurityException("permission.NETWORK_SCAN or carrier privileges is needed"
                    + " for network scans without location access.");
        }

        if (request.getSpecifiers() != null && request.getSpecifiers().length > 0) {
            for (RadioAccessSpecifier ras : request.getSpecifiers()) {
                if (ras.getChannels() != null && ras.getChannels().length > 0) {
                    return new SecurityException("Specific channels must not be"
                            + " scanned without location access.");
                }
            }
        }

        return null;
    }

    /**
     * Stops an existing network scan with the given scanId.
     *
     * @param subId id of the subscription
     * @param scanId id of the scan that needs to be stopped
     */
    @Override
    public void stopNetworkScan(int subId, int scanId) {
        TelephonyPermissions.enforceCallingOrSelfModifyPermissionOrCarrierPrivilege(
                mApp, subId, "stopNetworkScan");

        int callingUid = Binder.getCallingUid();
        final long identity = Binder.clearCallingIdentity();
        try {
            mNetworkScanRequestTracker.stopNetworkScan(scanId, callingUid);
        } finally {
            Binder.restoreCallingIdentity(identity);
        }
    }

    /**
     * Get the calculated preferred network type.
     * Used for debugging incorrect network type.
     *
     * @return the preferred network type, defined in RILConstants.java.
     */
    @Override
    public int getCalculatedPreferredNetworkType(String callingPackage) {
        final Phone defaultPhone = getDefaultPhone();
        if (!TelephonyPermissions.checkCallingOrSelfReadPhoneState(mApp, defaultPhone.getSubId(),
                callingPackage, "getCalculatedPreferredNetworkType")) {
            return RILConstants.PREFERRED_NETWORK_MODE;
        }

        final long identity = Binder.clearCallingIdentity();
        try {
            // FIXME: need to get SubId from somewhere.
            return PhoneFactory.calculatePreferredNetworkType(defaultPhone.getContext(), 0);
        } finally {
            Binder.restoreCallingIdentity(identity);
        }
    }

    /**
     * Get the preferred network type.
     * Used for device configuration by some CDMA operators.
     *
     * @return the preferred network type, defined in RILConstants.java.
     */
    @Override
    public int getPreferredNetworkType(int subId) {
        TelephonyPermissions
                .enforeceCallingOrSelfReadPrivilegedPhoneStatePermissionOrCarrierPrivilege(
                        mApp, subId, "getPreferredNetworkType");

        final long identity = Binder.clearCallingIdentity();
        try {
            if (DBG) log("getPreferredNetworkType");
            int[] result = (int[]) sendRequest(CMD_GET_PREFERRED_NETWORK_TYPE, null, subId);
            int networkType = (result != null ? result[0] : -1);
            if (DBG) log("getPreferredNetworkType: " + networkType);
            return networkType;
        } finally {
            Binder.restoreCallingIdentity(identity);
        }
    }

    /**
     * Set the preferred network type.
     * Used for device configuration by some CDMA operators.
     *
     * @param networkType the preferred network type, defined in RILConstants.java.
     * @return true on success; false on any failure.
     */
    @Override
    public boolean setPreferredNetworkType(int subId, int networkType) {
        TelephonyPermissions.enforceCallingOrSelfModifyPermissionOrCarrierPrivilege(
                mApp, subId, "setPreferredNetworkType");

        final long identity = Binder.clearCallingIdentity();
        try {
            if (DBG) log("setPreferredNetworkType: subId " + subId + " type " + networkType);
            Boolean success = (Boolean) sendRequest(
                    CMD_SET_PREFERRED_NETWORK_TYPE, networkType, subId);
            if (DBG) log("setPreferredNetworkType: " + (success ? "ok" : "fail"));
            if (success) {
                Settings.Global.putInt(mApp.getContentResolver(),
                        Settings.Global.PREFERRED_NETWORK_MODE + subId, networkType);
            }
            return success;
        } finally {
            Binder.restoreCallingIdentity(identity);
        }
    }

    /**
     * Check whether DUN APN is required for tethering with subId.
     *
     * @param subId the id of the subscription to require tethering.
     * @return {@code true} if DUN APN is required for tethering.
     * @hide
     */
    @Override
    public boolean getTetherApnRequiredForSubscriber(int subId) {
        enforceModifyPermission();
        final long identity = Binder.clearCallingIdentity();
        final Phone phone = getPhone(subId);
        try {
            if (phone != null) {
                return phone.hasMatchedTetherApnSetting();
            } else {
                return false;
            }
        } finally {
            Binder.restoreCallingIdentity(identity);
        }
    }

    /**
     * Set mobile data enabled
     * Used by the user through settings etc to turn on/off mobile data
     *
     * @param enable {@code true} turn turn data on, else {@code false}
     */
    @Override
    public void setUserDataEnabled(int subId, boolean enable) {
        TelephonyPermissions.enforceCallingOrSelfModifyPermissionOrCarrierPrivilege(
                mApp, subId, "setUserDataEnabled");

        final long identity = Binder.clearCallingIdentity();
        try {
            int phoneId = mSubscriptionController.getPhoneId(subId);
            if (DBG) log("setUserDataEnabled: subId=" + subId + " phoneId=" + phoneId);
            Phone phone = PhoneFactory.getPhone(phoneId);
            if (phone != null) {
                if (DBG) log("setUserDataEnabled: subId=" + subId + " enable=" + enable);
                phone.getDataEnabledSettings().setUserDataEnabled(enable);
            } else {
                loge("setUserDataEnabled: no phone found. Invalid subId=" + subId);
            }
        } finally {
            Binder.restoreCallingIdentity(identity);
        }
    }

    /**
     * Get the user enabled state of Mobile Data.
     *
     * TODO: remove and use isUserDataEnabled.
     * This can't be removed now because some vendor codes
     * calls through ITelephony directly while they should
     * use TelephonyManager.
     *
     * @return true on enabled
     */
    @Override
    public boolean getDataEnabled(int subId) {
        return isUserDataEnabled(subId);
    }

    /**
     * Get whether mobile data is enabled per user setting.
     *
     * There are other factors deciding whether mobile data is actually enabled, but they are
     * not considered here. See {@link #isDataEnabled(int)} for more details.
     *
     * Accepts either ACCESS_NETWORK_STATE, MODIFY_PHONE_STATE or carrier privileges.
     *
     * @return {@code true} if data is enabled else {@code false}
     */
    @Override
    public boolean isUserDataEnabled(int subId) {
        try {
            mApp.enforceCallingOrSelfPermission(android.Manifest.permission.ACCESS_NETWORK_STATE,
                    null);
        } catch (Exception e) {
            TelephonyPermissions.enforceCallingOrSelfModifyPermissionOrCarrierPrivilege(
                    mApp, subId, "isUserDataEnabled");
        }

        final long identity = Binder.clearCallingIdentity();
        try {
            int phoneId = mSubscriptionController.getPhoneId(subId);
            if (DBG) log("isUserDataEnabled: subId=" + subId + " phoneId=" + phoneId);
            Phone phone = PhoneFactory.getPhone(phoneId);
            if (phone != null) {
                boolean retVal = phone.isUserDataEnabled();
                if (DBG) log("isUserDataEnabled: subId=" + subId + " retVal=" + retVal);
                return retVal;
            } else {
                if (DBG) loge("isUserDataEnabled: no phone subId=" + subId + " retVal=false");
                return false;
            }
        } finally {
            Binder.restoreCallingIdentity(identity);
        }
    }

    /**
     * Get whether mobile data is enabled.
     *
     * Comparable to {@link #isUserDataEnabled(int)}, this considers all factors deciding
     * whether mobile data is actually enabled.
     *
     * Accepts either ACCESS_NETWORK_STATE, MODIFY_PHONE_STATE or carrier privileges.
     *
     * @return {@code true} if data is enabled else {@code false}
     */
    @Override
    public boolean isDataEnabled(int subId) {
        try {
            mApp.enforceCallingOrSelfPermission(android.Manifest.permission.ACCESS_NETWORK_STATE,
                    null);
        } catch (Exception e) {
            TelephonyPermissions.enforceCallingOrSelfModifyPermissionOrCarrierPrivilege(
                    mApp, subId, "isDataEnabled");
        }

        final long identity = Binder.clearCallingIdentity();
        try {
            int phoneId = mSubscriptionController.getPhoneId(subId);
            if (DBG) log("isDataEnabled: subId=" + subId + " phoneId=" + phoneId);
            Phone phone = PhoneFactory.getPhone(phoneId);
            if (phone != null) {
                boolean retVal = phone.getDataEnabledSettings().isDataEnabled();
                if (DBG) log("isDataEnabled: subId=" + subId + " retVal=" + retVal);
                return retVal;
            } else {
                if (DBG) loge("isDataEnabled: no phone subId=" + subId + " retVal=false");
                return false;
            }
        } finally {
            Binder.restoreCallingIdentity(identity);
        }
    }

    private int getCarrierPrivilegeStatusFromCarrierConfigRules(int privilegeFromSim,
            Phone phone) {
        //load access rules from carrier configs, and check those as well: b/139133814
        SubscriptionController subController = SubscriptionController.getInstance();
        if (privilegeFromSim == TelephonyManager.CARRIER_PRIVILEGE_STATUS_HAS_ACCESS
                || subController == null) return privilegeFromSim;

        int uid = Binder.getCallingUid();
        PackageManager pkgMgr = phone.getContext().getPackageManager();
        String[] packages = pkgMgr.getPackagesForUid(uid);

        final long identity = Binder.clearCallingIdentity();
        try {
            SubscriptionInfo subInfo = subController.getSubscriptionInfo(phone.getSubId());
            SubscriptionManager subManager = (SubscriptionManager)
                    phone.getContext().getSystemService(Context.TELEPHONY_SUBSCRIPTION_SERVICE);
            for (String pkg : packages) {
                if (subManager.canManageSubscription(subInfo, pkg)) {
                    return TelephonyManager.CARRIER_PRIVILEGE_STATUS_HAS_ACCESS;
                }
            }
            return privilegeFromSim;
        } finally {
            Binder.restoreCallingIdentity(identity);
        }
    }

    private int getCarrierPrivilegeStatusFromCarrierConfigRules(int privilegeFromSim, Phone phone,
            String pkgName) {
        //load access rules from carrier configs, and check those as well: b/139133814
        SubscriptionController subController = SubscriptionController.getInstance();
        if (privilegeFromSim == TelephonyManager.CARRIER_PRIVILEGE_STATUS_HAS_ACCESS
                || subController == null) return privilegeFromSim;

        final long identity = Binder.clearCallingIdentity();
        try {
            SubscriptionInfo subInfo = subController.getSubscriptionInfo(phone.getSubId());
            SubscriptionManager subManager = (SubscriptionManager)
                    phone.getContext().getSystemService(Context.TELEPHONY_SUBSCRIPTION_SERVICE);
            return subManager.canManageSubscription(subInfo, pkgName)
                ? TelephonyManager.CARRIER_PRIVILEGE_STATUS_HAS_ACCESS : privilegeFromSim;
        } finally {
            Binder.restoreCallingIdentity(identity);
        }
    }

    @Override
    public int getCarrierPrivilegeStatus(int subId) {
        final Phone phone = getPhone(subId);
        if (phone == null) {
            loge("getCarrierPrivilegeStatus: Invalid subId");
            return TelephonyManager.CARRIER_PRIVILEGE_STATUS_NO_ACCESS;
        }
        UiccCard card = UiccController.getInstance().getUiccCard(phone.getPhoneId());
        if (card == null) {
            loge("getCarrierPrivilegeStatus: No UICC");
            return TelephonyManager.CARRIER_PRIVILEGE_STATUS_RULES_NOT_LOADED;
        }

        return getCarrierPrivilegeStatusFromCarrierConfigRules(
            card.getCarrierPrivilegeStatusForCurrentTransaction(
                phone.getContext().getPackageManager()), phone);
    }

    @Override
    public int getCarrierPrivilegeStatusForUid(int subId, int uid) {
        final Phone phone = getPhone(subId);
        if (phone == null) {
            loge("getCarrierPrivilegeStatus: Invalid subId");
            return TelephonyManager.CARRIER_PRIVILEGE_STATUS_NO_ACCESS;
        }
        UiccProfile profile =
                UiccController.getInstance().getUiccProfileForPhone(phone.getPhoneId());
        if (profile == null) {
            loge("getCarrierPrivilegeStatus: No UICC");
            return TelephonyManager.CARRIER_PRIVILEGE_STATUS_RULES_NOT_LOADED;
        }
        return getCarrierPrivilegeStatusFromCarrierConfigRules(
            profile.getCarrierPrivilegeStatusForUid(
                phone.getContext().getPackageManager(), uid), phone);
    }

    @Override
    public int checkCarrierPrivilegesForPackage(int subId, String pkgName) {
        if (TextUtils.isEmpty(pkgName)) {
            return TelephonyManager.CARRIER_PRIVILEGE_STATUS_NO_ACCESS;
        }

        int phoneId = SubscriptionManager.getPhoneId(subId);
        UiccCard card = UiccController.getInstance().getUiccCard(phoneId);
        if (card == null) {
            loge("checkCarrierPrivilegesForPackage: No UICC on subId " + subId);
            return TelephonyManager.CARRIER_PRIVILEGE_STATUS_RULES_NOT_LOADED;
        }
        return getCarrierPrivilegeStatusFromCarrierConfigRules(
            card.getCarrierPrivilegeStatus(mApp.getPackageManager(), pkgName),
            getPhone(phoneId), pkgName);
    }

    @Override
    public int checkCarrierPrivilegesForPackageAnyPhone(String pkgName) {
        if (TextUtils.isEmpty(pkgName))
            return TelephonyManager.CARRIER_PRIVILEGE_STATUS_NO_ACCESS;
        int result = TelephonyManager.CARRIER_PRIVILEGE_STATUS_RULES_NOT_LOADED;
        for (int i = 0; i < TelephonyManager.getDefault().getPhoneCount(); i++) {
            UiccCard card = UiccController.getInstance().getUiccCard(i);
            if (card == null) {
              // No UICC in that slot.
              continue;
            }

            result = getCarrierPrivilegeStatusFromCarrierConfigRules(
                card.getCarrierPrivilegeStatus(mApp.getPackageManager(), pkgName),
                getPhone(i), pkgName);
            if (result == TelephonyManager.CARRIER_PRIVILEGE_STATUS_HAS_ACCESS) {
                break;
            }
        }

        return result;
    }

    @Override
    public List<String> getCarrierPackageNamesForIntentAndPhone(Intent intent, int phoneId) {
        if (!SubscriptionManager.isValidPhoneId(phoneId)) {
            loge("phoneId " + phoneId + " is not valid.");
            return null;
        }
        UiccCard card = UiccController.getInstance().getUiccCard(phoneId);
        if (card == null) {
            loge("getCarrierPackageNamesForIntent: No UICC");
            return null ;
        }
        return card.getCarrierPackageNamesForIntent(mApp.getPackageManager(), intent);
    }

    @Override
    public List<String> getPackagesWithCarrierPrivileges(int phoneId) {
        PackageManager pm = mApp.getPackageManager();
        List<String> privilegedPackages = new ArrayList<>();
        List<PackageInfo> packages = null;
        UiccCard card = UiccController.getInstance().getUiccCard(phoneId);
        // has UICC in that slot.
        if (card != null) {
            if (card.hasCarrierPrivilegeRules()) {
                if (packages == null) {
                    // Only check packages in user 0 for now
                    packages = pm.getInstalledPackagesAsUser(
                        PackageManager.MATCH_DISABLED_COMPONENTS
                            | PackageManager.MATCH_DISABLED_UNTIL_USED_COMPONENTS
                            | PackageManager.GET_SIGNING_CERTIFICATES,
                            UserHandle.USER_SYSTEM);
                }
                for (int p = packages.size() - 1; p >= 0; p--) {
                    PackageInfo pkgInfo = packages.get(p);
                    if (pkgInfo != null && pkgInfo.packageName != null
                            && card.getCarrierPrivilegeStatus(pkgInfo)
                            == TelephonyManager.CARRIER_PRIVILEGE_STATUS_HAS_ACCESS) {
                        privilegedPackages.add(pkgInfo.packageName);
                    }
                }
            }
        }
        return privilegedPackages;
    }

    @Override
    public List<String> getPackagesWithCarrierPrivilegesForAllPhones() {
        List<String> privilegedPackages = new ArrayList<>();
        for (int i = 0; i < TelephonyManager.getDefault().getPhoneCount(); i++) {
           privilegedPackages.addAll(getPackagesWithCarrierPrivileges(i));
        }
        return privilegedPackages;
    }

    private String getIccId(int subId) {
        final Phone phone = getPhone(subId);
        UiccCard card = phone == null ? null : phone.getUiccCard();
        if (card == null) {
            loge("getIccId: No UICC");
            return null;
        }
        String iccId = card.getIccId();
        if (TextUtils.isEmpty(iccId)) {
            loge("getIccId: ICC ID is null or empty.");
            return null;
        }
        return iccId;
    }

    @Override
    public boolean setLine1NumberForDisplayForSubscriber(int subId, String alphaTag,
            String number) {
        TelephonyPermissions.enforceCallingOrSelfCarrierPrivilege(
                subId, "setLine1NumberForDisplayForSubscriber");

        final long identity = Binder.clearCallingIdentity();
        try {
            final String iccId = getIccId(subId);
            final Phone phone = getPhone(subId);
            if (phone == null) {
                return false;
            }
            final String subscriberId = phone.getSubscriberId();

            if (DBG_MERGE) {
                Slog.d(LOG_TAG, "Setting line number for ICC=" + iccId + ", subscriberId="
                        + subscriberId + " to " + number);
            }

            if (TextUtils.isEmpty(iccId)) {
                return false;
            }

            final SharedPreferences.Editor editor = mTelephonySharedPreferences.edit();

            final String alphaTagPrefKey = PREF_CARRIERS_ALPHATAG_PREFIX + iccId;
            if (alphaTag == null) {
                editor.remove(alphaTagPrefKey);
            } else {
                editor.putString(alphaTagPrefKey, alphaTag);
            }

            // Record both the line number and IMSI for this ICCID, since we need to
            // track all merged IMSIs based on line number
            final String numberPrefKey = PREF_CARRIERS_NUMBER_PREFIX + iccId;
            final String subscriberPrefKey = PREF_CARRIERS_SUBSCRIBER_PREFIX + iccId;
            if (number == null) {
                editor.remove(numberPrefKey);
                editor.remove(subscriberPrefKey);
            } else {
                editor.putString(numberPrefKey, number);
                editor.putString(subscriberPrefKey, subscriberId);
            }

            editor.commit();
            return true;
        } finally {
            Binder.restoreCallingIdentity(identity);
        }
    }

    @Override
    public String getLine1NumberForDisplay(int subId, String callingPackage) {
        // This is open to apps with WRITE_SMS.
        if (!TelephonyPermissions.checkCallingOrSelfReadPhoneNumber(
                mApp, subId, callingPackage, "getLine1NumberForDisplay")) {
            if (DBG_MERGE) log("getLine1NumberForDisplay returning null due to permission");
            return null;
        }

        final long identity = Binder.clearCallingIdentity();
        try {
            String iccId = getIccId(subId);
            if (iccId != null) {
                String numberPrefKey = PREF_CARRIERS_NUMBER_PREFIX + iccId;
                if (DBG_MERGE) {
                    log("getLine1NumberForDisplay returning "
                            + mTelephonySharedPreferences.getString(numberPrefKey, null));
                }
                return mTelephonySharedPreferences.getString(numberPrefKey, null);
            }
            if (DBG_MERGE) log("getLine1NumberForDisplay returning null as iccId is null");
            return null;
        } finally {
            Binder.restoreCallingIdentity(identity);
        }
    }

    @Override
    public String getLine1AlphaTagForDisplay(int subId, String callingPackage) {
        if (!TelephonyPermissions.checkCallingOrSelfReadPhoneState(
                mApp, subId, callingPackage, "getLine1AlphaTagForDisplay")) {
            return null;
        }

        final long identity = Binder.clearCallingIdentity();
        try {
            String iccId = getIccId(subId);
            if (iccId != null) {
                String alphaTagPrefKey = PREF_CARRIERS_ALPHATAG_PREFIX + iccId;
                return mTelephonySharedPreferences.getString(alphaTagPrefKey, null);
            }
            return null;
        } finally {
            Binder.restoreCallingIdentity(identity);
        }
    }

    @Override
    public String[] getMergedSubscriberIds(int subId, String callingPackage) {
        // This API isn't public, so no need to provide a valid subscription ID - we're not worried
        // about carrier-privileged callers not having access.
        if (!TelephonyPermissions.checkCallingOrSelfReadPhoneState(
                mApp, SubscriptionManager.INVALID_SUBSCRIPTION_ID, callingPackage,
                "getMergedSubscriberIds")) {
            return null;
        }

        // Clear calling identity, when calling TelephonyManager, because callerUid must be
        // the process, where TelephonyManager was instantiated.
        // Otherwise AppOps check will fail.
        final long identity  = Binder.clearCallingIdentity();
        try {
            final Context context = mApp;
            final TelephonyManager tele = TelephonyManager.from(context);
            final SubscriptionManager sub = SubscriptionManager.from(context);

            // Figure out what subscribers are currently active
            final ArraySet<String> activeSubscriberIds = new ArraySet<>();

            // Only consider subs which match the current subId
            // This logic can be simplified. See b/131189269 for progress.
            if (isActiveSubscription(subId)) {
                activeSubscriberIds.add(tele.getSubscriberId(subId));
            }

            // First pass, find a number override for an active subscriber
            String mergeNumber = null;
            final Map<String, ?> prefs = mTelephonySharedPreferences.getAll();
            for (String key : prefs.keySet()) {
                if (key.startsWith(PREF_CARRIERS_SUBSCRIBER_PREFIX)) {
                    final String subscriberId = (String) prefs.get(key);
                    if (activeSubscriberIds.contains(subscriberId)) {
                        final String iccId = key.substring(
                                PREF_CARRIERS_SUBSCRIBER_PREFIX.length());
                        final String numberKey = PREF_CARRIERS_NUMBER_PREFIX + iccId;
                        mergeNumber = (String) prefs.get(numberKey);
                        if (DBG_MERGE) {
                            Slog.d(LOG_TAG, "Found line number " + mergeNumber
                                    + " for active subscriber " + subscriberId);
                        }
                        if (!TextUtils.isEmpty(mergeNumber)) {
                            break;
                        }
                    }
                }
            }

            // Shortcut when no active merged subscribers
            if (TextUtils.isEmpty(mergeNumber)) {
                return null;
            }

            // Second pass, find all subscribers under that line override
            final ArraySet<String> result = new ArraySet<>();
            for (String key : prefs.keySet()) {
                if (key.startsWith(PREF_CARRIERS_NUMBER_PREFIX)) {
                    final String number = (String) prefs.get(key);
                    if (mergeNumber.equals(number)) {
                        final String iccId = key.substring(PREF_CARRIERS_NUMBER_PREFIX.length());
                        final String subscriberKey = PREF_CARRIERS_SUBSCRIBER_PREFIX + iccId;
                        final String subscriberId = (String) prefs.get(subscriberKey);
                        if (!TextUtils.isEmpty(subscriberId)) {
                            result.add(subscriberId);
                        }
                    }
                }
            }

            final String[] resultArray = result.toArray(new String[result.size()]);
            Arrays.sort(resultArray);
            if (DBG_MERGE) {
                Slog.d(LOG_TAG,
                        "Found subscribers " + Arrays.toString(resultArray) + " after merge");
            }
            return resultArray;
        } finally {
            Binder.restoreCallingIdentity(identity);
        }
    }

    @Override
    public String[] getMergedSubscriberIdsFromGroup(int subId, String callingPackage) {
        enforceReadPrivilegedPermission("getMergedSubscriberIdsFromGroup");

        final long identity = Binder.clearCallingIdentity();
        try {
            final TelephonyManager telephonyManager = mApp.getSystemService(
                    TelephonyManager.class);
            String subscriberId = telephonyManager.getSubscriberId(subId);
            if (subscriberId == null) {
                if (DBG) {
                    log("getMergedSubscriberIdsFromGroup can't find subscriberId for subId "
                            + subId);
                }
                return null;
            }

            final SubscriptionInfo info = SubscriptionController.getInstance()
                    .getSubscriptionInfo(subId);
            final ParcelUuid groupUuid = info.getGroupUuid();
            // If it doesn't belong to any group, return just subscriberId of itself.
            if (groupUuid == null) {
                return new String[]{subscriberId};
            }

            // Get all subscriberIds from the group.
            final List<String> mergedSubscriberIds = new ArrayList<>();
            final List<SubscriptionInfo> groupInfos = SubscriptionController.getInstance()
                    .getSubscriptionsInGroup(groupUuid, mApp.getOpPackageName());
            for (SubscriptionInfo subInfo : groupInfos) {
                subscriberId = telephonyManager.getSubscriberId(subInfo.getSubscriptionId());
                if (subscriberId != null) {
                    mergedSubscriberIds.add(subscriberId);
                }
            }

            return mergedSubscriberIds.toArray(new String[mergedSubscriberIds.size()]);
        } finally {
            Binder.restoreCallingIdentity(identity);

        }
    }

    @Override
    public boolean setOperatorBrandOverride(int subId, String brand) {
        TelephonyPermissions.enforceCallingOrSelfCarrierPrivilege(
                subId, "setOperatorBrandOverride");

        final long identity = Binder.clearCallingIdentity();
        try {
            final Phone phone = getPhone(subId);
            return phone == null ? false : phone.setOperatorBrandOverride(brand);
        } finally {
            Binder.restoreCallingIdentity(identity);
        }
    }

    @Override
    public boolean setRoamingOverride(int subId, List<String> gsmRoamingList,
            List<String> gsmNonRoamingList, List<String> cdmaRoamingList,
            List<String> cdmaNonRoamingList) {
        TelephonyPermissions.enforceCallingOrSelfCarrierPrivilege(subId, "setRoamingOverride");

        final long identity = Binder.clearCallingIdentity();
        try {
            final Phone phone = getPhone(subId);
            if (phone == null) {
                return false;
            }
            return phone.setRoamingOverride(gsmRoamingList, gsmNonRoamingList, cdmaRoamingList,
                    cdmaNonRoamingList);
        } finally {
            Binder.restoreCallingIdentity(identity);
        }
    }

    @Override
    @Deprecated
    public int invokeOemRilRequestRaw(byte[] oemReq, byte[] oemResp) {
        enforceModifyPermission();

        int returnValue = 0;
        try {
            AsyncResult result = (AsyncResult) sendRequest(CMD_INVOKE_OEM_RIL_REQUEST_RAW, oemReq);
            if(result.exception == null) {
                if (result.result != null) {
                    byte[] responseData = (byte[])(result.result);
                    if(responseData.length > oemResp.length) {
                        Log.w(LOG_TAG, "Buffer to copy response too small: Response length is " +
                                responseData.length +  "bytes. Buffer Size is " +
                                oemResp.length + "bytes.");
                    }
                    System.arraycopy(responseData, 0, oemResp, 0, responseData.length);
                    returnValue = responseData.length;
                }
            } else {
                CommandException ex = (CommandException) result.exception;
                returnValue = ex.getCommandError().ordinal();
                if(returnValue > 0) returnValue *= -1;
            }
        } catch (RuntimeException e) {
            Log.w(LOG_TAG, "sendOemRilRequestRaw: Runtime Exception");
            returnValue = (CommandException.Error.GENERIC_FAILURE.ordinal());
            if(returnValue > 0) returnValue *= -1;
        }

        return returnValue;
    }

    @Override
    public void setRadioCapability(RadioAccessFamily[] rafs) {
        try {
            ProxyController.getInstance().setRadioCapability(rafs);
        } catch (RuntimeException e) {
            Log.w(LOG_TAG, "setRadioCapability: Runtime Exception");
        }
    }

    @Override
    public int getRadioAccessFamily(int phoneId, String callingPackage) {
        Phone phone = PhoneFactory.getPhone(phoneId);
        int raf = RadioAccessFamily.RAF_UNKNOWN;
        if (phone == null) {
            return raf;
        }
        final long identity = Binder.clearCallingIdentity();
        try {
            TelephonyPermissions
                    .enforeceCallingOrSelfReadPrivilegedPhoneStatePermissionOrCarrierPrivilege(
                            mApp, phone.getSubId(), "getRadioAccessFamily");
            raf = ProxyController.getInstance().getRadioAccessFamily(phoneId);
        } finally {
            Binder.restoreCallingIdentity(identity);
        }
        return raf;
    }

    @Override
    public void enableVideoCalling(boolean enable) {
        final Phone defaultPhone = getDefaultPhone();
        enforceModifyPermission();

        final long identity = Binder.clearCallingIdentity();
        try {
            ImsManager.getInstance(defaultPhone.getContext(),
                    defaultPhone.getPhoneId()).setVtSetting(enable);
        } finally {
            Binder.restoreCallingIdentity(identity);
        }
    }

    @Override
    public boolean isVideoCallingEnabled(String callingPackage) {
        final Phone defaultPhone = getDefaultPhone();
        if (!TelephonyPermissions.checkCallingOrSelfReadPhoneState(
                mApp, defaultPhone.getSubId(), callingPackage, "isVideoCallingEnabled")) {
            return false;
        }

        final long identity = Binder.clearCallingIdentity();
        try {
            // Check the user preference and the  system-level IMS setting. Even if the user has
            // enabled video calling, if IMS is disabled we aren't able to support video calling.
            // In the long run, we may instead need to check if there exists a connection service
            // which can support video calling.
            ImsManager imsManager =
                    ImsManager.getInstance(defaultPhone.getContext(), defaultPhone.getPhoneId());
            return imsManager.isVtEnabledByPlatform()
                    && imsManager.isEnhanced4gLteModeSettingEnabledByUser()
                    && imsManager.isVtEnabledByUser();
        } finally {
            Binder.restoreCallingIdentity(identity);
        }
    }

    @Override
    public boolean canChangeDtmfToneLength(int subId, String callingPackage) {
        if (!TelephonyPermissions.checkCallingOrSelfReadPhoneState(
                mApp, subId, callingPackage, "isVideoCallingEnabled")) {
            return false;
        }

        final long identity = Binder.clearCallingIdentity();
        try {
            CarrierConfigManager configManager =
                    (CarrierConfigManager) mApp.getSystemService(Context.CARRIER_CONFIG_SERVICE);
            return configManager.getConfigForSubId(subId)
                    .getBoolean(CarrierConfigManager.KEY_DTMF_TYPE_ENABLED_BOOL);
        } finally {
            Binder.restoreCallingIdentity(identity);
        }
    }

    @Override
    public boolean isWorldPhone(int subId, String callingPackage) {
        if (!TelephonyPermissions.checkCallingOrSelfReadPhoneState(
                mApp, subId, callingPackage, "isVideoCallingEnabled")) {
            return false;
        }

        final long identity = Binder.clearCallingIdentity();
        try {
            CarrierConfigManager configManager =
                    (CarrierConfigManager) mApp.getSystemService(Context.CARRIER_CONFIG_SERVICE);
            return configManager.getConfigForSubId(subId)
                    .getBoolean(CarrierConfigManager.KEY_WORLD_PHONE_BOOL);
        } finally {
            Binder.restoreCallingIdentity(identity);
        }
    }

    @Override
    public boolean isTtyModeSupported() {
        TelecomManager telecomManager = TelecomManager.from(mApp);
        return telecomManager.isTtySupported();
    }

    @Override
    public boolean isHearingAidCompatibilitySupported() {
        final long identity = Binder.clearCallingIdentity();
        try {
            return mApp.getResources().getBoolean(R.bool.hac_enabled);
        } finally {
            Binder.restoreCallingIdentity(identity);
        }
    }

    /**
     * Determines whether the device currently supports RTT (Real-time text). Based both on carrier
     * support for the feature and device firmware support.
     *
     * @return {@code true} if the device and carrier both support RTT, {@code false} otherwise.
     */
    @Override
    public boolean isRttSupported(int subscriptionId) {
        final long identity = Binder.clearCallingIdentity();
        final Phone phone = getPhone(subscriptionId);
        if (phone == null) {
            loge("isRttSupported: no Phone found. Invalid subId:" + subscriptionId);
            return false;
        }
        try {
            boolean isCarrierSupported = mApp.getCarrierConfigForSubId(subscriptionId).getBoolean(
                    CarrierConfigManager.KEY_RTT_SUPPORTED_BOOL);
            boolean isDeviceSupported =
                    phone.getContext().getResources().getBoolean(R.bool.config_support_rtt);
            return isCarrierSupported && isDeviceSupported;
        } finally {
            Binder.restoreCallingIdentity(identity);
        }
    }

    /**
     * Determines whether the user has turned on RTT. If the carrier wants to ignore the user-set
     * RTT setting, will return true if the device and carrier both support RTT.
     * Otherwise. only returns true if the device and carrier both also support RTT.
     */
    public boolean isRttEnabled(int subscriptionId) {
        final long identity = Binder.clearCallingIdentity();
        try {
<<<<<<< HEAD
            int phoneId = SubscriptionManager.getPhoneId(subscriptionId);
            if (!SubscriptionManager.isValidPhoneId(phoneId)) {
                loge("phoneId " + phoneId + " is not valid.");
                return false;
            }
            return isRttSupported(subscriptionId) && Settings.Secure.getInt(
                    mApp.getContentResolver(),
                    Settings.Secure.RTT_CALLING_MODE + convertRttPhoneId(phoneId) , 0) != 0;
=======
            boolean isRttSupported = isRttSupported(subscriptionId);
            boolean isUserRttSettingOn = Settings.Secure.getInt(
                    mApp.getContentResolver(), Settings.Secure.RTT_CALLING_MODE, 0) != 0;
            boolean shouldIgnoreUserRttSetting = mApp.getCarrierConfigForSubId(subscriptionId)
                    .getBoolean(CarrierConfigManager.KEY_IGNORE_RTT_MODE_SETTING_BOOL);
            return isRttSupported && (isUserRttSettingOn || shouldIgnoreUserRttSetting);
>>>>>>> bffac261
        } finally {
            Binder.restoreCallingIdentity(identity);
        }
    }

    private static String convertRttPhoneId(int phoneId) {
        return phoneId != 0 ? Integer.toString(phoneId) : "";
    }

    /**
     * Returns the unique device ID of phone, for example, the IMEI for
     * GSM and the MEID for CDMA phones. Return null if device ID is not available.
     *
     * <p>Requires Permission:
     *   {@link android.Manifest.permission#READ_PHONE_STATE READ_PHONE_STATE}
     */
    @Override
    public String getDeviceId(String callingPackage) {
        final Phone phone = PhoneFactory.getPhone(0);
        if (phone == null) {
            return null;
        }
        int subId = phone.getSubId();
        if (!TelephonyPermissions.checkCallingOrSelfReadDeviceIdentifiers(mApp, subId,
                callingPackage, "getDeviceId")) {
            return null;
        }

        final long identity = Binder.clearCallingIdentity();
        try {
            return phone.getDeviceId();
        } finally {
            Binder.restoreCallingIdentity(identity);
        }
    }

    /**
     * {@hide}
     * Returns the IMS Registration Status on a particular subid
     *
     * @param subId
     */
    public boolean isImsRegistered(int subId) {
        Phone phone = getPhone(subId);
        if (phone != null) {
            return phone.isImsRegistered();
        } else {
            return false;
        }
    }

    @Override
    public int getSubIdForPhoneAccount(PhoneAccount phoneAccount) {
        final long identity = Binder.clearCallingIdentity();
        try {
            return PhoneUtils.getSubIdForPhoneAccount(phoneAccount);
        } finally {
            Binder.restoreCallingIdentity(identity);
        }
    }

    @Override
    public @Nullable PhoneAccountHandle getPhoneAccountHandleForSubscriptionId(int subscriptionId) {
        final long identity = Binder.clearCallingIdentity();
        try {
            Phone phone = getPhone(subscriptionId);
            if (phone == null) {
                return null;
            }
            return PhoneUtils.makePstnPhoneAccountHandle(phone);
        } finally {
            Binder.restoreCallingIdentity(identity);
        }
    }

    /**
     * @return the VoWiFi calling availability.
     */
    public boolean isWifiCallingAvailable(int subId) {
        final long identity = Binder.clearCallingIdentity();
        try {
            Phone phone = getPhone(subId);
            if (phone != null) {
                return phone.isWifiCallingEnabled();
            } else {
                return false;
            }
        } finally {
            Binder.restoreCallingIdentity(identity);
        }
    }

    /**
     * @return the VT calling availability.
     */
    public boolean isVideoTelephonyAvailable(int subId) {
        final long identity = Binder.clearCallingIdentity();
        try {
            Phone phone = getPhone(subId);
            if (phone != null) {
                return phone.isVideoEnabled();
            } else {
                return false;
            }
        } finally {
            Binder.restoreCallingIdentity(identity);
        }
    }

    /**
     * @return the IMS registration technology for the MMTEL feature. Valid return values are
     * defined in {@link ImsRegistrationImplBase}.
     */
    public @ImsRegistrationImplBase.ImsRegistrationTech int getImsRegTechnologyForMmTel(int subId) {
        final long identity = Binder.clearCallingIdentity();
        try {
            Phone phone = getPhone(subId);
            if (phone != null) {
                return phone.getImsRegistrationTech();
            } else {
                return ImsRegistrationImplBase.REGISTRATION_TECH_NONE;
            }
        } finally {
            Binder.restoreCallingIdentity(identity);
        }
    }

    @Override
    public void factoryReset(int subId) {
        enforceConnectivityInternalPermission();
        if (mUserManager.hasUserRestriction(UserManager.DISALLOW_NETWORK_RESET)) {
            return;
        }

        final long identity = Binder.clearCallingIdentity();

        try {
            if (SubscriptionManager.isUsableSubIdValue(subId) && !mUserManager.hasUserRestriction(
                    UserManager.DISALLOW_CONFIG_MOBILE_NETWORKS)) {
                setUserDataEnabled(subId, getDefaultDataEnabled());
                setNetworkSelectionModeAutomatic(subId);
                // Set preferred mobile network type to the best available

                String defaultNetworkMode = TelephonyManager.getTelephonyProperty(
                        mSubscriptionController.getPhoneId(subId),
                        "ro.telephony.default_network", null);
                int networkType = !TextUtils.isEmpty(defaultNetworkMode)
                        ? Integer.parseInt(defaultNetworkMode) : Phone.PREFERRED_NT_MODE;
                setPreferredNetworkType(subId, getDefaultNetworkType(subId));
                setDataRoamingEnabled(subId, getDefaultDataRoamingEnabled(subId));
                CarrierInfoManager.deleteAllCarrierKeysForImsiEncryption(mApp);
            }
            // There has been issues when Sms raw table somehow stores orphan
            // fragments. They lead to garbled message when new fragments come
            // in and combined with those stale ones. In case this happens again,
            // user can reset all network settings which will clean up this table.
            cleanUpSmsRawTable(getDefaultPhone().getContext());
        } finally {
            Binder.restoreCallingIdentity(identity);
        }
    }

    private void cleanUpSmsRawTable(Context context) {
        ContentResolver resolver = context.getContentResolver();
        Uri uri = Uri.withAppendedPath(Telephony.Sms.CONTENT_URI, "raw/permanentDelete");
        resolver.delete(uri, null, null);
    }

    @Override
    public String getSimLocaleForSubscriber(int subId) {
        enforceReadPrivilegedPermission("getSimLocaleForSubscriber, subId: " + subId);
        final Phone phone = getPhone(subId);
        if (phone == null) {
            log("getSimLocaleForSubscriber, invalid subId");
            return null;
        }
        final long identity = Binder.clearCallingIdentity();
        try {
            final SubscriptionInfo info = mSubscriptionController.getActiveSubscriptionInfo(subId,
                    phone.getContext().getOpPackageName());
            if (info == null) {
                log("getSimLocaleForSubscriber, inactive subId: " + subId);
                return null;
            }
            // Try and fetch the locale from the carrier properties or from the SIM language
            // preferences (EF-PL and EF-LI)...
            final int mcc = info.getMcc();
            String simLanguage = null;
            final Locale localeFromDefaultSim = phone.getLocaleFromSimAndCarrierPrefs();
            if (localeFromDefaultSim != null) {
                if (!localeFromDefaultSim.getCountry().isEmpty()) {
                    if (DBG) log("Using locale from subId: " + subId + " locale: "
                            + localeFromDefaultSim);
                    return localeFromDefaultSim.toLanguageTag();
                } else {
                    simLanguage = localeFromDefaultSim.getLanguage();
                }
            }

            // The SIM language preferences only store a language (e.g. fr = French), not an
            // exact locale (e.g. fr_FR = French/France). So, if the locale returned from
            // the SIM and carrier preferences does not include a country we add the country
            // determined from the SIM MCC to provide an exact locale.
            final Locale mccLocale = MccTable.getLocaleFromMcc(mApp, mcc, simLanguage);
            if (mccLocale != null) {
                if (DBG) log("No locale from SIM, using mcc locale:" + mccLocale);
                return mccLocale.toLanguageTag();
            }

            if (DBG) log("No locale found - returning null");
            return null;
        } finally {
            Binder.restoreCallingIdentity(identity);
        }
    }

    private List<SubscriptionInfo> getAllSubscriptionInfoList() {
        return mSubscriptionController.getAllSubInfoList(mApp.getOpPackageName());
    }

    /**
     * NOTE: this method assumes permission checks are done and caller identity has been cleared.
     */
    private List<SubscriptionInfo> getActiveSubscriptionInfoListPrivileged() {
        return mSubscriptionController.getActiveSubscriptionInfoList(mApp.getOpPackageName());
    }

    private final ModemActivityInfo mLastModemActivityInfo =
            new ModemActivityInfo(0, 0, 0, new int[0], 0, 0);

    /**
     * Responds to the ResultReceiver with the {@link android.telephony.ModemActivityInfo} object
     * representing the state of the modem.
     *
     * NOTE: The underlying implementation clears the modem state, so there should only ever be one
     * caller to it. Everyone should call this class to get cumulative data.
     * @hide
     */
    @Override
    public void requestModemActivityInfo(ResultReceiver result) {
        enforceModifyPermission();
        WorkSource workSource = getWorkSource(Binder.getCallingUid());

        final long identity = Binder.clearCallingIdentity();
        try {
            ModemActivityInfo ret = null;
            synchronized (mLastModemActivityInfo) {
                ModemActivityInfo info = (ModemActivityInfo) sendRequest(
                        CMD_GET_MODEM_ACTIVITY_INFO,
                        null, workSource);
                if (isModemActivityInfoValid(info)) {
                    int[] mergedTxTimeMs = new int[ModemActivityInfo.TX_POWER_LEVELS];
                    for (int i = 0; i < mergedTxTimeMs.length; i++) {
                        mergedTxTimeMs[i] = info.getTxTimeMillis()[i]
                                + mLastModemActivityInfo.getTxTimeMillis()[i];
                    }
                    mLastModemActivityInfo.setTimestamp(info.getTimestamp());
                    mLastModemActivityInfo.setSleepTimeMillis(info.getSleepTimeMillis()
                            + mLastModemActivityInfo.getSleepTimeMillis());
                    mLastModemActivityInfo.setIdleTimeMillis(
                            info.getIdleTimeMillis() + mLastModemActivityInfo.getIdleTimeMillis());
                    mLastModemActivityInfo.setTxTimeMillis(mergedTxTimeMs);
                    mLastModemActivityInfo.setRxTimeMillis(
                            info.getRxTimeMillis() + mLastModemActivityInfo.getRxTimeMillis());
                    mLastModemActivityInfo.setEnergyUsed(
                            info.getEnergyUsed() + mLastModemActivityInfo.getEnergyUsed());
                }
                ret = new ModemActivityInfo(mLastModemActivityInfo.getTimestamp(),
                        mLastModemActivityInfo.getSleepTimeMillis(),
                        mLastModemActivityInfo.getIdleTimeMillis(),
                        mLastModemActivityInfo.getTxTimeMillis(),
                        mLastModemActivityInfo.getRxTimeMillis(),
                        mLastModemActivityInfo.getEnergyUsed());
            }
            Bundle bundle = new Bundle();
            bundle.putParcelable(TelephonyManager.MODEM_ACTIVITY_RESULT_KEY, ret);
            result.send(0, bundle);
        } finally {
            Binder.restoreCallingIdentity(identity);
        }
    }

    // Checks that ModemActivityInfo is valid. Sleep time, Idle time, Rx time and Tx time should be
    // less than total activity duration.
    private boolean isModemActivityInfoValid(ModemActivityInfo info) {
        if (info == null) {
            return false;
        }
        int activityDurationMs =
            (int) (info.getTimestamp() - mLastModemActivityInfo.getTimestamp());
        int totalTxTimeMs = 0;
        for (int i = 0; i < info.getTxTimeMillis().length; i++) {
            totalTxTimeMs += info.getTxTimeMillis()[i];
        }
        return (info.isValid()
            && (info.getSleepTimeMillis() <= activityDurationMs)
            && (info.getIdleTimeMillis() <= activityDurationMs)
            && (info.getRxTimeMillis() <= activityDurationMs)
            && (totalTxTimeMs <= activityDurationMs));
    }

    /**
     * {@hide}
     * Returns the service state information on specified subscription.
     */
    @Override
    public ServiceState getServiceStateForSubscriber(int subId, String callingPackage) {
        if (!TelephonyPermissions.checkCallingOrSelfReadPhoneState(
                mApp, subId, callingPackage, "getServiceStateForSubscriber")) {
            return null;
        }

        LocationAccessPolicy.LocationPermissionResult fineLocationResult =
                LocationAccessPolicy.checkLocationPermission(mApp,
                        new LocationAccessPolicy.LocationPermissionQuery.Builder()
                                .setCallingPackage(callingPackage)
                                .setCallingPid(Binder.getCallingPid())
                                .setCallingUid(Binder.getCallingUid())
                                .setMethod("getServiceStateForSubscriber")
                                .setLogAsInfo(true)
                                .setMinSdkVersionForFine(Build.VERSION_CODES.Q)
                                .build());

        LocationAccessPolicy.LocationPermissionResult coarseLocationResult =
                LocationAccessPolicy.checkLocationPermission(mApp,
                        new LocationAccessPolicy.LocationPermissionQuery.Builder()
                                .setCallingPackage(callingPackage)
                                .setCallingPid(Binder.getCallingPid())
                                .setCallingUid(Binder.getCallingUid())
                                .setMethod("getServiceStateForSubscriber")
                                .setLogAsInfo(true)
                                .setMinSdkVersionForCoarse(Build.VERSION_CODES.Q)
                                .build());
        // We don't care about hard or soft here -- all we need to know is how much info to scrub.
        boolean hasFinePermission =
                fineLocationResult == LocationAccessPolicy.LocationPermissionResult.ALLOWED;
        boolean hasCoarsePermission =
                coarseLocationResult == LocationAccessPolicy.LocationPermissionResult.ALLOWED;

        final long identity = Binder.clearCallingIdentity();
        try {
            final Phone phone = getPhone(subId);
            if (phone == null) {
                return null;
            }

            ServiceState ss = phone.getServiceState();

            // Scrub out the location info in ServiceState depending on what level of access
            // the caller has.
            if (hasFinePermission) return ss;
            if (hasCoarsePermission) return ss.sanitizeLocationInfo(false);
            return ss.sanitizeLocationInfo(true);
        } finally {
            Binder.restoreCallingIdentity(identity);
        }
    }

    /**
     * Returns the URI for the per-account voicemail ringtone set in Phone settings.
     *
     * @param accountHandle The handle for the {@link PhoneAccount} for which to retrieve the
     * voicemail ringtone.
     * @return The URI for the ringtone to play when receiving a voicemail from a specific
     * PhoneAccount.
     */
    @Override
    public Uri getVoicemailRingtoneUri(PhoneAccountHandle accountHandle) {
        final long identity = Binder.clearCallingIdentity();
        try {
            Phone phone = PhoneUtils.getPhoneForPhoneAccountHandle(accountHandle);
            if (phone == null) {
                phone = getDefaultPhone();
            }

            return VoicemailNotificationSettingsUtil.getRingtoneUri(phone.getContext());
        } finally {
            Binder.restoreCallingIdentity(identity);
        }
    }

    /**
     * Sets the per-account voicemail ringtone.
     *
     * <p>Requires that the calling app is the default dialer, or has carrier privileges, or
     * has permission {@link android.Manifest.permission#MODIFY_PHONE_STATE MODIFY_PHONE_STATE}.
     *
     * @param phoneAccountHandle The handle for the {@link PhoneAccount} for which to set the
     * voicemail ringtone.
     * @param uri The URI for the ringtone to play when receiving a voicemail from a specific
     * PhoneAccount.
     */
    @Override
    public void setVoicemailRingtoneUri(String callingPackage,
            PhoneAccountHandle phoneAccountHandle, Uri uri) {
        final Phone defaultPhone = getDefaultPhone();
        mAppOps.checkPackage(Binder.getCallingUid(), callingPackage);
        if (!TextUtils.equals(callingPackage,
                TelecomManager.from(defaultPhone.getContext()).getDefaultDialerPackage())) {
            TelephonyPermissions.enforceCallingOrSelfModifyPermissionOrCarrierPrivilege(
                    mApp, PhoneUtils.getSubIdForPhoneAccountHandle(phoneAccountHandle),
                    "setVoicemailRingtoneUri");
        }

        final long identity = Binder.clearCallingIdentity();
        try {
            Phone phone = PhoneUtils.getPhoneForPhoneAccountHandle(phoneAccountHandle);
            if (phone == null) {
                phone = defaultPhone;
            }
            VoicemailNotificationSettingsUtil.setRingtoneUri(phone.getContext(), uri);
        } finally {
            Binder.restoreCallingIdentity(identity);
        }
    }

    /**
     * Returns whether vibration is set for voicemail notification in Phone settings.
     *
     * @param accountHandle The handle for the {@link PhoneAccount} for which to retrieve the
     * voicemail vibration setting.
     * @return {@code true} if the vibration is set for this PhoneAccount, {@code false} otherwise.
     */
    @Override
    public boolean isVoicemailVibrationEnabled(PhoneAccountHandle accountHandle) {
        final long identity = Binder.clearCallingIdentity();
        try {
            Phone phone = PhoneUtils.getPhoneForPhoneAccountHandle(accountHandle);
            if (phone == null) {
                phone = getDefaultPhone();
            }

            return VoicemailNotificationSettingsUtil.isVibrationEnabled(phone.getContext());
        } finally {
            Binder.restoreCallingIdentity(identity);
        }
    }

    /**
     * Sets the per-account voicemail vibration.
     *
     * <p>Requires that the calling app is the default dialer, or has carrier privileges, or
     * has permission {@link android.Manifest.permission#MODIFY_PHONE_STATE MODIFY_PHONE_STATE}.
     *
     * @param phoneAccountHandle The handle for the {@link PhoneAccount} for which to set the
     * voicemail vibration setting.
     * @param enabled Whether to enable or disable vibration for voicemail notifications from a
     * specific PhoneAccount.
     */
    @Override
    public void setVoicemailVibrationEnabled(String callingPackage,
            PhoneAccountHandle phoneAccountHandle, boolean enabled) {
        final Phone defaultPhone = getDefaultPhone();
        mAppOps.checkPackage(Binder.getCallingUid(), callingPackage);
        if (!TextUtils.equals(callingPackage,
                TelecomManager.from(defaultPhone.getContext()).getDefaultDialerPackage())) {
            TelephonyPermissions.enforceCallingOrSelfModifyPermissionOrCarrierPrivilege(
                    mApp, PhoneUtils.getSubIdForPhoneAccountHandle(phoneAccountHandle),
                    "setVoicemailVibrationEnabled");
        }

        final long identity = Binder.clearCallingIdentity();
        try {
            Phone phone = PhoneUtils.getPhoneForPhoneAccountHandle(phoneAccountHandle);
            if (phone == null) {
                phone = defaultPhone;
            }
            VoicemailNotificationSettingsUtil.setVibrationEnabled(phone.getContext(), enabled);
        } finally {
            Binder.restoreCallingIdentity(identity);
        }
    }

    /**
     * Make sure either called from same process as self (phone) or IPC caller has read privilege.
     *
     * @throws SecurityException if the caller does not have the required permission
     */
    private void enforceReadPrivilegedPermission(String message) {
        mApp.enforceCallingOrSelfPermission(android.Manifest.permission.READ_PRIVILEGED_PHONE_STATE,
                message);
    }

    /**
     * Make sure either called from same process as self (phone) or IPC caller has send SMS
     * permission.
     *
     * @throws SecurityException if the caller does not have the required permission
     */
    private void enforceSendSmsPermission() {
        mApp.enforceCallingOrSelfPermission(permission.SEND_SMS, null);
    }

    /**
     * Make sure called from the package in charge of visual voicemail.
     *
     * @throws SecurityException if the caller is not the visual voicemail package.
     */
    private void enforceVisualVoicemailPackage(String callingPackage, int subId) {
        final long identity = Binder.clearCallingIdentity();
        try {
            ComponentName componentName =
                    RemoteVvmTaskManager.getRemotePackage(mApp, subId);
            if (componentName == null) {
                throw new SecurityException(
                        "Caller not current active visual voicemail package[null]");
            }
            String vvmPackage = componentName.getPackageName();
            if (!callingPackage.equals(vvmPackage)) {
                throw new SecurityException("Caller not current active visual voicemail package["
                        + vvmPackage + "]");
            }
        } finally {
            Binder.restoreCallingIdentity(identity);
        }
    }

    /**
     * Return the application ID for the app type.
     *
     * @param subId the subscription ID that this request applies to.
     * @param appType the uicc app type.
     * @return Application ID for specificied app type, or null if no uicc.
     */
    @Override
    public String getAidForAppType(int subId, int appType) {
        enforceReadPrivilegedPermission("getAidForAppType");
        Phone phone = getPhone(subId);

        final long identity = Binder.clearCallingIdentity();
        try {
            if (phone == null) {
                return null;
            }
            String aid = null;
            try {
                aid = UiccController.getInstance().getUiccCard(phone.getPhoneId())
                        .getApplicationByType(appType).getAid();
            } catch (Exception e) {
                Log.e(LOG_TAG, "Not getting aid. Exception ex=" + e);
            }
            return aid;
        } finally {
            Binder.restoreCallingIdentity(identity);
        }
    }

    /**
     * Return the Electronic Serial Number.
     *
     * @param subId the subscription ID that this request applies to.
     * @return ESN or null if error.
     */
    @Override
    public String getEsn(int subId) {
        enforceReadPrivilegedPermission("getEsn");
        Phone phone = getPhone(subId);

        final long identity = Binder.clearCallingIdentity();
        try {
            if (phone == null) {
                return null;
            }
            String esn = null;
            try {
                esn = phone.getEsn();
            } catch (Exception e) {
                Log.e(LOG_TAG, "Not getting ESN. Exception ex=" + e);
            }
            return esn;
        } finally {
            Binder.restoreCallingIdentity(identity);
        }
    }

    /**
     * Return the Preferred Roaming List Version.
     *
     * @param subId the subscription ID that this request applies to.
     * @return PRLVersion or null if error.
     */
    @Override
    public String getCdmaPrlVersion(int subId) {
        enforceReadPrivilegedPermission("getCdmaPrlVersion");
        Phone phone = getPhone(subId);

        final long identity = Binder.clearCallingIdentity();
        try {
            if (phone == null) {
                return null;
            }
            String cdmaPrlVersion = null;
            try {
                cdmaPrlVersion = phone.getCdmaPrlVersion();
            } catch (Exception e) {
                Log.e(LOG_TAG, "Not getting PRLVersion", e);
            }
            return cdmaPrlVersion;
        } finally {
            Binder.restoreCallingIdentity(identity);
        }
    }

    /**
     * Get snapshot of Telephony histograms
     * @return List of Telephony histograms
     * @hide
     */
    @Override
    public List<TelephonyHistogram> getTelephonyHistograms() {
        TelephonyPermissions.enforceCallingOrSelfModifyPermissionOrCarrierPrivilege(
                mApp, getDefaultSubscription(), "getTelephonyHistograms");

        final long identity = Binder.clearCallingIdentity();
        try {
            return RIL.getTelephonyRILTimingHistograms();
        } finally {
            Binder.restoreCallingIdentity(identity);
        }
    }

    /**
     * {@hide}
     * Set the allowed carrier list and the excluded carrier list, indicating the priority between
     * the two lists.
     * Require system privileges. In the future we may add this to carrier APIs.
     *
     * @return Integer with the result of the operation, as defined in {@link TelephonyManager}.
     */
    @Override
    @TelephonyManager.SetCarrierRestrictionResult
    public int setAllowedCarriers(CarrierRestrictionRules carrierRestrictionRules) {
        enforceModifyPermission();
        WorkSource workSource = getWorkSource(Binder.getCallingUid());

        if (carrierRestrictionRules == null) {
            throw new NullPointerException("carrier restriction cannot be null");
        }

        final long identity = Binder.clearCallingIdentity();
        try {
            return (int) sendRequest(CMD_SET_ALLOWED_CARRIERS, carrierRestrictionRules,
                    workSource);
        } finally {
            Binder.restoreCallingIdentity(identity);
        }
    }

    /**
     * {@hide}
     * Get the allowed carrier list and the excluded carrier list, including the priority between
     * the two lists.
     * Require system privileges. In the future we may add this to carrier APIs.
     *
     * @return {@link android.telephony.CarrierRestrictionRules}
     */
    @Override
    public CarrierRestrictionRules getAllowedCarriers() {
        enforceReadPrivilegedPermission("getAllowedCarriers");
        WorkSource workSource = getWorkSource(Binder.getCallingUid());

        final long identity = Binder.clearCallingIdentity();
        try {
            Object response = sendRequest(CMD_GET_ALLOWED_CARRIERS, null, workSource);
            if (response instanceof CarrierRestrictionRules) {
                return (CarrierRestrictionRules) response;
            }
            // Response is an Exception of some kind,
            // which is signalled to the user as a NULL retval
            return null;
        } catch (Exception e) {
            Log.e(LOG_TAG, "getAllowedCarriers. Exception ex=" + e);
            return null;
        } finally {
            Binder.restoreCallingIdentity(identity);
        }
    }

    /**
     * Action set from carrier signalling broadcast receivers to enable/disable metered apns
     * @param subId the subscription ID that this action applies to.
     * @param enabled control enable or disable metered apns.
     * {@hide}
     */
    @Override
    public void carrierActionSetMeteredApnsEnabled(int subId, boolean enabled) {
        enforceModifyPermission();
        final Phone phone = getPhone(subId);

        final long identity = Binder.clearCallingIdentity();
        if (phone == null) {
            loge("carrierAction: SetMeteredApnsEnabled fails with invalid subId: " + subId);
            return;
        }
        try {
            phone.carrierActionSetMeteredApnsEnabled(enabled);
        } catch (Exception e) {
            Log.e(LOG_TAG, "carrierAction: SetMeteredApnsEnabled fails. Exception ex=" + e);
        } finally {
            Binder.restoreCallingIdentity(identity);
        }
    }

    /**
     * Action set from carrier signalling broadcast receivers to enable/disable radio
     * @param subId the subscription ID that this action applies to.
     * @param enabled control enable or disable radio.
     * {@hide}
     */
    @Override
    public void carrierActionSetRadioEnabled(int subId, boolean enabled) {
        enforceModifyPermission();
        final Phone phone = getPhone(subId);

        final long identity = Binder.clearCallingIdentity();
        if (phone == null) {
            loge("carrierAction: SetRadioEnabled fails with invalid sibId: " + subId);
            return;
        }
        try {
            phone.carrierActionSetRadioEnabled(enabled);
        } catch (Exception e) {
            Log.e(LOG_TAG, "carrierAction: SetRadioEnabled fails. Exception ex=" + e);
        } finally {
            Binder.restoreCallingIdentity(identity);
        }
    }

    /**
     * Action set from carrier signalling broadcast receivers to start/stop reporting the default
     * network status based on which carrier apps could apply actions accordingly,
     * enable/disable default url handler for example.
     *
     * @param subId the subscription ID that this action applies to.
     * @param report control start/stop reporting the default network status.
     * {@hide}
     */
    @Override
    public void carrierActionReportDefaultNetworkStatus(int subId, boolean report) {
        enforceModifyPermission();
        final Phone phone = getPhone(subId);

        final long identity = Binder.clearCallingIdentity();
        if (phone == null) {
            loge("carrierAction: ReportDefaultNetworkStatus fails with invalid sibId: " + subId);
            return;
        }
        try {
            phone.carrierActionReportDefaultNetworkStatus(report);
        } catch (Exception e) {
            Log.e(LOG_TAG, "carrierAction: ReportDefaultNetworkStatus fails. Exception ex=" + e);
        } finally {
            Binder.restoreCallingIdentity(identity);
        }
    }

    /**
     * Action set from carrier signalling broadcast receivers to reset all carrier actions
     * @param subId the subscription ID that this action applies to.
     * {@hide}
     */
    @Override
    public void carrierActionResetAll(int subId) {
        enforceModifyPermission();
        final Phone phone = getPhone(subId);
        if (phone == null) {
            loge("carrierAction: ResetAll fails with invalid sibId: " + subId);
            return;
        }
        try {
            phone.carrierActionResetAll();
        } catch (Exception e) {
            Log.e(LOG_TAG, "carrierAction: ResetAll fails. Exception ex=" + e);
        }
    }

    /**
     * Called when "adb shell dumpsys phone" is invoked. Dump is also automatically invoked when a
     * bug report is being generated.
     */
    @Override
    protected void dump(FileDescriptor fd, PrintWriter writer, String[] args) {
        if (mApp.checkCallingOrSelfPermission(android.Manifest.permission.DUMP)
                != PackageManager.PERMISSION_GRANTED) {
            writer.println("Permission Denial: can't dump Phone from pid="
                    + Binder.getCallingPid()
                    + ", uid=" + Binder.getCallingUid()
                    + "without permission "
                    + android.Manifest.permission.DUMP);
            return;
        }
        DumpsysHandler.dump(mApp, fd, writer, args);
    }

    @Override
    public void onShellCommand(FileDescriptor in, FileDescriptor out, FileDescriptor err,
            String[] args, ShellCallback callback, ResultReceiver resultReceiver)
            throws RemoteException {
        (new TelephonyShellCommand(this)).exec(this, in, out, err, args, callback, resultReceiver);
    }

    /**
     * Get aggregated video call data usage since boot.
     *
     * @param perUidStats True if requesting data usage per uid, otherwise overall usage.
     * @return Snapshot of video call data usage
     * {@hide}
     */
    @Override
    public NetworkStats getVtDataUsage(int subId, boolean perUidStats) {
        mApp.enforceCallingOrSelfPermission(android.Manifest.permission.READ_NETWORK_USAGE_HISTORY,
                null);

        final long identity = Binder.clearCallingIdentity();
        try {
            // NetworkStatsService keeps tracking the active network interface and identity. It
            // records the delta with the corresponding network identity.
            // We just return the total video call data usage snapshot since boot.
            Phone phone = getPhone(subId);
            if (phone != null) {
                return phone.getVtDataUsage(perUidStats);
            }
            return null;
        } finally {
            Binder.restoreCallingIdentity(identity);
        }
    }

    /**
     * Policy control of data connection. Usually used when data limit is passed.
     * @param enabled True if enabling the data, otherwise disabling.
     * @param subId Subscription index
     * {@hide}
     */
    @Override
    public void setPolicyDataEnabled(boolean enabled, int subId) {
        enforceModifyPermission();

        final long identity = Binder.clearCallingIdentity();
        try {
            Phone phone = getPhone(subId);
            if (phone != null) {
                phone.getDataEnabledSettings().setPolicyDataEnabled(enabled);
            }
        } finally {
            Binder.restoreCallingIdentity(identity);
        }
    }

    /**
     * Get Client request stats
     * @return List of Client Request Stats
     * @hide
     */
    @Override
    public List<ClientRequestStats> getClientRequestStats(String callingPackage, int subId) {
        if (!TelephonyPermissions.checkCallingOrSelfReadPhoneState(
                mApp, subId, callingPackage, "getClientRequestStats")) {
            return null;
        }
        Phone phone = getPhone(subId);

        final long identity = Binder.clearCallingIdentity();
        try {
            if (phone != null) {
                return phone.getClientRequestStats();
            }

            return null;
        } finally {
            Binder.restoreCallingIdentity(identity);
        }
    }

    private WorkSource getWorkSource(int uid) {
        String packageName = mApp.getPackageManager().getNameForUid(uid);
        return new WorkSource(uid, packageName);
    }

    /**
     * Set SIM card power state.
     *
     * @param slotIndex SIM slot id.
     * @param state  State of SIM (power down, power up, pass through)
     * - {@link android.telephony.TelephonyManager#CARD_POWER_DOWN}
     * - {@link android.telephony.TelephonyManager#CARD_POWER_UP}
     * - {@link android.telephony.TelephonyManager#CARD_POWER_UP_PASS_THROUGH}
     *
     **/
    @Override
    public void setSimPowerStateForSlot(int slotIndex, int state) {
        enforceModifyPermission();
        Phone phone = PhoneFactory.getPhone(slotIndex);

        WorkSource workSource = getWorkSource(Binder.getCallingUid());

        final long identity = Binder.clearCallingIdentity();
        try {
            if (phone != null) {
                phone.setSimPowerState(state, workSource);
            }
        } finally {
            Binder.restoreCallingIdentity(identity);
        }
    }

    private boolean isUssdApiAllowed(int subId) {
        CarrierConfigManager configManager =
                (CarrierConfigManager) mApp.getSystemService(Context.CARRIER_CONFIG_SERVICE);
        if (configManager == null) {
            return false;
        }
        PersistableBundle pb = configManager.getConfigForSubId(subId);
        if (pb == null) {
            return false;
        }
        return pb.getBoolean(
                CarrierConfigManager.KEY_ALLOW_USSD_REQUESTS_VIA_TELEPHONY_MANAGER_BOOL);
    }

    /**
     * Check if phone is in emergency callback mode
     * @return true if phone is in emergency callback mode
     * @param subId sub id
     */
    @Override
    public boolean getEmergencyCallbackMode(int subId) {
        enforceReadPrivilegedPermission("getEmergencyCallbackMode");
        final Phone phone = getPhone(subId);

        final long identity = Binder.clearCallingIdentity();
        try {
            if (phone != null) {
                return phone.isInEcm();
            } else {
                return false;
            }
        } finally {
            Binder.restoreCallingIdentity(identity);
        }
    }

    /**
     * Get the current signal strength information for the given subscription.
     * Because this information is not updated when the device is in a low power state
     * it should not be relied-upon to be current.
     * @param subId Subscription index
     * @return the most recent cached signal strength info from the modem
     */
    @Override
    public SignalStrength getSignalStrength(int subId) {
        final long identity = Binder.clearCallingIdentity();
        try {
            Phone p = getPhone(subId);
            if (p == null) {
                return null;
            }

            return p.getSignalStrength();
        } finally {
            Binder.restoreCallingIdentity(identity);
        }
    }

    /**
     * Get the current modem radio state for the given slot.
     * @param slotIndex slot index.
     * @param callingPackage the name of the package making the call.
     * @return the current radio power state from the modem
     */
    @Override
    public int getRadioPowerState(int slotIndex, String callingPackage) {
        Phone phone = PhoneFactory.getPhone(slotIndex);
        if (phone != null) {
            if (!TelephonyPermissions.checkCallingOrSelfReadPhoneState(
                    mApp, phone.getSubId(), callingPackage, "getRadioPowerState")) {
                return TelephonyManager.RADIO_POWER_UNAVAILABLE;
            }

            final long identity = Binder.clearCallingIdentity();
            try {
                return phone.getRadioPowerState();
            } finally {
                Binder.restoreCallingIdentity(identity);
            }
        }
        return TelephonyManager.RADIO_POWER_UNAVAILABLE;
    }

    /**
     * Checks if data roaming is enabled on the subscription with id {@code subId}.
     *
     * <p>Requires one of the following permissions:
     * {@link android.Manifest.permission#ACCESS_NETWORK_STATE},
     * {@link android.Manifest.permission#READ_PHONE_STATE} or that the calling app has carrier
     * privileges.
     *
     * @param subId subscription id
     * @return {@code true} if data roaming is enabled on this subscription, otherwise return
     * {@code false}.
     */
    @Override
    public boolean isDataRoamingEnabled(int subId) {
        mApp.enforceCallingOrSelfPermission(android.Manifest.permission.ACCESS_NETWORK_STATE,
                null /* message */);

        boolean isEnabled = false;
        final long identity = Binder.clearCallingIdentity();
        try {
            Phone phone = getPhone(subId);
            isEnabled =  phone != null ? phone.getDataRoamingEnabled() : false;
        } catch (Exception e) {
            TelephonyPermissions.enforeceCallingOrSelfReadPhoneStatePermissionOrCarrierPrivilege(
                    mApp, subId, "isDataRoamingEnabled");
        } finally {
            Binder.restoreCallingIdentity(identity);
        }
        return isEnabled;
    }


    /**
     * Enables/Disables the data roaming on the subscription with id {@code subId}.
     *
     * <p> Requires permission:
     * {@link android.Manifest.permission#MODIFY_PHONE_STATE} or that the calling app has carrier
     * privileges.
     *
     * @param subId subscription id
     * @param isEnabled {@code true} means enable, {@code false} means disable.
     */
    @Override
    public void setDataRoamingEnabled(int subId, boolean isEnabled) {
        TelephonyPermissions.enforceCallingOrSelfModifyPermissionOrCarrierPrivilege(
                mApp, subId, "setDataRoamingEnabled");

        final long identity = Binder.clearCallingIdentity();
        try {
            Phone phone = getPhone(subId);
            if (phone != null) {
                phone.setDataRoamingEnabled(isEnabled);
            }
        } finally {
            Binder.restoreCallingIdentity(identity);
        }
    }

    @Override
    public boolean isManualNetworkSelectionAllowed(int subId) {
        TelephonyPermissions.enforeceCallingOrSelfReadPhoneStatePermissionOrCarrierPrivilege(
                mApp, subId, "isManualNetworkSelectionAllowed");

        boolean isAllowed = true;
        final long identity = Binder.clearCallingIdentity();
        try {
            Phone phone = getPhone(subId);
            if (phone != null) {
                isAllowed = phone.isCspPlmnEnabled();
            }
        } finally {
            Binder.restoreCallingIdentity(identity);
        }
        return isAllowed;
    }

    @Override
    public List<UiccCardInfo> getUiccCardsInfo(String callingPackage) {
        boolean hasReadPermission = false;
        try {
            enforceReadPrivilegedPermission("getUiccCardsInfo");
            hasReadPermission = true;
        } catch (SecurityException e) {
            // even without READ_PRIVILEGED_PHONE_STATE, we allow the call to continue if the caller
            // has carrier privileges on an active UICC
            if (checkCarrierPrivilegesForPackageAnyPhone(callingPackage)
                        != TelephonyManager.CARRIER_PRIVILEGE_STATUS_HAS_ACCESS) {
                throw new SecurityException("Caller does not have permission.");
            }
        }

        final long identity = Binder.clearCallingIdentity();
        try {
            UiccController uiccController = UiccController.getInstance();
            ArrayList<UiccCardInfo> cardInfos = uiccController.getAllUiccCardInfos();
            if (hasReadPermission) {
                return cardInfos;
            }

            // Remove private info if the caller doesn't have access
            ArrayList<UiccCardInfo> filteredInfos = new ArrayList<>();
            for (UiccCardInfo cardInfo : cardInfos) {
                // For an inactive eUICC, the UiccCard will be null even though the UiccCardInfo
                // is available
                UiccCard card = uiccController.getUiccCardForSlot(cardInfo.getSlotIndex());
                if (card == null || card.getUiccProfile() == null) {
                    // assume no access if the card or profile is unavailable
                    filteredInfos.add(cardInfo.getUnprivileged());
                    continue;
                }
                UiccProfile profile = card.getUiccProfile();
                if (profile.getCarrierPrivilegeStatus(mApp.getPackageManager(), callingPackage)
                        == TelephonyManager.CARRIER_PRIVILEGE_STATUS_HAS_ACCESS) {
                    filteredInfos.add(cardInfo);
                } else {
                    filteredInfos.add(cardInfo.getUnprivileged());
                }
            }
            return filteredInfos;
        } finally {
            Binder.restoreCallingIdentity(identity);
        }
    }

    @Override
    public UiccSlotInfo[] getUiccSlotsInfo() {
        enforceReadPrivilegedPermission("getUiccSlotsInfo");

        final long identity = Binder.clearCallingIdentity();
        try {
            UiccSlot[] slots = UiccController.getInstance().getUiccSlots();
            if (slots == null) {
                Rlog.i(LOG_TAG, "slots is null.");
                return null;
            }

            UiccSlotInfo[] infos = new UiccSlotInfo[slots.length];
            for (int i = 0; i < slots.length; i++) {
                UiccSlot slot = slots[i];
                if (slot == null) {
                    continue;
                }

                String cardId;
                UiccCard card = slot.getUiccCard();
                if (card != null) {
                    cardId = card.getCardId();
                } else {
                    cardId = slot.getEid();
                    if (TextUtils.isEmpty(cardId)) {
                        cardId = slot.getIccId();
                    }
                }

                int cardState = 0;
                switch (slot.getCardState()) {
                    case CARDSTATE_ABSENT:
                        cardState = UiccSlotInfo.CARD_STATE_INFO_ABSENT;
                        break;
                    case CARDSTATE_PRESENT:
                        cardState = UiccSlotInfo.CARD_STATE_INFO_PRESENT;
                        break;
                    case CARDSTATE_ERROR:
                        cardState = UiccSlotInfo.CARD_STATE_INFO_ERROR;
                        break;
                    case CARDSTATE_RESTRICTED:
                        cardState = UiccSlotInfo.CARD_STATE_INFO_RESTRICTED;
                        break;
                    default:
                        break;

                }

                infos[i] = new UiccSlotInfo(
                        slot.isActive(),
                        slot.isEuicc(),
                        cardId,
                        cardState,
                        slot.getPhoneId(),
                        slot.isExtendedApduSupported(),
                        slot.isRemovable());
            }
            return infos;
        } finally {
            Binder.restoreCallingIdentity(identity);
        }
    }

    @Override
    public boolean switchSlots(int[] physicalSlots) {
        enforceModifyPermission();

        final long identity = Binder.clearCallingIdentity();
        try {
            return (Boolean) sendRequest(CMD_SWITCH_SLOTS, physicalSlots);
        } finally {
            Binder.restoreCallingIdentity(identity);
        }
    }

    @Override
    public int getCardIdForDefaultEuicc(int subId, String callingPackage) {
        final long identity = Binder.clearCallingIdentity();
        try {
            return UiccController.getInstance().getCardIdForDefaultEuicc();
        } finally {
            Binder.restoreCallingIdentity(identity);
        }
    }

    @Override
    public void setRadioIndicationUpdateMode(int subId, int filters, int mode) {
        enforceModifyPermission();
        final Phone phone = getPhone(subId);
        if (phone == null) {
            loge("setRadioIndicationUpdateMode fails with invalid subId: " + subId);
            return;
        }

        final long identity = Binder.clearCallingIdentity();
        try {
            phone.setRadioIndicationUpdateMode(filters, mode);
        } finally {
            Binder.restoreCallingIdentity(identity);
        }
    }

    /**
     * A test API to reload the UICC profile.
     *
     * <p>Requires that the calling app has permission
     * {@link android.Manifest.permission#MODIFY_PHONE_STATE MODIFY_PHONE_STATE}.
     * @hide
     */
    @Override
    public void refreshUiccProfile(int subId) {
        enforceModifyPermission();

        final long identity = Binder.clearCallingIdentity();
        try {
            Phone phone = getPhone(subId);
            if (phone == null) {
                return;
            }
            UiccCard uiccCard = phone.getUiccCard();
            if (uiccCard == null) {
                return;
            }
            UiccProfile uiccProfile = uiccCard.getUiccProfile();
            if (uiccProfile == null) {
                return;
            }
            uiccProfile.refresh();
        } finally {
            Binder.restoreCallingIdentity(identity);
        }
    }

    /**
     * Returns false if the mobile data is disabled by default, otherwise return true.
     */
    private boolean getDefaultDataEnabled() {
        return "true".equalsIgnoreCase(
                SystemProperties.get(DEFAULT_MOBILE_DATA_PROPERTY_NAME, "true"));
    }

    /**
     * Returns true if the data roaming is enabled by default, i.e the system property
     * of {@link #DEFAULT_DATA_ROAMING_PROPERTY_NAME} is true or the config of
     * {@link CarrierConfigManager#KEY_CARRIER_DEFAULT_DATA_ROAMING_ENABLED_BOOL} is true.
     */
    private boolean getDefaultDataRoamingEnabled(int subId) {
        final CarrierConfigManager configMgr = (CarrierConfigManager)
                mApp.getSystemService(Context.CARRIER_CONFIG_SERVICE);
        boolean isDataRoamingEnabled = "true".equalsIgnoreCase(
                SystemProperties.get(DEFAULT_DATA_ROAMING_PROPERTY_NAME, "false"));
        isDataRoamingEnabled |= configMgr.getConfigForSubId(subId).getBoolean(
                CarrierConfigManager.KEY_CARRIER_DEFAULT_DATA_ROAMING_ENABLED_BOOL);
        return isDataRoamingEnabled;
    }

    /**
     * Returns the default network type for the given {@code subId}, if the default network type is
     * not set, return {@link Phone#PREFERRED_NT_MODE}.
     */
    private int getDefaultNetworkType(int subId) {
        return Integer.parseInt(
                TelephonyManager.getTelephonyProperty(
                        mSubscriptionController.getPhoneId(subId),
                        DEFAULT_NETWORK_MODE_PROPERTY_NAME,
                        String.valueOf(Phone.PREFERRED_NT_MODE)));
    }

    @Override
    public void setCarrierTestOverride(int subId, String mccmnc, String imsi, String iccid, String
            gid1, String gid2, String plmn, String spn, String carrierPrivilegeRules, String apn) {
        enforceModifyPermission();

        final long identity = Binder.clearCallingIdentity();
        try {
            final Phone phone = getPhone(subId);
            if (phone == null) {
                loge("setCarrierTestOverride fails with invalid subId: " + subId);
                return;
            }
            phone.setCarrierTestOverride(mccmnc, imsi, iccid, gid1, gid2, plmn, spn,
                    carrierPrivilegeRules, apn);
        } finally {
            Binder.restoreCallingIdentity(identity);
        }
    }

    @Override
    public int getCarrierIdListVersion(int subId) {
        enforceReadPrivilegedPermission("getCarrierIdListVersion");

        final long identity = Binder.clearCallingIdentity();
        try {
            final Phone phone = getPhone(subId);
            if (phone == null) {
                loge("getCarrierIdListVersion fails with invalid subId: " + subId);
                return TelephonyManager.UNKNOWN_CARRIER_ID_LIST_VERSION;
            }
            return phone.getCarrierIdListVersion();
        } finally {
            Binder.restoreCallingIdentity(identity);
        }
    }

    @Override
    public int getNumberOfModemsWithSimultaneousDataConnections(int subId, String callingPackage) {
        if (!TelephonyPermissions.checkCallingOrSelfReadPhoneState(
                mApp, subId, callingPackage, "getNumberOfModemsWithSimultaneousDataConnections")) {
            return -1;
        }

        final long identity = Binder.clearCallingIdentity();
        try {
            return mPhoneConfigurationManager.getNumberOfModemsWithSimultaneousDataConnections();
        } finally {
            Binder.restoreCallingIdentity(identity);
        }
    }

    @Override
    public int getCdmaRoamingMode(int subId) {
        TelephonyPermissions.enforceCallingOrSelfModifyPermissionOrCarrierPrivilege(
                mApp, subId, "getCdmaRoamingMode");

        final long identity = Binder.clearCallingIdentity();
        try {
            return (int) sendRequest(CMD_GET_CDMA_ROAMING_MODE, null /* argument */, subId);
        } finally {
            Binder.restoreCallingIdentity(identity);
        }
    }

    @Override
    public boolean setCdmaRoamingMode(int subId, int mode) {
        TelephonyPermissions.enforceCallingOrSelfModifyPermissionOrCarrierPrivilege(
                mApp, subId, "setCdmaRoamingMode");

        final long identity = Binder.clearCallingIdentity();
        try {
            return (boolean) sendRequest(CMD_SET_CDMA_ROAMING_MODE, mode, subId);
        } finally {
            Binder.restoreCallingIdentity(identity);
        }
    }

    @Override
    public boolean setCdmaSubscriptionMode(int subId, int mode) {
        TelephonyPermissions.enforceCallingOrSelfModifyPermissionOrCarrierPrivilege(
                mApp, subId, "setCdmaSubscriptionMode");

        final long identity = Binder.clearCallingIdentity();
        try {
            return (boolean) sendRequest(CMD_SET_CDMA_SUBSCRIPTION_MODE, mode, subId);
        } finally {
            Binder.restoreCallingIdentity(identity);
        }
    }

    private void ensureUserRunning(int userId) {
        if (!mUserManager.isUserRunning(userId)) {
            throw new IllegalStateException("User " + userId + " does not exist or not running");
        }
    }

    /**
     * Returns a list of SMS apps on a given user.
     *
     * Only the shell user (UID 2000 or 0) can call it.
     * Target user must be running.
     */
    @Override
    public String[] getSmsApps(int userId) {
        TelephonyPermissions.enforceShellOnly(Binder.getCallingUid(), "getSmsApps");
        ensureUserRunning(userId);

        final Collection<SmsApplicationData> apps =
                SmsApplication.getApplicationCollectionAsUser(mApp, userId);

        String[] ret = new String[apps.size()];
        int i = 0;
        for (SmsApplicationData app : apps) {
            ret[i++] = app.mPackageName;
        }
        return ret;
    }

    /**
     * Returns the default SMS app package name on a given user.
     *
     * Only the shell user (UID 2000 or 0) can call it.
     * Target user must be running.
     */
    @Override
    public String getDefaultSmsApp(int userId) {
        TelephonyPermissions.enforceShellOnly(Binder.getCallingUid(), "getDefaultSmsApp");
        ensureUserRunning(userId);

        final ComponentName cn = SmsApplication.getDefaultSmsApplicationAsUser(mApp,
                /* updateIfNeeded= */ true, userId);
        return cn == null ? null : cn.getPackageName();
    }

    /**
     * Set a package as the default SMS app on a given user.
     *
     * Only the shell user (UID 2000 or 0) can call it.
     * Target user must be running.
     */
    @Override
    public void setDefaultSmsApp(int userId, String packageName) {
        TelephonyPermissions.enforceShellOnly(Binder.getCallingUid(), "setDefaultSmsApp");
        ensureUserRunning(userId);

        boolean found = false;
        for (String pkg : getSmsApps(userId)) {
            if (TextUtils.equals(packageName, pkg)) {
                found = true;
                break;
            }
        }
        if (!found) {
            throw new IllegalArgumentException("Package " + packageName + " is not an SMS app");
        }

        SmsApplication.setDefaultApplicationAsUser(packageName, mApp, userId);
    }

    @Override
    public Map<Integer, List<EmergencyNumber>> getEmergencyNumberList(
            String callingPackage) {
        if (!TelephonyPermissions.checkCallingOrSelfReadPhoneState(
                mApp, getDefaultSubscription(), callingPackage, "getEmergencyNumberList")) {
            throw new SecurityException("Requires READ_PHONE_STATE permission.");
        }
        final long identity = Binder.clearCallingIdentity();
        try {
            Map<Integer, List<EmergencyNumber>> emergencyNumberListInternal = new HashMap<>();
            for (Phone phone: PhoneFactory.getPhones()) {
                if (phone.getEmergencyNumberTracker() != null
                        && phone.getEmergencyNumberTracker().getEmergencyNumberList() != null) {
                    emergencyNumberListInternal.put(
                            phone.getSubId(),
                            phone.getEmergencyNumberTracker().getEmergencyNumberList());
                }
            }
            return emergencyNumberListInternal;
        } finally {
            Binder.restoreCallingIdentity(identity);
        }
    }

    @Override
    public boolean isEmergencyNumber(String number, boolean exactMatch) {
        final Phone defaultPhone = getDefaultPhone();
        if (!exactMatch) {
            TelephonyPermissions
                    .enforeceCallingOrSelfReadPrivilegedPhoneStatePermissionOrCarrierPrivilege(
                            mApp, defaultPhone.getSubId(), "isEmergencyNumber(Potential)");
        }
        final long identity = Binder.clearCallingIdentity();
        try {
            for (Phone phone: PhoneFactory.getPhones()) {
                if (phone.getEmergencyNumberTracker() != null
                        && phone.getEmergencyNumberTracker() != null) {
                    if (phone.getEmergencyNumberTracker().isEmergencyNumber(
                            number, exactMatch)) {
                        return true;
                    }
                }
            }
            return false;
        } finally {
            Binder.restoreCallingIdentity(identity);
        }
    }

    /**
     * Update emergency number list for test mode.
     */
    @Override
    public void updateEmergencyNumberListTestMode(int action, EmergencyNumber num) {
        TelephonyPermissions.enforceShellOnly(Binder.getCallingUid(),
                "updateEmergencyNumberListTestMode");

        final long identity = Binder.clearCallingIdentity();
        try {
            for (Phone phone: PhoneFactory.getPhones()) {
                EmergencyNumberTracker tracker = phone.getEmergencyNumberTracker();
                if (tracker != null) {
                    tracker.executeEmergencyNumberTestModeCommand(action, num);
                }
            }
        } finally {
            Binder.restoreCallingIdentity(identity);
        }
    }

    /**
     * Get the full emergency number list for test mode.
     */
    @Override
    public List<String> getEmergencyNumberListTestMode() {
        TelephonyPermissions.enforceShellOnly(Binder.getCallingUid(),
                "getEmergencyNumberListTestMode");

        final long identity = Binder.clearCallingIdentity();
        try {
            Set<String> emergencyNumbers = new HashSet<>();
            for (Phone phone: PhoneFactory.getPhones()) {
                EmergencyNumberTracker tracker = phone.getEmergencyNumberTracker();
                if (tracker != null) {
                    for (EmergencyNumber num : tracker.getEmergencyNumberList()) {
                        emergencyNumbers.add(num.getNumber());
                    }
                }
            }
            return new ArrayList<>(emergencyNumbers);
        } finally {
            Binder.restoreCallingIdentity(identity);
        }
    }

    @Override
    public List<String> getCertsFromCarrierPrivilegeAccessRules(int subId) {
        enforceReadPrivilegedPermission("getCertsFromCarrierPrivilegeAccessRules");
        Phone phone = getPhone(subId);
        if (phone == null) {
            return null;
        }
        final long identity = Binder.clearCallingIdentity();
        try {
            UiccProfile profile = UiccController.getInstance()
                    .getUiccProfileForPhone(phone.getPhoneId());
            if (profile != null) {
                return profile.getCertsFromCarrierPrivilegeAccessRules();
            }
        } finally {
            Binder.restoreCallingIdentity(identity);
        }
        return null;
    }

    /**
     * Enable or disable a modem stack.
     */
    @Override
    public boolean enableModemForSlot(int slotIndex, boolean enable) {
        enforceModifyPermission();

        final long identity = Binder.clearCallingIdentity();
        try {
            Phone phone = PhoneFactory.getPhone(slotIndex);
            if (phone == null) {
                return false;
            } else {
                return (Boolean) sendRequest(CMD_REQUEST_ENABLE_MODEM, enable, phone, null);
            }
        } finally {
            Binder.restoreCallingIdentity(identity);
        }
    }

    /**
     * Whether a modem stack is enabled or not.
     */
    @Override
    public boolean isModemEnabledForSlot(int slotIndex, String callingPackage) {
        Phone phone = PhoneFactory.getPhone(slotIndex);
        if (phone == null) return false;

        if (!TelephonyPermissions.checkCallingOrSelfReadPhoneState(
                mApp, phone.getSubId(), callingPackage, "isModemEnabledForSlot")) {
            throw new SecurityException("Requires READ_PHONE_STATE permission.");
        }

        final long identity = Binder.clearCallingIdentity();
        try {
            try {
                return mPhoneConfigurationManager.getPhoneStatusFromCache(phone.getPhoneId());
            } catch (NoSuchElementException ex) {
                return (Boolean) sendRequest(CMD_GET_MODEM_STATUS, null, phone, null);
            }
        } finally {
            Binder.restoreCallingIdentity(identity);
        }
    }

    @Override
    public void setMultiSimCarrierRestriction(boolean isMultiSimCarrierRestricted) {
        enforceModifyPermission();

        final long identity = Binder.clearCallingIdentity();
        try {
            mTelephonySharedPreferences.edit()
                    .putBoolean(PREF_MULTI_SIM_RESTRICTED, isMultiSimCarrierRestricted)
                    .commit();
        } finally {
            Binder.restoreCallingIdentity(identity);
        }
    }

    @Override
    @TelephonyManager.IsMultiSimSupportedResult
    public int isMultiSimSupported(String callingPackage) {
        if (!TelephonyPermissions.checkCallingOrSelfReadPhoneState(mApp,
                getDefaultPhone().getSubId(), callingPackage, "isMultiSimSupported")) {
            return TelephonyManager.MULTISIM_NOT_SUPPORTED_BY_HARDWARE;
        }

        final long identity = Binder.clearCallingIdentity();
        try {
            return isMultiSimSupportedInternal();
        } finally {
            Binder.restoreCallingIdentity(identity);
        }
    }

    @TelephonyManager.IsMultiSimSupportedResult
    private int isMultiSimSupportedInternal() {
        // If the device has less than 2 SIM cards, indicate that multisim is restricted.
        int numPhysicalSlots = UiccController.getInstance().getUiccSlots().length;
        if (numPhysicalSlots < 2) {
            loge("isMultiSimSupportedInternal: requires at least 2 cards");
            return TelephonyManager.MULTISIM_NOT_SUPPORTED_BY_HARDWARE;
        }
        // Check if the hardware supports multisim functionality. If usage of multisim is not
        // supported by the modem, indicate that it is restricted.
        PhoneCapability staticCapability =
                mPhoneConfigurationManager.getStaticPhoneCapability();
        if (staticCapability == null) {
            loge("isMultiSimSupportedInternal: no static configuration available");
            return TelephonyManager.MULTISIM_NOT_SUPPORTED_BY_HARDWARE;
        }
        if (staticCapability.logicalModemList.size() < 2) {
            loge("isMultiSimSupportedInternal: maximum number of modem is < 2");
            return TelephonyManager.MULTISIM_NOT_SUPPORTED_BY_HARDWARE;
        }
        // Check if support of multiple SIMs is restricted by carrier
        if (mTelephonySharedPreferences.getBoolean(PREF_MULTI_SIM_RESTRICTED, false)) {
            return TelephonyManager.MULTISIM_NOT_SUPPORTED_BY_CARRIER;
        }

        return TelephonyManager.MULTISIM_ALLOWED;
    }

    /**
     * Switch configs to enable multi-sim or switch back to single-sim
     * Note: Switch from multi-sim to single-sim is only possible with MODIFY_PHONE_STATE
     * permission, but the other way around is possible with either MODIFY_PHONE_STATE
     * or carrier privileges
     * @param numOfSims number of active sims we want to switch to
     */
    @Override
    public void switchMultiSimConfig(int numOfSims) {
        if (numOfSims == 1) {
            enforceModifyPermission();
        } else {
            TelephonyPermissions.enforceCallingOrSelfModifyPermissionOrCarrierPrivilege(
                    mApp, SubscriptionManager.DEFAULT_SUBSCRIPTION_ID, "switchMultiSimConfig");
        }
        final long identity = Binder.clearCallingIdentity();

        try {
            //only proceed if multi-sim is not restricted
            if (isMultiSimSupportedInternal() != TelephonyManager.MULTISIM_ALLOWED) {
                loge("switchMultiSimConfig not possible. It is restricted or not supported.");
                return;
            }
            mPhoneConfigurationManager.switchMultiSimConfig(numOfSims);
        } finally {
            Binder.restoreCallingIdentity(identity);
        }
    }

    /**
     * Get whether making changes to modem configurations will trigger reboot.
     * Return value defaults to true.
     */
    @Override
    public boolean doesSwitchMultiSimConfigTriggerReboot(int subId, String callingPackage) {
        if (!TelephonyPermissions.checkCallingOrSelfReadPhoneState(
                mApp, subId, callingPackage, "doesSwitchMultiSimConfigTriggerReboot")) {
            return false;
        }
        final long identity = Binder.clearCallingIdentity();
        try {
            return mPhoneConfigurationManager.isRebootRequiredForModemConfigChange();
        } finally {
            Binder.restoreCallingIdentity(identity);
        }
    }

    private void updateModemStateMetrics() {
        TelephonyMetrics metrics = TelephonyMetrics.getInstance();
        // TODO: check the state for each modem if the api is ready.
        metrics.updateEnabledModemBitmap((1 << TelephonyManager.from(mApp).getPhoneCount()) - 1);
    }

    @Override
    public int[] getSlotsMapping() {
        enforceReadPrivilegedPermission("getSlotsMapping");

        final long identity = Binder.clearCallingIdentity();
        try {
            int phoneCount = TelephonyManager.getDefault().getPhoneCount();
            // All logical slots should have a mapping to a physical slot.
            int[] logicalSlotsMapping = new int[phoneCount];
            UiccSlotInfo[] slotInfos = getUiccSlotsInfo();
            for (int i = 0; i < slotInfos.length; i++) {
                if (SubscriptionManager.isValidPhoneId(slotInfos[i].getLogicalSlotIdx())) {
                    logicalSlotsMapping[slotInfos[i].getLogicalSlotIdx()] = i;
                }
            }
            return logicalSlotsMapping;
        } finally {
            Binder.restoreCallingIdentity(identity);
        }
    }

    /**
     * Get the IRadio HAL Version
     */
    @Override
    public int getRadioHalVersion() {
        Phone phone = getDefaultPhone();
        if (phone == null) return -1;
        HalVersion hv = phone.getHalVersion();
        if (hv.equals(HalVersion.UNKNOWN)) return -1;
        return hv.major * 100 + hv.minor;
    }

    /**
     * Return whether data is enabled for certain APN type. This will tell if framework will accept
     * corresponding network requests on a subId.
     *
     *  Data is enabled if:
     *  1) user data is turned on, or
     *  2) APN is un-metered for this subscription, or
     *  3) APN type is whitelisted. E.g. MMS is whitelisted if
     *  {@link SubscriptionManager#setAlwaysAllowMmsData} is turned on.
     *
     * @return whether data is allowed for a apn type.
     *
     * @hide
     */
    @Override
    public boolean isDataEnabledForApn(int apnType, int subId, String callingPackage) {
        if (!TelephonyPermissions.checkCallingOrSelfReadPhoneState(
                mApp, subId, callingPackage, "isDataEnabledForApn")) {
            throw new SecurityException("Needs READ_PHONE_STATE for isDataEnabledForApn");
        }

        // Now that all security checks passes, perform the operation as ourselves.
        final long identity = Binder.clearCallingIdentity();
        try {
            Phone phone = getPhone(subId);
            if (phone == null) return false;

            boolean isMetered = ApnSettingUtils.isMeteredApnType(apnType, phone);
            return !isMetered || phone.getDataEnabledSettings().isDataEnabled(apnType);
        } finally {
            Binder.restoreCallingIdentity(identity);
        }
    }

    @Override
    public boolean isApnMetered(@ApnType int apnType, int subId) {
        enforceReadPrivilegedPermission("isApnMetered");

        // Now that all security checks passes, perform the operation as ourselves.
        final long identity = Binder.clearCallingIdentity();
        try {
            Phone phone = getPhone(subId);
            if (phone == null) return true; // By default return true.

            return ApnSettingUtils.isMeteredApnType(apnType, phone);
        } finally {
            Binder.restoreCallingIdentity(identity);
        }
    }

    @Override
    public void enqueueSmsPickResult(String callingPackage, IIntegerConsumer pendingSubIdResult) {
        SmsPermissions permissions = new SmsPermissions(getDefaultPhone(), mApp,
                (AppOpsManager) mApp.getSystemService(Context.APP_OPS_SERVICE));
        if (!permissions.checkCallingCanSendSms(callingPackage, "Sending message")) {
            throw new SecurityException("Requires SEND_SMS permission to perform this operation");
        }
        PickSmsSubscriptionActivity.addPendingResult(pendingSubIdResult);
        Intent intent = new Intent();
        intent.setClass(mApp, PickSmsSubscriptionActivity.class);
        intent.addFlags(Intent.FLAG_ACTIVITY_NEW_TASK);
        // Bring up choose default SMS subscription dialog right now
        intent.putExtra(PickSmsSubscriptionActivity.DIALOG_TYPE_KEY,
                PickSmsSubscriptionActivity.SMS_PICK_FOR_MESSAGE);
        mApp.startActivity(intent);
    }

    @Override
    public String getMmsUAProfUrl(int subId) {
        //TODO investigate if this API should require proper permission check in R b/133791609
        final long identity = Binder.clearCallingIdentity();
        try {
            return SubscriptionManager.getResourcesForSubId(getDefaultPhone().getContext(), subId)
                    .getString(com.android.internal.R.string.config_mms_user_agent_profile_url);
        } finally {
            Binder.restoreCallingIdentity(identity);
        }
    }

    @Override
    public String getMmsUserAgent(int subId) {
        //TODO investigate if this API should require proper permission check in R b/133791609
        final long identity = Binder.clearCallingIdentity();
        try {
            return SubscriptionManager.getResourcesForSubId(getDefaultPhone().getContext(), subId)
                    .getString(com.android.internal.R.string.config_mms_user_agent);
        } finally {
            Binder.restoreCallingIdentity(identity);
        }
    }

    @Override
    public boolean setDataAllowedDuringVoiceCall(int subId, boolean allow) {
        enforceModifyPermission();

        // Now that all security checks passes, perform the operation as ourselves.
        final long identity = Binder.clearCallingIdentity();
        try {
            Phone phone = getPhone(subId);
            if (phone == null) return false;

            return phone.getDataEnabledSettings().setAllowDataDuringVoiceCall(allow);
        } finally {
            Binder.restoreCallingIdentity(identity);
        }
    }

    @Override
    public boolean isDataAllowedInVoiceCall(int subId) {
        enforceReadPrivilegedPermission("isDataAllowedInVoiceCall");

        // Now that all security checks passes, perform the operation as ourselves.
        final long identity = Binder.clearCallingIdentity();
        try {
            Phone phone = getPhone(subId);
            if (phone == null) return false;

            return phone.getDataEnabledSettings().isDataAllowedInVoiceCall();
        } finally {
            Binder.restoreCallingIdentity(identity);
        }
    }
}<|MERGE_RESOLUTION|>--- conflicted
+++ resolved
@@ -5386,23 +5386,18 @@
     public boolean isRttEnabled(int subscriptionId) {
         final long identity = Binder.clearCallingIdentity();
         try {
-<<<<<<< HEAD
             int phoneId = SubscriptionManager.getPhoneId(subscriptionId);
             if (!SubscriptionManager.isValidPhoneId(phoneId)) {
                 loge("phoneId " + phoneId + " is not valid.");
                 return false;
             }
-            return isRttSupported(subscriptionId) && Settings.Secure.getInt(
+            boolean isRttSupported = isRttSupported(subscriptionId);
+            boolean isUserRttSettingOn = Settings.Secure.getInt(
                     mApp.getContentResolver(),
                     Settings.Secure.RTT_CALLING_MODE + convertRttPhoneId(phoneId) , 0) != 0;
-=======
-            boolean isRttSupported = isRttSupported(subscriptionId);
-            boolean isUserRttSettingOn = Settings.Secure.getInt(
-                    mApp.getContentResolver(), Settings.Secure.RTT_CALLING_MODE, 0) != 0;
             boolean shouldIgnoreUserRttSetting = mApp.getCarrierConfigForSubId(subscriptionId)
                     .getBoolean(CarrierConfigManager.KEY_IGNORE_RTT_MODE_SETTING_BOOL);
             return isRttSupported && (isUserRttSettingOn || shouldIgnoreUserRttSetting);
->>>>>>> bffac261
         } finally {
             Binder.restoreCallingIdentity(identity);
         }
