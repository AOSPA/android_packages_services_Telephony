/*
 * Copyright (C) 2006 The Android Open Source Project
 *
 * Licensed under the Apache License, Version 2.0 (the "License");
 * you may not use this file except in compliance with the License.
 * You may obtain a copy of the License at
 *
 *      http://www.apache.org/licenses/LICENSE-2.0
 *
 * Unless required by applicable law or agreed to in writing, software
 * distributed under the License is distributed on an "AS IS" BASIS,
 * WITHOUT WARRANTIES OR CONDITIONS OF ANY KIND, either express or implied.
 * See the License for the specific language governing permissions and
 * limitations under the License.
 */

package com.android.phone;

import static com.android.internal.telephony.PhoneConstants.SUBSCRIPTION_KEY;

import android.Manifest.permission;
import android.app.AppOpsManager;
import android.app.PendingIntent;
import android.content.ComponentName;
import android.content.Context;
import android.content.Intent;
import android.content.SharedPreferences;
import android.content.pm.ComponentInfo;
import android.content.pm.PackageInfo;
import android.content.pm.PackageManager;
import android.net.NetworkStats;
import android.net.Uri;
import android.os.AsyncResult;
import android.os.Binder;
import android.os.Bundle;
import android.os.Handler;
import android.os.IBinder;
import android.os.Looper;
import android.os.Message;
import android.os.Messenger;
import android.os.PersistableBundle;
import android.os.RemoteException;
import android.os.ResultReceiver;
import android.os.ServiceManager;
import android.os.ShellCallback;
import android.os.SystemProperties;
import android.os.UserHandle;
import android.os.UserManager;
import android.os.WorkSource;
import android.preference.PreferenceManager;
import android.provider.Settings;
import android.service.carrier.CarrierIdentifier;
import android.telecom.PhoneAccount;
import android.telecom.PhoneAccountHandle;
import android.telecom.TelecomManager;
import android.telephony.CarrierConfigManager;
import android.telephony.CellInfo;
import android.telephony.ClientRequestStats;
import android.telephony.IccOpenLogicalChannelResponse;
import android.telephony.LocationAccessPolicy;
import android.telephony.ModemActivityInfo;
import android.telephony.NeighboringCellInfo;
import android.telephony.NetworkScanRequest;
import android.telephony.RadioAccessFamily;
import android.telephony.Rlog;
import android.telephony.ServiceState;
import android.telephony.SignalStrength;
import android.telephony.SmsManager;
import android.telephony.SubscriptionInfo;
import android.telephony.SubscriptionManager;
import android.telephony.TelephonyHistogram;
import android.telephony.TelephonyManager;
import android.telephony.UiccSlotInfo;
import android.telephony.UssdResponse;
import android.telephony.VisualVoicemailSmsFilterSettings;
import android.telephony.ims.aidl.IImsConfig;
import android.telephony.ims.aidl.IImsMmTelFeature;
import android.telephony.ims.aidl.IImsRcsFeature;
import android.telephony.ims.aidl.IImsRegistration;
import android.telephony.ims.stub.ImsRegistrationImplBase;
import android.text.TextUtils;
import android.util.ArraySet;
import android.util.EventLog;
import android.util.Log;
import android.util.Pair;
import android.util.Slog;

import com.android.ims.ImsManager;
import com.android.ims.internal.IImsServiceFeatureCallback;
import com.android.internal.telephony.CallManager;
import com.android.internal.telephony.CallStateException;
import com.android.internal.telephony.CarrierInfoManager;
import com.android.internal.telephony.CellNetworkScanResult;
import com.android.internal.telephony.CommandException;
import com.android.internal.telephony.DefaultPhoneNotifier;
import com.android.internal.telephony.ITelephony;
import com.android.internal.telephony.IccCard;
import com.android.internal.telephony.LocaleTracker;
import com.android.internal.telephony.MccTable;
import com.android.internal.telephony.NetworkScanRequestTracker;
import com.android.internal.telephony.OperatorInfo;
import com.android.internal.telephony.Phone;
import com.android.internal.telephony.PhoneConstantConversions;
import com.android.internal.telephony.PhoneConstants;
import com.android.internal.telephony.PhoneFactory;
import com.android.internal.telephony.ProxyController;
import com.android.internal.telephony.RIL;
import com.android.internal.telephony.RILConstants;
import com.android.internal.telephony.ServiceStateTracker;
import com.android.internal.telephony.SubscriptionController;
import com.android.internal.telephony.TelephonyPermissions;
import com.android.internal.telephony.euicc.EuiccConnector;
import com.android.internal.telephony.uicc.IccIoResult;
import com.android.internal.telephony.uicc.IccUtils;
import com.android.internal.telephony.uicc.SIMRecords;
import com.android.internal.telephony.uicc.UiccCard;
import com.android.internal.telephony.uicc.UiccCardApplication;
import com.android.internal.telephony.uicc.UiccController;
import com.android.internal.telephony.uicc.UiccProfile;
import com.android.internal.telephony.uicc.UiccSlot;
import com.android.internal.telephony.util.VoicemailNotificationSettingsUtil;
import com.android.internal.util.HexDump;
import com.android.phone.vvm.PhoneAccountHandleConverter;
import com.android.phone.vvm.RemoteVvmTaskManager;
import com.android.phone.vvm.VisualVoicemailSettingsUtil;
import com.android.phone.vvm.VisualVoicemailSmsFilterConfig;

import java.io.FileDescriptor;
import java.io.PrintWriter;
import java.nio.charset.StandardCharsets;
import java.util.ArrayList;
import java.util.Arrays;
import java.util.List;
import java.util.Locale;
import java.util.Map;

/**
 * Implementation of the ITelephony interface.
 */
public class PhoneInterfaceManager extends ITelephony.Stub {
    private static final String LOG_TAG = "PhoneInterfaceManager";
    private static final boolean DBG = (PhoneGlobals.DBG_LEVEL >= 2);
    private static final boolean DBG_LOC = false;
    private static final boolean DBG_MERGE = false;

    // Message codes used with mMainThreadHandler
    private static final int CMD_HANDLE_PIN_MMI = 1;
    private static final int CMD_HANDLE_NEIGHBORING_CELL = 2;
    private static final int EVENT_NEIGHBORING_CELL_DONE = 3;
    private static final int CMD_ANSWER_RINGING_CALL = 4;
    private static final int CMD_END_CALL = 5;  // not used yet
    private static final int CMD_TRANSMIT_APDU_LOGICAL_CHANNEL = 7;
    private static final int EVENT_TRANSMIT_APDU_LOGICAL_CHANNEL_DONE = 8;
    private static final int CMD_OPEN_CHANNEL = 9;
    private static final int EVENT_OPEN_CHANNEL_DONE = 10;
    private static final int CMD_CLOSE_CHANNEL = 11;
    private static final int EVENT_CLOSE_CHANNEL_DONE = 12;
    private static final int CMD_NV_READ_ITEM = 13;
    private static final int EVENT_NV_READ_ITEM_DONE = 14;
    private static final int CMD_NV_WRITE_ITEM = 15;
    private static final int EVENT_NV_WRITE_ITEM_DONE = 16;
    private static final int CMD_NV_WRITE_CDMA_PRL = 17;
    private static final int EVENT_NV_WRITE_CDMA_PRL_DONE = 18;
    private static final int CMD_NV_RESET_CONFIG = 19;
    private static final int EVENT_NV_RESET_CONFIG_DONE = 20;
    private static final int CMD_GET_PREFERRED_NETWORK_TYPE = 21;
    private static final int EVENT_GET_PREFERRED_NETWORK_TYPE_DONE = 22;
    private static final int CMD_SET_PREFERRED_NETWORK_TYPE = 23;
    private static final int EVENT_SET_PREFERRED_NETWORK_TYPE_DONE = 24;
    private static final int CMD_SEND_ENVELOPE = 25;
    private static final int EVENT_SEND_ENVELOPE_DONE = 26;
    private static final int CMD_INVOKE_OEM_RIL_REQUEST_RAW = 27;
    private static final int EVENT_INVOKE_OEM_RIL_REQUEST_RAW_DONE = 28;
    private static final int CMD_TRANSMIT_APDU_BASIC_CHANNEL = 29;
    private static final int EVENT_TRANSMIT_APDU_BASIC_CHANNEL_DONE = 30;
    private static final int CMD_EXCHANGE_SIM_IO = 31;
    private static final int EVENT_EXCHANGE_SIM_IO_DONE = 32;
    private static final int CMD_SET_VOICEMAIL_NUMBER = 33;
    private static final int EVENT_SET_VOICEMAIL_NUMBER_DONE = 34;
    private static final int CMD_SET_NETWORK_SELECTION_MODE_AUTOMATIC = 35;
    private static final int EVENT_SET_NETWORK_SELECTION_MODE_AUTOMATIC_DONE = 36;
    private static final int CMD_GET_MODEM_ACTIVITY_INFO = 37;
    private static final int EVENT_GET_MODEM_ACTIVITY_INFO_DONE = 38;
    private static final int CMD_PERFORM_NETWORK_SCAN = 39;
    private static final int EVENT_PERFORM_NETWORK_SCAN_DONE = 40;
    private static final int CMD_SET_NETWORK_SELECTION_MODE_MANUAL = 41;
    private static final int EVENT_SET_NETWORK_SELECTION_MODE_MANUAL_DONE = 42;
    private static final int CMD_SET_ALLOWED_CARRIERS = 43;
    private static final int EVENT_SET_ALLOWED_CARRIERS_DONE = 44;
    private static final int CMD_GET_ALLOWED_CARRIERS = 45;
    private static final int EVENT_GET_ALLOWED_CARRIERS_DONE = 46;
    private static final int CMD_HANDLE_USSD_REQUEST = 47;
    private static final int CMD_GET_FORBIDDEN_PLMNS = 48;
    private static final int EVENT_GET_FORBIDDEN_PLMNS_DONE = 49;
    private static final int CMD_SWITCH_SLOTS = 50;
    private static final int EVENT_SWITCH_SLOTS_DONE = 51;

    // Parameters of select command.
    private static final int SELECT_COMMAND = 0xA4;
    private static final int SELECT_P1 = 0x04;
    private static final int SELECT_P2 = 0;
    private static final int SELECT_P3 = 0x10;

    private static final String DEFAULT_NETWORK_MODE_PROPERTY_NAME = "ro.telephony.default_network";
    private static final String DEFAULT_DATA_ROAMING_PROPERTY_NAME = "ro.com.android.dataroaming";
    private static final String DEFAULT_MOBILE_DATA_PROPERTY_NAME = "ro.com.android.mobiledata";

    /** The singleton instance. */
    private static PhoneInterfaceManager sInstance;

    private PhoneGlobals mApp;
    private Phone mPhone;
    private CallManager mCM;
    private UserManager mUserManager;
    private AppOpsManager mAppOps;
    private MainThreadHandler mMainThreadHandler;
    private SubscriptionController mSubscriptionController;
    private SharedPreferences mTelephonySharedPreferences;

    private static final String PREF_CARRIERS_ALPHATAG_PREFIX = "carrier_alphtag_";
    private static final String PREF_CARRIERS_NUMBER_PREFIX = "carrier_number_";
    private static final String PREF_CARRIERS_SUBSCRIBER_PREFIX = "carrier_subscriber_";

    // The AID of ISD-R.
    private static final String ISDR_AID = "A0000005591010FFFFFFFF8900000100";

    private NetworkScanRequestTracker mNetworkScanRequestTracker;

    private static final int TYPE_ALLOCATION_CODE_LENGTH = 8;
    private static final int MANUFACTURER_CODE_LENGTH = 8;

    /**
     * A request object to use for transmitting data to an ICC.
     */
    private static final class IccAPDUArgument {
        public int channel, cla, command, p1, p2, p3;
        public String data;

        public IccAPDUArgument(int channel, int cla, int command,
                int p1, int p2, int p3, String data) {
            this.channel = channel;
            this.cla = cla;
            this.command = command;
            this.p1 = p1;
            this.p2 = p2;
            this.p3 = p3;
            this.data = data;
        }
    }

    /**
     * A request object to use for transmitting data to an ICC.
     */
    private static final class ManualNetworkSelectionArgument {
        public OperatorInfo operatorInfo;
        public boolean persistSelection;

        public ManualNetworkSelectionArgument(OperatorInfo operatorInfo, boolean persistSelection) {
            this.operatorInfo = operatorInfo;
            this.persistSelection = persistSelection;
        }
    }

    /**
     * A request object for use with {@link MainThreadHandler}. Requesters should wait() on the
     * request after sending. The main thread will notify the request when it is complete.
     */
    private static final class MainThreadRequest {
        /** The argument to use for the request */
        public Object argument;
        /** The result of the request that is run on the main thread */
        public Object result;
        // The subscriber id that this request applies to. Defaults to
        // SubscriptionManager.INVALID_SUBSCRIPTION_ID
        public Integer subId = SubscriptionManager.INVALID_SUBSCRIPTION_ID;

        public MainThreadRequest(Object argument) {
            this.argument = argument;
        }

        public MainThreadRequest(Object argument, Integer subId) {
            this.argument = argument;
            if (subId != null) {
                this.subId = subId;
            }
        }
    }

    private static final class IncomingThirdPartyCallArgs {
        public final ComponentName component;
        public final String callId;
        public final String callerDisplayName;

        public IncomingThirdPartyCallArgs(ComponentName component, String callId,
                String callerDisplayName) {
            this.component = component;
            this.callId = callId;
            this.callerDisplayName = callerDisplayName;
        }
    }

    /**
     * A handler that processes messages on the main thread in the phone process. Since many
     * of the Phone calls are not thread safe this is needed to shuttle the requests from the
     * inbound binder threads to the main thread in the phone process.  The Binder thread
     * may provide a {@link MainThreadRequest} object in the msg.obj field that they are waiting
     * on, which will be notified when the operation completes and will contain the result of the
     * request.
     *
     * <p>If a MainThreadRequest object is provided in the msg.obj field,
     * note that request.result must be set to something non-null for the calling thread to
     * unblock.
     */
    private final class MainThreadHandler extends Handler {
        @Override
        public void handleMessage(Message msg) {
            MainThreadRequest request;
            Message onCompleted;
            AsyncResult ar;
            UiccCard uiccCard;
            IccAPDUArgument iccArgument;

            switch (msg.what) {
                 case CMD_HANDLE_USSD_REQUEST: {
                     request = (MainThreadRequest) msg.obj;
                     final Phone phone = getPhoneFromRequest(request);
                     Pair<String, ResultReceiver> ussdObject = (Pair) request.argument;
                     String ussdRequest =  ussdObject.first;
                     ResultReceiver wrappedCallback = ussdObject.second;

                     if (!isUssdApiAllowed(request.subId)) {
                         // Carrier does not support use of this API, return failure.
                         Rlog.w(LOG_TAG, "handleUssdRequest: carrier does not support USSD apis.");
                         UssdResponse response = new UssdResponse(ussdRequest, null);
                         Bundle returnData = new Bundle();
                         returnData.putParcelable(TelephonyManager.USSD_RESPONSE, response);
                         wrappedCallback.send(TelephonyManager.USSD_RETURN_FAILURE, returnData);

                         request.result = true;
                         synchronized (request) {
                             request.notifyAll();
                         }
                         return;
                     }

                     try {
                         request.result = phone != null ?
                                 phone.handleUssdRequest(ussdRequest, wrappedCallback)
                                 : false;
                     } catch (CallStateException cse) {
                         request.result = false;
                     }
                     // Wake up the requesting thread
                     synchronized (request) {
                         request.notifyAll();
                     }
                     break;
                }

                case CMD_HANDLE_PIN_MMI: {
                    request = (MainThreadRequest) msg.obj;
                    final Phone phone = getPhoneFromRequest(request);
                    request.result = phone != null ?
                            getPhoneFromRequest(request).handlePinMmi((String) request.argument)
                            : false;
                    // Wake up the requesting thread
                    synchronized (request) {
                        request.notifyAll();
                    }
                    break;
                }

                case CMD_HANDLE_NEIGHBORING_CELL:
                    request = (MainThreadRequest) msg.obj;
                    onCompleted = obtainMessage(EVENT_NEIGHBORING_CELL_DONE,
                            request);
                    mPhone.getNeighboringCids(onCompleted, (WorkSource)request.argument);
                    break;

                case EVENT_NEIGHBORING_CELL_DONE:
                    ar = (AsyncResult) msg.obj;
                    request = (MainThreadRequest) ar.userObj;
                    if (ar.exception == null && ar.result != null) {
                        request.result = ar.result;
                    } else {
                        // create an empty list to notify the waiting thread
                        request.result = new ArrayList<NeighboringCellInfo>(0);
                    }
                    // Wake up the requesting thread
                    synchronized (request) {
                        request.notifyAll();
                    }
                    break;

                case CMD_ANSWER_RINGING_CALL:
                    request = (MainThreadRequest) msg.obj;
                    int answer_subId = request.subId;
                    answerRingingCallInternal(answer_subId);
                    request.result = ""; // dummy result for notifying the waiting thread
                    // Wake up the requesting thread
                    synchronized (request) {
                        request.notifyAll();
                    }
                    break;

                case CMD_END_CALL:
                    request = (MainThreadRequest) msg.obj;
                    int end_subId = request.subId;
                    final boolean hungUp;
                    Phone phone = getPhone(end_subId);
                    if (phone == null) {
                        if (DBG) log("CMD_END_CALL: no phone for id: " + end_subId);
                        break;
                    }
                    int phoneType = phone.getPhoneType();
                    if (phoneType == PhoneConstants.PHONE_TYPE_CDMA) {
                        // CDMA: If the user presses the Power button we treat it as
                        // ending the complete call session
                        hungUp = PhoneUtils.hangupRingingAndActive(getPhone(end_subId));
                    } else if (phoneType == PhoneConstants.PHONE_TYPE_GSM) {
                        // GSM: End the call as per the Phone state
                        hungUp = PhoneUtils.hangup(mCM);
                    } else {
                        throw new IllegalStateException("Unexpected phone type: " + phoneType);
                    }
                    if (DBG) log("CMD_END_CALL: " + (hungUp ? "hung up!" : "no call to hang up"));
                    request.result = hungUp;
                    // Wake up the requesting thread
                    synchronized (request) {
                        request.notifyAll();
                    }
                    break;

                case CMD_TRANSMIT_APDU_LOGICAL_CHANNEL:
                    request = (MainThreadRequest) msg.obj;
                    iccArgument = (IccAPDUArgument) request.argument;
                    uiccCard = getUiccCardFromRequest(request);
                    if (uiccCard == null) {
                        loge("iccTransmitApduLogicalChannel: No UICC");
                        request.result = new IccIoResult(0x6F, 0, (byte[])null);
                        synchronized (request) {
                            request.notifyAll();
                        }
                    } else {
                        onCompleted = obtainMessage(EVENT_TRANSMIT_APDU_LOGICAL_CHANNEL_DONE,
                            request);
                        uiccCard.iccTransmitApduLogicalChannel(
                            iccArgument.channel, iccArgument.cla, iccArgument.command,
                            iccArgument.p1, iccArgument.p2, iccArgument.p3, iccArgument.data,
                            onCompleted);
                    }
                    break;

                case EVENT_TRANSMIT_APDU_LOGICAL_CHANNEL_DONE:
                    ar = (AsyncResult) msg.obj;
                    request = (MainThreadRequest) ar.userObj;
                    if (ar.exception == null && ar.result != null) {
                        request.result = ar.result;
                    } else {
                        request.result = new IccIoResult(0x6F, 0, (byte[])null);
                        if (ar.result == null) {
                            loge("iccTransmitApduLogicalChannel: Empty response");
                        } else if (ar.exception instanceof CommandException) {
                            loge("iccTransmitApduLogicalChannel: CommandException: " +
                                    ar.exception);
                        } else {
                            loge("iccTransmitApduLogicalChannel: Unknown exception");
                        }
                    }
                    synchronized (request) {
                        request.notifyAll();
                    }
                    break;

                case CMD_TRANSMIT_APDU_BASIC_CHANNEL:
                    request = (MainThreadRequest) msg.obj;
                    iccArgument = (IccAPDUArgument) request.argument;
                    uiccCard = getUiccCardFromRequest(request);
                    if (uiccCard == null) {
                        loge("iccTransmitApduBasicChannel: No UICC");
                        request.result = new IccIoResult(0x6F, 0, (byte[])null);
                        synchronized (request) {
                            request.notifyAll();
                        }
                    } else {
                        onCompleted = obtainMessage(EVENT_TRANSMIT_APDU_BASIC_CHANNEL_DONE,
                            request);
                        uiccCard.iccTransmitApduBasicChannel(
                            iccArgument.cla, iccArgument.command, iccArgument.p1, iccArgument.p2,
                            iccArgument.p3, iccArgument.data, onCompleted);
                    }
                    break;

                case EVENT_TRANSMIT_APDU_BASIC_CHANNEL_DONE:
                    ar = (AsyncResult) msg.obj;
                    request = (MainThreadRequest) ar.userObj;
                    if (ar.exception == null && ar.result != null) {
                        request.result = ar.result;
                    } else {
                        request.result = new IccIoResult(0x6F, 0, (byte[])null);
                        if (ar.result == null) {
                            loge("iccTransmitApduBasicChannel: Empty response");
                        } else if (ar.exception instanceof CommandException) {
                            loge("iccTransmitApduBasicChannel: CommandException: " +
                                    ar.exception);
                        } else {
                            loge("iccTransmitApduBasicChannel: Unknown exception");
                        }
                    }
                    synchronized (request) {
                        request.notifyAll();
                    }
                    break;

                case CMD_EXCHANGE_SIM_IO:
                    request = (MainThreadRequest) msg.obj;
                    iccArgument = (IccAPDUArgument) request.argument;
                    uiccCard = getUiccCardFromRequest(request);
                    if (uiccCard == null) {
                        loge("iccExchangeSimIO: No UICC");
                        request.result = new IccIoResult(0x6F, 0, (byte[])null);
                        synchronized (request) {
                            request.notifyAll();
                        }
                    } else {
                        onCompleted = obtainMessage(EVENT_EXCHANGE_SIM_IO_DONE,
                                request);
                        uiccCard.iccExchangeSimIO(iccArgument.cla, /* fileID */
                                iccArgument.command, iccArgument.p1, iccArgument.p2, iccArgument.p3,
                                iccArgument.data, onCompleted);
                    }
                    break;

                case EVENT_EXCHANGE_SIM_IO_DONE:
                    ar = (AsyncResult) msg.obj;
                    request = (MainThreadRequest) ar.userObj;
                    if (ar.exception == null && ar.result != null) {
                        request.result = ar.result;
                    } else {
                        request.result = new IccIoResult(0x6f, 0, (byte[])null);
                    }
                    synchronized (request) {
                        request.notifyAll();
                    }
                    break;

                case CMD_SEND_ENVELOPE:
                    request = (MainThreadRequest) msg.obj;
                    uiccCard = getUiccCardFromRequest(request);
                    if (uiccCard == null) {
                        loge("sendEnvelopeWithStatus: No UICC");
                        request.result = new IccIoResult(0x6F, 0, (byte[])null);
                        synchronized (request) {
                            request.notifyAll();
                        }
                    } else {
                        onCompleted = obtainMessage(EVENT_SEND_ENVELOPE_DONE, request);
                        uiccCard.sendEnvelopeWithStatus((String)request.argument, onCompleted);
                    }
                    break;

                case EVENT_SEND_ENVELOPE_DONE:
                    ar = (AsyncResult) msg.obj;
                    request = (MainThreadRequest) ar.userObj;
                    if (ar.exception == null && ar.result != null) {
                        request.result = ar.result;
                    } else {
                        request.result = new IccIoResult(0x6F, 0, (byte[])null);
                        if (ar.result == null) {
                            loge("sendEnvelopeWithStatus: Empty response");
                        } else if (ar.exception instanceof CommandException) {
                            loge("sendEnvelopeWithStatus: CommandException: " +
                                    ar.exception);
                        } else {
                            loge("sendEnvelopeWithStatus: exception:" + ar.exception);
                        }
                    }
                    synchronized (request) {
                        request.notifyAll();
                    }
                    break;

                case CMD_OPEN_CHANNEL:
                    request = (MainThreadRequest) msg.obj;
                    uiccCard = getUiccCardFromRequest(request);
                    Pair<String, Integer> openChannelArgs = (Pair<String, Integer>) request.argument;
                    if (uiccCard == null) {
                        loge("iccOpenLogicalChannel: No UICC");
                        request.result = new IccOpenLogicalChannelResponse(-1,
                            IccOpenLogicalChannelResponse.STATUS_MISSING_RESOURCE, null);
                        synchronized (request) {
                            request.notifyAll();
                        }
                    } else {
                        onCompleted = obtainMessage(EVENT_OPEN_CHANNEL_DONE, request);
                        uiccCard.iccOpenLogicalChannel(openChannelArgs.first,
                                openChannelArgs.second, onCompleted);
                    }
                    break;

                case EVENT_OPEN_CHANNEL_DONE:
                    ar = (AsyncResult) msg.obj;
                    request = (MainThreadRequest) ar.userObj;
                    IccOpenLogicalChannelResponse openChannelResp;
                    if (ar.exception == null && ar.result != null) {
                        int[] result = (int[]) ar.result;
                        int channelId = result[0];
                        byte[] selectResponse = null;
                        if (result.length > 1) {
                            selectResponse = new byte[result.length - 1];
                            for (int i = 1; i < result.length; ++i) {
                                selectResponse[i - 1] = (byte) result[i];
                            }
                        }
                        openChannelResp = new IccOpenLogicalChannelResponse(channelId,
                            IccOpenLogicalChannelResponse.STATUS_NO_ERROR, selectResponse);
                    } else {
                        if (ar.result == null) {
                            loge("iccOpenLogicalChannel: Empty response");
                        }
                        if (ar.exception != null) {
                            loge("iccOpenLogicalChannel: Exception: " + ar.exception);
                        }

                        int errorCode = IccOpenLogicalChannelResponse.STATUS_UNKNOWN_ERROR;
                        if (ar.exception instanceof CommandException) {
                            CommandException.Error error =
                                ((CommandException) (ar.exception)).getCommandError();
                            if (error == CommandException.Error.MISSING_RESOURCE) {
                                errorCode = IccOpenLogicalChannelResponse.STATUS_MISSING_RESOURCE;
                            } else if (error == CommandException.Error.NO_SUCH_ELEMENT) {
                                errorCode = IccOpenLogicalChannelResponse.STATUS_NO_SUCH_ELEMENT;
                            }
                        }
                        openChannelResp = new IccOpenLogicalChannelResponse(
                            IccOpenLogicalChannelResponse.INVALID_CHANNEL, errorCode, null);
                    }
                    request.result = openChannelResp;
                    synchronized (request) {
                        request.notifyAll();
                    }
                    break;

                case CMD_CLOSE_CHANNEL:
                    request = (MainThreadRequest) msg.obj;
                    uiccCard = getUiccCardFromRequest(request);
                    if (uiccCard == null) {
                        loge("iccCloseLogicalChannel: No UICC");
                        request.result = false;
                        synchronized (request) {
                            request.notifyAll();
                        }
                    } else {
                        onCompleted = obtainMessage(EVENT_CLOSE_CHANNEL_DONE, request);
                        uiccCard.iccCloseLogicalChannel((Integer) request.argument, onCompleted);
                    }
                    break;

                case EVENT_CLOSE_CHANNEL_DONE:
                    handleNullReturnEvent(msg, "iccCloseLogicalChannel");
                    break;

                case CMD_NV_READ_ITEM:
                    request = (MainThreadRequest) msg.obj;
                    onCompleted = obtainMessage(EVENT_NV_READ_ITEM_DONE, request);
                    mPhone.nvReadItem((Integer) request.argument, onCompleted);
                    break;

                case EVENT_NV_READ_ITEM_DONE:
                    ar = (AsyncResult) msg.obj;
                    request = (MainThreadRequest) ar.userObj;
                    if (ar.exception == null && ar.result != null) {
                        request.result = ar.result;     // String
                    } else {
                        request.result = "";
                        if (ar.result == null) {
                            loge("nvReadItem: Empty response");
                        } else if (ar.exception instanceof CommandException) {
                            loge("nvReadItem: CommandException: " +
                                    ar.exception);
                        } else {
                            loge("nvReadItem: Unknown exception");
                        }
                    }
                    synchronized (request) {
                        request.notifyAll();
                    }
                    break;

                case CMD_NV_WRITE_ITEM:
                    request = (MainThreadRequest) msg.obj;
                    onCompleted = obtainMessage(EVENT_NV_WRITE_ITEM_DONE, request);
                    Pair<Integer, String> idValue = (Pair<Integer, String>) request.argument;
                    mPhone.nvWriteItem(idValue.first, idValue.second, onCompleted);
                    break;

                case EVENT_NV_WRITE_ITEM_DONE:
                    handleNullReturnEvent(msg, "nvWriteItem");
                    break;

                case CMD_NV_WRITE_CDMA_PRL:
                    request = (MainThreadRequest) msg.obj;
                    onCompleted = obtainMessage(EVENT_NV_WRITE_CDMA_PRL_DONE, request);
                    mPhone.nvWriteCdmaPrl((byte[]) request.argument, onCompleted);
                    break;

                case EVENT_NV_WRITE_CDMA_PRL_DONE:
                    handleNullReturnEvent(msg, "nvWriteCdmaPrl");
                    break;

                case CMD_NV_RESET_CONFIG:
                    request = (MainThreadRequest) msg.obj;
                    onCompleted = obtainMessage(EVENT_NV_RESET_CONFIG_DONE, request);
                    mPhone.nvResetConfig((Integer) request.argument, onCompleted);
                    break;

                case EVENT_NV_RESET_CONFIG_DONE:
                    handleNullReturnEvent(msg, "nvResetConfig");
                    break;

                case CMD_GET_PREFERRED_NETWORK_TYPE:
                    request = (MainThreadRequest) msg.obj;
                    onCompleted = obtainMessage(EVENT_GET_PREFERRED_NETWORK_TYPE_DONE, request);
                    getPhoneFromRequest(request).getPreferredNetworkType(onCompleted);
                    break;

                case EVENT_GET_PREFERRED_NETWORK_TYPE_DONE:
                    ar = (AsyncResult) msg.obj;
                    request = (MainThreadRequest) ar.userObj;
                    if (ar.exception == null && ar.result != null) {
                        request.result = ar.result;     // Integer
                    } else {
                        request.result = null;
                        if (ar.result == null) {
                            loge("getPreferredNetworkType: Empty response");
                        } else if (ar.exception instanceof CommandException) {
                            loge("getPreferredNetworkType: CommandException: " +
                                    ar.exception);
                        } else {
                            loge("getPreferredNetworkType: Unknown exception");
                        }
                    }
                    synchronized (request) {
                        request.notifyAll();
                    }
                    break;

                case CMD_SET_PREFERRED_NETWORK_TYPE:
                    request = (MainThreadRequest) msg.obj;
                    onCompleted = obtainMessage(EVENT_SET_PREFERRED_NETWORK_TYPE_DONE, request);
                    int networkType = (Integer) request.argument;
                    getPhoneFromRequest(request).setPreferredNetworkType(networkType, onCompleted);
                    break;

                case EVENT_SET_PREFERRED_NETWORK_TYPE_DONE:
                    handleNullReturnEvent(msg, "setPreferredNetworkType");
                    break;

                case CMD_INVOKE_OEM_RIL_REQUEST_RAW:
                    request = (MainThreadRequest)msg.obj;
                    onCompleted = obtainMessage(EVENT_INVOKE_OEM_RIL_REQUEST_RAW_DONE, request);
                    mPhone.invokeOemRilRequestRaw((byte[])request.argument, onCompleted);
                    break;

                case EVENT_INVOKE_OEM_RIL_REQUEST_RAW_DONE:
                    ar = (AsyncResult)msg.obj;
                    request = (MainThreadRequest)ar.userObj;
                    request.result = ar;
                    synchronized (request) {
                        request.notifyAll();
                    }
                    break;

                case CMD_SET_VOICEMAIL_NUMBER:
                    request = (MainThreadRequest) msg.obj;
                    onCompleted = obtainMessage(EVENT_SET_VOICEMAIL_NUMBER_DONE, request);
                    Pair<String, String> tagNum = (Pair<String, String>) request.argument;
                    getPhoneFromRequest(request).setVoiceMailNumber(tagNum.first, tagNum.second,
                            onCompleted);
                    break;

                case EVENT_SET_VOICEMAIL_NUMBER_DONE:
                    handleNullReturnEvent(msg, "setVoicemailNumber");
                    break;

                case CMD_SET_NETWORK_SELECTION_MODE_AUTOMATIC:
                    request = (MainThreadRequest) msg.obj;
                    onCompleted = obtainMessage(EVENT_SET_NETWORK_SELECTION_MODE_AUTOMATIC_DONE,
                            request);
                    getPhoneFromRequest(request).setNetworkSelectionModeAutomatic(onCompleted);
                    break;

                case EVENT_SET_NETWORK_SELECTION_MODE_AUTOMATIC_DONE:
                    handleNullReturnEvent(msg, "setNetworkSelectionModeAutomatic");
                    break;

                case CMD_PERFORM_NETWORK_SCAN:
                    request = (MainThreadRequest) msg.obj;
                    onCompleted = obtainMessage(EVENT_PERFORM_NETWORK_SCAN_DONE, request);
                    getPhoneFromRequest(request).getAvailableNetworks(onCompleted);
                    break;

                case EVENT_PERFORM_NETWORK_SCAN_DONE:
                    ar = (AsyncResult) msg.obj;
                    request = (MainThreadRequest) ar.userObj;
                    CellNetworkScanResult cellScanResult;
                    if (ar.exception == null && ar.result != null) {
                        cellScanResult = new CellNetworkScanResult(
                                CellNetworkScanResult.STATUS_SUCCESS,
                                (List<OperatorInfo>) ar.result);
                    } else {
                        if (ar.result == null) {
                            loge("getCellNetworkScanResults: Empty response");
                        }
                        if (ar.exception != null) {
                            loge("getCellNetworkScanResults: Exception: " + ar.exception);
                        }
                        int errorCode = CellNetworkScanResult.STATUS_UNKNOWN_ERROR;
                        if (ar.exception instanceof CommandException) {
                            CommandException.Error error =
                                ((CommandException) (ar.exception)).getCommandError();
                            if (error == CommandException.Error.RADIO_NOT_AVAILABLE) {
                                errorCode = CellNetworkScanResult.STATUS_RADIO_NOT_AVAILABLE;
                            } else if (error == CommandException.Error.GENERIC_FAILURE) {
                                errorCode = CellNetworkScanResult.STATUS_RADIO_GENERIC_FAILURE;
                            }
                        }
                        cellScanResult = new CellNetworkScanResult(errorCode, null);
                    }
                    request.result = cellScanResult;
                    synchronized (request) {
                        request.notifyAll();
                    }
                    break;

                case CMD_SET_NETWORK_SELECTION_MODE_MANUAL:
                    request = (MainThreadRequest) msg.obj;
                    ManualNetworkSelectionArgument selArg =
                            (ManualNetworkSelectionArgument) request.argument;
                    onCompleted = obtainMessage(EVENT_SET_NETWORK_SELECTION_MODE_MANUAL_DONE,
                            request);
                    getPhoneFromRequest(request).selectNetworkManually(selArg.operatorInfo,
                            selArg.persistSelection, onCompleted);
                    break;

                case EVENT_SET_NETWORK_SELECTION_MODE_MANUAL_DONE:
                    handleNullReturnEvent(msg, "setNetworkSelectionModeManual");
                    break;

                case CMD_GET_MODEM_ACTIVITY_INFO:
                    request = (MainThreadRequest) msg.obj;
                    onCompleted = obtainMessage(EVENT_GET_MODEM_ACTIVITY_INFO_DONE, request);
                    mPhone.getModemActivityInfo(onCompleted);
                    break;

                case EVENT_GET_MODEM_ACTIVITY_INFO_DONE:
                    ar = (AsyncResult) msg.obj;
                    request = (MainThreadRequest) ar.userObj;
                    if (ar.exception == null && ar.result != null) {
                        request.result = ar.result;
                    } else {
                        if (ar.result == null) {
                            loge("queryModemActivityInfo: Empty response");
                        } else if (ar.exception instanceof CommandException) {
                            loge("queryModemActivityInfo: CommandException: " +
                                    ar.exception);
                        } else {
                            loge("queryModemActivityInfo: Unknown exception");
                        }
                    }
                    // Result cannot be null. Return ModemActivityInfo with all fields set to 0.
                    if (request.result == null) {
                        request.result = new ModemActivityInfo(0, 0, 0, null, 0, 0);
                    }
                    synchronized (request) {
                        request.notifyAll();
                    }
                    break;

                case CMD_SET_ALLOWED_CARRIERS:
                    request = (MainThreadRequest) msg.obj;
                    onCompleted = obtainMessage(EVENT_SET_ALLOWED_CARRIERS_DONE, request);
                    mPhone.setAllowedCarriers(
                            (List<CarrierIdentifier>) request.argument,
                            onCompleted);
                    break;

                case EVENT_SET_ALLOWED_CARRIERS_DONE:
                    ar = (AsyncResult) msg.obj;
                    request = (MainThreadRequest) ar.userObj;
                    if (ar.exception == null && ar.result != null) {
                        request.result = ar.result;
                    } else {
                        if (ar.result == null) {
                            loge("setAllowedCarriers: Empty response");
                        } else if (ar.exception instanceof CommandException) {
                            loge("setAllowedCarriers: CommandException: " +
                                    ar.exception);
                        } else {
                            loge("setAllowedCarriers: Unknown exception");
                        }
                    }
                    // Result cannot be null. Return -1 on error.
                    if (request.result == null) {
                        request.result = new int[]{-1};
                    }
                    synchronized (request) {
                        request.notifyAll();
                    }
                    break;

                case CMD_GET_ALLOWED_CARRIERS:
                    request = (MainThreadRequest) msg.obj;
                    onCompleted = obtainMessage(EVENT_GET_ALLOWED_CARRIERS_DONE, request);
                    mPhone.getAllowedCarriers(onCompleted);
                    break;

                case EVENT_GET_ALLOWED_CARRIERS_DONE:
                    ar = (AsyncResult) msg.obj;
                    request = (MainThreadRequest) ar.userObj;
                    if (ar.exception == null && ar.result != null) {
                        request.result = ar.result;
                    } else {
                        if (ar.result == null) {
                            loge("getAllowedCarriers: Empty response");
                        } else if (ar.exception instanceof CommandException) {
                            loge("getAllowedCarriers: CommandException: " +
                                    ar.exception);
                        } else {
                            loge("getAllowedCarriers: Unknown exception");
                        }
                    }
                    // Result cannot be null. Return empty list of CarrierIdentifier.
                    if (request.result == null) {
                        request.result = new ArrayList<CarrierIdentifier>(0);
                    }
                    synchronized (request) {
                        request.notifyAll();
                    }
                    break;

                case EVENT_GET_FORBIDDEN_PLMNS_DONE:
                    ar = (AsyncResult) msg.obj;
                    request = (MainThreadRequest) ar.userObj;
                    if (ar.exception == null && ar.result != null) {
                        request.result = ar.result;
                    } else {
                        request.result = new IllegalArgumentException(
                                "Failed to retrieve Forbidden Plmns");
                        if (ar.result == null) {
                            loge("getForbiddenPlmns: Empty response");
                        } else {
                            loge("getForbiddenPlmns: Unknown exception");
                        }
                    }
                    synchronized (request) {
                        request.notifyAll();
                    }
                    break;

                case CMD_GET_FORBIDDEN_PLMNS:
                    request = (MainThreadRequest) msg.obj;
                    uiccCard = getUiccCardFromRequest(request);
                    if (uiccCard == null) {
                        loge("getForbiddenPlmns() UiccCard is null");
                        request.result = new IllegalArgumentException(
                                "getForbiddenPlmns() UiccCard is null");
                        synchronized (request) {
                            request.notifyAll();
                        }
                        break;
                    }
                    Integer appType = (Integer) request.argument;
                    UiccCardApplication uiccApp = uiccCard.getApplicationByType(appType);
                    if (uiccApp == null) {
                        loge("getForbiddenPlmns() no app with specified type -- "
                                + appType);
                        request.result = new IllegalArgumentException("Failed to get UICC App");
                        synchronized (request) {
                            request.notifyAll();
                        }
                        break;
                    } else {
                        if (DBG) logv("getForbiddenPlmns() found app " + uiccApp.getAid()
                                + " specified type -- " + appType);
                    }
                    onCompleted = obtainMessage(EVENT_GET_FORBIDDEN_PLMNS_DONE, request);
                    ((SIMRecords) uiccApp.getIccRecords()).getForbiddenPlmns(
                              onCompleted);
                    break;

                case CMD_SWITCH_SLOTS:
                    request = (MainThreadRequest) msg.obj;
                    int[] physicalSlots = (int[]) request.argument;
                    onCompleted = obtainMessage(EVENT_SWITCH_SLOTS_DONE, request);
                    UiccController.getInstance().switchSlots(physicalSlots, onCompleted);
                    break;

                case EVENT_SWITCH_SLOTS_DONE:
                    ar = (AsyncResult) msg.obj;
                    request = (MainThreadRequest) ar.userObj;
                    request.result = (ar.exception == null);
                    synchronized (request) {
                        request.notifyAll();
                    }
                    break;

                default:
                    Log.w(LOG_TAG, "MainThreadHandler: unexpected message code: " + msg.what);
                    break;
            }
        }

        private void handleNullReturnEvent(Message msg, String command) {
            AsyncResult ar = (AsyncResult) msg.obj;
            MainThreadRequest request = (MainThreadRequest) ar.userObj;
            if (ar.exception == null) {
                request.result = true;
            } else {
                request.result = false;
                if (ar.exception instanceof CommandException) {
                    loge(command + ": CommandException: " + ar.exception);
                } else {
                    loge(command + ": Unknown exception");
                }
            }
            synchronized (request) {
                request.notifyAll();
            }
        }
    }

    /**
     * Posts the specified command to be executed on the main thread,
     * waits for the request to complete, and returns the result.
     * @see #sendRequestAsync
     */
    private Object sendRequest(int command, Object argument) {
        return sendRequest(command, argument, SubscriptionManager.INVALID_SUBSCRIPTION_ID);
    }

    /**
     * Posts the specified command to be executed on the main thread,
     * waits for the request to complete, and returns the result.
     * @see #sendRequestAsync
     */
    private Object sendRequest(int command, Object argument, Integer subId) {
        if (Looper.myLooper() == mMainThreadHandler.getLooper()) {
            throw new RuntimeException("This method will deadlock if called from the main thread.");
        }

        MainThreadRequest request = new MainThreadRequest(argument, subId);
        Message msg = mMainThreadHandler.obtainMessage(command, request);
        msg.sendToTarget();

        // Wait for the request to complete
        synchronized (request) {
            while (request.result == null) {
                try {
                    request.wait();
                } catch (InterruptedException e) {
                    // Do nothing, go back and wait until the request is complete
                }
            }
        }
        return request.result;
    }

    /**
     * Asynchronous ("fire and forget") version of sendRequest():
     * Posts the specified command to be executed on the main thread, and
     * returns immediately.
     * @see #sendRequest
     */
    private void sendRequestAsync(int command) {
        mMainThreadHandler.sendEmptyMessage(command);
    }

    /**
     * Same as {@link #sendRequestAsync(int)} except it takes an argument.
     * @see {@link #sendRequest(int,Object)}
     */
    private void sendRequestAsync(int command, Object argument) {
        MainThreadRequest request = new MainThreadRequest(argument);
        Message msg = mMainThreadHandler.obtainMessage(command, request);
        msg.sendToTarget();
    }

    /**
     * Initialize the singleton PhoneInterfaceManager instance.
     * This is only done once, at startup, from PhoneApp.onCreate().
     */
    /* package */ static PhoneInterfaceManager init(PhoneGlobals app, Phone phone) {
        synchronized (PhoneInterfaceManager.class) {
            if (sInstance == null) {
                sInstance = new PhoneInterfaceManager(app, phone);
            } else {
                Log.wtf(LOG_TAG, "init() called multiple times!  sInstance = " + sInstance);
            }
            return sInstance;
        }
    }

    /** Private constructor; @see init() */
    private PhoneInterfaceManager(PhoneGlobals app, Phone phone) {
        mApp = app;
        mPhone = phone;
        mCM = PhoneGlobals.getInstance().mCM;
        mUserManager = (UserManager) app.getSystemService(Context.USER_SERVICE);
        mAppOps = (AppOpsManager)app.getSystemService(Context.APP_OPS_SERVICE);
        mMainThreadHandler = new MainThreadHandler();
        mTelephonySharedPreferences =
                PreferenceManager.getDefaultSharedPreferences(mPhone.getContext());
        mSubscriptionController = SubscriptionController.getInstance();
        mNetworkScanRequestTracker = new NetworkScanRequestTracker();

        publish();
    }

    private void publish() {
        if (DBG) log("publish: " + this);

        ServiceManager.addService("phone", this);
    }

    private Phone getPhoneFromRequest(MainThreadRequest request) {
        return (request.subId == SubscriptionManager.INVALID_SUBSCRIPTION_ID)
                ? mPhone : getPhone(request.subId);
    }

    private UiccCard getUiccCardFromRequest(MainThreadRequest request) {
        Phone phone = getPhoneFromRequest(request);
        return phone == null ? null :
                UiccController.getInstance().getUiccCard(phone.getPhoneId());
    }

    // returns phone associated with the subId.
    private Phone getPhone(int subId) {
        return PhoneFactory.getPhone(mSubscriptionController.getPhoneId(subId));
    }
    //
    // Implementation of the ITelephony interface.
    //

    public void dial(String number) {
        dialForSubscriber(getPreferredVoiceSubscription(), number);
    }

    public void dialForSubscriber(int subId, String number) {
        if (DBG) log("dial: " + number);
        // No permission check needed here: This is just a wrapper around the
        // ACTION_DIAL intent, which is available to any app since it puts up
        // the UI before it does anything.

        final long identity = Binder.clearCallingIdentity();
        try {
            String url = createTelUrl(number);
            if (url == null) {
                return;
            }

            // PENDING: should we just silently fail if phone is offhook or ringing?
            PhoneConstants.State state = mCM.getState(subId);
            if (state != PhoneConstants.State.OFFHOOK && state != PhoneConstants.State.RINGING) {
                Intent intent = new Intent(Intent.ACTION_DIAL, Uri.parse(url));
                intent.addFlags(Intent.FLAG_ACTIVITY_NEW_TASK);
                mApp.startActivity(intent);
            }
        } finally {
            Binder.restoreCallingIdentity(identity);
        }
    }

    public void call(String callingPackage, String number) {
        callForSubscriber(getPreferredVoiceSubscription(), callingPackage, number);
    }

    public void callForSubscriber(int subId, String callingPackage, String number) {
        if (DBG) log("call: " + number);

        // This is just a wrapper around the ACTION_CALL intent, but we still
        // need to do a permission check since we're calling startActivity()
        // from the context of the phone app.
        enforceCallPermission();

        if (mAppOps.noteOp(AppOpsManager.OP_CALL_PHONE, Binder.getCallingUid(), callingPackage)
                != AppOpsManager.MODE_ALLOWED) {
            return;
        }

        final long identity = Binder.clearCallingIdentity();
        try {
            String url = createTelUrl(number);
            if (url == null) {
                return;
            }

            boolean isValid = false;
            final List<SubscriptionInfo> slist = getActiveSubscriptionInfoListPrivileged();
            if (slist != null) {
                for (SubscriptionInfo subInfoRecord : slist) {
                    if (subInfoRecord.getSubscriptionId() == subId) {
                        isValid = true;
                        break;
                    }
                }
            }
            if (!isValid) {
                return;
            }

            Intent intent = new Intent(Intent.ACTION_CALL, Uri.parse(url));
            intent.putExtra(SUBSCRIPTION_KEY, subId);
            intent.addFlags(Intent.FLAG_ACTIVITY_NEW_TASK);
            mApp.startActivity(intent);
        } finally {
            Binder.restoreCallingIdentity(identity);
        }
    }

    /**
     * End a call based on call state
     * @return true is a call was ended
     */
    public boolean endCall() {
        return endCallForSubscriber(getDefaultSubscription());
    }

    /**
     * End a call based on the call state of the subId
     * @return true is a call was ended
     */
    public boolean endCallForSubscriber(int subId) {
        if (mApp.checkCallingOrSelfPermission(permission.MODIFY_PHONE_STATE)
                != PackageManager.PERMISSION_GRANTED) {
            Log.i(LOG_TAG, "endCall: called without modify phone state.");
            EventLog.writeEvent(0x534e4554, "67862398", -1, "");
            throw new SecurityException("MODIFY_PHONE_STATE permission required.");
        }

        final long identity = Binder.clearCallingIdentity();
        try {
            return (Boolean) sendRequest(CMD_END_CALL, null, new Integer(subId));
        } finally {
            Binder.restoreCallingIdentity(identity);
        }
    }

    public void answerRingingCall() {
        answerRingingCallForSubscriber(getDefaultSubscription());
    }

    public void answerRingingCallForSubscriber(int subId) {
        if (DBG) log("answerRingingCall...");
        // TODO: there should eventually be a separate "ANSWER_PHONE" permission,
        // but that can probably wait till the big TelephonyManager API overhaul.
        // For now, protect this call with the MODIFY_PHONE_STATE permission.
        enforceModifyPermission();

        final long identity = Binder.clearCallingIdentity();
        try {
            sendRequest(CMD_ANSWER_RINGING_CALL, null, new Integer(subId));
        } finally {
            Binder.restoreCallingIdentity(identity);
        }
    }

    /**
     * Make the actual telephony calls to implement answerRingingCall().
     * This should only be called from the main thread of the Phone app.
     * @see #answerRingingCall
     *
     * TODO: it would be nice to return true if we answered the call, or
     * false if there wasn't actually a ringing incoming call, or some
     * other error occurred.  (In other words, pass back the return value
     * from PhoneUtils.answerCall() or PhoneUtils.answerAndEndActive().)
     * But that would require calling this method via sendRequest() rather
     * than sendRequestAsync(), and right now we don't actually *need* that
     * return value, so let's just return void for now.
     */
    private void answerRingingCallInternal(int subId) {
        final boolean hasRingingCall = !getPhone(subId).getRingingCall().isIdle();
        if (hasRingingCall) {
            final boolean hasActiveCall = !getPhone(subId).getForegroundCall().isIdle();
            final boolean hasHoldingCall = !getPhone(subId).getBackgroundCall().isIdle();
            if (hasActiveCall && hasHoldingCall) {
                // Both lines are in use!
                // TODO: provide a flag to let the caller specify what
                // policy to use if both lines are in use.  (The current
                // behavior is hardwired to "answer incoming, end ongoing",
                // which is how the CALL button is specced to behave.)
                PhoneUtils.answerAndEndActive(mCM, mCM.getFirstActiveRingingCall());
                return;
            } else {
                // answerCall() will automatically hold the current active
                // call, if there is one.
                PhoneUtils.answerCall(mCM.getFirstActiveRingingCall());
                return;
            }
        } else {
            // No call was ringing.
            return;
        }
    }

    /**
     * This method is no longer used and can be removed once TelephonyManager stops referring to it.
     */
    public void silenceRinger() {
        Log.e(LOG_TAG, "silenseRinger not supported");
    }

    @Override
    public boolean isOffhook(String callingPackage) {
        return isOffhookForSubscriber(getDefaultSubscription(), callingPackage);
    }

    @Override
    public boolean isOffhookForSubscriber(int subId, String callingPackage) {
        if (!TelephonyPermissions.checkCallingOrSelfReadPhoneState(
                mApp, subId, callingPackage, "isOffhookForSubscriber")) {
            return false;
        }

        final long identity = Binder.clearCallingIdentity();
        try {
            final Phone phone = getPhone(subId);
            if (phone != null) {
                return (phone.getState() == PhoneConstants.State.OFFHOOK);
            } else {
                return false;
            }
        } finally {
            Binder.restoreCallingIdentity(identity);
        }
    }

    @Override
    public boolean isRinging(String callingPackage) {
        return (isRingingForSubscriber(getDefaultSubscription(), callingPackage));
    }

    @Override
    public boolean isRingingForSubscriber(int subId, String callingPackage) {
        if (!TelephonyPermissions.checkCallingOrSelfReadPhoneState(
                mApp, subId, callingPackage, "isRingingForSubscriber")) {
            return false;
        }

        final long identity = Binder.clearCallingIdentity();
        try {
            final Phone phone = getPhone(subId);
            if (phone != null) {
                return (phone.getState() == PhoneConstants.State.RINGING);
            } else {
                return false;
            }
        } finally {
            Binder.restoreCallingIdentity(identity);
        }
    }

    @Override
    public boolean isIdle(String callingPackage) {
        return isIdleForSubscriber(getDefaultSubscription(), callingPackage);
    }

    @Override
    public boolean isIdleForSubscriber(int subId, String callingPackage) {
        if (!TelephonyPermissions.checkCallingOrSelfReadPhoneState(
                mApp, subId, callingPackage, "isIdleForSubscriber")) {
            return false;
        }

        final long identity = Binder.clearCallingIdentity();
        try {
            final Phone phone = getPhone(subId);
            if (phone != null) {
                return (phone.getState() == PhoneConstants.State.IDLE);
            } else {
                return false;
            }
        } finally {
            Binder.restoreCallingIdentity(identity);
        }
    }

    public boolean supplyPin(String pin) {
        return supplyPinForSubscriber(getDefaultSubscription(), pin);
    }

    public boolean supplyPinForSubscriber(int subId, String pin) {
        int [] resultArray = supplyPinReportResultForSubscriber(subId, pin);
        return (resultArray[0] == PhoneConstants.PIN_RESULT_SUCCESS) ? true : false;
    }

    public boolean supplyPuk(String puk, String pin) {
        return supplyPukForSubscriber(getDefaultSubscription(), puk, pin);
    }

    public boolean supplyPukForSubscriber(int subId, String puk, String pin) {
        int [] resultArray = supplyPukReportResultForSubscriber(subId, puk, pin);
        return (resultArray[0] == PhoneConstants.PIN_RESULT_SUCCESS) ? true : false;
    }

    /** {@hide} */
    public int[] supplyPinReportResult(String pin) {
        return supplyPinReportResultForSubscriber(getDefaultSubscription(), pin);
    }

    public int[] supplyPinReportResultForSubscriber(int subId, String pin) {
        enforceModifyPermission();

        final long identity = Binder.clearCallingIdentity();
        try {
            final UnlockSim checkSimPin = new UnlockSim(getPhone(subId).getIccCard());
            checkSimPin.start();
            return checkSimPin.unlockSim(null, pin);
        } finally {
            Binder.restoreCallingIdentity(identity);
        }
    }

    /** {@hide} */
    public int[] supplyPukReportResult(String puk, String pin) {
        return supplyPukReportResultForSubscriber(getDefaultSubscription(), puk, pin);
    }

    public int[] supplyPukReportResultForSubscriber(int subId, String puk, String pin) {
        enforceModifyPermission();

        final long identity = Binder.clearCallingIdentity();
        try {
            final UnlockSim checkSimPuk = new UnlockSim(getPhone(subId).getIccCard());
            checkSimPuk.start();
            return checkSimPuk.unlockSim(puk, pin);
        } finally {
            Binder.restoreCallingIdentity(identity);
        }
    }

    /**
     * Helper thread to turn async call to SimCard#supplyPin into
     * a synchronous one.
     */
    private static class UnlockSim extends Thread {

        private final IccCard mSimCard;

        private boolean mDone = false;
        private int mResult = PhoneConstants.PIN_GENERAL_FAILURE;
        private int mRetryCount = -1;

        // For replies from SimCard interface
        private Handler mHandler;

        // For async handler to identify request type
        private static final int SUPPLY_PIN_COMPLETE = 100;

        public UnlockSim(IccCard simCard) {
            mSimCard = simCard;
        }

        @Override
        public void run() {
            Looper.prepare();
            synchronized (UnlockSim.this) {
                mHandler = new Handler() {
                    @Override
                    public void handleMessage(Message msg) {
                        AsyncResult ar = (AsyncResult) msg.obj;
                        switch (msg.what) {
                            case SUPPLY_PIN_COMPLETE:
                                Log.d(LOG_TAG, "SUPPLY_PIN_COMPLETE");
                                synchronized (UnlockSim.this) {
                                    mRetryCount = msg.arg1;
                                    if (ar.exception != null) {
                                        if (ar.exception instanceof CommandException &&
                                                ((CommandException)(ar.exception)).getCommandError()
                                                == CommandException.Error.PASSWORD_INCORRECT) {
                                            mResult = PhoneConstants.PIN_PASSWORD_INCORRECT;
                                        } else {
                                            mResult = PhoneConstants.PIN_GENERAL_FAILURE;
                                        }
                                    } else {
                                        mResult = PhoneConstants.PIN_RESULT_SUCCESS;
                                    }
                                    mDone = true;
                                    UnlockSim.this.notifyAll();
                                }
                                break;
                        }
                    }
                };
                UnlockSim.this.notifyAll();
            }
            Looper.loop();
        }

        /*
         * Use PIN or PUK to unlock SIM card
         *
         * If PUK is null, unlock SIM card with PIN
         *
         * If PUK is not null, unlock SIM card with PUK and set PIN code
         */
        synchronized int[] unlockSim(String puk, String pin) {

            while (mHandler == null) {
                try {
                    wait();
                } catch (InterruptedException e) {
                    Thread.currentThread().interrupt();
                }
            }
            Message callback = Message.obtain(mHandler, SUPPLY_PIN_COMPLETE);

            if (puk == null) {
                mSimCard.supplyPin(pin, callback);
            } else {
                mSimCard.supplyPuk(puk, pin, callback);
            }

            while (!mDone) {
                try {
                    Log.d(LOG_TAG, "wait for done");
                    wait();
                } catch (InterruptedException e) {
                    // Restore the interrupted status
                    Thread.currentThread().interrupt();
                }
            }
            Log.d(LOG_TAG, "done");
            int[] resultArray = new int[2];
            resultArray[0] = mResult;
            resultArray[1] = mRetryCount;
            return resultArray;
        }
    }

    public void updateServiceLocation() {
        updateServiceLocationForSubscriber(getDefaultSubscription());

    }

    public void updateServiceLocationForSubscriber(int subId) {
        // No permission check needed here: this call is harmless, and it's
        // needed for the ServiceState.requestStateUpdate() call (which is
        // already intentionally exposed to 3rd parties.)
        final long identity = Binder.clearCallingIdentity();
        try {
            final Phone phone = getPhone(subId);
            if (phone != null) {
                phone.updateServiceLocation();
            }
        } finally {
            Binder.restoreCallingIdentity(identity);
        }
    }

    @Override
    public boolean isRadioOn(String callingPackage) {
        return isRadioOnForSubscriber(getDefaultSubscription(), callingPackage);
    }

    @Override
    public boolean isRadioOnForSubscriber(int subId, String callingPackage) {
        if (!TelephonyPermissions.checkCallingOrSelfReadPhoneState(
                mApp, subId, callingPackage, "isRadioOnForSubscriber")) {
            return false;
        }

        final long identity = Binder.clearCallingIdentity();
        try {
            return isRadioOnForSubscriber(subId);
        } finally {
            Binder.restoreCallingIdentity(identity);
        }
    }

    private boolean isRadioOnForSubscriber(int subId) {
        final long identity = Binder.clearCallingIdentity();
        try {
            final Phone phone = getPhone(subId);
            if (phone != null) {
                return phone.getServiceState().getState() != ServiceState.STATE_POWER_OFF;
            } else {
                return false;
            }
        } finally {
            Binder.restoreCallingIdentity(identity);
        }
    }

    public void toggleRadioOnOff() {
        toggleRadioOnOffForSubscriber(getDefaultSubscription());
    }

    public void toggleRadioOnOffForSubscriber(int subId) {
        enforceModifyPermission();

        final long identity = Binder.clearCallingIdentity();
        try {
            final Phone phone = getPhone(subId);
            if (phone != null) {
                phone.setRadioPower(!isRadioOnForSubscriber(subId));
            }
        } finally {
            Binder.restoreCallingIdentity(identity);
        }
    }

    public boolean setRadio(boolean turnOn) {
        return setRadioForSubscriber(getDefaultSubscription(), turnOn);
    }

    public boolean setRadioForSubscriber(int subId, boolean turnOn) {
        enforceModifyPermission();

        final long identity = Binder.clearCallingIdentity();
        try {
            final Phone phone = getPhone(subId);
            if (phone == null) {
                return false;
            }
            if ((phone.getServiceState().getState() != ServiceState.STATE_POWER_OFF) != turnOn) {
                toggleRadioOnOffForSubscriber(subId);
            }
            return true;
        } finally {
            Binder.restoreCallingIdentity(identity);
        }
    }

    public boolean needMobileRadioShutdown() {
        /*
         * If any of the Radios are available, it will need to be
         * shutdown. So return true if any Radio is available.
         */
        final long identity = Binder.clearCallingIdentity();
        try {
            for (int i = 0; i < TelephonyManager.getDefault().getPhoneCount(); i++) {
                Phone phone = PhoneFactory.getPhone(i);
                if (phone != null && phone.isRadioAvailable()) return true;
            }
            logv(TelephonyManager.getDefault().getPhoneCount() + " Phones are shutdown.");
            return false;
        } finally {
            Binder.restoreCallingIdentity(identity);
        }
    }

    @Override
    public void shutdownMobileRadios() {
        enforceModifyPermission();

        final long identity = Binder.clearCallingIdentity();
        try {
            for (int i = 0; i < TelephonyManager.getDefault().getPhoneCount(); i++) {
                logv("Shutting down Phone " + i);
                shutdownRadioUsingPhoneId(i);
            }
        } finally {
            Binder.restoreCallingIdentity(identity);
        }
    }

    private void shutdownRadioUsingPhoneId(int phoneId) {
        Phone phone = PhoneFactory.getPhone(phoneId);
        if (phone != null && phone.isRadioAvailable()) {
            phone.shutdownRadio();
        }
    }

    public boolean setRadioPower(boolean turnOn) {
        enforceModifyPermission();

        final long identity = Binder.clearCallingIdentity();
        try {
            final Phone defaultPhone = PhoneFactory.getDefaultPhone();
            if (defaultPhone != null) {
                defaultPhone.setRadioPower(turnOn);
                return true;
            } else {
                loge("There's no default phone.");
                return false;
            }
        } finally {
            Binder.restoreCallingIdentity(identity);
        }
    }

    public boolean setRadioPowerForSubscriber(int subId, boolean turnOn) {
        enforceModifyPermission();

        final long identity = Binder.clearCallingIdentity();
        try {
            final Phone phone = getPhone(subId);
            if (phone != null) {
                phone.setRadioPower(turnOn);
                return true;
            } else {
                return false;
            }
        } finally {
            Binder.restoreCallingIdentity(identity);
        }
    }

    // FIXME: subId version needed
    @Override
    public boolean enableDataConnectivity() {
        enforceModifyPermission();

        final long identity = Binder.clearCallingIdentity();
        try {
            int subId = mSubscriptionController.getDefaultDataSubId();
            final Phone phone = getPhone(subId);
            if (phone != null) {
                phone.setUserDataEnabled(true);
                return true;
            } else {
                return false;
            }
        } finally {
            Binder.restoreCallingIdentity(identity);
        }
    }

    // FIXME: subId version needed
    @Override
    public boolean disableDataConnectivity() {
        enforceModifyPermission();

        final long identity = Binder.clearCallingIdentity();
        try {
            int subId = mSubscriptionController.getDefaultDataSubId();
            final Phone phone = getPhone(subId);
            if (phone != null) {
                phone.setUserDataEnabled(false);
                return true;
            } else {
                return false;
            }
        } finally {
            Binder.restoreCallingIdentity(identity);
        }
    }

    @Override
    public boolean isDataConnectivityPossible(int subId) {
        final long identity = Binder.clearCallingIdentity();
        try {
            final Phone phone = getPhone(subId);
            if (phone != null) {
                return phone.isDataAllowed();
            } else {
                return false;
            }
        } finally {
            Binder.restoreCallingIdentity(identity);
        }
    }

    public boolean handlePinMmi(String dialString) {
        return handlePinMmiForSubscriber(getDefaultSubscription(), dialString);
    }

    public void handleUssdRequest(int subId, String ussdRequest, ResultReceiver wrappedCallback) {
        enforceCallPermission();

        final long identity = Binder.clearCallingIdentity();
        try {
            if (!SubscriptionManager.isValidSubscriptionId(subId)) {
                return;
            }
            Pair<String, ResultReceiver> ussdObject = new Pair(ussdRequest, wrappedCallback);
            sendRequest(CMD_HANDLE_USSD_REQUEST, ussdObject, subId);
        } finally {
            Binder.restoreCallingIdentity(identity);
        }
    };

    public boolean handlePinMmiForSubscriber(int subId, String dialString) {
        enforceModifyPermission();

        final long identity = Binder.clearCallingIdentity();
        try {
            if (!SubscriptionManager.isValidSubscriptionId(subId)) {
                return false;
            }
            return (Boolean) sendRequest(CMD_HANDLE_PIN_MMI, dialString, subId);
        } finally {
            Binder.restoreCallingIdentity(identity);
        }
    }

    public int getCallState() {
        return getCallStateForSlot(getSlotForDefaultSubscription());
    }

    public int getCallStateForSlot(int slotIndex) {
        final long identity = Binder.clearCallingIdentity();
        try {
            Phone phone = PhoneFactory.getPhone(slotIndex);
            return phone == null ? TelephonyManager.CALL_STATE_IDLE :
                    PhoneConstantConversions.convertCallState(phone.getState());
        } finally {
            Binder.restoreCallingIdentity(identity);
        }
    }

    @Override
    public int getDataState() {
        final long identity = Binder.clearCallingIdentity();
        try {
            Phone phone = getPhone(mSubscriptionController.getDefaultDataSubId());
            if (phone != null) {
                return PhoneConstantConversions.convertDataState(phone.getDataConnectionState());
            } else {
                return PhoneConstantConversions.convertDataState(
                        PhoneConstants.DataState.DISCONNECTED);
            }
        } finally {
            Binder.restoreCallingIdentity(identity);
        }
    }

    @Override
    public int getDataActivity() {
        final long identity = Binder.clearCallingIdentity();
        try {
            Phone phone = getPhone(mSubscriptionController.getDefaultDataSubId());
            if (phone != null) {
                return DefaultPhoneNotifier.convertDataActivityState(phone.getDataActivityState());
            } else {
                return TelephonyManager.DATA_ACTIVITY_NONE;
            }
        } finally {
            Binder.restoreCallingIdentity(identity);
        }
    }

    @Override
    public Bundle getCellLocation(String callingPackage) {
        mPhone.getContext().getSystemService(AppOpsManager.class)
                .checkPackage(Binder.getCallingUid(), callingPackage);
        if (!LocationAccessPolicy.canAccessCellLocation(mPhone.getContext(),
                callingPackage, Binder.getCallingUid(), Binder.getCallingPid(), true)) {
            return null;
        }

        WorkSource workSource = getWorkSource(Binder.getCallingUid());
        final long identity = Binder.clearCallingIdentity();
        try {
            if (DBG_LOC) log("getCellLocation: is active user");
            Bundle data = new Bundle();
            Phone phone = getPhone(mSubscriptionController.getDefaultDataSubId());
            if (phone == null) {
                return null;
            }

            phone.getCellLocation(workSource).fillInNotifierBundle(data);
            return data;
        } finally {
            Binder.restoreCallingIdentity(identity);
        }
    }

    @Override
    public String getNetworkCountryIsoForPhone(int phoneId) {
        // Reporting the correct network country is ambiguous when IWLAN could conflict with
        // registered cell info, so return a NULL country instead.
        final long identity = Binder.clearCallingIdentity();
        try {
            final int subId = mSubscriptionController.getSubIdUsingPhoneId(phoneId);
            // Todo: fix this when we can get the actual cellular network info when the device
            // is on IWLAN.
            if (TelephonyManager.NETWORK_TYPE_IWLAN
                    == getVoiceNetworkTypeForSubscriber(subId, mApp.getPackageName())) {
                return "";
            }
            Phone phone = PhoneFactory.getPhone(phoneId);
            if (phone != null) {
                ServiceStateTracker sst = phone.getServiceStateTracker();
                if (sst != null) {
                    LocaleTracker lt = sst.getLocaleTracker();
                    if (lt != null) {
                        return lt.getCurrentCountry();
                    }
                }
            }
            return "";
        } finally {
            Binder.restoreCallingIdentity(identity);
        }
    }

    @Override
    public void enableLocationUpdates() {
        enableLocationUpdatesForSubscriber(getDefaultSubscription());
    }

    @Override
    public void enableLocationUpdatesForSubscriber(int subId) {
        mApp.enforceCallingOrSelfPermission(
                android.Manifest.permission.CONTROL_LOCATION_UPDATES, null);

        final long identity = Binder.clearCallingIdentity();
        try {
            final Phone phone = getPhone(subId);
            if (phone != null) {
                phone.enableLocationUpdates();
            }
        } finally {
            Binder.restoreCallingIdentity(identity);
        }
    }

    @Override
    public void disableLocationUpdates() {
        disableLocationUpdatesForSubscriber(getDefaultSubscription());
    }

    @Override
    public void disableLocationUpdatesForSubscriber(int subId) {
        mApp.enforceCallingOrSelfPermission(
                android.Manifest.permission.CONTROL_LOCATION_UPDATES, null);

        final long identity = Binder.clearCallingIdentity();
        try {
            final Phone phone = getPhone(subId);
            if (phone != null) {
                phone.disableLocationUpdates();
            }
        } finally {
            Binder.restoreCallingIdentity(identity);
        }
    }

    @Override
    @SuppressWarnings("unchecked")
    public List<NeighboringCellInfo> getNeighboringCellInfo(String callingPackage) {
        mPhone.getContext().getSystemService(AppOpsManager.class)
                .checkPackage(Binder.getCallingUid(), callingPackage);
        if (!LocationAccessPolicy.canAccessCellLocation(mPhone.getContext(),
                callingPackage, Binder.getCallingUid(), Binder.getCallingPid(), true)) {
            return null;
        }

        if (mAppOps.noteOp(AppOpsManager.OP_NEIGHBORING_CELLS, Binder.getCallingUid(),
                callingPackage) != AppOpsManager.MODE_ALLOWED) {
            return null;
        }

        if (DBG_LOC) log("getNeighboringCellInfo: is active user");

        ArrayList<NeighboringCellInfo> cells = null;

        WorkSource workSource = getWorkSource(Binder.getCallingUid());

        final long identity = Binder.clearCallingIdentity();
        try {
            cells = (ArrayList<NeighboringCellInfo>) sendRequest(
                    CMD_HANDLE_NEIGHBORING_CELL, workSource,
                    SubscriptionManager.INVALID_SUBSCRIPTION_ID);
        } catch (RuntimeException e) {
            Log.e(LOG_TAG, "getNeighboringCellInfo " + e);
        } finally {
            Binder.restoreCallingIdentity(identity);
        }
        return cells;
    }


    @Override
    public List<CellInfo> getAllCellInfo(String callingPackage) {
        mPhone.getContext().getSystemService(AppOpsManager.class)
                .checkPackage(Binder.getCallingUid(), callingPackage);
        if (!LocationAccessPolicy.canAccessCellLocation(mPhone.getContext(),
                callingPackage, Binder.getCallingUid(), Binder.getCallingPid(), true)) {
            return null;
        }

        if (DBG_LOC) log("getAllCellInfo: is active user");
        WorkSource workSource = getWorkSource(Binder.getCallingUid());
        final long identity = Binder.clearCallingIdentity();
        try {
            List<CellInfo> cellInfos = new ArrayList<CellInfo>();
            for (Phone phone : PhoneFactory.getPhones()) {
                final List<CellInfo> info = phone.getAllCellInfo(workSource);
                if (info != null) cellInfos.addAll(info);
            }
            return cellInfos;
        } finally {
            Binder.restoreCallingIdentity(identity);
        }
    }

    @Override
    public void setCellInfoListRate(int rateInMillis) {
        enforceModifyPermission();
        WorkSource workSource = getWorkSource(Binder.getCallingUid());

        final long identity = Binder.clearCallingIdentity();
        try {
            mPhone.setCellInfoListRate(rateInMillis, workSource);
        } finally {
            Binder.restoreCallingIdentity(identity);
        }
    }

    @Override
    public String getImeiForSlot(int slotIndex, String callingPackage) {
        Phone phone = PhoneFactory.getPhone(slotIndex);
        if (phone == null) {
            return null;
        }
        int subId = phone.getSubId();
        if (!TelephonyPermissions.checkCallingOrSelfReadPhoneState(
                mApp, subId, callingPackage, "getImeiForSlot")) {
            return null;
        }

        final long identity = Binder.clearCallingIdentity();
        try {
            return phone.getImei();
        } finally {
            Binder.restoreCallingIdentity(identity);
        }
    }

    @Override
    public String getTypeAllocationCodeForSlot(int slotIndex) {
        Phone phone = PhoneFactory.getPhone(slotIndex);
        String tac = null;
        if (phone != null) {
            String imei = phone.getImei();
            tac = imei == null ? null : imei.substring(0, TYPE_ALLOCATION_CODE_LENGTH);
        }
        return tac;
    }

    @Override
    public String getMeidForSlot(int slotIndex, String callingPackage) {
        Phone phone = PhoneFactory.getPhone(slotIndex);
        if (phone == null) {
            return null;
        }
        int subId = phone.getSubId();
        if (!TelephonyPermissions.checkCallingOrSelfReadPhoneState(
                mApp, subId, callingPackage, "getMeidForSlot")) {
            return null;
        }

        final long identity = Binder.clearCallingIdentity();
        try {
            return phone.getMeid();
        } finally {
            Binder.restoreCallingIdentity(identity);
        }
    }

    @Override
    public String getManufacturerCodeForSlot(int slotIndex) {
        Phone phone = PhoneFactory.getPhone(slotIndex);
        String manufacturerCode = null;
        if (phone != null) {
            String meid = phone.getMeid();
            manufacturerCode = meid == null ? null : meid.substring(0, MANUFACTURER_CODE_LENGTH);
        }
        return manufacturerCode;
    }

    @Override
    public String getDeviceSoftwareVersionForSlot(int slotIndex, String callingPackage) {
        Phone phone = PhoneFactory.getPhone(slotIndex);
        if (phone == null) {
            return null;
        }
        int subId = phone.getSubId();
        if (!TelephonyPermissions.checkCallingOrSelfReadPhoneState(
                mApp, subId, callingPackage, "getDeviceSoftwareVersionForSlot")) {
            return null;
        }

        final long identity = Binder.clearCallingIdentity();
        try {
            return phone.getDeviceSvn();
        } finally {
            Binder.restoreCallingIdentity(identity);
        }
    }

    @Override
    public int getSubscriptionCarrierId(int subId) {
        final long identity = Binder.clearCallingIdentity();
        try {
            final Phone phone = getPhone(subId);
            return phone == null ? TelephonyManager.UNKNOWN_CARRIER_ID : phone.getCarrierId();
        } finally {
            Binder.restoreCallingIdentity(identity);
        }
    }

    @Override
    public String getSubscriptionCarrierName(int subId) {
        final long identity = Binder.clearCallingIdentity();
        try {
            final Phone phone = getPhone(subId);
            return phone == null ? null : phone.getCarrierName();
        } finally {
            Binder.restoreCallingIdentity(identity);
        }
    }

    //
    // Internal helper methods.
    //

    /**
     * Make sure the caller has the MODIFY_PHONE_STATE permission.
     *
     * @throws SecurityException if the caller does not have the required permission
     */
    private void enforceModifyPermission() {
        mApp.enforceCallingOrSelfPermission(android.Manifest.permission.MODIFY_PHONE_STATE, null);
    }

    /**
     * Make sure the caller has the CALL_PHONE permission.
     *
     * @throws SecurityException if the caller does not have the required permission
     */
    private void enforceCallPermission() {
        mApp.enforceCallingOrSelfPermission(android.Manifest.permission.CALL_PHONE, null);
    }

    private void enforceConnectivityInternalPermission() {
        mApp.enforceCallingOrSelfPermission(
                android.Manifest.permission.CONNECTIVITY_INTERNAL,
                "ConnectivityService");
    }

    private String createTelUrl(String number) {
        if (TextUtils.isEmpty(number)) {
            return null;
        }

        return "tel:" + number;
    }

    private static void log(String msg) {
        Log.d(LOG_TAG, "[PhoneIntfMgr] " + msg);
    }

    private static void logv(String msg) {
        Log.v(LOG_TAG, "[PhoneIntfMgr] " + msg);
    }

    private static void loge(String msg) {
        Log.e(LOG_TAG, "[PhoneIntfMgr] " + msg);
    }

    @Override
    public int getActivePhoneType() {
        return getActivePhoneTypeForSlot(getSlotForDefaultSubscription());
    }

    @Override
    public int getActivePhoneTypeForSlot(int slotIndex) {
        final long identity = Binder.clearCallingIdentity();
        try {
            final Phone phone = PhoneFactory.getPhone(slotIndex);
            if (phone == null) {
                return PhoneConstants.PHONE_TYPE_NONE;
            } else {
                return phone.getPhoneType();
            }
        } finally {
            Binder.restoreCallingIdentity(identity);
        }
    }

    /**
     * Returns the CDMA ERI icon index to display
     */
    @Override
    public int getCdmaEriIconIndex(String callingPackage) {
        return getCdmaEriIconIndexForSubscriber(getDefaultSubscription(), callingPackage);
    }

    @Override
    public int getCdmaEriIconIndexForSubscriber(int subId, String callingPackage) {
        if (!TelephonyPermissions.checkCallingOrSelfReadPhoneState(
                mApp, subId, callingPackage, "getCdmaEriIconIndexForSubscriber")) {
            return -1;
        }

        final long identity = Binder.clearCallingIdentity();
        try {
            final Phone phone = getPhone(subId);
            if (phone != null) {
                return phone.getCdmaEriIconIndex();
            } else {
                return -1;
            }
        } finally {
            Binder.restoreCallingIdentity(identity);
        }
    }

    /**
     * Returns the CDMA ERI icon mode,
     * 0 - ON
     * 1 - FLASHING
     */
    @Override
    public int getCdmaEriIconMode(String callingPackage) {
        return getCdmaEriIconModeForSubscriber(getDefaultSubscription(), callingPackage);
    }

    @Override
    public int getCdmaEriIconModeForSubscriber(int subId, String callingPackage) {
        if (!TelephonyPermissions.checkCallingOrSelfReadPhoneState(
                mApp, subId, callingPackage, "getCdmaEriIconModeForSubscriber")) {
            return -1;
        }

        final long identity = Binder.clearCallingIdentity();
        try {
            final Phone phone = getPhone(subId);
            if (phone != null) {
                return phone.getCdmaEriIconMode();
            } else {
                return -1;
            }
        } finally {
            Binder.restoreCallingIdentity(identity);
        }
    }

    /**
     * Returns the CDMA ERI text,
     */
    @Override
    public String getCdmaEriText(String callingPackage) {
        return getCdmaEriTextForSubscriber(getDefaultSubscription(), callingPackage);
    }

    @Override
    public String getCdmaEriTextForSubscriber(int subId, String callingPackage) {
        if (!TelephonyPermissions.checkCallingOrSelfReadPhoneState(
                mApp, subId, callingPackage, "getCdmaEriIconTextForSubscriber")) {
            return null;
        }

        final long identity = Binder.clearCallingIdentity();
        try {
            final Phone phone = getPhone(subId);
            if (phone != null) {
                return phone.getCdmaEriText();
            } else {
                return null;
            }
        } finally {
            Binder.restoreCallingIdentity(identity);
        }
    }

    /**
     * Returns the CDMA MDN.
     */
    @Override
    public String getCdmaMdn(int subId) {
        TelephonyPermissions.enforceCallingOrSelfModifyPermissionOrCarrierPrivilege(
                mApp, subId, "getCdmaMdn");

        final long identity = Binder.clearCallingIdentity();
        try {
            final Phone phone = getPhone(subId);
            if (mPhone.getPhoneType() == PhoneConstants.PHONE_TYPE_CDMA && phone != null) {
                return phone.getLine1Number();
            } else {
                return null;
            }
        } finally {
            Binder.restoreCallingIdentity(identity);
        }
    }

    /**
     * Returns the CDMA MIN.
     */
    @Override
    public String getCdmaMin(int subId) {
        TelephonyPermissions.enforceCallingOrSelfModifyPermissionOrCarrierPrivilege(
                mApp, subId, "getCdmaMin");

        final long identity = Binder.clearCallingIdentity();
        try {
            final Phone phone = getPhone(subId);
            if (phone != null && phone.getPhoneType() == PhoneConstants.PHONE_TYPE_CDMA) {
                return phone.getCdmaMin();
            } else {
                return null;
            }
        } finally {
            Binder.restoreCallingIdentity(identity);
        }
    }

    /**
     * Returns true if CDMA provisioning needs to run.
     */
    public boolean needsOtaServiceProvisioning() {
        final long identity = Binder.clearCallingIdentity();
        try {
            return mPhone.needsOtaServiceProvisioning();
        } finally {
            Binder.restoreCallingIdentity(identity);
        }
    }

    /**
     * Sets the voice mail number of a given subId.
     */
    @Override
    public boolean setVoiceMailNumber(int subId, String alphaTag, String number) {
        TelephonyPermissions.enforceCallingOrSelfCarrierPrivilege(subId, "setVoiceMailNumber");

        final long identity = Binder.clearCallingIdentity();
        try {
            Boolean success = (Boolean) sendRequest(CMD_SET_VOICEMAIL_NUMBER,
                    new Pair<String, String>(alphaTag, number), new Integer(subId));
            return success;
        } finally {
            Binder.restoreCallingIdentity(identity);
        }
    }

    @Override
    public Bundle getVisualVoicemailSettings(String callingPackage, int subId) {
        mAppOps.checkPackage(Binder.getCallingUid(), callingPackage);
        String systemDialer = TelecomManager.from(mPhone.getContext()).getSystemDialerPackage();
        if (!TextUtils.equals(callingPackage, systemDialer)) {
            throw new SecurityException("caller must be system dialer");
        }

        final long identity = Binder.clearCallingIdentity();
        try {
            PhoneAccountHandle phoneAccountHandle = PhoneAccountHandleConverter.fromSubId(subId);
            if (phoneAccountHandle == null) {
                return null;
            }
            return VisualVoicemailSettingsUtil.dump(mPhone.getContext(), phoneAccountHandle);
        } finally {
            Binder.restoreCallingIdentity(identity);
        }
    }

    @Override
    public String getVisualVoicemailPackageName(String callingPackage, int subId) {
        mAppOps.checkPackage(Binder.getCallingUid(), callingPackage);
        if (!TelephonyPermissions.checkCallingOrSelfReadPhoneState(
                mApp, subId, callingPackage, "getVisualVoicemailPackageName")) {
            return null;
        }

        final long identity = Binder.clearCallingIdentity();
        try {
            return RemoteVvmTaskManager
                    .getRemotePackage(mPhone.getContext(), subId).getPackageName();
        } finally {
            Binder.restoreCallingIdentity(identity);
        }
    }

    @Override
    public void enableVisualVoicemailSmsFilter(String callingPackage, int subId,
            VisualVoicemailSmsFilterSettings settings) {
        mAppOps.checkPackage(Binder.getCallingUid(), callingPackage);

        final long identity = Binder.clearCallingIdentity();
        try {
            VisualVoicemailSmsFilterConfig.enableVisualVoicemailSmsFilter(
                    mPhone.getContext(), callingPackage, subId, settings);
        } finally {
            Binder.restoreCallingIdentity(identity);
        }
    }

    @Override
    public void disableVisualVoicemailSmsFilter(String callingPackage, int subId) {
        mAppOps.checkPackage(Binder.getCallingUid(), callingPackage);

        final long identity = Binder.clearCallingIdentity();
        try {
            VisualVoicemailSmsFilterConfig.disableVisualVoicemailSmsFilter(
                    mPhone.getContext(), callingPackage, subId);
        } finally {
            Binder.restoreCallingIdentity(identity);
        }
    }

    @Override
    public VisualVoicemailSmsFilterSettings getVisualVoicemailSmsFilterSettings(
            String callingPackage, int subId) {
        mAppOps.checkPackage(Binder.getCallingUid(), callingPackage);

        final long identity = Binder.clearCallingIdentity();
        try {
            return VisualVoicemailSmsFilterConfig.getVisualVoicemailSmsFilterSettings(
                    mPhone.getContext(), callingPackage, subId);
        } finally {
            Binder.restoreCallingIdentity(identity);
        }
    }

    @Override
    public VisualVoicemailSmsFilterSettings getActiveVisualVoicemailSmsFilterSettings(int subId) {
        enforceReadPrivilegedPermission();

        final long identity = Binder.clearCallingIdentity();
        try {
            return VisualVoicemailSmsFilterConfig.getActiveVisualVoicemailSmsFilterSettings(
                    mPhone.getContext(), subId);
        } finally {
            Binder.restoreCallingIdentity(identity);
        }
    }

    @Override
    public void sendVisualVoicemailSmsForSubscriber(String callingPackage, int subId,
            String number, int port, String text, PendingIntent sentIntent) {
        mAppOps.checkPackage(Binder.getCallingUid(), callingPackage);
        enforceVisualVoicemailPackage(callingPackage, subId);
        enforceSendSmsPermission();
        // Make the calls as the phone process.
        final long identity = Binder.clearCallingIdentity();
        try {
            SmsManager smsManager = SmsManager.getSmsManagerForSubscriptionId(subId);
            if (port == 0) {
                smsManager.sendTextMessageWithSelfPermissions(number, null, text,
                        sentIntent, null, false);
            } else {
                byte[] data = text.getBytes(StandardCharsets.UTF_8);
                smsManager.sendDataMessageWithSelfPermissions(number, null,
                        (short) port, data, sentIntent, null);
            }
        } finally {
            Binder.restoreCallingIdentity(identity);
        }
    }
    /**
     * Sets the voice activation state of a given subId.
     */
    @Override
    public void setVoiceActivationState(int subId, int activationState) {
        TelephonyPermissions.enforceCallingOrSelfModifyPermissionOrCarrierPrivilege(
                mApp, subId, "setVoiceActivationState");

        final long identity = Binder.clearCallingIdentity();
        try {
            final Phone phone = getPhone(subId);
            if (phone != null) {
                phone.setVoiceActivationState(activationState);
            } else {
                loge("setVoiceActivationState fails with invalid subId: " + subId);
            }
        } finally {
            Binder.restoreCallingIdentity(identity);
        }
    }

    /**
     * Sets the data activation state of a given subId.
     */
    @Override
    public void setDataActivationState(int subId, int activationState) {
        TelephonyPermissions.enforceCallingOrSelfModifyPermissionOrCarrierPrivilege(
                mApp, subId, "setDataActivationState");

        final long identity = Binder.clearCallingIdentity();
        try {
            final Phone phone = getPhone(subId);
            if (phone != null) {
                phone.setDataActivationState(activationState);
            } else {
                loge("setVoiceActivationState fails with invalid subId: " + subId);
            }
        } finally {
            Binder.restoreCallingIdentity(identity);
        }
    }

    /**
     * Returns the voice activation state of a given subId.
     */
    @Override
    public int getVoiceActivationState(int subId, String callingPackage) {
        enforceReadPrivilegedPermission();

        final Phone phone = getPhone(subId);
        final long identity = Binder.clearCallingIdentity();
        try {
            if (phone != null) {
                return phone.getVoiceActivationState();
            } else {
                return TelephonyManager.SIM_ACTIVATION_STATE_UNKNOWN;
            }
        } finally {
            Binder.restoreCallingIdentity(identity);
        }
    }

    /**
     * Returns the data activation state of a given subId.
     */
    @Override
    public int getDataActivationState(int subId, String callingPackage) {
        enforceReadPrivilegedPermission();

        final Phone phone = getPhone(subId);
        final long identity = Binder.clearCallingIdentity();
        try {
            if (phone != null) {
                return phone.getDataActivationState();
            } else {
                return TelephonyManager.SIM_ACTIVATION_STATE_UNKNOWN;
            }
        } finally {
            Binder.restoreCallingIdentity(identity);
        }
    }

    /**
     * Returns the unread count of voicemails
     */
    public int getVoiceMessageCount() {
        return getVoiceMessageCountForSubscriber(getDefaultSubscription());
    }

    /**
     * Returns the unread count of voicemails for a subId
     */
    @Override
    public int getVoiceMessageCountForSubscriber( int subId) {
        final long identity = Binder.clearCallingIdentity();
        try {
            final Phone phone = getPhone(subId);
            if (phone != null) {
                return phone.getVoiceMessageCount();
            } else {
                return 0;
            }
        } finally {
            Binder.restoreCallingIdentity(identity);
        }
    }

    /**
      * returns true, if the device is in a state where both voice and data
      * are supported simultaneously. This can change based on location or network condition.
     */
    @Override
    public boolean isConcurrentVoiceAndDataAllowed(int subId) {
        final long identity = Binder.clearCallingIdentity();
        try {
            final Phone phone = getPhone(subId);
            return (phone == null ? false : phone.isConcurrentVoiceAndDataAllowed());
        } finally {
            Binder.restoreCallingIdentity(identity);
        }
    }

    /**
     * Send the dialer code if called from the current default dialer or the caller has
     * carrier privilege.
     * @param inputCode The dialer code to send
     */
    @Override
    public void sendDialerSpecialCode(String callingPackage, String inputCode) {
        mAppOps.checkPackage(Binder.getCallingUid(), callingPackage);
        String defaultDialer = TelecomManager.from(mPhone.getContext()).getDefaultDialerPackage();
        if (!TextUtils.equals(callingPackage, defaultDialer)) {
            TelephonyPermissions.enforceCallingOrSelfCarrierPrivilege(
                    getDefaultSubscription(), "sendDialerSpecialCode");
        }

        final long identity = Binder.clearCallingIdentity();
        try {
            mPhone.sendDialerSpecialCode(inputCode);
        } finally {
            Binder.restoreCallingIdentity(identity);
        }
    }

    /**
     * Returns the data network type.
     * Legacy call, permission-free.
     *
     * @Deprecated to be removed Q3 2013 use {@link #getDataNetworkType}.
     */
    @Override
    public int getNetworkType() {
<<<<<<< HEAD
        final Phone phone = getPhone(mSubscriptionController.getDefaultDataSubId());
        if (phone != null) {
            return phone.getServiceState().getDataNetworkType();
        } else {
            return TelephonyManager.NETWORK_TYPE_UNKNOWN;
=======
        final long identity = Binder.clearCallingIdentity();
        try {
            final Phone phone = getPhone(getDefaultSubscription());
            if (phone != null) {
                return phone.getServiceState().getDataNetworkType();
            } else {
                return TelephonyManager.NETWORK_TYPE_UNKNOWN;
            }
        } finally {
            Binder.restoreCallingIdentity(identity);
>>>>>>> 00c46a7f
        }
    }

    /**
     * Returns the network type for a subId
     */
    @Override
    public int getNetworkTypeForSubscriber(int subId, String callingPackage) {
        if (!TelephonyPermissions.checkCallingOrSelfReadPhoneState(
                mApp, subId, callingPackage, "getNetworkTypeForSubscriber")) {
            return TelephonyManager.NETWORK_TYPE_UNKNOWN;
        }

        final long identity = Binder.clearCallingIdentity();
        try {
            final Phone phone = getPhone(subId);
            if (phone != null) {
                return phone.getServiceState().getDataNetworkType();
            } else {
                return TelephonyManager.NETWORK_TYPE_UNKNOWN;
            }
        } finally {
            Binder.restoreCallingIdentity(identity);
        }
    }

    /**
     * Returns the data network type
     */
    @Override
    public int getDataNetworkType(String callingPackage) {
        return getDataNetworkTypeForSubscriber(mSubscriptionController.getDefaultDataSubId(),
                callingPackage);
    }

    /**
     * Returns the data network type for a subId
     */
    @Override
    public int getDataNetworkTypeForSubscriber(int subId, String callingPackage) {
        if (!TelephonyPermissions.checkCallingOrSelfReadPhoneState(
                mApp, subId, callingPackage, "getDataNetworkTypeForSubscriber")) {
            return TelephonyManager.NETWORK_TYPE_UNKNOWN;
        }

        final long identity = Binder.clearCallingIdentity();
        try {
            final Phone phone = getPhone(subId);
            if (phone != null) {
                return phone.getServiceState().getDataNetworkType();
            } else {
                return TelephonyManager.NETWORK_TYPE_UNKNOWN;
            }
        } finally {
            Binder.restoreCallingIdentity(identity);
        }
    }

    /**
     * Returns the Voice network type for a subId
     */
    @Override
    public int getVoiceNetworkTypeForSubscriber(int subId, String callingPackage) {
        if (!TelephonyPermissions.checkCallingOrSelfReadPhoneState(
                mApp, subId, callingPackage, "getDataNetworkTypeForSubscriber")) {
            return TelephonyManager.NETWORK_TYPE_UNKNOWN;
        }

        final long identity = Binder.clearCallingIdentity();
        try {
            final Phone phone = getPhone(subId);
            if (phone != null) {
                return phone.getServiceState().getVoiceNetworkType();
            } else {
                return TelephonyManager.NETWORK_TYPE_UNKNOWN;
            }
        } finally {
            Binder.restoreCallingIdentity(identity);
        }
    }

    /**
     * @return true if a ICC card is present
     */
    public boolean hasIccCard() {
        // FIXME Make changes to pass defaultSimId of type int
        return hasIccCardUsingSlotIndex(mSubscriptionController.getSlotIndex(
                getDefaultSubscription()));
    }

    /**
     * @return true if a ICC card is present for a slotIndex
     */
    @Override
    public boolean hasIccCardUsingSlotIndex(int slotIndex) {
        final long identity = Binder.clearCallingIdentity();
        try {
            final Phone phone = PhoneFactory.getPhone(slotIndex);
            if (phone != null) {
                return phone.getIccCard().hasIccCard();
            } else {
                return false;
            }
        } finally {
            Binder.restoreCallingIdentity(identity);
        }
    }

    /**
     * Return if the current radio is LTE on CDMA. This
     * is a tri-state return value as for a period of time
     * the mode may be unknown.
     *
     * @param callingPackage the name of the package making the call.
     * @return {@link Phone#LTE_ON_CDMA_UNKNOWN}, {@link Phone#LTE_ON_CDMA_FALSE}
     * or {@link Phone#LTE_ON_CDMA_TRUE}
     */
    @Override
    public int getLteOnCdmaMode(String callingPackage) {
        return getLteOnCdmaModeForSubscriber(getDefaultSubscription(), callingPackage);
    }

    @Override
    public int getLteOnCdmaModeForSubscriber(int subId, String callingPackage) {
        if (!TelephonyPermissions.checkCallingOrSelfReadPhoneState(
                mApp, subId, callingPackage, "getLteOnCdmaModeForSubscriber")) {
            return PhoneConstants.LTE_ON_CDMA_UNKNOWN;
        }

        final long identity = Binder.clearCallingIdentity();
        try {
            final Phone phone = getPhone(subId);
            if (phone == null) {
                return PhoneConstants.LTE_ON_CDMA_UNKNOWN;
            } else {
                return phone.getLteOnCdmaMode();
            }
        } finally {
            Binder.restoreCallingIdentity(identity);
        }
    }

    public void setPhone(Phone phone) {
        mPhone = phone;
    }

    /**
     * {@hide}
     * Returns Default subId, 0 in the case of single standby.
     */
    private int getDefaultSubscription() {
        return mSubscriptionController.getDefaultSubId();
    }

    private int getSlotForDefaultSubscription() {
        return mSubscriptionController.getPhoneId(getDefaultSubscription());
    }

    private int getPreferredVoiceSubscription() {
        return mSubscriptionController.getDefaultVoiceSubId();
    }

    /**
     * @see android.telephony.TelephonyManager.WifiCallingChoices
     */
    public int getWhenToMakeWifiCalls() {
        final long identity = Binder.clearCallingIdentity();
        try {
            return Settings.System.getInt(mPhone.getContext().getContentResolver(),
                    Settings.System.WHEN_TO_MAKE_WIFI_CALLS,
                    getWhenToMakeWifiCallsDefaultPreference());
        } finally {
            Binder.restoreCallingIdentity(identity);
        }
    }

    /**
     * @see android.telephony.TelephonyManager.WifiCallingChoices
     */
    public void setWhenToMakeWifiCalls(int preference) {
        final long identity = Binder.clearCallingIdentity();
        try {
            if (DBG) log("setWhenToMakeWifiCallsStr, storing setting = " + preference);
            Settings.System.putInt(mPhone.getContext().getContentResolver(),
                    Settings.System.WHEN_TO_MAKE_WIFI_CALLS, preference);
        } finally {
            Binder.restoreCallingIdentity(identity);
        }
    }

    private static int getWhenToMakeWifiCallsDefaultPreference() {
        // TODO: Use a build property to choose this value.
        return TelephonyManager.WifiCallingChoices.ALWAYS_USE;
    }

    @Override
    public IccOpenLogicalChannelResponse iccOpenLogicalChannel(
            int subId, String callingPackage, String aid, int p2) {
        TelephonyPermissions.enforceCallingOrSelfModifyPermissionOrCarrierPrivilege(
                mApp, subId, "iccOpenLogicalChannel");
        mAppOps.checkPackage(Binder.getCallingUid(), callingPackage);

        final long identity = Binder.clearCallingIdentity();
        try {
            if (TextUtils.equals(ISDR_AID, aid)) {
                // Only allows LPA to open logical channel to ISD-R.
                ComponentInfo bestComponent =
                        EuiccConnector.findBestComponent(mPhone.getContext().getPackageManager());
                if (bestComponent == null
                        || !TextUtils.equals(callingPackage, bestComponent.packageName)) {
                    loge("The calling package is not allowed to access ISD-R.");
                    throw new SecurityException(
                            "The calling package is not allowed to access ISD-R.");
                }
            }

            if (DBG) {
                log("iccOpenLogicalChannel: subId=" + subId + " aid=" + aid + " p2=" + p2);
            }
            IccOpenLogicalChannelResponse response = (IccOpenLogicalChannelResponse) sendRequest(
                    CMD_OPEN_CHANNEL, new Pair<String, Integer>(aid, p2), subId);
            if (DBG) log("iccOpenLogicalChannel: " + response);
            return response;
        } finally {
            Binder.restoreCallingIdentity(identity);
        }
    }

    @Override
    public boolean iccCloseLogicalChannel(int subId, int channel) {
        TelephonyPermissions.enforceCallingOrSelfModifyPermissionOrCarrierPrivilege(
                mApp, subId, "iccCloseLogicalChannel");

        final long identity = Binder.clearCallingIdentity();
        try {
            if (DBG) log("iccCloseLogicalChannel: subId=" + subId + " chnl=" + channel);
            if (channel < 0) {
                return false;
            }
            Boolean success = (Boolean) sendRequest(CMD_CLOSE_CHANNEL, channel, subId);
            if (DBG) log("iccCloseLogicalChannel: " + success);
            return success;
        } finally {
            Binder.restoreCallingIdentity(identity);
        }
    }

    @Override
    public String iccTransmitApduLogicalChannel(int subId, int channel, int cla,
            int command, int p1, int p2, int p3, String data) {
        TelephonyPermissions.enforceCallingOrSelfModifyPermissionOrCarrierPrivilege(
                mApp, subId, "iccTransmitApduLogicalChannel");

        final long identity = Binder.clearCallingIdentity();
        try {
            if (DBG) {
                log("iccTransmitApduLogicalChannel: subId=" + subId + " chnl=" + channel
                        + " cla=" + cla + " cmd=" + command + " p1=" + p1 + " p2=" + p2 + " p3="
                        + p3 + " data=" + data);
            }

            if (channel < 0) {
                return "";
            }

            IccIoResult response = (IccIoResult) sendRequest(CMD_TRANSMIT_APDU_LOGICAL_CHANNEL,
                    new IccAPDUArgument(channel, cla, command, p1, p2, p3, data), subId);
            if (DBG) log("iccTransmitApduLogicalChannel: " + response);

            // Append the returned status code to the end of the response payload.
            String s = Integer.toHexString(
                    (response.sw1 << 8) + response.sw2 + 0x10000).substring(1);
            if (response.payload != null) {
                s = IccUtils.bytesToHexString(response.payload) + s;
            }
            return s;
        } finally {
            Binder.restoreCallingIdentity(identity);
        }
    }

    @Override
    public String iccTransmitApduBasicChannel(int subId, String callingPackage, int cla,
            int command, int p1, int p2, int p3, String data) {
        TelephonyPermissions.enforceCallingOrSelfModifyPermissionOrCarrierPrivilege(
                mApp, subId, "iccTransmitApduBasicChannel");
        mAppOps.checkPackage(Binder.getCallingUid(), callingPackage);

        final long identity = Binder.clearCallingIdentity();
        try {
            if (command == SELECT_COMMAND && p1 == SELECT_P1 && p2 == SELECT_P2 && p3 == SELECT_P3
                    && TextUtils.equals(ISDR_AID, data)) {
                // Only allows LPA to select ISD-R.
                ComponentInfo bestComponent =
                        EuiccConnector.findBestComponent(mPhone.getContext().getPackageManager());
                if (bestComponent == null
                        || !TextUtils.equals(callingPackage, bestComponent.packageName)) {
                    loge("The calling package is not allowed to select ISD-R.");
                    throw new SecurityException(
                            "The calling package is not allowed to select ISD-R.");
                }
            }

            if (DBG) {
                log("iccTransmitApduBasicChannel: subId=" + subId + " cla=" + cla + " cmd="
                        + command + " p1=" + p1 + " p2=" + p2 + " p3=" + p3 + " data=" + data);
            }

            IccIoResult response = (IccIoResult) sendRequest(CMD_TRANSMIT_APDU_BASIC_CHANNEL,
                    new IccAPDUArgument(0, cla, command, p1, p2, p3, data), subId);
            if (DBG) log("iccTransmitApduBasicChannel: " + response);

            // Append the returned status code to the end of the response payload.
            String s = Integer.toHexString(
                    (response.sw1 << 8) + response.sw2 + 0x10000).substring(1);
            if (response.payload != null) {
                s = IccUtils.bytesToHexString(response.payload) + s;
            }
            return s;
        } finally {
            Binder.restoreCallingIdentity(identity);
        }
    }

    @Override
    public byte[] iccExchangeSimIO(int subId, int fileID, int command, int p1, int p2, int p3,
            String filePath) {
        TelephonyPermissions.enforceCallingOrSelfModifyPermissionOrCarrierPrivilege(
                mApp, subId, "iccExchangeSimIO");

        final long identity = Binder.clearCallingIdentity();
        try {
            if (DBG) {
                log("Exchange SIM_IO " + subId + ":" + fileID + ":" + command + " "
                        + p1 + " " + p2 + " " + p3 + ":" + filePath);
            }

            IccIoResult response =
                    (IccIoResult) sendRequest(CMD_EXCHANGE_SIM_IO,
                            new IccAPDUArgument(-1, fileID, command, p1, p2, p3, filePath),
                            subId);

            if (DBG) {
                log("Exchange SIM_IO [R]" + response);
            }

            byte[] result = null;
            int length = 2;
            if (response.payload != null) {
                length = 2 + response.payload.length;
                result = new byte[length];
                System.arraycopy(response.payload, 0, result, 0, response.payload.length);
            } else {
                result = new byte[length];
            }

            result[length - 1] = (byte) response.sw2;
            result[length - 2] = (byte) response.sw1;
            return result;
        } finally {
            Binder.restoreCallingIdentity(identity);
        }
    }

    /**
     * Get the forbidden PLMN List from the given app type (ex APPTYPE_USIM)
     * on a particular subscription
     */
    public String[] getForbiddenPlmns(int subId, int appType, String callingPackage) {
        if (!TelephonyPermissions.checkCallingOrSelfReadPhoneState(
                mApp, subId, callingPackage, "getForbiddenPlmns")) {
            return null;
        }

        final long identity = Binder.clearCallingIdentity();
        try {
            if (appType != TelephonyManager.APPTYPE_USIM
                    && appType != TelephonyManager.APPTYPE_SIM) {
                loge("getForbiddenPlmnList(): App Type must be USIM or SIM");
                return null;
            }
            Object response = sendRequest(
                    CMD_GET_FORBIDDEN_PLMNS, new Integer(appType), subId);
            if (response instanceof String[]) {
                return (String[]) response;
            }
            // Response is an Exception of some kind,
            // which is signalled to the user as a NULL retval
            return null;
        } finally {
            Binder.restoreCallingIdentity(identity);
        }
    }

    @Override
    public String sendEnvelopeWithStatus(int subId, String content) {
        TelephonyPermissions.enforceCallingOrSelfModifyPermissionOrCarrierPrivilege(
                mApp, subId, "sendEnvelopeWithStatus");

        final long identity = Binder.clearCallingIdentity();
        try {
            IccIoResult response = (IccIoResult) sendRequest(CMD_SEND_ENVELOPE, content, subId);
            if (response.payload == null) {
                return "";
            }

            // Append the returned status code to the end of the response payload.
            String s = Integer.toHexString(
                    (response.sw1 << 8) + response.sw2 + 0x10000).substring(1);
            s = IccUtils.bytesToHexString(response.payload) + s;
            return s;
        } finally {
            Binder.restoreCallingIdentity(identity);
        }
    }

    /**
     * Read one of the NV items defined in {@link com.android.internal.telephony.RadioNVItems}
     * and {@code ril_nv_items.h}. Used for device configuration by some CDMA operators.
     *
     * @param itemID the ID of the item to read
     * @return the NV item as a String, or null on error.
     */
    @Override
    public String nvReadItem(int itemID) {
        TelephonyPermissions.enforceCallingOrSelfModifyPermissionOrCarrierPrivilege(
                mApp, getDefaultSubscription(), "nvReadItem");

        final long identity = Binder.clearCallingIdentity();
        try {
            if (DBG) log("nvReadItem: item " + itemID);
            String value = (String) sendRequest(CMD_NV_READ_ITEM, itemID);
            if (DBG) log("nvReadItem: item " + itemID + " is \"" + value + '"');
            return value;
        } finally {
            Binder.restoreCallingIdentity(identity);
        }
    }

    /**
     * Write one of the NV items defined in {@link com.android.internal.telephony.RadioNVItems}
     * and {@code ril_nv_items.h}. Used for device configuration by some CDMA operators.
     *
     * @param itemID the ID of the item to read
     * @param itemValue the value to write, as a String
     * @return true on success; false on any failure
     */
    @Override
    public boolean nvWriteItem(int itemID, String itemValue) {
        TelephonyPermissions.enforceCallingOrSelfModifyPermissionOrCarrierPrivilege(
                mApp, getDefaultSubscription(), "nvWriteItem");

        final long identity = Binder.clearCallingIdentity();
        try {
            if (DBG) log("nvWriteItem: item " + itemID + " value \"" + itemValue + '"');
            Boolean success = (Boolean) sendRequest(CMD_NV_WRITE_ITEM,
                    new Pair<Integer, String>(itemID, itemValue));
            if (DBG) log("nvWriteItem: item " + itemID + ' ' + (success ? "ok" : "fail"));
            return success;
        } finally {
            Binder.restoreCallingIdentity(identity);
        }
    }

    /**
     * Update the CDMA Preferred Roaming List (PRL) in the radio NV storage.
     * Used for device configuration by some CDMA operators.
     *
     * @param preferredRoamingList byte array containing the new PRL
     * @return true on success; false on any failure
     */
    @Override
    public boolean nvWriteCdmaPrl(byte[] preferredRoamingList) {
        TelephonyPermissions.enforceCallingOrSelfModifyPermissionOrCarrierPrivilege(
                mApp, getDefaultSubscription(), "nvWriteCdmaPrl");

        final long identity = Binder.clearCallingIdentity();
        try {
            if (DBG) log("nvWriteCdmaPrl: value: " + HexDump.toHexString(preferredRoamingList));
            Boolean success = (Boolean) sendRequest(CMD_NV_WRITE_CDMA_PRL, preferredRoamingList);
            if (DBG) log("nvWriteCdmaPrl: " + (success ? "ok" : "fail"));
            return success;
        } finally {
            Binder.restoreCallingIdentity(identity);
        }
    }

    /**
     * Perform the specified type of NV config reset.
     * Used for device configuration by some CDMA operators.
     *
     * @param resetType the type of reset to perform (1 == factory reset; 2 == NV-only reset)
     * @return true on success; false on any failure
     */
    @Override
    public boolean nvResetConfig(int resetType) {
        TelephonyPermissions.enforceCallingOrSelfModifyPermissionOrCarrierPrivilege(
                mApp, getDefaultSubscription(), "nvResetConfig");

        final long identity = Binder.clearCallingIdentity();
        try {
            if (DBG) log("nvResetConfig: type " + resetType);
            Boolean success = (Boolean) sendRequest(CMD_NV_RESET_CONFIG, resetType);
            if (DBG) log("nvResetConfig: type " + resetType + ' ' + (success ? "ok" : "fail"));
            return success;
        } finally {
            Binder.restoreCallingIdentity(identity);
        }
    }

    public String[] getPcscfAddress(String apnType, String callingPackage) {
        if (!TelephonyPermissions.checkCallingOrSelfReadPhoneState(
                mApp, mPhone.getSubId(), callingPackage, "getPcscfAddress")) {
            return new String[0];
        }

        final long identity = Binder.clearCallingIdentity();
        try {
            return mPhone.getPcscfAddress(apnType);
        } finally {
            Binder.restoreCallingIdentity(identity);
        }
    }

    /**
     * Enables IMS for the framework. This will trigger IMS registration and ImsFeature capability
     * status updates, if not already enabled.
     */
    public void enableIms(int slotId) {
        enforceModifyPermission();

        final long identity = Binder.clearCallingIdentity();
        try {
            PhoneFactory.getImsResolver().enableIms(slotId);
        } finally {
            Binder.restoreCallingIdentity(identity);
        }
    }

    /**
     * Disables IMS for the framework. This will trigger IMS de-registration and trigger ImsFeature
     * status updates to disabled.
     */
    public void disableIms(int slotId) {
        enforceModifyPermission();

        final long identity = Binder.clearCallingIdentity();
        try {
            PhoneFactory.getImsResolver().disableIms(slotId);
        } finally {
            Binder.restoreCallingIdentity(identity);
        }
    }

    /**
     * Returns the {@link IImsMmTelFeature} that corresponds to the given slot Id for the MMTel
     * feature or {@link null} if the service is not available. If the feature is available, the
     * {@link IImsServiceFeatureCallback} callback is registered as a listener for feature updates.
     */
    public IImsMmTelFeature getMmTelFeatureAndListen(int slotId,
            IImsServiceFeatureCallback callback) {
        enforceModifyPermission();

        final long identity = Binder.clearCallingIdentity();
        try {
            return PhoneFactory.getImsResolver().getMmTelFeatureAndListen(slotId, callback);
        } finally {
            Binder.restoreCallingIdentity(identity);
        }
    }

    /**
     * Returns the {@link IImsRcsFeature} that corresponds to the given slot Id for the RCS
     * feature during emergency calling or {@link null} if the service is not available. If the
     * feature is available, the {@link IImsServiceFeatureCallback} callback is registered as a
     * listener for feature updates.
     */
    public IImsRcsFeature getRcsFeatureAndListen(int slotId, IImsServiceFeatureCallback callback) {
        enforceModifyPermission();

        final long identity = Binder.clearCallingIdentity();
        try {
            return PhoneFactory.getImsResolver().getRcsFeatureAndListen(slotId, callback);
        } finally {
            Binder.restoreCallingIdentity(identity);
        }
    }

    /**
     * Returns the {@link IImsRegistration} structure associated with the slotId and feature
     * specified.
     */
    public IImsRegistration getImsRegistration(int slotId, int feature) throws RemoteException {
        enforceModifyPermission();

        final long identity = Binder.clearCallingIdentity();
        try {
            return PhoneFactory.getImsResolver().getImsRegistration(slotId, feature);
        } finally {
            Binder.restoreCallingIdentity(identity);
        }
    }

    /**
     * Returns the {@link IImsConfig} structure associated with the slotId and feature
     * specified.
     */
    public IImsConfig getImsConfig(int slotId, int feature) throws RemoteException {
        enforceModifyPermission();

        final long identity = Binder.clearCallingIdentity();
        try {
            return PhoneFactory.getImsResolver().getImsConfig(slotId, feature);
        } finally {
            Binder.restoreCallingIdentity(identity);
        }
    }

    /**
     * Sets the ImsService Package Name that Telephony will bind to.
     *
     * @param slotId the slot ID that the ImsService should bind for.
     * @param isCarrierImsService true if the ImsService is the carrier override, false if the
     *         ImsService is the device default ImsService.
     * @param packageName The package name of the application that contains the ImsService to bind
     *         to.
     * @return true if setting the ImsService to bind to succeeded, false if it did not.
     * @hide
     */
    public boolean setImsService(int slotId, boolean isCarrierImsService, String packageName) {
        int[] subIds = SubscriptionManager.getSubId(slotId);
        TelephonyPermissions.enforceCallingOrSelfModifyPermissionOrCarrierPrivilege(mApp,
                (subIds != null ? subIds[0] : SubscriptionManager.INVALID_SUBSCRIPTION_ID),
                "setImsService");

        final long identity = Binder.clearCallingIdentity();
        try {
            return PhoneFactory.getImsResolver().overrideImsServiceConfiguration(slotId,
                    isCarrierImsService, packageName);
        } finally {
            Binder.restoreCallingIdentity(identity);
        }
    }

    /**
     * Return the ImsService configuration.
     *
     * @param slotId The slot that the ImsService is associated with.
     * @param isCarrierImsService true, if the ImsService is a carrier override, false if it is
     *         the device default.
     * @return the package name of the ImsService configuration.
     */
    public String getImsService(int slotId, boolean isCarrierImsService) {
        int[] subIds = SubscriptionManager.getSubId(slotId);
        TelephonyPermissions.enforceCallingOrSelfModifyPermissionOrCarrierPrivilege(mApp,
                (subIds != null ? subIds[0] : SubscriptionManager.INVALID_SUBSCRIPTION_ID),
                "getImsService");

        final long identity = Binder.clearCallingIdentity();
        try {
            return PhoneFactory.getImsResolver().getImsServiceConfiguration(slotId,
                    isCarrierImsService);
        } finally {
            Binder.restoreCallingIdentity(identity);
        }
    }

    public void setImsRegistrationState(boolean registered) {
        enforceModifyPermission();

        final long identity = Binder.clearCallingIdentity();
        try {
            mPhone.setImsRegistrationState(registered);
        } finally {
            Binder.restoreCallingIdentity(identity);
        }
    }

    /**
     * Set the network selection mode to automatic.
     *
     */
    @Override
    public void setNetworkSelectionModeAutomatic(int subId) {
        TelephonyPermissions.enforceCallingOrSelfModifyPermissionOrCarrierPrivilege(
                mApp, subId, "setNetworkSelectionModeAutomatic");

        final long identity = Binder.clearCallingIdentity();
        try {
            if (DBG) log("setNetworkSelectionModeAutomatic: subId " + subId);
            sendRequest(CMD_SET_NETWORK_SELECTION_MODE_AUTOMATIC, null, subId);
        } finally {
            Binder.restoreCallingIdentity(identity);
        }
    }

    /**
     * Set the network selection mode to manual with the selected carrier.
     */
    @Override
    public boolean setNetworkSelectionModeManual(int subId, String operatorNumeric,
            boolean persistSelection) {
        TelephonyPermissions.enforceCallingOrSelfModifyPermissionOrCarrierPrivilege(
                mApp, subId, "setNetworkSelectionModeManual");

        final long identity = Binder.clearCallingIdentity();
        try {
            OperatorInfo operator = new OperatorInfo(
                /* operatorAlphaLong */ "",
                /* operatorAlphaShort */ "",
                    operatorNumeric);
            if (DBG) log("setNetworkSelectionModeManual: subId:" + subId + " operator:" + operator);
            ManualNetworkSelectionArgument arg = new ManualNetworkSelectionArgument(operator,
                    persistSelection);
            return (Boolean) sendRequest(CMD_SET_NETWORK_SELECTION_MODE_MANUAL, arg, subId);
        } finally {
            Binder.restoreCallingIdentity(identity);
        }
    }

    /**
     * Scans for available networks.
     */
    @Override
    public CellNetworkScanResult getCellNetworkScanResults(int subId) {
        TelephonyPermissions.enforceCallingOrSelfModifyPermissionOrCarrierPrivilege(
                mApp, subId, "getCellNetworkScanResults");

        final long identity = Binder.clearCallingIdentity();
        try {
            if (DBG) log("getCellNetworkScanResults: subId " + subId);
            CellNetworkScanResult result = (CellNetworkScanResult) sendRequest(
                    CMD_PERFORM_NETWORK_SCAN, null, subId);
            return result;
        } finally {
            Binder.restoreCallingIdentity(identity);
        }
    }

    /**
     * Starts a new network scan and returns the id of this scan.
     *
     * @param subId id of the subscription
     * @param request contains the radio access networks with bands/channels to scan
     * @param messenger callback messenger for scan results or errors
     * @param binder for the purpose of auto clean when the user thread crashes
     * @return the id of the requested scan which can be used to stop the scan.
     */
    @Override
    public int requestNetworkScan(int subId, NetworkScanRequest request, Messenger messenger,
            IBinder binder) {
        TelephonyPermissions.enforceCallingOrSelfModifyPermissionOrCarrierPrivilege(
                mApp, subId, "requestNetworkScan");

        final long identity = Binder.clearCallingIdentity();
        try {
            return mNetworkScanRequestTracker.startNetworkScan(
                    request, messenger, binder, getPhone(subId));
        } finally {
            Binder.restoreCallingIdentity(identity);
        }
    }

    /**
     * Stops an existing network scan with the given scanId.
     *
     * @param subId id of the subscription
     * @param scanId id of the scan that needs to be stopped
     */
    @Override
    public void stopNetworkScan(int subId, int scanId) {
        TelephonyPermissions.enforceCallingOrSelfModifyPermissionOrCarrierPrivilege(
                mApp, subId, "stopNetworkScan");

        final long identity = Binder.clearCallingIdentity();
        try {
            mNetworkScanRequestTracker.stopNetworkScan(scanId);
        } finally {
            Binder.restoreCallingIdentity(identity);
        }
    }

    /**
     * Get the calculated preferred network type.
     * Used for debugging incorrect network type.
     *
     * @return the preferred network type, defined in RILConstants.java.
     */
    @Override
    public int getCalculatedPreferredNetworkType(String callingPackage) {
        if (!TelephonyPermissions.checkCallingOrSelfReadPhoneState(
                mApp, mPhone.getSubId(), callingPackage, "getCalculatedPreferredNetworkType")) {
            return RILConstants.PREFERRED_NETWORK_MODE;
        }

        final long identity = Binder.clearCallingIdentity();
        try {
            // FIXME: need to get SubId from somewhere.
            return PhoneFactory.calculatePreferredNetworkType(mPhone.getContext(), 0);
        } finally {
            Binder.restoreCallingIdentity(identity);
        }
    }

    /**
     * Get the preferred network type.
     * Used for device configuration by some CDMA operators.
     *
     * @return the preferred network type, defined in RILConstants.java.
     */
    @Override
    public int getPreferredNetworkType(int subId) {
        TelephonyPermissions.enforceCallingOrSelfModifyPermissionOrCarrierPrivilege(
                mApp, subId, "getPreferredNetworkType");

        final long identity = Binder.clearCallingIdentity();
        try {
            if (DBG) log("getPreferredNetworkType");
            int[] result = (int[]) sendRequest(CMD_GET_PREFERRED_NETWORK_TYPE, null, subId);
            int networkType = (result != null ? result[0] : -1);
            if (DBG) log("getPreferredNetworkType: " + networkType);
            return networkType;
        } finally {
            Binder.restoreCallingIdentity(identity);
        }
    }

    /**
     * Set the preferred network type.
     * Used for device configuration by some CDMA operators.
     *
     * @param networkType the preferred network type, defined in RILConstants.java.
     * @return true on success; false on any failure.
     */
    @Override
    public boolean setPreferredNetworkType(int subId, int networkType) {
        TelephonyPermissions.enforceCallingOrSelfModifyPermissionOrCarrierPrivilege(
                mApp, subId, "setPreferredNetworkType");

        final long identity = Binder.clearCallingIdentity();
        try {
            if (DBG) log("setPreferredNetworkType: subId " + subId + " type " + networkType);
            Boolean success = (Boolean) sendRequest(
                    CMD_SET_PREFERRED_NETWORK_TYPE, networkType, subId);
            if (DBG) log("setPreferredNetworkType: " + (success ? "ok" : "fail"));
            if (success) {
                Settings.Global.putInt(mPhone.getContext().getContentResolver(),
                        Settings.Global.PREFERRED_NETWORK_MODE + subId, networkType);
            }
            return success;
        } finally {
            Binder.restoreCallingIdentity(identity);
        }
    }

    /**
     * Check TETHER_DUN_REQUIRED and TETHER_DUN_APN settings, net.tethering.noprovisioning
     * SystemProperty, and config_tether_apndata to decide whether DUN APN is required for
     * tethering.
     *
     * @return 0: Not required. 1: required. 2: Not set.
     * @hide
     */
    @Override
    public int getTetherApnRequired() {
        enforceModifyPermission();

        final long identity = Binder.clearCallingIdentity();
        try {
            int dunRequired = Settings.Global.getInt(mPhone.getContext().getContentResolver(),
                    Settings.Global.TETHER_DUN_REQUIRED, 2);
            // If not set, check net.tethering.noprovisioning, TETHER_DUN_APN setting and
            // config_tether_apndata.
            if (dunRequired == 2 && mPhone.hasMatchedTetherApnSetting()) {
                dunRequired = 1;
            }
            return dunRequired;
        } finally {
            Binder.restoreCallingIdentity(identity);
        }
    }

    /**
     * Set mobile data enabled
     * Used by the user through settings etc to turn on/off mobile data
     *
     * @param enable {@code true} turn turn data on, else {@code false}
     */
    @Override
    public void setUserDataEnabled(int subId, boolean enable) {
        TelephonyPermissions.enforceCallingOrSelfModifyPermissionOrCarrierPrivilege(
                mApp, subId, "setUserDataEnabled");

        final long identity = Binder.clearCallingIdentity();
        try {
            int phoneId = mSubscriptionController.getPhoneId(subId);
            if (DBG) log("setUserDataEnabled: subId=" + subId + " phoneId=" + phoneId);
            Phone phone = PhoneFactory.getPhone(phoneId);
            if (phone != null) {
                if (DBG) log("setUserDataEnabled: subId=" + subId + " enable=" + enable);
                phone.setUserDataEnabled(enable);
            } else {
                loge("setUserDataEnabled: no phone for subId=" + subId);
            }
        } finally {
            Binder.restoreCallingIdentity(identity);
        }
    }

    /**
     * Get the user enabled state of Mobile Data.
     *
     * TODO: remove and use isUserDataEnabled.
     * This can't be removed now because some vendor codes
     * calls through ITelephony directly while they should
     * use TelephonyManager.
     *
     * @return true on enabled
     */
    @Override
    public boolean getDataEnabled(int subId) {
        return isUserDataEnabled(subId);
    }

    /**
     * Get whether mobile data is enabled per user setting.
     *
     * There are other factors deciding whether mobile data is actually enabled, but they are
     * not considered here. See {@link #isDataEnabled(int)} for more details.
     *
     * Accepts either ACCESS_NETWORK_STATE, MODIFY_PHONE_STATE or carrier privileges.
     *
     * @return {@code true} if data is enabled else {@code false}
     */
    @Override
    public boolean isUserDataEnabled(int subId) {
        try {
            mApp.enforceCallingOrSelfPermission(android.Manifest.permission.ACCESS_NETWORK_STATE,
                    null);
        } catch (Exception e) {
            TelephonyPermissions.enforceCallingOrSelfModifyPermissionOrCarrierPrivilege(
                    mApp, subId, "isUserDataEnabled");
        }

        final long identity = Binder.clearCallingIdentity();
        try {
            int phoneId = mSubscriptionController.getPhoneId(subId);
            if (DBG) log("isUserDataEnabled: subId=" + subId + " phoneId=" + phoneId);
            Phone phone = PhoneFactory.getPhone(phoneId);
            if (phone != null) {
                boolean retVal = phone.isUserDataEnabled();
                if (DBG) log("isUserDataEnabled: subId=" + subId + " retVal=" + retVal);
                return retVal;
            } else {
                if (DBG) loge("isUserDataEnabled: no phone subId=" + subId + " retVal=false");
                return false;
            }
        } finally {
            Binder.restoreCallingIdentity(identity);
        }
    }

    /**
     * Get whether mobile data is enabled.
     *
     * Comparable to {@link #isUserDataEnabled(int)}, this considers all factors deciding
     * whether mobile data is actually enabled.
     *
     * Accepts either ACCESS_NETWORK_STATE, MODIFY_PHONE_STATE or carrier privileges.
     *
     * @return {@code true} if data is enabled else {@code false}
     */
    @Override
    public boolean isDataEnabled(int subId) {
        try {
            mApp.enforceCallingOrSelfPermission(android.Manifest.permission.ACCESS_NETWORK_STATE,
                    null);
        } catch (Exception e) {
            TelephonyPermissions.enforceCallingOrSelfModifyPermissionOrCarrierPrivilege(
                    mApp, subId, "isDataEnabled");
        }

        final long identity = Binder.clearCallingIdentity();
        try {
            int phoneId = mSubscriptionController.getPhoneId(subId);
            if (DBG) log("isDataEnabled: subId=" + subId + " phoneId=" + phoneId);
            Phone phone = PhoneFactory.getPhone(phoneId);
            if (phone != null) {
                boolean retVal = phone.isDataEnabled();
                if (DBG) log("isDataEnabled: subId=" + subId + " retVal=" + retVal);
                return retVal;
            } else {
                if (DBG) loge("isDataEnabled: no phone subId=" + subId + " retVal=false");
                return false;
            }
        } finally {
            Binder.restoreCallingIdentity(identity);
        }
    }

    @Override
    public int getCarrierPrivilegeStatus(int subId) {
        final Phone phone = getPhone(subId);
        if (phone == null) {
            loge("getCarrierPrivilegeStatus: Invalid subId");
            return TelephonyManager.CARRIER_PRIVILEGE_STATUS_NO_ACCESS;
        }
        UiccCard card = UiccController.getInstance().getUiccCard(phone.getPhoneId());
        if (card == null) {
            loge("getCarrierPrivilegeStatus: No UICC");
            return TelephonyManager.CARRIER_PRIVILEGE_STATUS_RULES_NOT_LOADED;
        }
        return card.getCarrierPrivilegeStatusForCurrentTransaction(
                phone.getContext().getPackageManager());
    }

    @Override
    public int getCarrierPrivilegeStatusForUid(int subId, int uid) {
        final Phone phone = getPhone(subId);
        if (phone == null) {
            loge("getCarrierPrivilegeStatus: Invalid subId");
            return TelephonyManager.CARRIER_PRIVILEGE_STATUS_NO_ACCESS;
        }
        UiccProfile profile =
                UiccController.getInstance().getUiccProfileForPhone(phone.getPhoneId());
        if (profile == null) {
            loge("getCarrierPrivilegeStatus: No UICC");
            return TelephonyManager.CARRIER_PRIVILEGE_STATUS_RULES_NOT_LOADED;
        }
        return profile.getCarrierPrivilegeStatusForUid(phone.getContext().getPackageManager(), uid);
    }

    @Override
    public int checkCarrierPrivilegesForPackage(String pkgName) {
        if (TextUtils.isEmpty(pkgName))
            return TelephonyManager.CARRIER_PRIVILEGE_STATUS_NO_ACCESS;
        UiccCard card = UiccController.getInstance().getUiccCard(mPhone.getPhoneId());
        if (card == null) {
            loge("checkCarrierPrivilegesForPackage: No UICC");
            return TelephonyManager.CARRIER_PRIVILEGE_STATUS_RULES_NOT_LOADED;
        }
        return card.getCarrierPrivilegeStatus(mPhone.getContext().getPackageManager(), pkgName);
    }

    @Override
    public int checkCarrierPrivilegesForPackageAnyPhone(String pkgName) {
        if (TextUtils.isEmpty(pkgName))
            return TelephonyManager.CARRIER_PRIVILEGE_STATUS_NO_ACCESS;
        int result = TelephonyManager.CARRIER_PRIVILEGE_STATUS_RULES_NOT_LOADED;
        for (int i = 0; i < TelephonyManager.getDefault().getPhoneCount(); i++) {
            UiccCard card = UiccController.getInstance().getUiccCard(i);
            if (card == null) {
              // No UICC in that slot.
              continue;
            }

            result = card.getCarrierPrivilegeStatus(
                mPhone.getContext().getPackageManager(), pkgName);
            if (result == TelephonyManager.CARRIER_PRIVILEGE_STATUS_HAS_ACCESS) {
                break;
            }
        }

        return result;
    }

    @Override
    public List<String> getCarrierPackageNamesForIntentAndPhone(Intent intent, int phoneId) {
        if (!SubscriptionManager.isValidPhoneId(phoneId)) {
            loge("phoneId " + phoneId + " is not valid.");
            return null;
        }
        UiccCard card = UiccController.getInstance().getUiccCard(phoneId);
        if (card == null) {
            loge("getCarrierPackageNamesForIntent: No UICC");
            return null ;
        }
        return card.getCarrierPackageNamesForIntent(
                mPhone.getContext().getPackageManager(), intent);
    }

    @Override
    public List<String> getPackagesWithCarrierPrivileges() {
        PackageManager pm = mPhone.getContext().getPackageManager();
        List<String> privilegedPackages = new ArrayList<>();
        List<PackageInfo> packages = null;
        for (int i = 0; i < TelephonyManager.getDefault().getPhoneCount(); i++) {
            UiccCard card = UiccController.getInstance().getUiccCard(i);
            if (card == null) {
                // No UICC in that slot.
                continue;
            }
            if (card.hasCarrierPrivilegeRules()) {
                if (packages == null) {
                    // Only check packages in user 0 for now
                    packages = pm.getInstalledPackagesAsUser(
                            PackageManager.MATCH_DISABLED_COMPONENTS
                            | PackageManager.MATCH_DISABLED_UNTIL_USED_COMPONENTS
                            | PackageManager.GET_SIGNATURES, UserHandle.USER_SYSTEM);
                }
                for (int p = packages.size() - 1; p >= 0; p--) {
                    PackageInfo pkgInfo = packages.get(p);
                    if (pkgInfo != null && pkgInfo.packageName != null
                            && card.getCarrierPrivilegeStatus(pkgInfo)
                                == TelephonyManager.CARRIER_PRIVILEGE_STATUS_HAS_ACCESS) {
                        privilegedPackages.add(pkgInfo.packageName);
                    }
                }
            }
        }
        return privilegedPackages;
    }

    private String getIccId(int subId) {
        final Phone phone = getPhone(subId);
        UiccCard card = phone == null ? null : phone.getUiccCard();
        if (card == null) {
            loge("getIccId: No UICC");
            return null;
        }
        String iccId = card.getIccId();
        if (TextUtils.isEmpty(iccId)) {
            loge("getIccId: ICC ID is null or empty.");
            return null;
        }
        return iccId;
    }

    @Override
    public boolean setLine1NumberForDisplayForSubscriber(int subId, String alphaTag,
            String number) {
        TelephonyPermissions.enforceCallingOrSelfCarrierPrivilege(
                subId, "setLine1NumberForDisplayForSubscriber");

        final long identity = Binder.clearCallingIdentity();
        try {
            final String iccId = getIccId(subId);
            final Phone phone = getPhone(subId);
            if (phone == null) {
                return false;
            }
            final String subscriberId = phone.getSubscriberId();

            if (DBG_MERGE) {
                Slog.d(LOG_TAG, "Setting line number for ICC=" + iccId + ", subscriberId="
                        + subscriberId + " to " + number);
            }

            if (TextUtils.isEmpty(iccId)) {
                return false;
            }

            final SharedPreferences.Editor editor = mTelephonySharedPreferences.edit();

            final String alphaTagPrefKey = PREF_CARRIERS_ALPHATAG_PREFIX + iccId;
            if (alphaTag == null) {
                editor.remove(alphaTagPrefKey);
            } else {
                editor.putString(alphaTagPrefKey, alphaTag);
            }

            // Record both the line number and IMSI for this ICCID, since we need to
            // track all merged IMSIs based on line number
            final String numberPrefKey = PREF_CARRIERS_NUMBER_PREFIX + iccId;
            final String subscriberPrefKey = PREF_CARRIERS_SUBSCRIBER_PREFIX + iccId;
            if (number == null) {
                editor.remove(numberPrefKey);
                editor.remove(subscriberPrefKey);
            } else {
                editor.putString(numberPrefKey, number);
                editor.putString(subscriberPrefKey, subscriberId);
            }

            editor.commit();
            return true;
        } finally {
            Binder.restoreCallingIdentity(identity);
        }
    }

    @Override
    public String getLine1NumberForDisplay(int subId, String callingPackage) {
        // This is open to apps with WRITE_SMS.
        if (!TelephonyPermissions.checkCallingOrSelfReadPhoneNumber(
                mApp, subId, callingPackage, "getLine1NumberForDisplay")) {
            if (DBG_MERGE) log("getLine1NumberForDisplay returning null due to permission");
            return null;
        }

        final long identity = Binder.clearCallingIdentity();
        try {
            String iccId = getIccId(subId);
            if (iccId != null) {
                String numberPrefKey = PREF_CARRIERS_NUMBER_PREFIX + iccId;
                if (DBG_MERGE) {
                    log("getLine1NumberForDisplay returning "
                            + mTelephonySharedPreferences.getString(numberPrefKey, null));
                }
                return mTelephonySharedPreferences.getString(numberPrefKey, null);
            }
            if (DBG_MERGE) log("getLine1NumberForDisplay returning null as iccId is null");
            return null;
        } finally {
            Binder.restoreCallingIdentity(identity);
        }
    }

    @Override
    public String getLine1AlphaTagForDisplay(int subId, String callingPackage) {
        if (!TelephonyPermissions.checkCallingOrSelfReadPhoneState(
                mApp, subId, callingPackage, "getLine1AlphaTagForDisplay")) {
            return null;
        }

        final long identity = Binder.clearCallingIdentity();
        try {
            String iccId = getIccId(subId);
            if (iccId != null) {
                String alphaTagPrefKey = PREF_CARRIERS_ALPHATAG_PREFIX + iccId;
                return mTelephonySharedPreferences.getString(alphaTagPrefKey, null);
            }
            return null;
        } finally {
            Binder.restoreCallingIdentity(identity);
        }
    }

    @Override
    public String[] getMergedSubscriberIds(String callingPackage) {
        // This API isn't public, so no need to provide a valid subscription ID - we're not worried
        // about carrier-privileged callers not having access.
        if (!TelephonyPermissions.checkCallingOrSelfReadPhoneState(
                mApp, SubscriptionManager.INVALID_SUBSCRIPTION_ID, callingPackage,
                "getMergedSubscriberIds")) {
            return null;
        }

        final long identity  = Binder.clearCallingIdentity();
        try {
            final Context context = mPhone.getContext();
            final TelephonyManager tele = TelephonyManager.from(context);
            final SubscriptionManager sub = SubscriptionManager.from(context);

            // Figure out what subscribers are currently active
            final ArraySet<String> activeSubscriberIds = new ArraySet<>();
            // Clear calling identity, when calling TelephonyManager, because callerUid must be
            // the process, where TelephonyManager was instantiated.
            // Otherwise AppOps check will fail.

            final int[] subIds = sub.getActiveSubscriptionIdList();
            for (int subId : subIds) {
                activeSubscriberIds.add(tele.getSubscriberId(subId));
            }

            // First pass, find a number override for an active subscriber
            String mergeNumber = null;
            final Map<String, ?> prefs = mTelephonySharedPreferences.getAll();
            for (String key : prefs.keySet()) {
                if (key.startsWith(PREF_CARRIERS_SUBSCRIBER_PREFIX)) {
                    final String subscriberId = (String) prefs.get(key);
                    if (activeSubscriberIds.contains(subscriberId)) {
                        final String iccId = key.substring(
                                PREF_CARRIERS_SUBSCRIBER_PREFIX.length());
                        final String numberKey = PREF_CARRIERS_NUMBER_PREFIX + iccId;
                        mergeNumber = (String) prefs.get(numberKey);
                        if (DBG_MERGE) {
                            Slog.d(LOG_TAG, "Found line number " + mergeNumber
                                    + " for active subscriber " + subscriberId);
                        }
                        if (!TextUtils.isEmpty(mergeNumber)) {
                            break;
                        }
                    }
                }
            }

            // Shortcut when no active merged subscribers
            if (TextUtils.isEmpty(mergeNumber)) {
                return null;
            }

            // Second pass, find all subscribers under that line override
            final ArraySet<String> result = new ArraySet<>();
            for (String key : prefs.keySet()) {
                if (key.startsWith(PREF_CARRIERS_NUMBER_PREFIX)) {
                    final String number = (String) prefs.get(key);
                    if (mergeNumber.equals(number)) {
                        final String iccId = key.substring(PREF_CARRIERS_NUMBER_PREFIX.length());
                        final String subscriberKey = PREF_CARRIERS_SUBSCRIBER_PREFIX + iccId;
                        final String subscriberId = (String) prefs.get(subscriberKey);
                        if (!TextUtils.isEmpty(subscriberId)) {
                            result.add(subscriberId);
                        }
                    }
                }
            }

            final String[] resultArray = result.toArray(new String[result.size()]);
            Arrays.sort(resultArray);
            if (DBG_MERGE) {
                Slog.d(LOG_TAG,
                        "Found subscribers " + Arrays.toString(resultArray) + " after merge");
            }
            return resultArray;
        } finally {
            Binder.restoreCallingIdentity(identity);
        }
    }

    @Override
    public boolean setOperatorBrandOverride(int subId, String brand) {
        TelephonyPermissions.enforceCallingOrSelfCarrierPrivilege(
                subId, "setOperatorBrandOverride");

        final long identity = Binder.clearCallingIdentity();
        try {
            final Phone phone = getPhone(subId);
            return phone == null ? false : phone.setOperatorBrandOverride(brand);
        } finally {
            Binder.restoreCallingIdentity(identity);
        }
    }

    @Override
    public boolean setRoamingOverride(int subId, List<String> gsmRoamingList,
            List<String> gsmNonRoamingList, List<String> cdmaRoamingList,
            List<String> cdmaNonRoamingList) {
        TelephonyPermissions.enforceCallingOrSelfCarrierPrivilege(subId, "setRoamingOverride");

        final long identity = Binder.clearCallingIdentity();
        try {
            final Phone phone = getPhone(subId);
            if (phone == null) {
                return false;
            }
            return phone.setRoamingOverride(gsmRoamingList, gsmNonRoamingList, cdmaRoamingList,
                    cdmaNonRoamingList);
        } finally {
            Binder.restoreCallingIdentity(identity);
        }
    }

    @Override
    @Deprecated
    public int invokeOemRilRequestRaw(byte[] oemReq, byte[] oemResp) {
        enforceModifyPermission();

        int returnValue = 0;
        try {
            AsyncResult result = (AsyncResult)sendRequest(CMD_INVOKE_OEM_RIL_REQUEST_RAW, oemReq);
            if(result.exception == null) {
                if (result.result != null) {
                    byte[] responseData = (byte[])(result.result);
                    if(responseData.length > oemResp.length) {
                        Log.w(LOG_TAG, "Buffer to copy response too small: Response length is " +
                                responseData.length +  "bytes. Buffer Size is " +
                                oemResp.length + "bytes.");
                    }
                    System.arraycopy(responseData, 0, oemResp, 0, responseData.length);
                    returnValue = responseData.length;
                }
            } else {
                CommandException ex = (CommandException) result.exception;
                returnValue = ex.getCommandError().ordinal();
                if(returnValue > 0) returnValue *= -1;
            }
        } catch (RuntimeException e) {
            Log.w(LOG_TAG, "sendOemRilRequestRaw: Runtime Exception");
            returnValue = (CommandException.Error.GENERIC_FAILURE.ordinal());
            if(returnValue > 0) returnValue *= -1;
        }

        return returnValue;
    }

    @Override
    public void setRadioCapability(RadioAccessFamily[] rafs) {
        try {
            ProxyController.getInstance().setRadioCapability(rafs);
        } catch (RuntimeException e) {
            Log.w(LOG_TAG, "setRadioCapability: Runtime Exception");
        }
    }

    @Override
    public int getRadioAccessFamily(int phoneId, String callingPackage) {
        Phone phone = PhoneFactory.getPhone(phoneId);
        if (phone == null) {
            return RadioAccessFamily.RAF_UNKNOWN;
        }
        int subId = phone.getSubId();
        if (!TelephonyPermissions.checkCallingOrSelfReadPhoneState(
                mApp, subId, callingPackage, "getRadioAccessFamily")) {
            return RadioAccessFamily.RAF_UNKNOWN;
        }

        final long identity = Binder.clearCallingIdentity();
        try {
            return ProxyController.getInstance().getRadioAccessFamily(phoneId);
        } finally {
            Binder.restoreCallingIdentity(identity);
        }
    }

    @Override
    public void enableVideoCalling(boolean enable) {
        enforceModifyPermission();

        final long identity = Binder.clearCallingIdentity();
        try {
            ImsManager.getInstance(mPhone.getContext(), mPhone.getPhoneId()).setVtSetting(enable);
        } finally {
            Binder.restoreCallingIdentity(identity);
        }
    }

    @Override
    public boolean isVideoCallingEnabled(String callingPackage) {
        if (!TelephonyPermissions.checkCallingOrSelfReadPhoneState(
                mApp, mPhone.getSubId(), callingPackage, "isVideoCallingEnabled")) {
            return false;
        }

        final long identity = Binder.clearCallingIdentity();
        try {
            // Check the user preference and the  system-level IMS setting. Even if the user has
            // enabled video calling, if IMS is disabled we aren't able to support video calling.
            // In the long run, we may instead need to check if there exists a connection service
            // which can support video calling.
            ImsManager imsManager =
                    ImsManager.getInstance(mPhone.getContext(), mPhone.getPhoneId());
            return imsManager.isVtEnabledByPlatform()
                    && imsManager.isEnhanced4gLteModeSettingEnabledByUser()
                    && imsManager.isVtEnabledByUser();
        } finally {
            Binder.restoreCallingIdentity(identity);
        }
    }

    @Override
    public boolean canChangeDtmfToneLength(int subId, String callingPackage) {
        if (!TelephonyPermissions.checkCallingOrSelfReadPhoneState(
                mApp, subId, callingPackage, "isVideoCallingEnabled")) {
            return false;
        }

        final long identity = Binder.clearCallingIdentity();
        try {
            CarrierConfigManager configManager =
                    (CarrierConfigManager) mApp.getSystemService(Context.CARRIER_CONFIG_SERVICE);
            return configManager.getConfigForSubId(mPhone.getSubId())
                    .getBoolean(CarrierConfigManager.KEY_DTMF_TYPE_ENABLED_BOOL);
        } finally {
            Binder.restoreCallingIdentity(identity);
        }
    }

    @Override
    public boolean isWorldPhone(int subId, String callingPackage) {
        if (!TelephonyPermissions.checkCallingOrSelfReadPhoneState(
                mApp, subId, callingPackage, "isVideoCallingEnabled")) {
            return false;
        }

        final long identity = Binder.clearCallingIdentity();
        try {
            CarrierConfigManager configManager =
                    (CarrierConfigManager) mApp.getSystemService(Context.CARRIER_CONFIG_SERVICE);
            return configManager.getConfigForSubId(mPhone.getSubId())
                    .getBoolean(CarrierConfigManager.KEY_WORLD_PHONE_BOOL);
        } finally {
            Binder.restoreCallingIdentity(identity);
        }
    }

    @Override
    public boolean isTtyModeSupported() {
        TelecomManager telecomManager = TelecomManager.from(mPhone.getContext());
        return telecomManager.isTtySupported();
    }

    @Override
    public boolean isHearingAidCompatibilitySupported() {
        final long identity = Binder.clearCallingIdentity();
        try {
            return mPhone.getContext().getResources().getBoolean(R.bool.hac_enabled);
        } finally {
            Binder.restoreCallingIdentity(identity);
        }
    }

    public boolean isRttSupported() {
        final long identity = Binder.clearCallingIdentity();
        try {
            boolean isCarrierSupported = mApp.getCarrierConfigForSubId(
                    mPhone.getSubId()).getBoolean(
                    CarrierConfigManager.KEY_RTT_SUPPORTED_BOOL);
            boolean isDeviceSupported =
                    mPhone.getContext().getResources().getBoolean(R.bool.config_support_rtt);
            return isCarrierSupported && isDeviceSupported;
        } finally {
            Binder.restoreCallingIdentity(identity);
        }
    }

    public boolean isRttEnabled() {
        final long identity = Binder.clearCallingIdentity();
        try {
            return isRttSupported() && Settings.Secure.getInt(
                    mPhone.getContext().getContentResolver(),
                    Settings.Secure.RTT_CALLING_MODE, 0) != 0;
        } finally {
            Binder.restoreCallingIdentity(identity);
        }
    }

    /**
     * Returns the unique device ID of phone, for example, the IMEI for
     * GSM and the MEID for CDMA phones. Return null if device ID is not available.
     *
     * <p>Requires Permission:
     *   {@link android.Manifest.permission#READ_PHONE_STATE READ_PHONE_STATE}
     */
    @Override
    public String getDeviceId(String callingPackage) {
        final Phone phone = PhoneFactory.getPhone(0);
        if (phone == null) {
            return null;
        }
        int subId = phone.getSubId();
        if (!TelephonyPermissions.checkCallingOrSelfReadPhoneState(
                mApp, subId, callingPackage, "getDeviceId")) {
            return null;
        }

        final long identity = Binder.clearCallingIdentity();
        try {
            return phone.getDeviceId();
        } finally {
            Binder.restoreCallingIdentity(identity);
        }
    }

    /**
     * {@hide}
     * Returns the IMS Registration Status on a particular subid
     *
     * @param subId
     */
    public boolean isImsRegistered(int subId) {
        Phone phone = getPhone(subId);
        if (phone != null) {
            return phone.isImsRegistered();
        } else {
            return false;
        }
    }

    @Override
    public int getSubIdForPhoneAccount(PhoneAccount phoneAccount) {
        final long identity = Binder.clearCallingIdentity();
        try {
            return PhoneUtils.getSubIdForPhoneAccount(phoneAccount);
        } finally {
            Binder.restoreCallingIdentity(identity);
        }
    }

    /**
     * @return the VoWiFi calling availability.
     */
    public boolean isWifiCallingAvailable(int subId) {
        final long identity = Binder.clearCallingIdentity();
        try {
            Phone phone = getPhone(subId);
            if (phone != null) {
                return phone.isWifiCallingEnabled();
            } else {
                return false;
            }
        } finally {
            Binder.restoreCallingIdentity(identity);
        }
    }

    /**
     * @return the VoLTE availability.
     */
    public boolean isVolteAvailable(int subId) {
        final long identity = Binder.clearCallingIdentity();
        try {
            Phone phone = getPhone(subId);
            if (phone != null) {
                return phone.isVolteEnabled();
            } else {
                return false;
            }
        } finally {
            Binder.restoreCallingIdentity(identity);
        }
    }

    /**
     * @return the VT calling availability.
     */
    public boolean isVideoTelephonyAvailable(int subId) {
        final long identity = Binder.clearCallingIdentity();
        try {
            Phone phone = getPhone(subId);
            if (phone != null) {
                return phone.isVideoEnabled();
            } else {
                return false;
            }
        } finally {
            Binder.restoreCallingIdentity(identity);
        }
    }

    /**
     * @return the IMS registration technology for the MMTEL feature. Valid return values are
     * defined in {@link ImsRegistrationImplBase}.
     */
    public @ImsRegistrationImplBase.ImsRegistrationTech int getImsRegTechnologyForMmTel(int subId) {
        final long identity = Binder.clearCallingIdentity();
        try {
            Phone phone = getPhone(subId);
            if (phone != null) {
                return phone.getImsRegistrationTech();
            } else {
                return ImsRegistrationImplBase.REGISTRATION_TECH_NONE;
            }
        } finally {
            Binder.restoreCallingIdentity(identity);
        }
    }

    @Override
    public void factoryReset(int subId) {
        enforceConnectivityInternalPermission();
        if (mUserManager.hasUserRestriction(UserManager.DISALLOW_NETWORK_RESET)) {
            return;
        }

        final long identity = Binder.clearCallingIdentity();
        try {
            if (SubscriptionManager.isUsableSubIdValue(subId) && !mUserManager.hasUserRestriction(
                    UserManager.DISALLOW_CONFIG_MOBILE_NETWORKS)) {
                setUserDataEnabled(subId, getDefaultDataEnabled());
                setNetworkSelectionModeAutomatic(subId);
                // Set preferred mobile network type to the best available

                String defaultNetworkMode = TelephonyManager.getTelephonyProperty(
                        mSubscriptionController.getPhoneId(subId),
                        "ro.telephony.default_network", null);
                int networkType = !TextUtils.isEmpty(defaultNetworkMode)
                        ? Integer.parseInt(defaultNetworkMode) : Phone.PREFERRED_NT_MODE;
                setPreferredNetworkType(subId, getDefaultNetworkType(subId));

                // Turn off roaming
                mPhone.setDataRoamingEnabled(getDefaultDataRoamingEnabled(subId));
                // Remove IMSI encryption keys from Carrier DB.
                CarrierInfoManager.deleteAllCarrierKeysForImsiEncryption(mPhone.getContext());
            }
        } finally {
            Binder.restoreCallingIdentity(identity);
        }
    }

    @Override
    public String getLocaleFromDefaultSim() {
        final long identity = Binder.clearCallingIdentity();
        try {
            // We query all subscriptions instead of just the active ones, because
            // this might be called early on in the provisioning flow when the
            // subscriptions potentially aren't active yet.
            final List<SubscriptionInfo> slist = getAllSubscriptionInfoList();
            if (slist == null || slist.isEmpty()) {
                return null;
            }

            // This function may be called very early, say, from the setup wizard, at
            // which point we won't have a default subscription set. If that's the case
            // we just choose the first, which will be valid in "most cases".
            final int defaultSubId = getDefaultSubscription();
            SubscriptionInfo info = null;
            if (defaultSubId == SubscriptionManager.INVALID_SUBSCRIPTION_ID) {
                info = slist.get(0);
            } else {
                for (SubscriptionInfo item : slist) {
                    if (item.getSubscriptionId() == defaultSubId) {
                        info = item;
                        break;
                    }
                }

                if (info == null) {
                    return null;
                }
            }

            // Try and fetch the locale from the carrier properties or from the SIM language
            // preferences (EF-PL and EF-LI)...
            final int mcc = info.getMcc();
            final Phone defaultPhone = getPhone(info.getSubscriptionId());
            String simLanguage = null;
            if (defaultPhone != null) {
                final Locale localeFromDefaultSim = defaultPhone.getLocaleFromSimAndCarrierPrefs();
                if (localeFromDefaultSim != null) {
                    if (!localeFromDefaultSim.getCountry().isEmpty()) {
                        if (DBG) log("Using locale from default SIM:" + localeFromDefaultSim);
                        return localeFromDefaultSim.toLanguageTag();
                    } else {
                        simLanguage = localeFromDefaultSim.getLanguage();
                    }
                }
            }

            // The SIM language preferences only store a language (e.g. fr = French), not an
            // exact locale (e.g. fr_FR = French/France). So, if the locale returned from
            // the SIM and carrier preferences does not include a country we add the country
            // determined from the SIM MCC to provide an exact locale.
            final Locale mccLocale = MccTable.getLocaleFromMcc(mPhone.getContext(), mcc,
                    simLanguage);
            if (mccLocale != null) {
                if (DBG) log("No locale from default SIM, using mcc locale:" + mccLocale);
                return mccLocale.toLanguageTag();
            }

            if (DBG) log("No locale found - returning null");
            return null;
        } finally {
            Binder.restoreCallingIdentity(identity);
        }
    }

    private List<SubscriptionInfo> getAllSubscriptionInfoList() {
        return mSubscriptionController.getAllSubInfoList(
                mPhone.getContext().getOpPackageName());
    }

    /**
     * NOTE: this method assumes permission checks are done and caller identity has been cleared.
     */
    private List<SubscriptionInfo> getActiveSubscriptionInfoListPrivileged() {
        return mSubscriptionController.getActiveSubscriptionInfoList(
                mPhone.getContext().getOpPackageName());
    }

    private final ModemActivityInfo mLastModemActivityInfo =
            new ModemActivityInfo(0, 0, 0, new int[0], 0, 0);

    /**
     * Responds to the ResultReceiver with the {@link android.telephony.ModemActivityInfo} object
     * representing the state of the modem.
     *
     * NOTE: The underlying implementation clears the modem state, so there should only ever be one
     * caller to it. Everyone should call this class to get cumulative data.
     * @hide
     */
    @Override
    public void requestModemActivityInfo(ResultReceiver result) {
        enforceModifyPermission();

        final long identity = Binder.clearCallingIdentity();
        try {
            ModemActivityInfo ret = null;
            synchronized (mLastModemActivityInfo) {
                ModemActivityInfo info = (ModemActivityInfo) sendRequest(
                        CMD_GET_MODEM_ACTIVITY_INFO,
                        null);
                if (isModemActivityInfoValid(info)) {
                    int[] mergedTxTimeMs = new int[ModemActivityInfo.TX_POWER_LEVELS];
                    for (int i = 0; i < mergedTxTimeMs.length; i++) {
                        mergedTxTimeMs[i] =
                                info.getTxTimeMillis()[i]
                                        + mLastModemActivityInfo.getTxTimeMillis()[i];
                    }
                    mLastModemActivityInfo.setTimestamp(info.getTimestamp());
                    mLastModemActivityInfo.setSleepTimeMillis(
                            info.getSleepTimeMillis()
                                    + mLastModemActivityInfo.getSleepTimeMillis());
                    mLastModemActivityInfo.setIdleTimeMillis(
                            info.getIdleTimeMillis() + mLastModemActivityInfo.getIdleTimeMillis());
                    mLastModemActivityInfo.setTxTimeMillis(mergedTxTimeMs);
                    mLastModemActivityInfo.setRxTimeMillis(
                            info.getRxTimeMillis() + mLastModemActivityInfo.getRxTimeMillis());
                    mLastModemActivityInfo.setEnergyUsed(
                            info.getEnergyUsed() + mLastModemActivityInfo.getEnergyUsed());
                }
                ret = new ModemActivityInfo(mLastModemActivityInfo.getTimestamp(),
                        mLastModemActivityInfo.getSleepTimeMillis(),
                        mLastModemActivityInfo.getIdleTimeMillis(),
                        mLastModemActivityInfo.getTxTimeMillis(),
                        mLastModemActivityInfo.getRxTimeMillis(),
                        mLastModemActivityInfo.getEnergyUsed());
            }
            Bundle bundle = new Bundle();
            bundle.putParcelable(TelephonyManager.MODEM_ACTIVITY_RESULT_KEY, ret);
            result.send(0, bundle);
        } finally {
            Binder.restoreCallingIdentity(identity);
        }
    }

    // Checks that ModemActivityInfo is valid. Sleep time, Idle time, Rx time and Tx time should be
    // less than total activity duration.
    private boolean isModemActivityInfoValid(ModemActivityInfo info) {
        if (info == null) {
            return false;
        }
        int activityDurationMs =
            (int) (info.getTimestamp() - mLastModemActivityInfo.getTimestamp());
        int totalTxTimeMs = 0;
        for (int i = 0; i < info.getTxTimeMillis().length; i++) {
            totalTxTimeMs += info.getTxTimeMillis()[i];
        }
        return (info.isValid()
            && (info.getSleepTimeMillis() <= activityDurationMs)
            && (info.getIdleTimeMillis() <= activityDurationMs)
            && (info.getRxTimeMillis() <= activityDurationMs)
            && (totalTxTimeMs <= activityDurationMs));
    }

    /**
     * {@hide}
     * Returns the service state information on specified subscription.
     */
    @Override
    public ServiceState getServiceStateForSubscriber(int subId, String callingPackage) {
        if (!TelephonyPermissions.checkCallingOrSelfReadPhoneState(
                mApp, subId, callingPackage, "getServiceStateForSubscriber")) {
            return null;
        }

        final long identity = Binder.clearCallingIdentity();
        try {
            final Phone phone = getPhone(subId);
            if (phone == null) {
                return null;
            }

            return phone.getServiceState();
        } finally {
            Binder.restoreCallingIdentity(identity);
        }
    }

    /**
     * Returns the URI for the per-account voicemail ringtone set in Phone settings.
     *
     * @param accountHandle The handle for the {@link PhoneAccount} for which to retrieve the
     * voicemail ringtone.
     * @return The URI for the ringtone to play when receiving a voicemail from a specific
     * PhoneAccount.
     */
    @Override
    public Uri getVoicemailRingtoneUri(PhoneAccountHandle accountHandle) {
        final long identity = Binder.clearCallingIdentity();
        try {
            Phone phone = PhoneUtils.getPhoneForPhoneAccountHandle(accountHandle);
            if (phone == null) {
                phone = mPhone;
            }

            return VoicemailNotificationSettingsUtil.getRingtoneUri(phone.getContext());
        } finally {
            Binder.restoreCallingIdentity(identity);
        }
    }

    /**
     * Sets the per-account voicemail ringtone.
     *
     * <p>Requires that the calling app is the default dialer, or has carrier privileges, or
     * has permission {@link android.Manifest.permission#MODIFY_PHONE_STATE MODIFY_PHONE_STATE}.
     *
     * @param phoneAccountHandle The handle for the {@link PhoneAccount} for which to set the
     * voicemail ringtone.
     * @param uri The URI for the ringtone to play when receiving a voicemail from a specific
     * PhoneAccount.
     */
    @Override
    public void setVoicemailRingtoneUri(String callingPackage,
            PhoneAccountHandle phoneAccountHandle, Uri uri) {
        mAppOps.checkPackage(Binder.getCallingUid(), callingPackage);
        if (!TextUtils.equals(callingPackage,
                TelecomManager.from(mPhone.getContext()).getDefaultDialerPackage())) {
            TelephonyPermissions.enforceCallingOrSelfModifyPermissionOrCarrierPrivilege(
                    mApp, PhoneUtils.getSubIdForPhoneAccountHandle(phoneAccountHandle),
                    "setVoicemailRingtoneUri");
        }

        final long identity = Binder.clearCallingIdentity();
        try {
            Phone phone = PhoneUtils.getPhoneForPhoneAccountHandle(phoneAccountHandle);
            if (phone == null) {
                phone = mPhone;
            }
            VoicemailNotificationSettingsUtil.setRingtoneUri(phone.getContext(), uri);
        } finally {
            Binder.restoreCallingIdentity(identity);
        }
    }

    /**
     * Returns whether vibration is set for voicemail notification in Phone settings.
     *
     * @param accountHandle The handle for the {@link PhoneAccount} for which to retrieve the
     * voicemail vibration setting.
     * @return {@code true} if the vibration is set for this PhoneAccount, {@code false} otherwise.
     */
    @Override
    public boolean isVoicemailVibrationEnabled(PhoneAccountHandle accountHandle) {
        final long identity = Binder.clearCallingIdentity();
        try {
            Phone phone = PhoneUtils.getPhoneForPhoneAccountHandle(accountHandle);
            if (phone == null) {
                phone = mPhone;
            }

            return VoicemailNotificationSettingsUtil.isVibrationEnabled(phone.getContext());
        } finally {
            Binder.restoreCallingIdentity(identity);
        }
    }

    /**
     * Sets the per-account voicemail vibration.
     *
     * <p>Requires that the calling app is the default dialer, or has carrier privileges, or
     * has permission {@link android.Manifest.permission#MODIFY_PHONE_STATE MODIFY_PHONE_STATE}.
     *
     * @param phoneAccountHandle The handle for the {@link PhoneAccount} for which to set the
     * voicemail vibration setting.
     * @param enabled Whether to enable or disable vibration for voicemail notifications from a
     * specific PhoneAccount.
     */
    @Override
    public void setVoicemailVibrationEnabled(String callingPackage,
            PhoneAccountHandle phoneAccountHandle, boolean enabled) {
        mAppOps.checkPackage(Binder.getCallingUid(), callingPackage);
        if (!TextUtils.equals(callingPackage,
                TelecomManager.from(mPhone.getContext()).getDefaultDialerPackage())) {
            TelephonyPermissions.enforceCallingOrSelfModifyPermissionOrCarrierPrivilege(
                    mApp, PhoneUtils.getSubIdForPhoneAccountHandle(phoneAccountHandle),
                    "setVoicemailVibrationEnabled");
        }

        final long identity = Binder.clearCallingIdentity();
        try {
            Phone phone = PhoneUtils.getPhoneForPhoneAccountHandle(phoneAccountHandle);
            if (phone == null) {
                phone = mPhone;
            }
            VoicemailNotificationSettingsUtil.setVibrationEnabled(phone.getContext(), enabled);
        } finally {
            Binder.restoreCallingIdentity(identity);
        }
    }

    /**
     * Make sure either called from same process as self (phone) or IPC caller has read privilege.
     *
     * @throws SecurityException if the caller does not have the required permission
     */
    private void enforceReadPrivilegedPermission() {
        mApp.enforceCallingOrSelfPermission(android.Manifest.permission.READ_PRIVILEGED_PHONE_STATE,
                null);
    }

    /**
     * Make sure either called from same process as self (phone) or IPC caller has send SMS
     * permission.
     *
     * @throws SecurityException if the caller does not have the required permission
     */
    private void enforceSendSmsPermission() {
        mApp.enforceCallingOrSelfPermission(permission.SEND_SMS, null);
    }

    /**
     * Make sure called from the package in charge of visual voicemail.
     *
     * @throws SecurityException if the caller is not the visual voicemail package.
     */
    private void enforceVisualVoicemailPackage(String callingPackage, int subId) {
        final long identity = Binder.clearCallingIdentity();
        try {
            ComponentName componentName =
                    RemoteVvmTaskManager.getRemotePackage(mPhone.getContext(), subId);
            if (componentName == null) {
                throw new SecurityException(
                        "Caller not current active visual voicemail package[null]");
            }
            String vvmPackage = componentName.getPackageName();
            if (!callingPackage.equals(vvmPackage)) {
                throw new SecurityException("Caller not current active visual voicemail package["
                        + vvmPackage + "]");
            }
        } finally {
            Binder.restoreCallingIdentity(identity);
        }
    }

    /**
     * Return the application ID for the app type.
     *
     * @param subId the subscription ID that this request applies to.
     * @param appType the uicc app type.
     * @return Application ID for specificied app type, or null if no uicc.
     */
    @Override
    public String getAidForAppType(int subId, int appType) {
        enforceReadPrivilegedPermission();
        Phone phone = getPhone(subId);

        final long identity = Binder.clearCallingIdentity();
        try {
            if (phone == null) {
                return null;
            }
            String aid = null;
            try {
                aid = UiccController.getInstance().getUiccCard(phone.getPhoneId())
                        .getApplicationByType(appType).getAid();
            } catch (Exception e) {
                Log.e(LOG_TAG, "Not getting aid. Exception ex=" + e);
            }
            return aid;
        } finally {
            Binder.restoreCallingIdentity(identity);
        }
    }

    /**
     * Return the Electronic Serial Number.
     *
     * @param subId the subscription ID that this request applies to.
     * @return ESN or null if error.
     */
    @Override
    public String getEsn(int subId) {
        enforceReadPrivilegedPermission();
        Phone phone = getPhone(subId);

        final long identity = Binder.clearCallingIdentity();
        try {
            if (phone == null) {
                return null;
            }
            String esn = null;
            try {
                esn = phone.getEsn();
            } catch (Exception e) {
                Log.e(LOG_TAG, "Not getting ESN. Exception ex=" + e);
            }
            return esn;
        } finally {
            Binder.restoreCallingIdentity(identity);
        }
    }

    /**
     * Return the Preferred Roaming List Version.
     *
     * @param subId the subscription ID that this request applies to.
     * @return PRLVersion or null if error.
     */
    @Override
    public String getCdmaPrlVersion(int subId) {
        enforceReadPrivilegedPermission();
        Phone phone = getPhone(subId);

        final long identity = Binder.clearCallingIdentity();
        try {
            if (phone == null) {
                return null;
            }
            String cdmaPrlVersion = null;
            try {
                cdmaPrlVersion = phone.getCdmaPrlVersion();
            } catch (Exception e) {
                Log.e(LOG_TAG, "Not getting PRLVersion", e);
            }
            return cdmaPrlVersion;
        } finally {
            Binder.restoreCallingIdentity(identity);
        }
    }

    /**
     * Get snapshot of Telephony histograms
     * @return List of Telephony histograms
     * @hide
     */
    @Override
    public List<TelephonyHistogram> getTelephonyHistograms() {
        TelephonyPermissions.enforceCallingOrSelfModifyPermissionOrCarrierPrivilege(
                mApp, getDefaultSubscription(), "getTelephonyHistograms");

        final long identity = Binder.clearCallingIdentity();
        try {
            return RIL.getTelephonyRILTimingHistograms();
        } finally {
            Binder.restoreCallingIdentity(identity);
        }
    }

    /**
     * {@hide}
     * Set the allowed carrier list for slotIndex
     * Require system privileges. In the future we may add this to carrier APIs.
     *
     * @return The number of carriers set successfully, should match length of carriers
     */
    @Override
    public int setAllowedCarriers(int slotIndex, List<CarrierIdentifier> carriers) {
        enforceModifyPermission();

        if (carriers == null) {
            throw new NullPointerException("carriers cannot be null");
        }

        final long identity = Binder.clearCallingIdentity();
        try {
            int subId = SubscriptionManager.getSubId(slotIndex)[0];
            int[] retVal = (int[]) sendRequest(CMD_SET_ALLOWED_CARRIERS, carriers, subId);
            return retVal[0];
        } finally {
            Binder.restoreCallingIdentity(identity);
        }
    }

    /**
     * {@hide}
     * Get the allowed carrier list for slotIndex.
     * Require system privileges. In the future we may add this to carrier APIs.
     *
     * @return List of {@link android.service.telephony.CarrierIdentifier}; empty list
     * means all carriers are allowed.
     */
    @Override
    public List<CarrierIdentifier> getAllowedCarriers(int slotIndex) {
        enforceReadPrivilegedPermission();

        final long identity = Binder.clearCallingIdentity();
        try {
            int subId = SubscriptionManager.getSubId(slotIndex)[0];
            return (List<CarrierIdentifier>) sendRequest(CMD_GET_ALLOWED_CARRIERS, null, subId);
        } finally {
            Binder.restoreCallingIdentity(identity);
        }
    }

    /**
     * Action set from carrier signalling broadcast receivers to enable/disable metered apns
     * @param subId the subscription ID that this action applies to.
     * @param enabled control enable or disable metered apns.
     * {@hide}
     */
    @Override
    public void carrierActionSetMeteredApnsEnabled(int subId, boolean enabled) {
        enforceModifyPermission();
        final Phone phone = getPhone(subId);

        final long identity = Binder.clearCallingIdentity();
        if (phone == null) {
            loge("carrierAction: SetMeteredApnsEnabled fails with invalid subId: " + subId);
            return;
        }
        try {
            phone.carrierActionSetMeteredApnsEnabled(enabled);
        } catch (Exception e) {
            Log.e(LOG_TAG, "carrierAction: SetMeteredApnsEnabled fails. Exception ex=" + e);
        } finally {
            Binder.restoreCallingIdentity(identity);
        }
    }

    /**
     * Action set from carrier signalling broadcast receivers to enable/disable radio
     * @param subId the subscription ID that this action applies to.
     * @param enabled control enable or disable radio.
     * {@hide}
     */
    @Override
    public void carrierActionSetRadioEnabled(int subId, boolean enabled) {
        enforceModifyPermission();
        final Phone phone = getPhone(subId);

        final long identity = Binder.clearCallingIdentity();
        if (phone == null) {
            loge("carrierAction: SetRadioEnabled fails with invalid sibId: " + subId);
            return;
        }
        try {
            phone.carrierActionSetRadioEnabled(enabled);
        } catch (Exception e) {
            Log.e(LOG_TAG, "carrierAction: SetRadioEnabled fails. Exception ex=" + e);
        } finally {
            Binder.restoreCallingIdentity(identity);
        }
    }

    /**
     * Action set from carrier signalling broadcast receivers to start/stop reporting the default
     * network status based on which carrier apps could apply actions accordingly,
     * enable/disable default url handler for example.
     *
     * @param subId the subscription ID that this action applies to.
     * @param report control start/stop reporting the default network status.
     * {@hide}
     */
    @Override
    public void carrierActionReportDefaultNetworkStatus(int subId, boolean report) {
        enforceModifyPermission();
        final Phone phone = getPhone(subId);

        final long identity = Binder.clearCallingIdentity();
        if (phone == null) {
            loge("carrierAction: ReportDefaultNetworkStatus fails with invalid sibId: " + subId);
            return;
        }
        try {
            phone.carrierActionReportDefaultNetworkStatus(report);
        } catch (Exception e) {
            Log.e(LOG_TAG, "carrierAction: ReportDefaultNetworkStatus fails. Exception ex=" + e);
        } finally {
            Binder.restoreCallingIdentity(identity);
        }
    }

    /**
     * Called when "adb shell dumpsys phone" is invoked. Dump is also automatically invoked when a
     * bug report is being generated.
     */
    @Override
    protected void dump(FileDescriptor fd, PrintWriter writer, String[] args) {
        if (mPhone.getContext().checkCallingOrSelfPermission(android.Manifest.permission.DUMP)
                != PackageManager.PERMISSION_GRANTED) {
            writer.println("Permission Denial: can't dump Phone from pid="
                    + Binder.getCallingPid()
                    + ", uid=" + Binder.getCallingUid()
                    + "without permission "
                    + android.Manifest.permission.DUMP);
            return;
        }
        DumpsysHandler.dump(mPhone.getContext(), fd, writer, args);
    }

    @Override
    public void onShellCommand(FileDescriptor in, FileDescriptor out, FileDescriptor err,
            String[] args, ShellCallback callback, ResultReceiver resultReceiver)
            throws RemoteException {
        (new TelephonyShellCommand(this)).exec(this, in, out, err, args, callback, resultReceiver);
    }

    /**
     * Get aggregated video call data usage since boot.
     *
     * @param perUidStats True if requesting data usage per uid, otherwise overall usage.
     * @return Snapshot of video call data usage
     * {@hide}
     */
    @Override
    public NetworkStats getVtDataUsage(int subId, boolean perUidStats) {
        mApp.enforceCallingOrSelfPermission(android.Manifest.permission.READ_NETWORK_USAGE_HISTORY,
                null);

        final long identity = Binder.clearCallingIdentity();
        try {
            // NetworkStatsService keeps tracking the active network interface and identity. It
            // records the delta with the corresponding network identity.
            // We just return the total video call data usage snapshot since boot.
            Phone phone = getPhone(subId);
            if (phone != null) {
                return phone.getVtDataUsage(perUidStats);
            }
            return null;
        } finally {
            Binder.restoreCallingIdentity(identity);
        }
    }

    /**
     * Policy control of data connection. Usually used when data limit is passed.
     * @param enabled True if enabling the data, otherwise disabling.
     * @param subId Subscription index
     * {@hide}
     */
    @Override
    public void setPolicyDataEnabled(boolean enabled, int subId) {
        enforceModifyPermission();

        final long identity = Binder.clearCallingIdentity();
        try {
            Phone phone = getPhone(subId);
            if (phone != null) {
                phone.setPolicyDataEnabled(enabled);
            }
        } finally {
            Binder.restoreCallingIdentity(identity);
        }
    }

    /**
     * Get Client request stats
     * @return List of Client Request Stats
     * @hide
     */
    @Override
    public List<ClientRequestStats> getClientRequestStats(String callingPackage, int subId) {
        if (!TelephonyPermissions.checkCallingOrSelfReadPhoneState(
                mApp, subId, callingPackage, "getClientRequestStats")) {
            return null;
        }
        Phone phone = getPhone(subId);

        final long identity = Binder.clearCallingIdentity();
        try {
            if (phone != null) {
                return phone.getClientRequestStats();
            }

            return null;
        } finally {
            Binder.restoreCallingIdentity(identity);
        }
    }

    private WorkSource getWorkSource(int uid) {
        String packageName = mPhone.getContext().getPackageManager().getNameForUid(uid);
        return new WorkSource(uid, packageName);
    }

    /**
     * Set SIM card power state.
     *
     * @param slotIndex SIM slot id.
     * @param state  State of SIM (power down, power up, pass through)
     * - {@link android.telephony.TelephonyManager#CARD_POWER_DOWN}
     * - {@link android.telephony.TelephonyManager#CARD_POWER_UP}
     * - {@link android.telephony.TelephonyManager#CARD_POWER_UP_PASS_THROUGH}
     *
     **/
    @Override
    public void setSimPowerStateForSlot(int slotIndex, int state) {
        enforceModifyPermission();
        Phone phone = PhoneFactory.getPhone(slotIndex);

        final long identity = Binder.clearCallingIdentity();
        try {
            if (phone != null) {
                phone.setSimPowerState(state);
            }
        } finally {
            Binder.restoreCallingIdentity(identity);
        }
    }

    private boolean isUssdApiAllowed(int subId) {
        CarrierConfigManager configManager =
                (CarrierConfigManager) mPhone.getContext().getSystemService(
                        Context.CARRIER_CONFIG_SERVICE);
        if (configManager == null) {
            return false;
        }
        PersistableBundle pb = configManager.getConfigForSubId(subId);
        if (pb == null) {
            return false;
        }
        return pb.getBoolean(
                CarrierConfigManager.KEY_ALLOW_USSD_REQUESTS_VIA_TELEPHONY_MANAGER_BOOL);
    }

    /**
     * Check if phone is in emergency callback mode
     * @return true if phone is in emergency callback mode
     * @param subId sub id
     */
    @Override
    public boolean getEmergencyCallbackMode(int subId) {
        enforceReadPrivilegedPermission();
        final Phone phone = getPhone(subId);

        final long identity = Binder.clearCallingIdentity();
        try {
            if (phone != null) {
                return phone.isInEcm();
            } else {
                return false;
            }
        } finally {
            Binder.restoreCallingIdentity(identity);
        }
    }

    /**
     * Get the current signal strength information for the given subscription.
     * Because this information is not updated when the device is in a low power state
     * it should not be relied-upon to be current.
     * @param subId Subscription index
     * @return the most recent cached signal strength info from the modem
     */
    @Override
    public SignalStrength getSignalStrength(int subId) {
        final long identity = Binder.clearCallingIdentity();
        try {
            Phone p = getPhone(subId);
            if (p == null) {
                return null;
            }

            return p.getSignalStrength();
        } finally {
            Binder.restoreCallingIdentity(identity);
        }
    }

    @Override
    public UiccSlotInfo[] getUiccSlotsInfo() {
        enforceReadPrivilegedPermission();

        final long identity = Binder.clearCallingIdentity();
        try {
            UiccSlot[] slots = UiccController.getInstance().getUiccSlots();
            if (slots == null) {
                Rlog.i(LOG_TAG, "slots is null.");
                return null;
            }

            UiccSlotInfo[] infos = new UiccSlotInfo[slots.length];
            for (int i = 0; i < slots.length; i++) {
                UiccSlot slot = slots[i];
                if (slot == null) {
                    continue;
                }

                String cardId;
                UiccCard card = slot.getUiccCard();
                if (card != null) {
                    cardId = card.getCardId();
                } else {
                    cardId = slot.getIccId();
                }

                int cardState = 0;
                switch (slot.getCardState()) {
                    case CARDSTATE_ABSENT:
                        cardState = UiccSlotInfo.CARD_STATE_INFO_ABSENT;
                        break;
                    case CARDSTATE_PRESENT:
                        cardState = UiccSlotInfo.CARD_STATE_INFO_PRESENT;
                        break;
                    case CARDSTATE_ERROR:
                        cardState = UiccSlotInfo.CARD_STATE_INFO_ERROR;
                        break;
                    case CARDSTATE_RESTRICTED:
                        cardState = UiccSlotInfo.CARD_STATE_INFO_RESTRICTED;
                        break;
                    default:
                        break;

                }

                infos[i] = new UiccSlotInfo(
                        slot.isActive(),
                        slot.isEuicc(),
                        cardId,
                        cardState,
                        slot.getPhoneId(),
                        slot.isExtendedApduSupported());
            }
            return infos;
        } finally {
            Binder.restoreCallingIdentity(identity);
        }
    }

    @Override
    public boolean switchSlots(int[] physicalSlots) {
        enforceModifyPermission();

        final long identity = Binder.clearCallingIdentity();
        try {
            return (Boolean) sendRequest(CMD_SWITCH_SLOTS, physicalSlots);
        } finally {
            Binder.restoreCallingIdentity(identity);
        }
    }

    @Override
    public void setRadioIndicationUpdateMode(int subId, int filters, int mode) {
        enforceModifyPermission();
        final Phone phone = getPhone(subId);
        if (phone == null) {
            loge("setRadioIndicationUpdateMode fails with invalid subId: " + subId);
            return;
        }

        final long identity = Binder.clearCallingIdentity();
        try {
            phone.setRadioIndicationUpdateMode(filters, mode);
        } finally {
            Binder.restoreCallingIdentity(identity);
        }
    }

    /**
     * A test API to reload the UICC profile.
     *
     * <p>Requires that the calling app has permission
     * {@link android.Manifest.permission#MODIFY_PHONE_STATE MODIFY_PHONE_STATE}.
     * @hide
     */
    @Override
    public void refreshUiccProfile(int subId) {
        enforceModifyPermission();

        final long identity = Binder.clearCallingIdentity();
        try {
            Phone phone = getPhone(subId);
            if (phone == null) {
                return;
            }
            UiccCard uiccCard = phone.getUiccCard();
            if (uiccCard == null) {
                return;
            }
            UiccProfile uiccProfile = uiccCard.getUiccProfile();
            if (uiccProfile == null) {
                return;
            }
            uiccProfile.refresh();
        } finally {
            Binder.restoreCallingIdentity(identity);
        }
    }

    /**
     * Returns false if the mobile data is disabled by default, otherwise return true.
     */
    private boolean getDefaultDataEnabled() {
        return "true".equalsIgnoreCase(
                SystemProperties.get(DEFAULT_MOBILE_DATA_PROPERTY_NAME, "true"));
    }

    /**
     * Returns true if the data roaming is enabled by default, i.e the system property
     * of {@link #DEFAULT_DATA_ROAMING_PROPERTY_NAME} is true or the config of
     * {@link CarrierConfigManager#KEY_CARRIER_DEFAULT_DATA_ROAMING_ENABLED_BOOL} is true.
     */
    private boolean getDefaultDataRoamingEnabled(int subId) {
        final CarrierConfigManager configMgr = (CarrierConfigManager)
                mPhone.getContext().getSystemService(Context.CARRIER_CONFIG_SERVICE);
        boolean isDataRoamingEnabled = "true".equalsIgnoreCase(
                SystemProperties.get(DEFAULT_DATA_ROAMING_PROPERTY_NAME, "false"));
        isDataRoamingEnabled |= configMgr.getConfigForSubId(subId).getBoolean(
                CarrierConfigManager.KEY_CARRIER_DEFAULT_DATA_ROAMING_ENABLED_BOOL);
        return isDataRoamingEnabled;
    }

    /**
     * Returns the default network type for the given {@code subId}, if the default network type is
     * not set, return {@link Phone#PREFERRED_NT_MODE}.
     */
    private int getDefaultNetworkType(int subId) {
        return Integer.parseInt(
                TelephonyManager.getTelephonyProperty(
                        mSubscriptionController.getPhoneId(subId),
                        DEFAULT_NETWORK_MODE_PROPERTY_NAME,
                        String.valueOf(Phone.PREFERRED_NT_MODE)));
    }

    @Override
    public void setCarrierTestOverride(int subId, String mccmnc, String imsi, String iccid, String
            gid1, String gid2, String plmn, String spn) {
        enforceModifyPermission();

        final long identity = Binder.clearCallingIdentity();
        try {
            final Phone phone = getPhone(subId);
            if (phone == null) {
                loge("setCarrierTestOverride fails with invalid subId: " + subId);
                return;
            }
            phone.setCarrierTestOverride(mccmnc, imsi, iccid, gid1, gid2, plmn, spn);
        } finally {
            Binder.restoreCallingIdentity(identity);
        }
    }

    @Override
    public int getCarrierIdListVersion(int subId) {
        enforceReadPrivilegedPermission();

        final long identity = Binder.clearCallingIdentity();
        try {
            final Phone phone = getPhone(subId);
            if (phone == null) {
                loge("getCarrierIdListVersion fails with invalid subId: " + subId);
                return TelephonyManager.UNKNOWN_CARRIER_ID_LIST_VERSION;
            }
            return phone.getCarrierIdListVersion();
        } finally {
            Binder.restoreCallingIdentity(identity);
        }
    }
}<|MERGE_RESOLUTION|>--- conflicted
+++ resolved
@@ -2604,13 +2604,6 @@
      */
     @Override
     public int getNetworkType() {
-<<<<<<< HEAD
-        final Phone phone = getPhone(mSubscriptionController.getDefaultDataSubId());
-        if (phone != null) {
-            return phone.getServiceState().getDataNetworkType();
-        } else {
-            return TelephonyManager.NETWORK_TYPE_UNKNOWN;
-=======
         final long identity = Binder.clearCallingIdentity();
         try {
             final Phone phone = getPhone(getDefaultSubscription());
@@ -2621,7 +2614,6 @@
             }
         } finally {
             Binder.restoreCallingIdentity(identity);
->>>>>>> 00c46a7f
         }
     }
 
