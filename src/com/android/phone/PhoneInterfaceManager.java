/*
 * Copyright (C) 2006 The Android Open Source Project
 *
 * Licensed under the Apache License, Version 2.0 (the "License");
 * you may not use this file except in compliance with the License.
 * You may obtain a copy of the License at
 *
 *      http://www.apache.org/licenses/LICENSE-2.0
 *
 * Unless required by applicable law or agreed to in writing, software
 * distributed under the License is distributed on an "AS IS" BASIS,
 * WITHOUT WARRANTIES OR CONDITIONS OF ANY KIND, either express or implied.
 * See the License for the specific language governing permissions and
 * limitations under the License.
 */

package com.android.phone;

import static com.android.internal.telephony.PhoneConstants.SUBSCRIPTION_KEY;

import android.Manifest.permission;
import android.app.AppOpsManager;
import android.app.PendingIntent;
import android.content.ComponentName;
import android.content.Context;
import android.content.Intent;
import android.content.SharedPreferences;
import android.content.pm.ComponentInfo;
import android.content.pm.PackageInfo;
import android.content.pm.PackageManager;
import android.net.NetworkStats;
import android.net.Uri;
import android.os.AsyncResult;
import android.os.Binder;
import android.os.Bundle;
import android.os.Handler;
import android.os.IBinder;
import android.os.Looper;
import android.os.Message;
import android.os.Messenger;
import android.os.Process;
import android.os.PersistableBundle;
import android.os.ResultReceiver;
import android.os.ServiceManager;
import android.os.UserHandle;
import android.os.UserManager;
import android.os.WorkSource;
import android.preference.PreferenceManager;
import android.provider.Settings;
import android.service.carrier.CarrierIdentifier;
import android.telecom.PhoneAccount;
import android.telecom.PhoneAccountHandle;
import android.telecom.TelecomManager;
import android.telephony.CarrierConfigManager;
import android.telephony.CellInfo;
import android.telephony.ClientRequestStats;
import android.telephony.IccOpenLogicalChannelResponse;
import android.telephony.ModemActivityInfo;
import android.telephony.NeighboringCellInfo;
import android.telephony.NetworkScanRequest;
import android.telephony.RadioAccessFamily;
import android.telephony.Rlog;
import android.telephony.ServiceState;
import android.telephony.SignalStrength;
import android.telephony.SmsManager;
import android.telephony.SubscriptionInfo;
import android.telephony.SubscriptionManager;
import android.telephony.TelephonyHistogram;
import android.telephony.TelephonyManager;
import android.telephony.UssdResponse;
import android.telephony.VisualVoicemailSmsFilterSettings;
import android.text.TextUtils;
import android.util.ArraySet;
import android.util.Log;
import android.util.Pair;
import android.util.Slog;

import com.android.ims.ImsManager;
import com.android.ims.internal.IImsServiceController;
import com.android.ims.internal.IImsServiceFeatureListener;
import com.android.internal.telephony.CallManager;
import com.android.internal.telephony.CallStateException;
import com.android.internal.telephony.CellNetworkScanResult;
import com.android.internal.telephony.CommandException;
import com.android.internal.telephony.DefaultPhoneNotifier;
import com.android.internal.telephony.ITelephony;
import com.android.internal.telephony.IccCard;
import com.android.internal.telephony.MccTable;
import com.android.internal.telephony.NetworkScanRequestTracker;
import com.android.internal.telephony.OperatorInfo;
import com.android.internal.telephony.Phone;
import com.android.internal.telephony.PhoneConstantConversions;
import com.android.internal.telephony.PhoneConstants;
import com.android.internal.telephony.PhoneFactory;
import com.android.internal.telephony.ProxyController;
import com.android.internal.telephony.RIL;
import com.android.internal.telephony.RILConstants;
import com.android.internal.telephony.SubscriptionController;
import com.android.internal.telephony.euicc.EuiccConnector;
import com.android.internal.telephony.uicc.IccIoResult;
import com.android.internal.telephony.uicc.IccUtils;
import com.android.internal.telephony.uicc.SIMRecords;
import com.android.internal.telephony.uicc.UiccCard;
import com.android.internal.telephony.uicc.UiccCardApplication;
import com.android.internal.telephony.uicc.UiccController;
import com.android.internal.telephony.util.VoicemailNotificationSettingsUtil;
import com.android.internal.util.HexDump;
import com.android.phone.vvm.PhoneAccountHandleConverter;
import com.android.phone.vvm.RemoteVvmTaskManager;
import com.android.phone.vvm.VisualVoicemailSettingsUtil;
import com.android.phone.vvm.VisualVoicemailSmsFilterConfig;

import java.io.FileDescriptor;
import java.io.PrintWriter;
import java.nio.charset.StandardCharsets;
import java.util.ArrayList;
import java.util.Arrays;
import java.util.List;
import java.util.Locale;
import java.util.Map;

/**
 * Implementation of the ITelephony interface.
 */
public class PhoneInterfaceManager extends ITelephony.Stub {
    private static final String LOG_TAG = "PhoneInterfaceManager";
    private static final boolean DBG = (PhoneGlobals.DBG_LEVEL >= 2);
    private static final boolean DBG_LOC = false;
    private static final boolean DBG_MERGE = false;

    // Message codes used with mMainThreadHandler
    private static final int CMD_HANDLE_PIN_MMI = 1;
    private static final int CMD_HANDLE_NEIGHBORING_CELL = 2;
    private static final int EVENT_NEIGHBORING_CELL_DONE = 3;
    private static final int CMD_ANSWER_RINGING_CALL = 4;
    private static final int CMD_END_CALL = 5;  // not used yet
    private static final int CMD_TRANSMIT_APDU_LOGICAL_CHANNEL = 7;
    private static final int EVENT_TRANSMIT_APDU_LOGICAL_CHANNEL_DONE = 8;
    private static final int CMD_OPEN_CHANNEL = 9;
    private static final int EVENT_OPEN_CHANNEL_DONE = 10;
    private static final int CMD_CLOSE_CHANNEL = 11;
    private static final int EVENT_CLOSE_CHANNEL_DONE = 12;
    private static final int CMD_NV_READ_ITEM = 13;
    private static final int EVENT_NV_READ_ITEM_DONE = 14;
    private static final int CMD_NV_WRITE_ITEM = 15;
    private static final int EVENT_NV_WRITE_ITEM_DONE = 16;
    private static final int CMD_NV_WRITE_CDMA_PRL = 17;
    private static final int EVENT_NV_WRITE_CDMA_PRL_DONE = 18;
    private static final int CMD_NV_RESET_CONFIG = 19;
    private static final int EVENT_NV_RESET_CONFIG_DONE = 20;
    private static final int CMD_GET_PREFERRED_NETWORK_TYPE = 21;
    private static final int EVENT_GET_PREFERRED_NETWORK_TYPE_DONE = 22;
    private static final int CMD_SET_PREFERRED_NETWORK_TYPE = 23;
    private static final int EVENT_SET_PREFERRED_NETWORK_TYPE_DONE = 24;
    private static final int CMD_SEND_ENVELOPE = 25;
    private static final int EVENT_SEND_ENVELOPE_DONE = 26;
    private static final int CMD_INVOKE_OEM_RIL_REQUEST_RAW = 27;
    private static final int EVENT_INVOKE_OEM_RIL_REQUEST_RAW_DONE = 28;
    private static final int CMD_TRANSMIT_APDU_BASIC_CHANNEL = 29;
    private static final int EVENT_TRANSMIT_APDU_BASIC_CHANNEL_DONE = 30;
    private static final int CMD_EXCHANGE_SIM_IO = 31;
    private static final int EVENT_EXCHANGE_SIM_IO_DONE = 32;
    private static final int CMD_SET_VOICEMAIL_NUMBER = 33;
    private static final int EVENT_SET_VOICEMAIL_NUMBER_DONE = 34;
    private static final int CMD_SET_NETWORK_SELECTION_MODE_AUTOMATIC = 35;
    private static final int EVENT_SET_NETWORK_SELECTION_MODE_AUTOMATIC_DONE = 36;
    private static final int CMD_GET_MODEM_ACTIVITY_INFO = 37;
    private static final int EVENT_GET_MODEM_ACTIVITY_INFO_DONE = 38;
    private static final int CMD_PERFORM_NETWORK_SCAN = 39;
    private static final int EVENT_PERFORM_NETWORK_SCAN_DONE = 40;
    private static final int CMD_SET_NETWORK_SELECTION_MODE_MANUAL = 41;
    private static final int EVENT_SET_NETWORK_SELECTION_MODE_MANUAL_DONE = 42;
    private static final int CMD_SET_ALLOWED_CARRIERS = 43;
    private static final int EVENT_SET_ALLOWED_CARRIERS_DONE = 44;
    private static final int CMD_GET_ALLOWED_CARRIERS = 45;
    private static final int EVENT_GET_ALLOWED_CARRIERS_DONE = 46;
    private static final int CMD_HANDLE_USSD_REQUEST = 47;
    private static final int CMD_GET_FORBIDDEN_PLMNS = 48;
    private static final int EVENT_GET_FORBIDDEN_PLMNS_DONE = 49;
    private static final int CMD_SIM_GET_ATR = 50;
    private static final int EVENT_SIM_GET_ATR_DONE = 51;

    /** The singleton instance. */
    private static PhoneInterfaceManager sInstance;

    private PhoneGlobals mApp;
    private Phone mPhone;
    private CallManager mCM;
    private UserManager mUserManager;
    private AppOpsManager mAppOps;
    private MainThreadHandler mMainThreadHandler;
    private SubscriptionController mSubscriptionController;
    private SharedPreferences mTelephonySharedPreferences;

    private static final String PREF_CARRIERS_ALPHATAG_PREFIX = "carrier_alphtag_";
    private static final String PREF_CARRIERS_NUMBER_PREFIX = "carrier_number_";
    private static final String PREF_CARRIERS_SUBSCRIBER_PREFIX = "carrier_subscriber_";

    // The AID of ISD-R.
    private static final String ISDR_AID = "A0000005591010FFFFFFFF8900000100";

    private NetworkScanRequestTracker mNetworkScanRequestTracker;

    /**
     * A request object to use for transmitting data to an ICC.
     */
    private static final class IccAPDUArgument {
        public int channel, cla, command, p1, p2, p3;
        public String data;

        public IccAPDUArgument(int channel, int cla, int command,
                int p1, int p2, int p3, String data) {
            this.channel = channel;
            this.cla = cla;
            this.command = command;
            this.p1 = p1;
            this.p2 = p2;
            this.p3 = p3;
            this.data = data;
        }
    }

    /**
     * A request object to use for transmitting data to an ICC.
     */
    private static final class ManualNetworkSelectionArgument {
        public OperatorInfo operatorInfo;
        public boolean persistSelection;

        public ManualNetworkSelectionArgument(OperatorInfo operatorInfo, boolean persistSelection) {
            this.operatorInfo = operatorInfo;
            this.persistSelection = persistSelection;
        }
    }

    /**
     * A request object for use with {@link MainThreadHandler}. Requesters should wait() on the
     * request after sending. The main thread will notify the request when it is complete.
     */
    private static final class MainThreadRequest {
        /** The argument to use for the request */
        public Object argument;
        /** The result of the request that is run on the main thread */
        public Object result;
        // The subscriber id that this request applies to. Defaults to
        // SubscriptionManager.INVALID_SUBSCRIPTION_ID
        public Integer subId = SubscriptionManager.INVALID_SUBSCRIPTION_ID;

        public MainThreadRequest(Object argument) {
            this.argument = argument;
        }

        public MainThreadRequest(Object argument, Integer subId) {
            this.argument = argument;
            if (subId != null) {
                this.subId = subId;
            }
        }
    }

    private static final class IncomingThirdPartyCallArgs {
        public final ComponentName component;
        public final String callId;
        public final String callerDisplayName;

        public IncomingThirdPartyCallArgs(ComponentName component, String callId,
                String callerDisplayName) {
            this.component = component;
            this.callId = callId;
            this.callerDisplayName = callerDisplayName;
        }
    }

    /**
     * A handler that processes messages on the main thread in the phone process. Since many
     * of the Phone calls are not thread safe this is needed to shuttle the requests from the
     * inbound binder threads to the main thread in the phone process.  The Binder thread
     * may provide a {@link MainThreadRequest} object in the msg.obj field that they are waiting
     * on, which will be notified when the operation completes and will contain the result of the
     * request.
     *
     * <p>If a MainThreadRequest object is provided in the msg.obj field,
     * note that request.result must be set to something non-null for the calling thread to
     * unblock.
     */
    private final class MainThreadHandler extends Handler {
        @Override
        public void handleMessage(Message msg) {
            MainThreadRequest request;
            Message onCompleted;
            AsyncResult ar;
            UiccCard uiccCard;
            IccAPDUArgument iccArgument;

            switch (msg.what) {
                 case CMD_HANDLE_USSD_REQUEST: {
                     request = (MainThreadRequest) msg.obj;
                     final Phone phone = getPhoneFromRequest(request);
                     Pair<String, ResultReceiver> ussdObject = (Pair) request.argument;
                     String ussdRequest =  ussdObject.first;
                     ResultReceiver wrappedCallback = ussdObject.second;

                     if (!isUssdApiAllowed(request.subId)) {
                         // Carrier does not support use of this API, return failure.
                         Rlog.w(LOG_TAG, "handleUssdRequest: carrier does not support USSD apis.");
                         UssdResponse response = new UssdResponse(ussdRequest, null);
                         Bundle returnData = new Bundle();
                         returnData.putParcelable(TelephonyManager.USSD_RESPONSE, response);
                         wrappedCallback.send(TelephonyManager.USSD_RETURN_FAILURE, returnData);

                         request.result = true;
                         synchronized (request) {
                             request.notifyAll();
                         }
                         return;
                     }

                     try {
                         request.result = phone != null ?
                                 phone.handleUssdRequest(ussdRequest, wrappedCallback)
                                 : false;
                     } catch (CallStateException cse) {
                         request.result = false;
                     }
                     // Wake up the requesting thread
                     synchronized (request) {
                         request.notifyAll();
                     }
                     break;
                }

                case CMD_HANDLE_PIN_MMI: {
                    request = (MainThreadRequest) msg.obj;
                    final Phone phone = getPhoneFromRequest(request);
                    request.result = phone != null ?
                            getPhoneFromRequest(request).handlePinMmi((String) request.argument)
                            : false;
                    // Wake up the requesting thread
                    synchronized (request) {
                        request.notifyAll();
                    }
                    break;
                }

                case CMD_HANDLE_NEIGHBORING_CELL:
                    request = (MainThreadRequest) msg.obj;
                    onCompleted = obtainMessage(EVENT_NEIGHBORING_CELL_DONE,
                            request);
                    mPhone.getNeighboringCids(onCompleted, (WorkSource)request.argument);
                    break;

                case EVENT_NEIGHBORING_CELL_DONE:
                    ar = (AsyncResult) msg.obj;
                    request = (MainThreadRequest) ar.userObj;
                    if (ar.exception == null && ar.result != null) {
                        request.result = ar.result;
                    } else {
                        // create an empty list to notify the waiting thread
                        request.result = new ArrayList<NeighboringCellInfo>(0);
                    }
                    // Wake up the requesting thread
                    synchronized (request) {
                        request.notifyAll();
                    }
                    break;

                case CMD_ANSWER_RINGING_CALL:
                    request = (MainThreadRequest) msg.obj;
                    int answer_subId = request.subId;
                    answerRingingCallInternal(answer_subId);
                    break;

                case CMD_END_CALL:
                    request = (MainThreadRequest) msg.obj;
                    int end_subId = request.subId;
                    final boolean hungUp;
                    Phone phone = getPhone(end_subId);
                    if (phone == null) {
                        if (DBG) log("CMD_END_CALL: no phone for id: " + end_subId);
                        break;
                    }
                    int phoneType = phone.getPhoneType();
                    if (phoneType == PhoneConstants.PHONE_TYPE_CDMA) {
                        // CDMA: If the user presses the Power button we treat it as
                        // ending the complete call session
                        hungUp = PhoneUtils.hangupRingingAndActive(getPhone(end_subId));
                    } else if (phoneType == PhoneConstants.PHONE_TYPE_GSM) {
                        // GSM: End the call as per the Phone state
                        hungUp = PhoneUtils.hangup(mCM);
                    } else {
                        throw new IllegalStateException("Unexpected phone type: " + phoneType);
                    }
                    if (DBG) log("CMD_END_CALL: " + (hungUp ? "hung up!" : "no call to hang up"));
                    request.result = hungUp;
                    // Wake up the requesting thread
                    synchronized (request) {
                        request.notifyAll();
                    }
                    break;

                case CMD_TRANSMIT_APDU_LOGICAL_CHANNEL:
                    request = (MainThreadRequest) msg.obj;
                    iccArgument = (IccAPDUArgument) request.argument;
                    uiccCard = getUiccCardFromRequest(request);
                    if (uiccCard == null) {
                        loge("iccTransmitApduLogicalChannel: No UICC");
                        request.result = new IccIoResult(0x6F, 0, (byte[])null);
                        synchronized (request) {
                            request.notifyAll();
                        }
                    } else {
                        onCompleted = obtainMessage(EVENT_TRANSMIT_APDU_LOGICAL_CHANNEL_DONE,
                            request);
                        uiccCard.iccTransmitApduLogicalChannel(
                            iccArgument.channel, iccArgument.cla, iccArgument.command,
                            iccArgument.p1, iccArgument.p2, iccArgument.p3, iccArgument.data,
                            onCompleted);
                    }
                    break;

                case EVENT_TRANSMIT_APDU_LOGICAL_CHANNEL_DONE:
                    ar = (AsyncResult) msg.obj;
                    request = (MainThreadRequest) ar.userObj;
                    if (ar.exception == null && ar.result != null) {
                        request.result = ar.result;
                    } else {
                        request.result = new IccIoResult(0x6F, 0, (byte[])null);
                        if (ar.result == null) {
                            loge("iccTransmitApduLogicalChannel: Empty response");
                        } else if (ar.exception instanceof CommandException) {
                            loge("iccTransmitApduLogicalChannel: CommandException: " +
                                    ar.exception);
                        } else {
                            loge("iccTransmitApduLogicalChannel: Unknown exception");
                        }
                    }
                    synchronized (request) {
                        request.notifyAll();
                    }
                    break;

                case CMD_TRANSMIT_APDU_BASIC_CHANNEL:
                    request = (MainThreadRequest) msg.obj;
                    iccArgument = (IccAPDUArgument) request.argument;
                    uiccCard = getUiccCardFromRequest(request);
                    if (uiccCard == null) {
                        loge("iccTransmitApduBasicChannel: No UICC");
                        request.result = new IccIoResult(0x6F, 0, (byte[])null);
                        synchronized (request) {
                            request.notifyAll();
                        }
                    } else {
                        onCompleted = obtainMessage(EVENT_TRANSMIT_APDU_BASIC_CHANNEL_DONE,
                            request);
                        uiccCard.iccTransmitApduBasicChannel(
                            iccArgument.cla, iccArgument.command, iccArgument.p1, iccArgument.p2,
                            iccArgument.p3, iccArgument.data, onCompleted);
                    }
                    break;

                case EVENT_TRANSMIT_APDU_BASIC_CHANNEL_DONE:
                    ar = (AsyncResult) msg.obj;
                    request = (MainThreadRequest) ar.userObj;
                    if (ar.exception == null && ar.result != null) {
                        request.result = ar.result;
                    } else {
                        request.result = new IccIoResult(0x6F, 0, (byte[])null);
                        if (ar.result == null) {
                            loge("iccTransmitApduBasicChannel: Empty response");
                        } else if (ar.exception instanceof CommandException) {
                            loge("iccTransmitApduBasicChannel: CommandException: " +
                                    ar.exception);
                        } else {
                            loge("iccTransmitApduBasicChannel: Unknown exception");
                        }
                    }
                    synchronized (request) {
                        request.notifyAll();
                    }
                    break;

                case CMD_EXCHANGE_SIM_IO:
                    request = (MainThreadRequest) msg.obj;
                    iccArgument = (IccAPDUArgument) request.argument;
                    uiccCard = getUiccCardFromRequest(request);
                    if (uiccCard == null) {
                        loge("iccExchangeSimIO: No UICC");
                        request.result = new IccIoResult(0x6F, 0, (byte[])null);
                        synchronized (request) {
                            request.notifyAll();
                        }
                    } else {
                        onCompleted = obtainMessage(EVENT_EXCHANGE_SIM_IO_DONE,
                                request);
                        uiccCard.iccExchangeSimIO(iccArgument.cla, /* fileID */
                                iccArgument.command, iccArgument.p1, iccArgument.p2, iccArgument.p3,
                                iccArgument.data, onCompleted);
                    }
                    break;

                case EVENT_EXCHANGE_SIM_IO_DONE:
                    ar = (AsyncResult) msg.obj;
                    request = (MainThreadRequest) ar.userObj;
                    if (ar.exception == null && ar.result != null) {
                        request.result = ar.result;
                    } else {
                        request.result = new IccIoResult(0x6f, 0, (byte[])null);
                    }
                    synchronized (request) {
                        request.notifyAll();
                    }
                    break;

                case CMD_SEND_ENVELOPE:
                    request = (MainThreadRequest) msg.obj;
                    uiccCard = getUiccCardFromRequest(request);
                    if (uiccCard == null) {
                        loge("sendEnvelopeWithStatus: No UICC");
                        request.result = new IccIoResult(0x6F, 0, (byte[])null);
                        synchronized (request) {
                            request.notifyAll();
                        }
                    } else {
                        onCompleted = obtainMessage(EVENT_SEND_ENVELOPE_DONE, request);
                        uiccCard.sendEnvelopeWithStatus((String)request.argument, onCompleted);
                    }
                    break;

                case EVENT_SEND_ENVELOPE_DONE:
                    ar = (AsyncResult) msg.obj;
                    request = (MainThreadRequest) ar.userObj;
                    if (ar.exception == null && ar.result != null) {
                        request.result = ar.result;
                    } else {
                        request.result = new IccIoResult(0x6F, 0, (byte[])null);
                        if (ar.result == null) {
                            loge("sendEnvelopeWithStatus: Empty response");
                        } else if (ar.exception instanceof CommandException) {
                            loge("sendEnvelopeWithStatus: CommandException: " +
                                    ar.exception);
                        } else {
                            loge("sendEnvelopeWithStatus: exception:" + ar.exception);
                        }
                    }
                    synchronized (request) {
                        request.notifyAll();
                    }
                    break;

                case CMD_OPEN_CHANNEL:
                    request = (MainThreadRequest) msg.obj;
                    uiccCard = getUiccCardFromRequest(request);
                    Pair<String, Integer> openChannelArgs = (Pair<String, Integer>) request.argument;
                    if (uiccCard == null) {
                        loge("iccOpenLogicalChannel: No UICC");
                        request.result = new IccOpenLogicalChannelResponse(-1,
                            IccOpenLogicalChannelResponse.STATUS_MISSING_RESOURCE, null);
                        synchronized (request) {
                            request.notifyAll();
                        }
                    } else {
                        onCompleted = obtainMessage(EVENT_OPEN_CHANNEL_DONE, request);
                        uiccCard.iccOpenLogicalChannel(openChannelArgs.first,
                                openChannelArgs.second, onCompleted);
                    }
                    break;

                case EVENT_OPEN_CHANNEL_DONE:
                    ar = (AsyncResult) msg.obj;
                    request = (MainThreadRequest) ar.userObj;
                    IccOpenLogicalChannelResponse openChannelResp;
                    if (ar.exception == null && ar.result != null) {
                        int[] result = (int[]) ar.result;
                        int channelId = result[0];
                        byte[] selectResponse = null;
                        if (result.length > 1) {
                            selectResponse = new byte[result.length - 1];
                            for (int i = 1; i < result.length; ++i) {
                                selectResponse[i - 1] = (byte) result[i];
                            }
                        }
                        openChannelResp = new IccOpenLogicalChannelResponse(channelId,
                            IccOpenLogicalChannelResponse.STATUS_NO_ERROR, selectResponse);
                    } else {
                        if (ar.result == null) {
                            loge("iccOpenLogicalChannel: Empty response");
                        }
                        if (ar.exception != null) {
                            loge("iccOpenLogicalChannel: Exception: " + ar.exception);
                        }

                        int errorCode = IccOpenLogicalChannelResponse.STATUS_UNKNOWN_ERROR;
                        if (ar.exception instanceof CommandException) {
                            CommandException.Error error =
                                ((CommandException) (ar.exception)).getCommandError();
                            if (error == CommandException.Error.MISSING_RESOURCE) {
                                errorCode = IccOpenLogicalChannelResponse.STATUS_MISSING_RESOURCE;
                            } else if (error == CommandException.Error.NO_SUCH_ELEMENT) {
                                errorCode = IccOpenLogicalChannelResponse.STATUS_NO_SUCH_ELEMENT;
                            }
                        }
                        openChannelResp = new IccOpenLogicalChannelResponse(
                            IccOpenLogicalChannelResponse.INVALID_CHANNEL, errorCode, null);
                    }
                    request.result = openChannelResp;
                    synchronized (request) {
                        request.notifyAll();
                    }
                    break;

                case CMD_CLOSE_CHANNEL:
                    request = (MainThreadRequest) msg.obj;
                    uiccCard = getUiccCardFromRequest(request);
                    if (uiccCard == null) {
                        loge("iccCloseLogicalChannel: No UICC");
                        request.result = new IccIoResult(0x6F, 0, (byte[])null);
                        synchronized (request) {
                            request.notifyAll();
                        }
                    } else {
                        onCompleted = obtainMessage(EVENT_CLOSE_CHANNEL_DONE, request);
                        uiccCard.iccCloseLogicalChannel((Integer) request.argument, onCompleted);
                    }
                    break;

                case EVENT_CLOSE_CHANNEL_DONE:
                    handleNullReturnEvent(msg, "iccCloseLogicalChannel");
                    break;

                case CMD_NV_READ_ITEM:
                    request = (MainThreadRequest) msg.obj;
                    onCompleted = obtainMessage(EVENT_NV_READ_ITEM_DONE, request);
                    mPhone.nvReadItem((Integer) request.argument, onCompleted);
                    break;

                case EVENT_NV_READ_ITEM_DONE:
                    ar = (AsyncResult) msg.obj;
                    request = (MainThreadRequest) ar.userObj;
                    if (ar.exception == null && ar.result != null) {
                        request.result = ar.result;     // String
                    } else {
                        request.result = "";
                        if (ar.result == null) {
                            loge("nvReadItem: Empty response");
                        } else if (ar.exception instanceof CommandException) {
                            loge("nvReadItem: CommandException: " +
                                    ar.exception);
                        } else {
                            loge("nvReadItem: Unknown exception");
                        }
                    }
                    synchronized (request) {
                        request.notifyAll();
                    }
                    break;

                case CMD_NV_WRITE_ITEM:
                    request = (MainThreadRequest) msg.obj;
                    onCompleted = obtainMessage(EVENT_NV_WRITE_ITEM_DONE, request);
                    Pair<Integer, String> idValue = (Pair<Integer, String>) request.argument;
                    mPhone.nvWriteItem(idValue.first, idValue.second, onCompleted);
                    break;

                case EVENT_NV_WRITE_ITEM_DONE:
                    handleNullReturnEvent(msg, "nvWriteItem");
                    break;

                case CMD_NV_WRITE_CDMA_PRL:
                    request = (MainThreadRequest) msg.obj;
                    onCompleted = obtainMessage(EVENT_NV_WRITE_CDMA_PRL_DONE, request);
                    mPhone.nvWriteCdmaPrl((byte[]) request.argument, onCompleted);
                    break;

                case EVENT_NV_WRITE_CDMA_PRL_DONE:
                    handleNullReturnEvent(msg, "nvWriteCdmaPrl");
                    break;

                case CMD_NV_RESET_CONFIG:
                    request = (MainThreadRequest) msg.obj;
                    onCompleted = obtainMessage(EVENT_NV_RESET_CONFIG_DONE, request);
                    mPhone.nvResetConfig((Integer) request.argument, onCompleted);
                    break;

                case EVENT_NV_RESET_CONFIG_DONE:
                    handleNullReturnEvent(msg, "nvResetConfig");
                    break;

                case CMD_GET_PREFERRED_NETWORK_TYPE:
                    request = (MainThreadRequest) msg.obj;
                    onCompleted = obtainMessage(EVENT_GET_PREFERRED_NETWORK_TYPE_DONE, request);
                    getPhoneFromRequest(request).getPreferredNetworkType(onCompleted);
                    break;

                case EVENT_GET_PREFERRED_NETWORK_TYPE_DONE:
                    ar = (AsyncResult) msg.obj;
                    request = (MainThreadRequest) ar.userObj;
                    if (ar.exception == null && ar.result != null) {
                        request.result = ar.result;     // Integer
                    } else {
                        request.result = null;
                        if (ar.result == null) {
                            loge("getPreferredNetworkType: Empty response");
                        } else if (ar.exception instanceof CommandException) {
                            loge("getPreferredNetworkType: CommandException: " +
                                    ar.exception);
                        } else {
                            loge("getPreferredNetworkType: Unknown exception");
                        }
                    }
                    synchronized (request) {
                        request.notifyAll();
                    }
                    break;

                case CMD_SET_PREFERRED_NETWORK_TYPE:
                    request = (MainThreadRequest) msg.obj;
                    onCompleted = obtainMessage(EVENT_SET_PREFERRED_NETWORK_TYPE_DONE, request);
                    int networkType = (Integer) request.argument;
                    getPhoneFromRequest(request).setPreferredNetworkType(networkType, onCompleted);
                    break;

                case EVENT_SET_PREFERRED_NETWORK_TYPE_DONE:
                    handleNullReturnEvent(msg, "setPreferredNetworkType");
                    break;

                case CMD_INVOKE_OEM_RIL_REQUEST_RAW:
                    request = (MainThreadRequest)msg.obj;
                    onCompleted = obtainMessage(EVENT_INVOKE_OEM_RIL_REQUEST_RAW_DONE, request);
                    mPhone.invokeOemRilRequestRaw((byte[])request.argument, onCompleted);
                    break;

                case EVENT_INVOKE_OEM_RIL_REQUEST_RAW_DONE:
                    ar = (AsyncResult)msg.obj;
                    request = (MainThreadRequest)ar.userObj;
                    request.result = ar;
                    synchronized (request) {
                        request.notifyAll();
                    }
                    break;

                case CMD_SET_VOICEMAIL_NUMBER:
                    request = (MainThreadRequest) msg.obj;
                    onCompleted = obtainMessage(EVENT_SET_VOICEMAIL_NUMBER_DONE, request);
                    Pair<String, String> tagNum = (Pair<String, String>) request.argument;
                    getPhoneFromRequest(request).setVoiceMailNumber(tagNum.first, tagNum.second,
                            onCompleted);
                    break;

                case EVENT_SET_VOICEMAIL_NUMBER_DONE:
                    handleNullReturnEvent(msg, "setVoicemailNumber");
                    break;

                case CMD_SET_NETWORK_SELECTION_MODE_AUTOMATIC:
                    request = (MainThreadRequest) msg.obj;
                    onCompleted = obtainMessage(EVENT_SET_NETWORK_SELECTION_MODE_AUTOMATIC_DONE,
                            request);
                    getPhoneFromRequest(request).setNetworkSelectionModeAutomatic(onCompleted);
                    break;

                case EVENT_SET_NETWORK_SELECTION_MODE_AUTOMATIC_DONE:
                    handleNullReturnEvent(msg, "setNetworkSelectionModeAutomatic");
                    break;

                case CMD_PERFORM_NETWORK_SCAN:
                    request = (MainThreadRequest) msg.obj;
                    onCompleted = obtainMessage(EVENT_PERFORM_NETWORK_SCAN_DONE, request);
                    getPhoneFromRequest(request).getAvailableNetworks(onCompleted);
                    break;

                case EVENT_PERFORM_NETWORK_SCAN_DONE:
                    ar = (AsyncResult) msg.obj;
                    request = (MainThreadRequest) ar.userObj;
                    CellNetworkScanResult cellScanResult;
                    if (ar.exception == null && ar.result != null) {
                        cellScanResult = new CellNetworkScanResult(
                                CellNetworkScanResult.STATUS_SUCCESS,
                                (List<OperatorInfo>) ar.result);
                    } else {
                        if (ar.result == null) {
                            loge("getCellNetworkScanResults: Empty response");
                        }
                        if (ar.exception != null) {
                            loge("getCellNetworkScanResults: Exception: " + ar.exception);
                        }
                        int errorCode = CellNetworkScanResult.STATUS_UNKNOWN_ERROR;
                        if (ar.exception instanceof CommandException) {
                            CommandException.Error error =
                                ((CommandException) (ar.exception)).getCommandError();
                            if (error == CommandException.Error.RADIO_NOT_AVAILABLE) {
                                errorCode = CellNetworkScanResult.STATUS_RADIO_NOT_AVAILABLE;
                            } else if (error == CommandException.Error.GENERIC_FAILURE) {
                                errorCode = CellNetworkScanResult.STATUS_RADIO_GENERIC_FAILURE;
                            }
                        }
                        cellScanResult = new CellNetworkScanResult(errorCode, null);
                    }
                    request.result = cellScanResult;
                    synchronized (request) {
                        request.notifyAll();
                    }
                    break;

                case CMD_SET_NETWORK_SELECTION_MODE_MANUAL:
                    request = (MainThreadRequest) msg.obj;
                    ManualNetworkSelectionArgument selArg =
                            (ManualNetworkSelectionArgument) request.argument;
                    onCompleted = obtainMessage(EVENT_SET_NETWORK_SELECTION_MODE_MANUAL_DONE,
                            request);
                    getPhoneFromRequest(request).selectNetworkManually(selArg.operatorInfo,
                            selArg.persistSelection, onCompleted);
                    break;

                case EVENT_SET_NETWORK_SELECTION_MODE_MANUAL_DONE:
                    handleNullReturnEvent(msg, "setNetworkSelectionModeManual");
                    break;

                case CMD_GET_MODEM_ACTIVITY_INFO:
                    request = (MainThreadRequest) msg.obj;
                    onCompleted = obtainMessage(EVENT_GET_MODEM_ACTIVITY_INFO_DONE, request);
                    mPhone.getModemActivityInfo(onCompleted);
                    break;

                case EVENT_GET_MODEM_ACTIVITY_INFO_DONE:
                    ar = (AsyncResult) msg.obj;
                    request = (MainThreadRequest) ar.userObj;
                    if (ar.exception == null && ar.result != null) {
                        request.result = ar.result;
                    } else {
                        if (ar.result == null) {
                            loge("queryModemActivityInfo: Empty response");
                        } else if (ar.exception instanceof CommandException) {
                            loge("queryModemActivityInfo: CommandException: " +
                                    ar.exception);
                        } else {
                            loge("queryModemActivityInfo: Unknown exception");
                        }
                    }
                    // Result cannot be null. Return ModemActivityInfo with all fields set to 0.
                    if (request.result == null) {
                        request.result = new ModemActivityInfo(0, 0, 0, null, 0, 0);
                    }
                    synchronized (request) {
                        request.notifyAll();
                    }
                    break;

                case CMD_SET_ALLOWED_CARRIERS:
                    request = (MainThreadRequest) msg.obj;
                    onCompleted = obtainMessage(EVENT_SET_ALLOWED_CARRIERS_DONE, request);
                    mPhone.setAllowedCarriers(
                            (List<CarrierIdentifier>) request.argument,
                            onCompleted);
                    break;

                case EVENT_SET_ALLOWED_CARRIERS_DONE:
                    ar = (AsyncResult) msg.obj;
                    request = (MainThreadRequest) ar.userObj;
                    if (ar.exception == null && ar.result != null) {
                        request.result = ar.result;
                    } else {
                        if (ar.result == null) {
                            loge("setAllowedCarriers: Empty response");
                        } else if (ar.exception instanceof CommandException) {
                            loge("setAllowedCarriers: CommandException: " +
                                    ar.exception);
                        } else {
                            loge("setAllowedCarriers: Unknown exception");
                        }
                    }
                    // Result cannot be null. Return -1 on error.
                    if (request.result == null) {
                        request.result = new int[]{-1};
                    }
                    synchronized (request) {
                        request.notifyAll();
                    }
                    break;

                case CMD_GET_ALLOWED_CARRIERS:
                    request = (MainThreadRequest) msg.obj;
                    onCompleted = obtainMessage(EVENT_GET_ALLOWED_CARRIERS_DONE, request);
                    mPhone.getAllowedCarriers(onCompleted);
                    break;

                case EVENT_GET_ALLOWED_CARRIERS_DONE:
                    ar = (AsyncResult) msg.obj;
                    request = (MainThreadRequest) ar.userObj;
                    if (ar.exception == null && ar.result != null) {
                        request.result = ar.result;
                    } else {
                        if (ar.result == null) {
                            loge("getAllowedCarriers: Empty response");
                        } else if (ar.exception instanceof CommandException) {
                            loge("getAllowedCarriers: CommandException: " +
                                    ar.exception);
                        } else {
                            loge("getAllowedCarriers: Unknown exception");
                        }
                    }
                    // Result cannot be null. Return empty list of CarrierIdentifier.
                    if (request.result == null) {
                        request.result = new ArrayList<CarrierIdentifier>(0);
                    }
                    synchronized (request) {
                        request.notifyAll();
                    }
                    break;

                case EVENT_GET_FORBIDDEN_PLMNS_DONE:
                    ar = (AsyncResult) msg.obj;
                    request = (MainThreadRequest) ar.userObj;
                    if (ar.exception == null && ar.result != null) {
                        request.result = ar.result;
                    } else {
                        request.result = new IllegalArgumentException(
                                "Failed to retrieve Forbidden Plmns");
                        if (ar.result == null) {
                            loge("getForbiddenPlmns: Empty response");
                        } else {
                            loge("getForbiddenPlmns: Unknown exception");
                        }
                    }
                    synchronized (request) {
                        request.notifyAll();
                    }
                    break;

                case CMD_GET_FORBIDDEN_PLMNS:
                    request = (MainThreadRequest) msg.obj;
                    uiccCard = getUiccCardFromRequest(request);
                    if (uiccCard == null) {
                        loge("getForbiddenPlmns() UiccCard is null");
                        request.result = new IllegalArgumentException(
                                "getForbiddenPlmns() UiccCard is null");
                        synchronized (request) {
                            request.notifyAll();
                        }
                        break;
                    }
                    Integer appType = (Integer) request.argument;
                    UiccCardApplication uiccApp = uiccCard.getApplicationByType(appType);
                    if (uiccApp == null) {
                        loge("getForbiddenPlmns() no app with specified type -- "
                                + appType);
                        request.result = new IllegalArgumentException("Failed to get UICC App");
                        synchronized (request) {
                            request.notifyAll();
                        }
                        break;
                    } else {
                        if (DBG) logv("getForbiddenPlmns() found app " + uiccApp.getAid()
                                + " specified type -- " + appType);
                    }
                    onCompleted = obtainMessage(EVENT_GET_FORBIDDEN_PLMNS_DONE, request);
                    ((SIMRecords) uiccApp.getIccRecords()).getForbiddenPlmns(
                              onCompleted);
                    break;

                case CMD_SIM_GET_ATR:
                    request = (MainThreadRequest) msg.obj;
                    uiccCard = getUiccCardFromRequest(request);
                    if (uiccCard == null) {
                        loge("getAtr: No UICC");
                        request.result = "";
                         synchronized (request) {
                            request.notifyAll();
                        }
                    } else {
                        onCompleted = obtainMessage(EVENT_SIM_GET_ATR_DONE, request);
                        uiccCard.getAtr(onCompleted);
                    }
                    break;

                case EVENT_SIM_GET_ATR_DONE:
                    ar = (AsyncResult) msg.obj;
                    request = (MainThreadRequest) ar.userObj;
                    if (ar.exception == null) {
                        request.result = ar.result;
                    } else {
                        request.result = "";
                        if (ar.result == null) {
                            loge("ccExchangeSimIO: Empty Response");
                        } else if (ar.exception instanceof CommandException) {
                            loge("iccTransmitApduBasicChannel: CommandException: " +
                                    ar.exception);
                        } else {
                            loge("iccTransmitApduBasicChannel: Unknown exception");
                        }
                    }
                    synchronized (request) {
                        request.notifyAll();
                    }
                    break;

                default:
                    Log.w(LOG_TAG, "MainThreadHandler: unexpected message code: " + msg.what);
                    break;
            }
        }

        private void handleNullReturnEvent(Message msg, String command) {
            AsyncResult ar = (AsyncResult) msg.obj;
            MainThreadRequest request = (MainThreadRequest) ar.userObj;
            if (ar.exception == null) {
                request.result = true;
            } else {
                request.result = false;
                if (ar.exception instanceof CommandException) {
                    loge(command + ": CommandException: " + ar.exception);
                } else {
                    loge(command + ": Unknown exception");
                }
            }
            synchronized (request) {
                request.notifyAll();
            }
        }
    }

    /**
     * Posts the specified command to be executed on the main thread,
     * waits for the request to complete, and returns the result.
     * @see #sendRequestAsync
     */
    private Object sendRequest(int command, Object argument) {
        return sendRequest(command, argument, SubscriptionManager.INVALID_SUBSCRIPTION_ID);
    }

    /**
     * Posts the specified command to be executed on the main thread,
     * waits for the request to complete, and returns the result.
     * @see #sendRequestAsync
     */
    private Object sendRequest(int command, Object argument, Integer subId) {
        if (Looper.myLooper() == mMainThreadHandler.getLooper()) {
            throw new RuntimeException("This method will deadlock if called from the main thread.");
        }

        MainThreadRequest request = new MainThreadRequest(argument, subId);
        Message msg = mMainThreadHandler.obtainMessage(command, request);
        msg.sendToTarget();

        // Wait for the request to complete
        synchronized (request) {
            while (request.result == null) {
                try {
                    request.wait();
                } catch (InterruptedException e) {
                    // Do nothing, go back and wait until the request is complete
                }
            }
        }
        return request.result;
    }

    /**
     * Asynchronous ("fire and forget") version of sendRequest():
     * Posts the specified command to be executed on the main thread, and
     * returns immediately.
     * @see #sendRequest
     */
    private void sendRequestAsync(int command) {
        mMainThreadHandler.sendEmptyMessage(command);
    }

    /**
     * Same as {@link #sendRequestAsync(int)} except it takes an argument.
     * @see {@link #sendRequest(int,Object)}
     */
    private void sendRequestAsync(int command, Object argument) {
        MainThreadRequest request = new MainThreadRequest(argument);
        Message msg = mMainThreadHandler.obtainMessage(command, request);
        msg.sendToTarget();
    }

    /**
     * Initialize the singleton PhoneInterfaceManager instance.
     * This is only done once, at startup, from PhoneApp.onCreate().
     */
    /* package */ static PhoneInterfaceManager init(PhoneGlobals app, Phone phone) {
        synchronized (PhoneInterfaceManager.class) {
            if (sInstance == null) {
                sInstance = new PhoneInterfaceManager(app, phone);
            } else {
                Log.wtf(LOG_TAG, "init() called multiple times!  sInstance = " + sInstance);
            }
            return sInstance;
        }
    }

    /** Private constructor; @see init() */
    private PhoneInterfaceManager(PhoneGlobals app, Phone phone) {
        mApp = app;
        mPhone = phone;
        mCM = PhoneGlobals.getInstance().mCM;
        mUserManager = (UserManager) app.getSystemService(Context.USER_SERVICE);
        mAppOps = (AppOpsManager)app.getSystemService(Context.APP_OPS_SERVICE);
        mMainThreadHandler = new MainThreadHandler();
        mTelephonySharedPreferences =
                PreferenceManager.getDefaultSharedPreferences(mPhone.getContext());
        mSubscriptionController = SubscriptionController.getInstance();
        mNetworkScanRequestTracker = new NetworkScanRequestTracker();

        publish();
    }

    private void publish() {
        if (DBG) log("publish: " + this);

        ServiceManager.addService("phone", this);
    }

    private Phone getPhoneFromRequest(MainThreadRequest request) {
        return (request.subId == SubscriptionManager.INVALID_SUBSCRIPTION_ID)
                ? mPhone : getPhone(request.subId);
    }

    private UiccCard getUiccCardFromRequest(MainThreadRequest request) {
        Phone phone = getPhoneFromRequest(request);
        return phone == null ? null :
                UiccController.getInstance().getUiccCard(phone.getPhoneId());
    }

    // returns phone associated with the subId.
    private Phone getPhone(int subId) {
        return PhoneFactory.getPhone(mSubscriptionController.getPhoneId(subId));
    }
    //
    // Implementation of the ITelephony interface.
    //

    public void dial(String number) {
        dialForSubscriber(getPreferredVoiceSubscription(), number);
    }

    public void dialForSubscriber(int subId, String number) {
        if (DBG) log("dial: " + number);
        // No permission check needed here: This is just a wrapper around the
        // ACTION_DIAL intent, which is available to any app since it puts up
        // the UI before it does anything.

        String url = createTelUrl(number);
        if (url == null) {
            return;
        }

        // PENDING: should we just silently fail if phone is offhook or ringing?
        PhoneConstants.State state = mCM.getState(subId);
        if (state != PhoneConstants.State.OFFHOOK && state != PhoneConstants.State.RINGING) {
            Intent  intent = new Intent(Intent.ACTION_DIAL, Uri.parse(url));
            intent.addFlags(Intent.FLAG_ACTIVITY_NEW_TASK);
            mApp.startActivity(intent);
        }
    }

    public void call(String callingPackage, String number) {
        callForSubscriber(getPreferredVoiceSubscription(), callingPackage, number);
    }

    public void callForSubscriber(int subId, String callingPackage, String number) {
        if (DBG) log("call: " + number);

        // This is just a wrapper around the ACTION_CALL intent, but we still
        // need to do a permission check since we're calling startActivity()
        // from the context of the phone app.
        enforceCallPermission();

        if (mAppOps.noteOp(AppOpsManager.OP_CALL_PHONE, Binder.getCallingUid(), callingPackage)
                != AppOpsManager.MODE_ALLOWED) {
            return;
        }

        String url = createTelUrl(number);
        if (url == null) {
            return;
        }

        boolean isValid = false;
        final List<SubscriptionInfo> slist = getActiveSubscriptionInfoList();
        if (slist != null) {
            for (SubscriptionInfo subInfoRecord : slist) {
                if (subInfoRecord.getSubscriptionId() == subId) {
                    isValid = true;
                    break;
                }
            }
        }
        if (isValid == false) {
            return;
        }

        Intent intent = new Intent(Intent.ACTION_CALL, Uri.parse(url));
        intent.putExtra(SUBSCRIPTION_KEY, subId);
        intent.addFlags(Intent.FLAG_ACTIVITY_NEW_TASK);
        mApp.startActivity(intent);
    }

    /**
     * End a call based on call state
     * @return true is a call was ended
     */
    public boolean endCall() {
        return endCallForSubscriber(getDefaultSubscription());
    }

    /**
     * End a call based on the call state of the subId
     * @return true is a call was ended
     */
    public boolean endCallForSubscriber(int subId) {
        enforceCallPermission();
        return (Boolean) sendRequest(CMD_END_CALL, null, new Integer(subId));
    }

    public void answerRingingCall() {
        answerRingingCallForSubscriber(getDefaultSubscription());
    }

    public void answerRingingCallForSubscriber(int subId) {
        if (DBG) log("answerRingingCall...");
        // TODO: there should eventually be a separate "ANSWER_PHONE" permission,
        // but that can probably wait till the big TelephonyManager API overhaul.
        // For now, protect this call with the MODIFY_PHONE_STATE permission.
        enforceModifyPermission();
        sendRequest(CMD_ANSWER_RINGING_CALL, null, new Integer(subId));
    }

    /**
     * Make the actual telephony calls to implement answerRingingCall().
     * This should only be called from the main thread of the Phone app.
     * @see #answerRingingCall
     *
     * TODO: it would be nice to return true if we answered the call, or
     * false if there wasn't actually a ringing incoming call, or some
     * other error occurred.  (In other words, pass back the return value
     * from PhoneUtils.answerCall() or PhoneUtils.answerAndEndActive().)
     * But that would require calling this method via sendRequest() rather
     * than sendRequestAsync(), and right now we don't actually *need* that
     * return value, so let's just return void for now.
     */
    private void answerRingingCallInternal(int subId) {
        final boolean hasRingingCall = !getPhone(subId).getRingingCall().isIdle();
        if (hasRingingCall) {
            final boolean hasActiveCall = !getPhone(subId).getForegroundCall().isIdle();
            final boolean hasHoldingCall = !getPhone(subId).getBackgroundCall().isIdle();
            if (hasActiveCall && hasHoldingCall) {
                // Both lines are in use!
                // TODO: provide a flag to let the caller specify what
                // policy to use if both lines are in use.  (The current
                // behavior is hardwired to "answer incoming, end ongoing",
                // which is how the CALL button is specced to behave.)
                PhoneUtils.answerAndEndActive(mCM, mCM.getFirstActiveRingingCall());
                return;
            } else {
                // answerCall() will automatically hold the current active
                // call, if there is one.
                PhoneUtils.answerCall(mCM.getFirstActiveRingingCall());
                return;
            }
        } else {
            // No call was ringing.
            return;
        }
    }

    /**
     * This method is no longer used and can be removed once TelephonyManager stops referring to it.
     */
    public void silenceRinger() {
        Log.e(LOG_TAG, "silenseRinger not supported");
    }

    @Override
    public boolean isOffhook(String callingPackage) {
        return isOffhookForSubscriber(getDefaultSubscription(), callingPackage);
    }

    @Override
    public boolean isOffhookForSubscriber(int subId, String callingPackage) {
        if (!canReadPhoneState(callingPackage, "isOffhookForSubscriber")) {
            return false;
        }

        final Phone phone = getPhone(subId);
        if (phone != null) {
            return (phone.getState() == PhoneConstants.State.OFFHOOK);
        } else {
            return false;
        }
    }

    @Override
    public boolean isRinging(String callingPackage) {
        return (isRingingForSubscriber(getDefaultSubscription(), callingPackage));
    }

    @Override
    public boolean isRingingForSubscriber(int subId, String callingPackage) {
        if (!canReadPhoneState(callingPackage, "isRingingForSubscriber")) {
            return false;
        }

        final Phone phone = getPhone(subId);
        if (phone != null) {
            return (phone.getState() == PhoneConstants.State.RINGING);
        } else {
            return false;
        }
    }

    @Override
    public boolean isIdle(String callingPackage) {
        return isIdleForSubscriber(getDefaultSubscription(), callingPackage);
    }

    @Override
    public boolean isIdleForSubscriber(int subId, String callingPackage) {
        if (!canReadPhoneState(callingPackage, "isIdleForSubscriber")) {
            return false;
        }

        final Phone phone = getPhone(subId);
        if (phone != null) {
            return (phone.getState() == PhoneConstants.State.IDLE);
        } else {
            return false;
        }
    }

    public boolean supplyPin(String pin) {
        return supplyPinForSubscriber(getDefaultSubscription(), pin);
    }

    public boolean supplyPinForSubscriber(int subId, String pin) {
        int [] resultArray = supplyPinReportResultForSubscriber(subId, pin);
        return (resultArray[0] == PhoneConstants.PIN_RESULT_SUCCESS) ? true : false;
    }

    public boolean supplyPuk(String puk, String pin) {
        return supplyPukForSubscriber(getDefaultSubscription(), puk, pin);
    }

    public boolean supplyPukForSubscriber(int subId, String puk, String pin) {
        int [] resultArray = supplyPukReportResultForSubscriber(subId, puk, pin);
        return (resultArray[0] == PhoneConstants.PIN_RESULT_SUCCESS) ? true : false;
    }

    /** {@hide} */
    public int[] supplyPinReportResult(String pin) {
        return supplyPinReportResultForSubscriber(getDefaultSubscription(), pin);
    }

    public int[] supplyPinReportResultForSubscriber(int subId, String pin) {
        enforceModifyPermission();
        Phone phone = getPhone(subId);
        if (phone == null) return returnErrorForPinPukOperation();
        final UnlockSim checkSimPin = new UnlockSim(phone.getIccCard());
        checkSimPin.start();
        return checkSimPin.unlockSim(null, pin);
    }

    /** {@hide} */
    public int[] supplyPukReportResult(String puk, String pin) {
        return supplyPukReportResultForSubscriber(getDefaultSubscription(), puk, pin);
    }

    public int[] supplyPukReportResultForSubscriber(int subId, String puk, String pin) {
        enforceModifyPermission();
        Phone phone = getPhone(subId);
        if (phone == null) return returnErrorForPinPukOperation();
        final UnlockSim checkSimPuk = new UnlockSim(phone.getIccCard());
        checkSimPuk.start();
        return checkSimPuk.unlockSim(puk, pin);
    }

    private int[] returnErrorForPinPukOperation() {
        int[] resultArray = new int[2];
        resultArray[0] = PhoneConstants.PIN_GENERAL_FAILURE;
        //This field is for attempts remaining, anything < 0 is considered
        //as invalid. This is returned in case of actual PIN FAILURE from UIM.
        resultArray[1] = -1;
        return resultArray;
    }

    /**
     * Helper thread to turn async call to SimCard#supplyPin into
     * a synchronous one.
     */
    private static class UnlockSim extends Thread {

        private final IccCard mSimCard;

        private boolean mDone = false;
        private int mResult = PhoneConstants.PIN_GENERAL_FAILURE;
        private int mRetryCount = -1;

        // For replies from SimCard interface
        private Handler mHandler;

        // For async handler to identify request type
        private static final int SUPPLY_PIN_COMPLETE = 100;

        public UnlockSim(IccCard simCard) {
            mSimCard = simCard;
        }

        @Override
        public void run() {
            Looper.prepare();
            synchronized (UnlockSim.this) {
                mHandler = new Handler() {
                    @Override
                    public void handleMessage(Message msg) {
                        AsyncResult ar = (AsyncResult) msg.obj;
                        switch (msg.what) {
                            case SUPPLY_PIN_COMPLETE:
                                Log.d(LOG_TAG, "SUPPLY_PIN_COMPLETE");
                                synchronized (UnlockSim.this) {
                                    mRetryCount = msg.arg1;
                                    if (ar.exception != null) {
                                        if (ar.exception instanceof CommandException &&
                                                ((CommandException)(ar.exception)).getCommandError()
                                                == CommandException.Error.PASSWORD_INCORRECT) {
                                            mResult = PhoneConstants.PIN_PASSWORD_INCORRECT;
                                        } else {
                                            mResult = PhoneConstants.PIN_GENERAL_FAILURE;
                                        }
                                    } else {
                                        mResult = PhoneConstants.PIN_RESULT_SUCCESS;
                                    }
                                    mDone = true;
                                    UnlockSim.this.notifyAll();
                                }
                                break;
                        }
                    }
                };
                UnlockSim.this.notifyAll();
            }
            Looper.loop();
        }

        /*
         * Use PIN or PUK to unlock SIM card
         *
         * If PUK is null, unlock SIM card with PIN
         *
         * If PUK is not null, unlock SIM card with PUK and set PIN code
         */
        synchronized int[] unlockSim(String puk, String pin) {

            while (mHandler == null) {
                try {
                    wait();
                } catch (InterruptedException e) {
                    Thread.currentThread().interrupt();
                }
            }
            Message callback = Message.obtain(mHandler, SUPPLY_PIN_COMPLETE);

            if (puk == null) {
                mSimCard.supplyPin(pin, callback);
            } else {
                mSimCard.supplyPuk(puk, pin, callback);
            }

            while (!mDone) {
                try {
                    Log.d(LOG_TAG, "wait for done");
                    wait();
                } catch (InterruptedException e) {
                    // Restore the interrupted status
                    Thread.currentThread().interrupt();
                }
            }
            Log.d(LOG_TAG, "done");
            int[] resultArray = new int[2];
            resultArray[0] = mResult;
            resultArray[1] = mRetryCount;
            return resultArray;
        }
    }

    public void updateServiceLocation() {
        updateServiceLocationForSubscriber(getDefaultSubscription());

    }

    public void updateServiceLocationForSubscriber(int subId) {
        // No permission check needed here: this call is harmless, and it's
        // needed for the ServiceState.requestStateUpdate() call (which is
        // already intentionally exposed to 3rd parties.)
        final Phone phone = getPhone(subId);
        if (phone != null) {
            phone.updateServiceLocation();
        }
    }

    @Override
    public boolean isRadioOn(String callingPackage) {
        return isRadioOnForSubscriber(getDefaultSubscription(), callingPackage);
    }

    @Override
    public boolean isRadioOnForSubscriber(int subId, String callingPackage) {
        if (!canReadPhoneState(callingPackage, "isRadioOnForSubscriber")) {
            return false;
        }
        return isRadioOnForSubscriber(subId);
    }

    private boolean isRadioOnForSubscriber(int subId) {
        final Phone phone = getPhone(subId);
        if (phone != null) {
            return phone.getServiceState().getState() != ServiceState.STATE_POWER_OFF;
        } else {
            return false;
        }
    }

    public void toggleRadioOnOff() {
        toggleRadioOnOffForSubscriber(getDefaultSubscription());

    }

    public void toggleRadioOnOffForSubscriber(int subId) {
        enforceModifyPermission();
        final Phone phone = getPhone(subId);
        if (phone != null) {
            phone.setRadioPower(!isRadioOnForSubscriber(subId));
        }
    }

    public boolean setRadio(boolean turnOn) {
        return setRadioForSubscriber(getDefaultSubscription(), turnOn);
    }

    public boolean setRadioForSubscriber(int subId, boolean turnOn) {
        enforceModifyPermission();
        final Phone phone = getPhone(subId);
        if (phone == null) {
            return false;
        }
        if ((phone.getServiceState().getState() !=
                ServiceState.STATE_POWER_OFF) != turnOn) {
            toggleRadioOnOffForSubscriber(subId);
        }
        return true;
    }

    public boolean needMobileRadioShutdown() {
        /*
         * If any of the Radios are available, it will need to be
         * shutdown. So return true if any Radio is available.
         */
        for (int i = 0; i < TelephonyManager.getDefault().getPhoneCount(); i++) {
            Phone phone = PhoneFactory.getPhone(i);
            if (phone != null && phone.isRadioAvailable()) return true;
        }
        logv(TelephonyManager.getDefault().getPhoneCount() + " Phones are shutdown.");
        return false;
    }

    public void shutdownMobileRadios() {
        for (int i = 0; i < TelephonyManager.getDefault().getPhoneCount(); i++) {
            logv("Shutting down Phone " + i);
            shutdownRadioUsingPhoneId(i);
        }
    }

    private void shutdownRadioUsingPhoneId(int phoneId) {
        enforceModifyPermission();
        Phone phone = PhoneFactory.getPhone(phoneId);
        if (phone != null && phone.isRadioAvailable()) {
            phone.shutdownRadio();
        }
    }

    public boolean setRadioPower(boolean turnOn) {
        enforceModifyPermission();
        final Phone defaultPhone = PhoneFactory.getDefaultPhone();
        if (defaultPhone != null) {
            defaultPhone.setRadioPower(turnOn);
            return true;
        } else {
            loge("There's no default phone.");
            return false;
        }
    }

    public boolean setRadioPowerForSubscriber(int subId, boolean turnOn) {
        enforceModifyPermission();
        final Phone phone = getPhone(subId);
        if (phone != null) {
            phone.setRadioPower(turnOn);
            return true;
        } else {
            return false;
        }
    }

    // FIXME: subId version needed
    @Override
    public boolean enableDataConnectivity() {
        enforceModifyPermission();
        int subId = mSubscriptionController.getDefaultDataSubId();
        final Phone phone = getPhone(subId);
        if (phone != null) {
            phone.setDataEnabled(true);
            return true;
        } else {
            return false;
        }
    }

    // FIXME: subId version needed
    @Override
    public boolean disableDataConnectivity() {
        enforceModifyPermission();
        int subId = mSubscriptionController.getDefaultDataSubId();
        final Phone phone = getPhone(subId);
        if (phone != null) {
            phone.setDataEnabled(false);
            return true;
        } else {
            return false;
        }
    }

    @Override
    public boolean isDataConnectivityPossible(int subId) {
        final Phone phone = getPhone(subId);
        if (phone != null) {
            return phone.isDataAllowed();
        } else {
            return false;
        }
    }

    public boolean handlePinMmi(String dialString) {
        return handlePinMmiForSubscriber(getDefaultSubscription(), dialString);
    }

    public void handleUssdRequest(int subId, String ussdRequest, ResultReceiver wrappedCallback) {
      enforceCallPermission();
      if (!SubscriptionManager.isValidSubscriptionId(subId)) {
          return;
      }
      Pair<String, ResultReceiver> ussdObject = new Pair(ussdRequest, wrappedCallback);
      sendRequest(CMD_HANDLE_USSD_REQUEST, ussdObject, subId);
    };

    public boolean handlePinMmiForSubscriber(int subId, String dialString) {
        enforceModifyPermission();
        if (!SubscriptionManager.isValidSubscriptionId(subId)) {
            return false;
        }
        return (Boolean) sendRequest(CMD_HANDLE_PIN_MMI, dialString, subId);
    }

    public int getCallState() {
        return getCallStateForSlot(getSlotForDefaultSubscription());
    }

    public int getCallStateForSlot(int slotIndex) {
        Phone phone = PhoneFactory.getPhone(slotIndex);
        return phone == null ? TelephonyManager.CALL_STATE_IDLE :
            PhoneConstantConversions.convertCallState(phone.getState());
    }

    @Override
    public int getDataState() {
        Phone phone = getPhone(mSubscriptionController.getDefaultDataSubId());
        if (phone != null) {
            return PhoneConstantConversions.convertDataState(phone.getDataConnectionState());
        } else {
            return PhoneConstantConversions.convertDataState(PhoneConstants.DataState.DISCONNECTED);
        }
    }

    @Override
    public int getDataActivity() {
        Phone phone = getPhone(mSubscriptionController.getDefaultDataSubId());
        if (phone != null) {
            return DefaultPhoneNotifier.convertDataActivityState(phone.getDataActivityState());
        } else {
            return TelephonyManager.DATA_ACTIVITY_NONE;
        }
    }

    @Override
    public Bundle getCellLocation(String callingPackage) {
        if (!LocationAccessPolicy.canAccessCellLocation(mPhone.getContext(),
                callingPackage, Binder.getCallingUid())) {
            return null;
        }

        if (DBG_LOC) log("getCellLocation: is active user");
        Bundle data = new Bundle();
        Phone phone = getPhone(mSubscriptionController.getDefaultDataSubId());
        if (phone == null) {
            return null;
        }

        WorkSource workSource = getWorkSource(null, Binder.getCallingUid());
        phone.getCellLocation(workSource).fillInNotifierBundle(data);
        return data;
    }

    @Override
    public void enableLocationUpdates() {
        enableLocationUpdatesForSubscriber(getDefaultSubscription());
    }

    @Override
    public void enableLocationUpdatesForSubscriber(int subId) {
        mApp.enforceCallingOrSelfPermission(
                android.Manifest.permission.CONTROL_LOCATION_UPDATES, null);
        final Phone phone = getPhone(subId);
        if (phone != null) {
            phone.enableLocationUpdates();
        }
    }

    @Override
    public void disableLocationUpdates() {
        disableLocationUpdatesForSubscriber(getDefaultSubscription());
    }

    @Override
    public void disableLocationUpdatesForSubscriber(int subId) {
        mApp.enforceCallingOrSelfPermission(
                android.Manifest.permission.CONTROL_LOCATION_UPDATES, null);
        final Phone phone = getPhone(subId);
        if (phone != null) {
            phone.disableLocationUpdates();
        }
    }

    @Override
    @SuppressWarnings("unchecked")
    public List<NeighboringCellInfo> getNeighboringCellInfo(String callingPackage) {
        if (!LocationAccessPolicy.canAccessCellLocation(mPhone.getContext(),
                callingPackage, Binder.getCallingUid())) {
            return null;
        }

        if (mAppOps.noteOp(AppOpsManager.OP_NEIGHBORING_CELLS, Binder.getCallingUid(),
                callingPackage) != AppOpsManager.MODE_ALLOWED) {
            return null;
        }

        if (DBG_LOC) log("getNeighboringCellInfo: is active user");

        ArrayList<NeighboringCellInfo> cells = null;

        WorkSource workSource = getWorkSource(null, Binder.getCallingUid());
        try {
            cells = (ArrayList<NeighboringCellInfo>) sendRequest(
                    CMD_HANDLE_NEIGHBORING_CELL, workSource,
                    SubscriptionManager.INVALID_SUBSCRIPTION_ID);
        } catch (RuntimeException e) {
            Log.e(LOG_TAG, "getNeighboringCellInfo " + e);
        }
        return cells;
    }


    @Override
    public List<CellInfo> getAllCellInfo(String callingPackage) {
        if (!LocationAccessPolicy.canAccessCellLocation(mPhone.getContext(),
                callingPackage, Binder.getCallingUid())) {
            return null;
        }

        if (DBG_LOC) log("getAllCellInfo: is active user");
        WorkSource workSource = getWorkSource(null, Binder.getCallingUid());
        List<CellInfo> cellInfos = new ArrayList<CellInfo>();
        for (Phone phone : PhoneFactory.getPhones()) {
            final List<CellInfo> info = phone.getAllCellInfo(workSource);
            if (info != null) cellInfos.addAll(info);
        }
        return cellInfos;
    }

    @Override
    public void setCellInfoListRate(int rateInMillis) {
        enforceModifyPermission();
        WorkSource workSource = getWorkSource(null, Binder.getCallingUid());
        mPhone.setCellInfoListRate(rateInMillis, workSource);
    }

    @Override
    public String getImeiForSlot(int slotIndex, String callingPackage) {
      if (!canReadPhoneState(callingPackage, "getImeiForSlot")) {
          return null;
      }
      Phone phone = PhoneFactory.getPhone(slotIndex);
      return phone == null ? null : phone.getImei();
    }

    @Override
    public String getMeidForSlot(int slotIndex, String callingPackage) {
        if (!canReadPhoneState(callingPackage, "getMeidForSlot")) {
            return null;
        }
        Phone phone = PhoneFactory.getPhone(slotIndex);
        return phone == null ? null : phone.getMeid();
    }

    @Override
    public String getDeviceSoftwareVersionForSlot(int slotIndex, String callingPackage) {
      if (!canReadPhoneState(callingPackage, "getDeviceSoftwareVersionForSlot")) {
          return null;
      }
      Phone phone = PhoneFactory.getPhone(slotIndex);
      return phone == null ? null : phone.getDeviceSvn();
    }

    //
    // Internal helper methods.
    //

    /**
     * Make sure the caller has the MODIFY_PHONE_STATE permission.
     *
     * @throws SecurityException if the caller does not have the required permission
     */
    private void enforceModifyPermission() {
        mApp.enforceCallingOrSelfPermission(android.Manifest.permission.MODIFY_PHONE_STATE, null);
    }

    /**
     * Make sure either system app or the caller has carrier privilege.
     *
     * @throws SecurityException if the caller does not have the required permission/privilege
     */
    private void enforceModifyPermissionOrCarrierPrivilege(int subId) {
        int permission = mApp.checkCallingOrSelfPermission(
                android.Manifest.permission.MODIFY_PHONE_STATE);
        if (permission == PackageManager.PERMISSION_GRANTED) {
            return;
        }

        log("No modify permission, check carrier privilege next.");
        enforceCarrierPrivilege(subId);
    }

    /**
     * Make sure the caller has carrier privilege.
     *
     * @throws SecurityException if the caller does not have the required permission
     */
    private void enforceCarrierPrivilege(int subId) {
        if (getCarrierPrivilegeStatus(subId) !=
                    TelephonyManager.CARRIER_PRIVILEGE_STATUS_HAS_ACCESS) {
            loge("No Carrier Privilege.");
            throw new SecurityException("No Carrier Privilege.");
        }
    }

    /**
     * Make sure the caller has the CALL_PHONE permission.
     *
     * @throws SecurityException if the caller does not have the required permission
     */
    private void enforceCallPermission() {
        mApp.enforceCallingOrSelfPermission(android.Manifest.permission.CALL_PHONE, null);
    }

    private void enforceConnectivityInternalPermission() {
        mApp.enforceCallingOrSelfPermission(
                android.Manifest.permission.CONNECTIVITY_INTERNAL,
                "ConnectivityService");
    }

    private String createTelUrl(String number) {
        if (TextUtils.isEmpty(number)) {
            return null;
        }

        return "tel:" + number;
    }

    private static void log(String msg) {
        Log.d(LOG_TAG, "[PhoneIntfMgr] " + msg);
    }

    private static void logv(String msg) {
        Log.v(LOG_TAG, "[PhoneIntfMgr] " + msg);
    }

    private static void loge(String msg) {
        Log.e(LOG_TAG, "[PhoneIntfMgr] " + msg);
    }

    @Override
    public int getActivePhoneType() {
        return getActivePhoneTypeForSlot(getSlotForDefaultSubscription());
    }

    @Override
    public int getActivePhoneTypeForSlot(int slotIndex) {
        final Phone phone = PhoneFactory.getPhone(slotIndex);
        if (phone == null) {
            return PhoneConstants.PHONE_TYPE_NONE;
        } else {
            return phone.getPhoneType();
        }
    }

    /**
     * Returns the CDMA ERI icon index to display
     */
    @Override
    public int getCdmaEriIconIndex(String callingPackage) {
        return getCdmaEriIconIndexForSubscriber(getDefaultSubscription(), callingPackage);
    }

    @Override
    public int getCdmaEriIconIndexForSubscriber(int subId, String callingPackage) {
        if (!canReadPhoneState(callingPackage, "getCdmaEriIconIndexForSubscriber")) {
            return -1;
        }
        final Phone phone = getPhone(subId);
        if (phone != null) {
            return phone.getCdmaEriIconIndex();
        } else {
            return -1;
        }
    }

    /**
     * Returns the CDMA ERI icon mode,
     * 0 - ON
     * 1 - FLASHING
     */
    @Override
    public int getCdmaEriIconMode(String callingPackage) {
        return getCdmaEriIconModeForSubscriber(getDefaultSubscription(), callingPackage);
    }

    @Override
    public int getCdmaEriIconModeForSubscriber(int subId, String callingPackage) {
        if (!canReadPhoneState(callingPackage, "getCdmaEriIconModeForSubscriber")) {
            return -1;
        }
        final Phone phone = getPhone(subId);
        if (phone != null) {
            return phone.getCdmaEriIconMode();
        } else {
            return -1;
        }
    }

    /**
     * Returns the CDMA ERI text,
     */
    @Override
    public String getCdmaEriText(String callingPackage) {
        return getCdmaEriTextForSubscriber(getDefaultSubscription(), callingPackage);
    }

    @Override
    public String getCdmaEriTextForSubscriber(int subId, String callingPackage) {
        if (!canReadPhoneState(callingPackage, "getCdmaEriIconTextForSubscriber")) {
            return null;
        }
        final Phone phone = getPhone(subId);
        if (phone != null) {
            return phone.getCdmaEriText();
        } else {
            return null;
        }
    }

    /**
     * Returns the CDMA MDN.
     */
    @Override
    public String getCdmaMdn(int subId) {
        enforceModifyPermissionOrCarrierPrivilege(subId);
        final Phone phone = getPhone(subId);
        if (mPhone.getPhoneType() == PhoneConstants.PHONE_TYPE_CDMA && phone != null) {
            return phone.getLine1Number();
        } else {
            return null;
        }
    }

    /**
     * Returns the CDMA MIN.
     */
    @Override
    public String getCdmaMin(int subId) {
        enforceModifyPermissionOrCarrierPrivilege(subId);
        final Phone phone = getPhone(subId);
        if (phone != null && phone.getPhoneType() == PhoneConstants.PHONE_TYPE_CDMA) {
            return phone.getCdmaMin();
        } else {
            return null;
        }
    }

    /**
     * Returns true if CDMA provisioning needs to run.
     */
    public boolean needsOtaServiceProvisioning() {
        return mPhone.needsOtaServiceProvisioning();
    }

    /**
     * Sets the voice mail number of a given subId.
     */
    @Override
    public boolean setVoiceMailNumber(int subId, String alphaTag, String number) {
        enforceCarrierPrivilege(subId);
        Boolean success = (Boolean) sendRequest(CMD_SET_VOICEMAIL_NUMBER,
                new Pair<String, String>(alphaTag, number), new Integer(subId));
        return success;
    }

    @Override
    public Bundle getVisualVoicemailSettings(String callingPackage, int subId) {
        mAppOps.checkPackage(Binder.getCallingUid(), callingPackage);
        String systemDialer = TelecomManager.from(mPhone.getContext()).getSystemDialerPackage();
        if (!TextUtils.equals(callingPackage, systemDialer)) {
            throw new SecurityException("caller must be system dialer");
        }
        PhoneAccountHandle phoneAccountHandle = PhoneAccountHandleConverter.fromSubId(subId);
        if (phoneAccountHandle == null){
            return null;
        }
        return VisualVoicemailSettingsUtil.dump(mPhone.getContext(), phoneAccountHandle);
    }

    @Override
    public String getVisualVoicemailPackageName(String callingPackage, int subId) {
        mAppOps.checkPackage(Binder.getCallingUid(), callingPackage);
        if (!canReadPhoneState(callingPackage, "getVisualVoicemailPackageName")) {
            return null;
        }
        return RemoteVvmTaskManager.getRemotePackage(mPhone.getContext(), subId).getPackageName();
    }

    @Override
    public void enableVisualVoicemailSmsFilter(String callingPackage, int subId,
            VisualVoicemailSmsFilterSettings settings) {
        mAppOps.checkPackage(Binder.getCallingUid(), callingPackage);
        VisualVoicemailSmsFilterConfig
                .enableVisualVoicemailSmsFilter(mPhone.getContext(), callingPackage, subId,
                        settings);
    }

    @Override
    public void disableVisualVoicemailSmsFilter(String callingPackage, int subId) {
        mAppOps.checkPackage(Binder.getCallingUid(), callingPackage);
        VisualVoicemailSmsFilterConfig
                .disableVisualVoicemailSmsFilter(mPhone.getContext(), callingPackage, subId);
    }

    @Override
    public VisualVoicemailSmsFilterSettings getVisualVoicemailSmsFilterSettings(
            String callingPackage, int subId) {
        mAppOps.checkPackage(Binder.getCallingUid(), callingPackage);
        return VisualVoicemailSmsFilterConfig
                .getVisualVoicemailSmsFilterSettings(mPhone.getContext(), callingPackage, subId);
    }

    @Override
    public VisualVoicemailSmsFilterSettings getActiveVisualVoicemailSmsFilterSettings(int subId) {
        enforceReadPrivilegedPermission();
        return VisualVoicemailSmsFilterConfig
                .getActiveVisualVoicemailSmsFilterSettings(mPhone.getContext(), subId);
    }

    @Override
    public void sendVisualVoicemailSmsForSubscriber(String callingPackage, int subId,
            String number, int port, String text, PendingIntent sentIntent) {
        mAppOps.checkPackage(Binder.getCallingUid(), callingPackage);
        enforceVisualVoicemailPackage(callingPackage, subId);
        enforceSendSmsPermission();
        // Make the calls as the phone process.
        final long identity = Binder.clearCallingIdentity();
        try {
            SmsManager smsManager = SmsManager.getSmsManagerForSubscriptionId(subId);
            if (port == 0) {
                smsManager.sendTextMessageWithSelfPermissions(number, null, text,
                        sentIntent, null, false);
            } else {
                byte[] data = text.getBytes(StandardCharsets.UTF_8);
                smsManager.sendDataMessageWithSelfPermissions(number, null,
                        (short) port, data, sentIntent, null);
            }
        } finally {
            Binder.restoreCallingIdentity(identity);
        }
    }
    /**
     * Sets the voice activation state of a given subId.
     */
    @Override
    public void setVoiceActivationState(int subId, int activationState) {
        enforceModifyPermissionOrCarrierPrivilege(subId);
        final Phone phone = getPhone(subId);
        if (phone != null) {
            phone.setVoiceActivationState(activationState);
        } else {
            loge("setVoiceActivationState fails with invalid subId: " + subId);
        }
    }

    /**
     * Sets the data activation state of a given subId.
     */
    @Override
    public void setDataActivationState(int subId, int activationState) {
        enforceModifyPermissionOrCarrierPrivilege(subId);
        final Phone phone = getPhone(subId);
        if (phone != null) {
            phone.setDataActivationState(activationState);
        } else {
            loge("setVoiceActivationState fails with invalid subId: " + subId);
        }
    }

    /**
     * Returns the voice activation state of a given subId.
     */
    @Override
    public int getVoiceActivationState(int subId, String callingPackage) {
        if (!canReadPhoneState(callingPackage, "getVoiceActivationStateForSubscriber")) {
            return TelephonyManager.SIM_ACTIVATION_STATE_UNKNOWN;
        }
        final Phone phone = getPhone(subId);
        if (phone != null) {
            return phone.getVoiceActivationState();
        } else {
            return TelephonyManager.SIM_ACTIVATION_STATE_UNKNOWN;
        }
    }

    /**
     * Returns the data activation state of a given subId.
     */
    @Override
    public int getDataActivationState(int subId, String callingPackage) {
        if (!canReadPhoneState(callingPackage, "getDataActivationStateForSubscriber")) {
            return TelephonyManager.SIM_ACTIVATION_STATE_UNKNOWN;
        }
        final Phone phone = getPhone(subId);
        if (phone != null) {
            return phone.getDataActivationState();
        } else {
            return TelephonyManager.SIM_ACTIVATION_STATE_UNKNOWN;
        }
    }

    /**
     * Returns the unread count of voicemails
     */
    public int getVoiceMessageCount() {
        return getVoiceMessageCountForSubscriber(getDefaultSubscription());
    }

    /**
     * Returns the unread count of voicemails for a subId
     */
    @Override
    public int getVoiceMessageCountForSubscriber( int subId) {
        final Phone phone = getPhone(subId);
        if (phone != null) {
            return phone.getVoiceMessageCount();
        } else {
            return 0;
        }
    }

    /**
      * returns true, if the device is in a state where both voice and data
      * are supported simultaneously. This can change based on location or network condition.
     */
    @Override
    public boolean isConcurrentVoiceAndDataAllowed(int subId) {
        final Phone phone = getPhone(subId);
        return (phone == null ? false : phone.isConcurrentVoiceAndDataAllowed());
    }

    /**
     * Send the dialer code if called from the current default dialer or the caller has
     * carrier privilege.
     * @param inputCode The dialer code to send
     */
    @Override
    public void sendDialerSpecialCode(String callingPackage, String inputCode) {
        mAppOps.checkPackage(Binder.getCallingUid(), callingPackage);
        String defaultDialer = TelecomManager.from(mPhone.getContext()).getDefaultDialerPackage();
        if (!TextUtils.equals(callingPackage, defaultDialer)) {
            enforceCarrierPrivilege(getDefaultSubscription());
        }
        mPhone.sendDialerSpecialCode(inputCode);
    }

    /**
     * Returns the data network type.
     * Legacy call, permission-free.
     *
     * @Deprecated to be removed Q3 2013 use {@link #getDataNetworkType}.
     */
    @Override
    public int getNetworkType() {
        final Phone phone = getPhone(mSubscriptionController.getDefaultDataSubId());
        if (phone != null) {
            return phone.getServiceState().getDataNetworkType();
        } else {
            return TelephonyManager.NETWORK_TYPE_UNKNOWN;
        }
    }

    /**
     * Returns the network type for a subId
     */
    @Override
    public int getNetworkTypeForSubscriber(int subId, String callingPackage) {
        if (!canReadPhoneState(callingPackage, "getNetworkTypeForSubscriber")) {
            return TelephonyManager.NETWORK_TYPE_UNKNOWN;
        }

        final Phone phone = getPhone(subId);
        if (phone != null) {
            return phone.getServiceState().getDataNetworkType();
        } else {
            return TelephonyManager.NETWORK_TYPE_UNKNOWN;
        }
    }

    /**
     * Returns the data network type
     */
    @Override
    public int getDataNetworkType(String callingPackage) {
        return getDataNetworkTypeForSubscriber(mSubscriptionController.getDefaultDataSubId(),
                callingPackage);
    }

    /**
     * Returns the data network type for a subId
     */
    @Override
    public int getDataNetworkTypeForSubscriber(int subId, String callingPackage) {
        if (!canReadPhoneState(callingPackage, "getDataNetworkTypeForSubscriber")) {
            return TelephonyManager.NETWORK_TYPE_UNKNOWN;
        }

        final Phone phone = getPhone(subId);
        if (phone != null) {
            return phone.getServiceState().getDataNetworkType();
        } else {
            return TelephonyManager.NETWORK_TYPE_UNKNOWN;
        }
    }

    /**
     * Returns the Voice network type for a subId
     */
    @Override
    public int getVoiceNetworkTypeForSubscriber(int subId, String callingPackage) {
        if (!canReadPhoneState(callingPackage, "getDataNetworkTypeForSubscriber")) {
            return TelephonyManager.NETWORK_TYPE_UNKNOWN;
        }

        final Phone phone = getPhone(subId);
        if (phone != null) {
            return phone.getServiceState().getVoiceNetworkType();
        } else {
            return TelephonyManager.NETWORK_TYPE_UNKNOWN;
        }
    }

    /**
     * @return true if a ICC card is present
     */
    public boolean hasIccCard() {
        // FIXME Make changes to pass defaultSimId of type int
        return hasIccCardUsingSlotIndex(mSubscriptionController.getSlotIndex(
                getDefaultSubscription()));
    }

    /**
     * @return true if a ICC card is present for a slotIndex
     */
    @Override
    public boolean hasIccCardUsingSlotIndex(int slotIndex) {
        final Phone phone = PhoneFactory.getPhone(slotIndex);
        if (phone != null) {
            return phone.getIccCard().hasIccCard();
        } else {
            return false;
        }
    }

    /**
     * Return if the current radio is LTE on CDMA. This
     * is a tri-state return value as for a period of time
     * the mode may be unknown.
     *
     * @param callingPackage the name of the package making the call.
     * @return {@link Phone#LTE_ON_CDMA_UNKNOWN}, {@link Phone#LTE_ON_CDMA_FALSE}
     * or {@link Phone#LTE_ON_CDMA_TRUE}
     */
    @Override
    public int getLteOnCdmaMode(String callingPackage) {
        return getLteOnCdmaModeForSubscriber(getDefaultSubscription(), callingPackage);
    }

    @Override
    public int getLteOnCdmaModeForSubscriber(int subId, String callingPackage) {
        if (!canReadPhoneState(callingPackage, "getLteOnCdmaModeForSubscriber")) {
            return PhoneConstants.LTE_ON_CDMA_UNKNOWN;
        }

        final Phone phone = getPhone(subId);
        if (phone == null) {
            return PhoneConstants.LTE_ON_CDMA_UNKNOWN;
        } else {
            return phone.getLteOnCdmaMode();
        }
    }

    public void setPhone(Phone phone) {
        mPhone = phone;
    }

    /**
     * {@hide}
     * Returns Default subId, 0 in the case of single standby.
     */
    private int getDefaultSubscription() {
        return mSubscriptionController.getDefaultSubId();
    }

    private int getSlotForDefaultSubscription() {
        return mSubscriptionController.getPhoneId(getDefaultSubscription());
    }

    private int getPreferredVoiceSubscription() {
        return mSubscriptionController.getDefaultVoiceSubId();
    }

    /**
     * @see android.telephony.TelephonyManager.WifiCallingChoices
     */
    public int getWhenToMakeWifiCalls() {
        return Settings.System.getInt(mPhone.getContext().getContentResolver(),
                Settings.System.WHEN_TO_MAKE_WIFI_CALLS, getWhenToMakeWifiCallsDefaultPreference());
    }

    /**
     * @see android.telephony.TelephonyManager.WifiCallingChoices
     */
    public void setWhenToMakeWifiCalls(int preference) {
        if (DBG) log("setWhenToMakeWifiCallsStr, storing setting = " + preference);
        Settings.System.putInt(mPhone.getContext().getContentResolver(),
                Settings.System.WHEN_TO_MAKE_WIFI_CALLS, preference);
    }

    private static int getWhenToMakeWifiCallsDefaultPreference() {
        // TODO: Use a build property to choose this value.
        return TelephonyManager.WifiCallingChoices.ALWAYS_USE;
    }

    @Override
    public IccOpenLogicalChannelResponse iccOpenLogicalChannel(
            int subId, String callingPackage, String aid, int p2) {
        enforceModifyPermissionOrCarrierPrivilege(subId);

        if (TextUtils.equals(ISDR_AID, aid)) {
            // Only allows LPA to open logical channel to ISD-R.
            mAppOps.checkPackage(Binder.getCallingUid(), callingPackage);
            ComponentInfo bestComponent =
                    EuiccConnector.findBestComponent(mPhone.getContext().getPackageManager());
            if (bestComponent == null
                    || !TextUtils.equals(callingPackage, bestComponent.packageName)) {
                loge("The calling package is not allowed to access ISD-R.");
                throw new SecurityException("The calling package is not allowed to access ISD-R.");
            }
        }

        if (DBG) log("iccOpenLogicalChannel: subId=" + subId + " aid=" + aid + " p2=" + p2);
        IccOpenLogicalChannelResponse response = (IccOpenLogicalChannelResponse)sendRequest(
                CMD_OPEN_CHANNEL, new Pair<String, Integer>(aid, p2), subId);
        if (DBG) log("iccOpenLogicalChannel: " + response);
        return response;
    }

    @Override
    public boolean iccCloseLogicalChannel(int subId, int channel) {
        enforceModifyPermissionOrCarrierPrivilege(subId);

        if (DBG) log("iccCloseLogicalChannel: subId=" + subId + " chnl=" + channel);
        if (channel < 0) {
          return false;
        }
        Boolean success = (Boolean)sendRequest(CMD_CLOSE_CHANNEL, channel, subId);
        if (DBG) log("iccCloseLogicalChannel: " + success);
        return success;
    }

    @Override
    public String iccTransmitApduLogicalChannel(int subId, int channel, int cla,
            int command, int p1, int p2, int p3, String data) {
        enforceModifyPermissionOrCarrierPrivilege(subId);

        if (DBG) {
            log("iccTransmitApduLogicalChannel: subId=" + subId + " chnl=" + channel +
                    " cla=" + cla + " cmd=" + command + " p1=" + p1 + " p2=" + p2 + " p3=" + p3 +
                    " data=" + data);
        }

        if (channel < 0) {
            return "";
        }

        IccIoResult response = (IccIoResult)sendRequest(CMD_TRANSMIT_APDU_LOGICAL_CHANNEL,
                new IccAPDUArgument(channel, cla, command, p1, p2, p3, data), subId);
        if (DBG) log("iccTransmitApduLogicalChannel: " + response);

        // Append the returned status code to the end of the response payload.
        String s = Integer.toHexString(
                (response.sw1 << 8) + response.sw2 + 0x10000).substring(1);
        if (response.payload != null) {
            s = IccUtils.bytesToHexString(response.payload) + s;
        }
        return s;
    }

    @Override
    public String iccTransmitApduBasicChannel(int subId, int cla, int command, int p1, int p2,
                int p3, String data) {
        enforceModifyPermissionOrCarrierPrivilege(subId);

        if (DBG) {
            log("iccTransmitApduBasicChannel: subId=" + subId + " cla=" + cla + " cmd=" + command
                    + " p1=" + p1 + " p2=" + p2 + " p3=" + p3 + " data=" + data);
        }

        IccIoResult response = (IccIoResult)sendRequest(CMD_TRANSMIT_APDU_BASIC_CHANNEL,
                new IccAPDUArgument(0, cla, command, p1, p2, p3, data), subId);
        if (DBG) log("iccTransmitApduBasicChannel: " + response);

        // Append the returned status code to the end of the response payload.
        String s = Integer.toHexString(
                (response.sw1 << 8) + response.sw2 + 0x10000).substring(1);
        if (response.payload != null) {
            s = IccUtils.bytesToHexString(response.payload) + s;
        }
        return s;
    }

    @Override
    public byte[] iccExchangeSimIO(int subId, int fileID, int command, int p1, int p2, int p3,
            String filePath) {
        enforceModifyPermissionOrCarrierPrivilege(subId);

        if (DBG) {
            log("Exchange SIM_IO " + subId + ":" + fileID + ":" + command + " " +
                p1 + " " + p2 + " " + p3 + ":" + filePath);
        }

        IccIoResult response =
            (IccIoResult)sendRequest(CMD_EXCHANGE_SIM_IO,
                    new IccAPDUArgument(-1, fileID, command, p1, p2, p3, filePath),
                    subId);

        if (DBG) {
          log("Exchange SIM_IO [R]" + response);
        }

        byte[] result = null;
        int length = 2;
        if (response.payload != null) {
            length = 2 + response.payload.length;
            result = new byte[length];
            System.arraycopy(response.payload, 0, result, 0, response.payload.length);
        } else {
            result = new byte[length];
        }

        result[length - 1] = (byte) response.sw2;
        result[length - 2] = (byte) response.sw1;
        return result;
    }

    /**
     * Get the forbidden PLMN List from the given app type (ex APPTYPE_USIM)
     * on a particular subscription
     */
    public String[] getForbiddenPlmns(int subId, int appType) {
        mApp.enforceCallingOrSelfPermission(android.Manifest.permission.READ_PHONE_STATE,
                "Requires READ_PHONE_STATE");
        if (appType != TelephonyManager.APPTYPE_USIM && appType != TelephonyManager.APPTYPE_SIM) {
            loge("getForbiddenPlmnList(): App Type must be USIM or SIM");
            return null;
        }
        Object response = sendRequest(
            CMD_GET_FORBIDDEN_PLMNS, new Integer(appType), subId);
        if (response instanceof String[]) {
            return (String[]) response;
        }
        // Response is an Exception of some kind, which is signalled to the user as a NULL retval
        return null;
    }

    @Override
    public String sendEnvelopeWithStatus(int subId, String content) {
        enforceModifyPermissionOrCarrierPrivilege(subId);

        IccIoResult response = (IccIoResult)sendRequest(CMD_SEND_ENVELOPE, content, subId);
        if (response.payload == null) {
          return "";
        }

        // Append the returned status code to the end of the response payload.
        String s = Integer.toHexString(
                (response.sw1 << 8) + response.sw2 + 0x10000).substring(1);
        s = IccUtils.bytesToHexString(response.payload) + s;
        return s;
    }

    /**
     * Read one of the NV items defined in {@link com.android.internal.telephony.RadioNVItems}
     * and {@code ril_nv_items.h}. Used for device configuration by some CDMA operators.
     *
     * @param itemID the ID of the item to read
     * @return the NV item as a String, or null on error.
     */
    @Override
    public String nvReadItem(int itemID) {
        enforceModifyPermissionOrCarrierPrivilege(getDefaultSubscription());
        if (DBG) log("nvReadItem: item " + itemID);
        String value = (String) sendRequest(CMD_NV_READ_ITEM, itemID);
        if (DBG) log("nvReadItem: item " + itemID + " is \"" + value + '"');
        return value;
    }

    /**
     * Write one of the NV items defined in {@link com.android.internal.telephony.RadioNVItems}
     * and {@code ril_nv_items.h}. Used for device configuration by some CDMA operators.
     *
     * @param itemID the ID of the item to read
     * @param itemValue the value to write, as a String
     * @return true on success; false on any failure
     */
    @Override
    public boolean nvWriteItem(int itemID, String itemValue) {
        enforceModifyPermissionOrCarrierPrivilege(getDefaultSubscription());
        if (DBG) log("nvWriteItem: item " + itemID + " value \"" + itemValue + '"');
        Boolean success = (Boolean) sendRequest(CMD_NV_WRITE_ITEM,
                new Pair<Integer, String>(itemID, itemValue));
        if (DBG) log("nvWriteItem: item " + itemID + ' ' + (success ? "ok" : "fail"));
        return success;
    }

    /**
     * Update the CDMA Preferred Roaming List (PRL) in the radio NV storage.
     * Used for device configuration by some CDMA operators.
     *
     * @param preferredRoamingList byte array containing the new PRL
     * @return true on success; false on any failure
     */
    @Override
    public boolean nvWriteCdmaPrl(byte[] preferredRoamingList) {
        enforceModifyPermissionOrCarrierPrivilege(getDefaultSubscription());
        if (DBG) log("nvWriteCdmaPrl: value: " + HexDump.toHexString(preferredRoamingList));
        Boolean success = (Boolean) sendRequest(CMD_NV_WRITE_CDMA_PRL, preferredRoamingList);
        if (DBG) log("nvWriteCdmaPrl: " + (success ? "ok" : "fail"));
        return success;
    }

    /**
     * Perform the specified type of NV config reset.
     * Used for device configuration by some CDMA operators.
     *
     * @param resetType the type of reset to perform (1 == factory reset; 2 == NV-only reset)
     * @return true on success; false on any failure
     */
    @Override
    public boolean nvResetConfig(int resetType) {
        enforceModifyPermissionOrCarrierPrivilege(getDefaultSubscription());
        if (DBG) log("nvResetConfig: type " + resetType);
        Boolean success = (Boolean) sendRequest(CMD_NV_RESET_CONFIG, resetType);
        if (DBG) log("nvResetConfig: type " + resetType + ' ' + (success ? "ok" : "fail"));
        return success;
    }

    /**
     * {@hide}
     * Returns Default sim, 0 in the case of single standby.
     */
    public int getDefaultSim() {
        //TODO Need to get it from Telephony Devcontroller
        return 0;
    }

    public String[] getPcscfAddress(String apnType, String callingPackage) {
        if (!canReadPhoneState(callingPackage, "getPcscfAddress")) {
            return new String[0];
        }


        return mPhone.getPcscfAddress(apnType);
    }

    /**
     * Returns the {@link IImsServiceController} that corresponds to the given slot Id and IMS
     * feature or {@link null} if the service is not available. If an ImsServiceController is
     * available, the {@link IImsServiceFeatureListener} callback is registered as a listener for
     * feature updates.
     */
    public IImsServiceController getImsServiceControllerAndListen(int slotIndex, int feature,
            IImsServiceFeatureListener callback) {
        enforceModifyPermission();
        return PhoneFactory.getImsResolver().getImsServiceControllerAndListen(slotIndex, feature,
                callback);
    }

    public void setImsRegistrationState(boolean registered) {
        enforceModifyPermission();
        mPhone.setImsRegistrationState(registered);
    }

    /**
     * Set the network selection mode to automatic.
     *
     */
    @Override
    public void setNetworkSelectionModeAutomatic(int subId) {
        enforceModifyPermissionOrCarrierPrivilege(subId);
        if (DBG) log("setNetworkSelectionModeAutomatic: subId " + subId);
        sendRequest(CMD_SET_NETWORK_SELECTION_MODE_AUTOMATIC, null, subId);
    }

    /**
     * Set the network selection mode to manual with the selected carrier.
     */
    @Override
    public boolean setNetworkSelectionModeManual(int subId, OperatorInfo operator,
            boolean persistSelection) {
        enforceModifyPermissionOrCarrierPrivilege(subId);
        if (DBG) log("setNetworkSelectionModeManual: subId:" + subId + " operator:" + operator);
        ManualNetworkSelectionArgument arg = new ManualNetworkSelectionArgument(operator,
                persistSelection);
        return (Boolean) sendRequest(CMD_SET_NETWORK_SELECTION_MODE_MANUAL, arg, subId);
    }

    /**
     * Scans for available networks.
     */
    @Override
    public CellNetworkScanResult getCellNetworkScanResults(int subId) {
        enforceModifyPermissionOrCarrierPrivilege(subId);
        if (DBG) log("getCellNetworkScanResults: subId " + subId);
        CellNetworkScanResult result = (CellNetworkScanResult) sendRequest(
                CMD_PERFORM_NETWORK_SCAN, null, subId);
        return result;
    }

    /**
     * Starts a new network scan and returns the id of this scan.
     *
     * @param subId id of the subscription
     * @param request contains the radio access networks with bands/channels to scan
     * @param messenger callback messenger for scan results or errors
     * @param binder for the purpose of auto clean when the user thread crashes
     * @return the id of the requested scan which can be used to stop the scan.
     */
    @Override
    public int requestNetworkScan(int subId, NetworkScanRequest request, Messenger messenger,
            IBinder binder) {
        enforceModifyPermissionOrCarrierPrivilege(subId);
        return mNetworkScanRequestTracker.startNetworkScan(
                request, messenger, binder, getPhone(subId));
    }

    /**
     * Stops an existing network scan with the given scanId.
     *
     * @param subId id of the subscription
     * @param scanId id of the scan that needs to be stopped
     */
    @Override
    public void stopNetworkScan(int subId, int scanId) {
        enforceModifyPermissionOrCarrierPrivilege(subId);
        mNetworkScanRequestTracker.stopNetworkScan(scanId);
    }

    /**
     * Get the calculated preferred network type.
     * Used for debugging incorrect network type.
     *
     * @return the preferred network type, defined in RILConstants.java.
     */
    @Override
    public int getCalculatedPreferredNetworkType(String callingPackage) {
        if (!canReadPhoneState(callingPackage, "getCalculatedPreferredNetworkType")) {
            return RILConstants.PREFERRED_NETWORK_MODE;
        }

        return PhoneFactory.calculatePreferredNetworkType(mPhone.getContext(), 0); // wink FIXME: need to get SubId from somewhere.
    }

    /**
     * Get the preferred network type.
     * Used for device configuration by some CDMA operators.
     *
     * @return the preferred network type, defined in RILConstants.java.
     */
    @Override
    public int getPreferredNetworkType(int subId) {
        enforceModifyPermissionOrCarrierPrivilege(subId);
        if (DBG) log("getPreferredNetworkType");
        int[] result = (int[]) sendRequest(CMD_GET_PREFERRED_NETWORK_TYPE, null, subId);
        int networkType = (result != null ? result[0] : -1);
        if (DBG) log("getPreferredNetworkType: " + networkType);
        return networkType;
    }

    /**
     * Set the preferred network type.
     * Used for device configuration by some CDMA operators.
     *
     * @param networkType the preferred network type, defined in RILConstants.java.
     * @return true on success; false on any failure.
     */
    @Override
    public boolean setPreferredNetworkType(int subId, int networkType) {
        enforceModifyPermissionOrCarrierPrivilege(subId);
        if (DBG) log("setPreferredNetworkType: subId " + subId + " type " + networkType);
        Boolean success = (Boolean) sendRequest(CMD_SET_PREFERRED_NETWORK_TYPE, networkType, subId);
        if (DBG) log("setPreferredNetworkType: " + (success ? "ok" : "fail"));
        if (success) {
            Settings.Global.putInt(mPhone.getContext().getContentResolver(),
                    Settings.Global.PREFERRED_NETWORK_MODE + subId, networkType);
        }
        return success;
    }

    /**
     * Check TETHER_DUN_REQUIRED and TETHER_DUN_APN settings, net.tethering.noprovisioning
     * SystemProperty, and config_tether_apndata to decide whether DUN APN is required for
     * tethering.
     *
     * @return 0: Not required. 1: required. 2: Not set.
     * @hide
     */
    @Override
    public int getTetherApnRequired() {
        enforceModifyPermission();
        int dunRequired = Settings.Global.getInt(mPhone.getContext().getContentResolver(),
                Settings.Global.TETHER_DUN_REQUIRED, 2);
        // If not set, check net.tethering.noprovisioning, TETHER_DUN_APN setting and
        // config_tether_apndata.
        if (dunRequired == 2 && mPhone.hasMatchedTetherApnSetting()) {
            dunRequired = 1;
        }
        return dunRequired;
    }

    /**
     * Set mobile data enabled
     * Used by the user through settings etc to turn on/off mobile data
     *
     * @param enable {@code true} turn turn data on, else {@code false}
     */
    @Override
    public void setDataEnabled(int subId, boolean enable) {
        enforceModifyPermissionOrCarrierPrivilege(subId);
        int phoneId = mSubscriptionController.getPhoneId(subId);
        if (DBG) log("getDataEnabled: subId=" + subId + " phoneId=" + phoneId);
        Phone phone = PhoneFactory.getPhone(phoneId);
        if (phone != null) {
            if (DBG) log("setDataEnabled: subId=" + subId + " enable=" + enable);
            phone.setDataEnabled(enable);
        } else {
            loge("setDataEnabled: no phone for subId=" + subId);
        }
    }

    /**
     * Get whether mobile data is enabled.
     *
     * Accepts either ACCESS_NETWORK_STATE, MODIFY_PHONE_STATE or carrier privileges.
     *
     * @return {@code true} if data is enabled else {@code false}
     */
    @Override
    public boolean getDataEnabled(int subId) {
        try {
            mApp.enforceCallingOrSelfPermission(android.Manifest.permission.ACCESS_NETWORK_STATE,
                    null);
        } catch (Exception e) {
            enforceModifyPermissionOrCarrierPrivilege(subId);
        }
        int phoneId = mSubscriptionController.getPhoneId(subId);
        if (DBG) log("getDataEnabled: subId=" + subId + " phoneId=" + phoneId);
        Phone phone = PhoneFactory.getPhone(phoneId);
        if (phone != null) {
            boolean retVal = phone.getDataEnabled();
            if (DBG) log("getDataEnabled: subId=" + subId + " retVal=" + retVal);
            return retVal;
        } else {
            if (DBG) loge("getDataEnabled: no phone subId=" + subId + " retVal=false");
            return false;
        }
    }

    @Override
    public int getCarrierPrivilegeStatus(int subId) {
        final Phone phone = getPhone(subId);
        if (phone == null) {
            loge("getCarrierPrivilegeStatus: Invalid subId");
            return TelephonyManager.CARRIER_PRIVILEGE_STATUS_NO_ACCESS;
        }
        UiccCard card = UiccController.getInstance().getUiccCard(phone.getPhoneId());
        if (card == null) {
            loge("getCarrierPrivilegeStatus: No UICC");
            return TelephonyManager.CARRIER_PRIVILEGE_STATUS_RULES_NOT_LOADED;
        }
        return card.getCarrierPrivilegeStatusForCurrentTransaction(
                phone.getContext().getPackageManager());
    }

    @Override
    public int checkCarrierPrivilegesForPackage(String pkgName) {
        if (TextUtils.isEmpty(pkgName))
            return TelephonyManager.CARRIER_PRIVILEGE_STATUS_NO_ACCESS;
        UiccCard card = UiccController.getInstance().getUiccCard(mPhone.getPhoneId());
        if (card == null) {
            loge("checkCarrierPrivilegesForPackage: No UICC");
            return TelephonyManager.CARRIER_PRIVILEGE_STATUS_RULES_NOT_LOADED;
        }
        return card.getCarrierPrivilegeStatus(mPhone.getContext().getPackageManager(), pkgName);
    }

    @Override
    public int checkCarrierPrivilegesForPackageAnyPhone(String pkgName) {
        if (TextUtils.isEmpty(pkgName))
            return TelephonyManager.CARRIER_PRIVILEGE_STATUS_NO_ACCESS;
        int result = TelephonyManager.CARRIER_PRIVILEGE_STATUS_RULES_NOT_LOADED;
        for (int i = 0; i < TelephonyManager.getDefault().getPhoneCount(); i++) {
            UiccCard card = UiccController.getInstance().getUiccCard(i);
            if (card == null) {
              // No UICC in that slot.
              continue;
            }

            result = card.getCarrierPrivilegeStatus(
                mPhone.getContext().getPackageManager(), pkgName);
            if (result == TelephonyManager.CARRIER_PRIVILEGE_STATUS_HAS_ACCESS) {
                break;
            }
        }

        return result;
    }

    @Override
    public List<String> getCarrierPackageNamesForIntentAndPhone(Intent intent, int phoneId) {
        if (!SubscriptionManager.isValidPhoneId(phoneId)) {
            loge("phoneId " + phoneId + " is not valid.");
            return null;
        }
        UiccCard card = UiccController.getInstance().getUiccCard(phoneId);
        if (card == null) {
            loge("getCarrierPackageNamesForIntent: No UICC");
            return null ;
        }
        return card.getCarrierPackageNamesForIntent(
                mPhone.getContext().getPackageManager(), intent);
    }

    @Override
    public List<String> getPackagesWithCarrierPrivileges() {
        PackageManager pm = mPhone.getContext().getPackageManager();
        List<String> privilegedPackages = new ArrayList<>();
        List<PackageInfo> packages = null;
        for (int i = 0; i < TelephonyManager.getDefault().getPhoneCount(); i++) {
            UiccCard card = UiccController.getInstance().getUiccCard(i);
            if (card == null) {
                // No UICC in that slot.
                continue;
            }
            if (card.hasCarrierPrivilegeRules()) {
                if (packages == null) {
                    // Only check packages in user 0 for now
                    packages = pm.getInstalledPackagesAsUser(
                            PackageManager.MATCH_DISABLED_COMPONENTS
                            | PackageManager.MATCH_DISABLED_UNTIL_USED_COMPONENTS
                            | PackageManager.GET_SIGNATURES, UserHandle.USER_SYSTEM);
                }
                for (int p = packages.size() - 1; p >= 0; p--) {
                    PackageInfo pkgInfo = packages.get(p);
                    if (pkgInfo != null && pkgInfo.packageName != null
                            && card.getCarrierPrivilegeStatus(pkgInfo)
                                == TelephonyManager.CARRIER_PRIVILEGE_STATUS_HAS_ACCESS) {
                        privilegedPackages.add(pkgInfo.packageName);
                    }
                }
            }
        }
        return privilegedPackages;
    }

    private String getIccId(int subId) {
        final Phone phone = getPhone(subId);
        UiccCard card = phone == null ? null : phone.getUiccCard();
        if (card == null) {
            loge("getIccId: No UICC");
            return null;
        }
        String iccId = card.getIccId();
        if (TextUtils.isEmpty(iccId)) {
            loge("getIccId: ICC ID is null or empty.");
            return null;
        }
        return iccId;
    }

    @Override
    public boolean setLine1NumberForDisplayForSubscriber(int subId, String alphaTag,
            String number) {
        enforceCarrierPrivilege(subId);

        final String iccId = getIccId(subId);
        final Phone phone = getPhone(subId);
        if (phone == null) {
            return false;
        }
        final String subscriberId = phone.getSubscriberId();

        if (DBG_MERGE) {
            Slog.d(LOG_TAG, "Setting line number for ICC=" + iccId + ", subscriberId="
                    + subscriberId + " to " + number);
        }

        if (TextUtils.isEmpty(iccId)) {
            return false;
        }

        final SharedPreferences.Editor editor = mTelephonySharedPreferences.edit();

        final String alphaTagPrefKey = PREF_CARRIERS_ALPHATAG_PREFIX + iccId;
        if (alphaTag == null) {
            editor.remove(alphaTagPrefKey);
        } else {
            editor.putString(alphaTagPrefKey, alphaTag);
        }

        // Record both the line number and IMSI for this ICCID, since we need to
        // track all merged IMSIs based on line number
        final String numberPrefKey = PREF_CARRIERS_NUMBER_PREFIX + iccId;
        final String subscriberPrefKey = PREF_CARRIERS_SUBSCRIBER_PREFIX + iccId;
        if (number == null) {
            editor.remove(numberPrefKey);
            editor.remove(subscriberPrefKey);
        } else {
            editor.putString(numberPrefKey, number);
            editor.putString(subscriberPrefKey, subscriberId);
        }

        editor.commit();
        return true;
    }

    @Override
    public String getLine1NumberForDisplay(int subId, String callingPackage) {
        // This is open to apps with WRITE_SMS.
        if (!canReadPhoneNumber(callingPackage, "getLine1NumberForDisplay")) {
            if (DBG_MERGE) log("getLine1NumberForDisplay returning null due to permission");
            return null;
        }

        String iccId = getIccId(subId);
        if (iccId != null) {
            String numberPrefKey = PREF_CARRIERS_NUMBER_PREFIX + iccId;
            if (DBG_MERGE) {
                log("getLine1NumberForDisplay returning " +
                        mTelephonySharedPreferences.getString(numberPrefKey, null));
            }
            return mTelephonySharedPreferences.getString(numberPrefKey, null);
        }
        if (DBG_MERGE) log("getLine1NumberForDisplay returning null as iccId is null");
        return null;
    }

    @Override
    public String getLine1AlphaTagForDisplay(int subId, String callingPackage) {
        if (!canReadPhoneState(callingPackage, "getLine1AlphaTagForDisplay")) {
            return null;
        }

        String iccId = getIccId(subId);
        if (iccId != null) {
            String alphaTagPrefKey = PREF_CARRIERS_ALPHATAG_PREFIX + iccId;
            return mTelephonySharedPreferences.getString(alphaTagPrefKey, null);
        }
        return null;
    }

    @Override
    public String[] getMergedSubscriberIds(String callingPackage) {
        if (!canReadPhoneState(callingPackage, "getMergedSubscriberIds")) {
            return null;
        }
        final Context context = mPhone.getContext();
        final TelephonyManager tele = TelephonyManager.from(context);
        final SubscriptionManager sub = SubscriptionManager.from(context);

        // Figure out what subscribers are currently active
        final ArraySet<String> activeSubscriberIds = new ArraySet<>();
        // Clear calling identity, when calling TelephonyManager, because callerUid must be
        // the process, where TelephonyManager was instantiated. Otherwise AppOps check will fail.
        final long identity  = Binder.clearCallingIdentity();
        try {
            final int[] subIds = sub.getActiveSubscriptionIdList();
            for (int subId : subIds) {
                activeSubscriberIds.add(tele.getSubscriberId(subId));
            }
        } finally {
            Binder.restoreCallingIdentity(identity);
        }

        // First pass, find a number override for an active subscriber
        String mergeNumber = null;
        final Map<String, ?> prefs = mTelephonySharedPreferences.getAll();
        for (String key : prefs.keySet()) {
            if (key.startsWith(PREF_CARRIERS_SUBSCRIBER_PREFIX)) {
                final String subscriberId = (String) prefs.get(key);
                if (activeSubscriberIds.contains(subscriberId)) {
                    final String iccId = key.substring(PREF_CARRIERS_SUBSCRIBER_PREFIX.length());
                    final String numberKey = PREF_CARRIERS_NUMBER_PREFIX + iccId;
                    mergeNumber = (String) prefs.get(numberKey);
                    if (DBG_MERGE) {
                        Slog.d(LOG_TAG, "Found line number " + mergeNumber
                                + " for active subscriber " + subscriberId);
                    }
                    if (!TextUtils.isEmpty(mergeNumber)) {
                        break;
                    }
                }
            }
        }

        // Shortcut when no active merged subscribers
        if (TextUtils.isEmpty(mergeNumber)) {
            return null;
        }

        // Second pass, find all subscribers under that line override
        final ArraySet<String> result = new ArraySet<>();
        for (String key : prefs.keySet()) {
            if (key.startsWith(PREF_CARRIERS_NUMBER_PREFIX)) {
                final String number = (String) prefs.get(key);
                if (mergeNumber.equals(number)) {
                    final String iccId = key.substring(PREF_CARRIERS_NUMBER_PREFIX.length());
                    final String subscriberKey = PREF_CARRIERS_SUBSCRIBER_PREFIX + iccId;
                    final String subscriberId = (String) prefs.get(subscriberKey);
                    if (!TextUtils.isEmpty(subscriberId)) {
                        result.add(subscriberId);
                    }
                }
            }
        }

        final String[] resultArray = result.toArray(new String[result.size()]);
        Arrays.sort(resultArray);
        if (DBG_MERGE) {
            Slog.d(LOG_TAG, "Found subscribers " + Arrays.toString(resultArray) + " after merge");
        }
        return resultArray;
    }

    @Override
    public boolean setOperatorBrandOverride(int subId, String brand) {
        enforceCarrierPrivilege(subId);
        final Phone phone = getPhone(subId);
        return phone == null ? false : phone.setOperatorBrandOverride(brand);
    }

    @Override
    public boolean setRoamingOverride(int subId, List<String> gsmRoamingList,
            List<String> gsmNonRoamingList, List<String> cdmaRoamingList,
            List<String> cdmaNonRoamingList) {
        enforceCarrierPrivilege(subId);
        final Phone phone = getPhone(subId);
        if (phone == null) {
            return false;
        }
        return phone.setRoamingOverride(gsmRoamingList, gsmNonRoamingList, cdmaRoamingList,
                cdmaNonRoamingList);
    }

    @Override
    @Deprecated
    public int invokeOemRilRequestRaw(byte[] oemReq, byte[] oemResp) {
        enforceModifyPermission();

        int returnValue = 0;
        try {
            AsyncResult result = (AsyncResult)sendRequest(CMD_INVOKE_OEM_RIL_REQUEST_RAW, oemReq);
            if(result.exception == null) {
                if (result.result != null) {
                    byte[] responseData = (byte[])(result.result);
                    if(responseData.length > oemResp.length) {
                        Log.w(LOG_TAG, "Buffer to copy response too small: Response length is " +
                                responseData.length +  "bytes. Buffer Size is " +
                                oemResp.length + "bytes.");
                    }
                    System.arraycopy(responseData, 0, oemResp, 0, responseData.length);
                    returnValue = responseData.length;
                }
            } else {
                CommandException ex = (CommandException) result.exception;
                returnValue = ex.getCommandError().ordinal();
                if(returnValue > 0) returnValue *= -1;
            }
        } catch (RuntimeException e) {
            Log.w(LOG_TAG, "sendOemRilRequestRaw: Runtime Exception");
            returnValue = (CommandException.Error.GENERIC_FAILURE.ordinal());
            if(returnValue > 0) returnValue *= -1;
        }

        return returnValue;
    }

    @Override
    public void setRadioCapability(RadioAccessFamily[] rafs) {
        try {
            ProxyController.getInstance().setRadioCapability(rafs);
        } catch (RuntimeException e) {
            Log.w(LOG_TAG, "setRadioCapability: Runtime Exception");
        }
    }

    @Override
    public int getRadioAccessFamily(int phoneId, String callingPackage) {
        if (!canReadPhoneState(callingPackage, "getRadioAccessFamily")) {
            return RadioAccessFamily.RAF_UNKNOWN;
        }

        return ProxyController.getInstance().getRadioAccessFamily(phoneId);
    }

    @Override
    public void enableVideoCalling(boolean enable) {
        enforceModifyPermission();
        ImsManager.setVtSetting(mPhone.getContext(), enable);
    }

    @Override
    public boolean isVideoCallingEnabled(String callingPackage) {
        if (!canReadPhoneState(callingPackage, "isVideoCallingEnabled")) {
            return false;
        }

        // Check the user preference and the  system-level IMS setting. Even if the user has
        // enabled video calling, if IMS is disabled we aren't able to support video calling.
        // In the long run, we may instead need to check if there exists a connection service
        // which can support video calling.
        return ImsManager.isVtEnabledByPlatform(mPhone.getContext())
                && ImsManager.isEnhanced4gLteModeSettingEnabledByUser(mPhone.getContext())
                && ImsManager.isVtEnabledByUser(mPhone.getContext());
    }

    @Override
    public boolean canChangeDtmfToneLength() {
        return mApp.getCarrierConfig().getBoolean(CarrierConfigManager.KEY_DTMF_TYPE_ENABLED_BOOL);
    }

    @Override
    public boolean isWorldPhone() {
        return mApp.getCarrierConfig().getBoolean(CarrierConfigManager.KEY_WORLD_PHONE_BOOL);
    }

    @Override
    public boolean isTtyModeSupported() {
        TelecomManager telecomManager = TelecomManager.from(mPhone.getContext());
        TelephonyManager telephonyManager =
                (TelephonyManager) mPhone.getContext().getSystemService(Context.TELEPHONY_SERVICE);
        return telecomManager.isTtySupported();
    }

    @Override
    public boolean isHearingAidCompatibilitySupported() {
        return mPhone.getContext().getResources().getBoolean(R.bool.hac_enabled);
    }

    /**
     * Returns the unique device ID of phone, for example, the IMEI for
     * GSM and the MEID for CDMA phones. Return null if device ID is not available.
     *
     * <p>Requires Permission:
     *   {@link android.Manifest.permission#READ_PHONE_STATE READ_PHONE_STATE}
     */
    @Override
    public String getDeviceId(String callingPackage) {
        if (!canReadPhoneState(callingPackage, "getDeviceId")) {
            return null;
        }

        final Phone phone = PhoneFactory.getPhone(0);
        if (phone != null) {
            return phone.getDeviceId();
        } else {
            return null;
        }
    }

    /*
     * {@hide}
     * Returns the IMS Registration Status
     */
    @Override
    public boolean isImsRegistered() {
        return mPhone.isImsRegistered();
    }

    @Override
    public int getSubIdForPhoneAccount(PhoneAccount phoneAccount) {
        return PhoneUtils.getSubIdForPhoneAccount(phoneAccount);
    }

    /*
     * {@hide}
     * Returns the IMS Registration Status
     */
    public boolean isWifiCallingAvailable() {
        return mPhone.isWifiCallingEnabled();
    }

    /*
     * {@hide}
     * Returns the IMS Registration Status
     */
    public boolean isVolteAvailable() {
        return mPhone.isVolteEnabled();
    }

    /*
     * {@hide} Returns the IMS Registration Status
     */
    public boolean isVideoTelephonyAvailable() {
        return mPhone.isVideoEnabled();
    }

    private boolean canReadPhoneState(String callingPackage, String message) {
        try {
            mApp.enforceCallingOrSelfPermission(
                    android.Manifest.permission.READ_PRIVILEGED_PHONE_STATE, message);

            // SKIP checking for run-time permission since caller or self has PRIVILEDGED permission
            return true;
        } catch (SecurityException e) {
            mApp.enforceCallingOrSelfPermission(android.Manifest.permission.READ_PHONE_STATE,
                    message);
        }

        if (mAppOps.noteOp(AppOpsManager.OP_READ_PHONE_STATE, Binder.getCallingUid(),
                callingPackage) != AppOpsManager.MODE_ALLOWED) {
            return false;
        }

        return true;
    }

    /**
     * Besides READ_PHONE_STATE, WRITE_SMS and READ_SMS also allow apps to get phone numbers.
     */
    private boolean canReadPhoneNumber(String callingPackage, String message) {
        // Default SMS app can always read it.
        if (mAppOps.noteOp(AppOpsManager.OP_WRITE_SMS,
                Binder.getCallingUid(), callingPackage) == AppOpsManager.MODE_ALLOWED) {
            return true;
        }

        try {
            return canReadPhoneState(callingPackage, message);
        } catch (SecurityException readPhoneStateSecurityException) {
        }
        // Can be read with READ_SMS too.
        try {
            mApp.enforceCallingOrSelfPermission(android.Manifest.permission.READ_SMS, message);
            int opCode = mAppOps.permissionToOpCode(android.Manifest.permission.READ_SMS);
            if (opCode != AppOpsManager.OP_NONE) {
                return mAppOps.noteOp(opCode, Binder.getCallingUid(), callingPackage)
                        == AppOpsManager.MODE_ALLOWED;
            } else {
                return true;
            }
        } catch (SecurityException readSmsSecurityException) {
        }
        // Can be read with READ_PHONE_NUMBERS too.
        try {
            mApp.enforceCallingOrSelfPermission(android.Manifest.permission.READ_PHONE_NUMBERS,
                    message);
            int opCode = mAppOps.permissionToOpCode(android.Manifest.permission.READ_PHONE_NUMBERS);
            if (opCode != AppOpsManager.OP_NONE) {
                return mAppOps.noteOp(opCode, Binder.getCallingUid(), callingPackage)
                        == AppOpsManager.MODE_ALLOWED;
            } else {
                return true;
            }
        } catch (SecurityException readPhoneNumberSecurityException) {
        }

        throw new SecurityException(message + ": Neither user " + Binder.getCallingUid() +
                " nor current process has" + android.Manifest.permission.READ_PHONE_STATE +
                ", " + android.Manifest.permission.READ_SMS + ", or " +
                android.Manifest.permission.READ_PHONE_NUMBERS);
    }

    @Override
    public void factoryReset(int subId) {
        enforceConnectivityInternalPermission();
        if (mUserManager.hasUserRestriction(UserManager.DISALLOW_NETWORK_RESET)) {
            return;
        }

        final long identity = Binder.clearCallingIdentity();
        try {
            if (SubscriptionManager.isUsableSubIdValue(subId) && !mUserManager.hasUserRestriction(
                    UserManager.DISALLOW_CONFIG_MOBILE_NETWORKS)) {
                // Enable data
                setDataEnabled(subId, true);
                // Set network selection mode to automatic
                setNetworkSelectionModeAutomatic(subId);
                // Set preferred mobile network type to the best available
                setPreferredNetworkType(subId, Phone.PREFERRED_NT_MODE);
                // Turn off roaming
                mPhone.setDataRoamingEnabled(false);
            }
        } finally {
            Binder.restoreCallingIdentity(identity);
        }
    }

    @Override
    public String getLocaleFromDefaultSim() {
        // We query all subscriptions instead of just the active ones, because
        // this might be called early on in the provisioning flow when the
        // subscriptions potentially aren't active yet.
        final List<SubscriptionInfo> slist = getAllSubscriptionInfoList();
        if (slist == null || slist.isEmpty()) {
            return null;
        }

        // This function may be called very early, say, from the setup wizard, at
        // which point we won't have a default subscription set. If that's the case
        // we just choose the first, which will be valid in "most cases".
        final int defaultSubId = getDefaultSubscription();
        SubscriptionInfo info = null;
        if (defaultSubId == SubscriptionManager.INVALID_SUBSCRIPTION_ID) {
            info = slist.get(0);
        } else {
            for (SubscriptionInfo item : slist) {
                if (item.getSubscriptionId() == defaultSubId) {
                    info = item;
                    break;
                }
            }

            if (info == null) {
                return null;
            }
        }

        // Try and fetch the locale from the carrier properties or from the SIM language
        // preferences (EF-PL and EF-LI)...
        final int mcc = info.getMcc();
        final Phone defaultPhone = getPhone(info.getSubscriptionId());
        String simLanguage = null;
        if (defaultPhone != null) {
            final Locale localeFromDefaultSim = defaultPhone.getLocaleFromSimAndCarrierPrefs();
            if (localeFromDefaultSim != null) {
                if (!localeFromDefaultSim.getCountry().isEmpty()) {
                    if (DBG) log("Using locale from default SIM:" + localeFromDefaultSim);
                    return localeFromDefaultSim.toLanguageTag();
                } else {
                    simLanguage = localeFromDefaultSim.getLanguage();
                }
            }
        }

        // The SIM language preferences only store a language (e.g. fr = French), not an
        // exact locale (e.g. fr_FR = French/France). So, if the locale returned from
        // the SIM and carrier preferences does not include a country we add the country
        // determined from the SIM MCC to provide an exact locale.
        final Locale mccLocale = MccTable.getLocaleFromMcc(mPhone.getContext(), mcc, simLanguage);
        if (mccLocale != null) {
            if (DBG) log("No locale from default SIM, using mcc locale:" + mccLocale);
            return mccLocale.toLanguageTag();
        }

        if (DBG) log("No locale found - returning null");
        return null;
    }

    private List<SubscriptionInfo> getAllSubscriptionInfoList() {
        final long identity = Binder.clearCallingIdentity();
        try {
            return mSubscriptionController.getAllSubInfoList(
                    mPhone.getContext().getOpPackageName());
        } finally {
            Binder.restoreCallingIdentity(identity);
        }
    }

    private List<SubscriptionInfo> getActiveSubscriptionInfoList() {
        final long identity = Binder.clearCallingIdentity();
        try {
            return mSubscriptionController.getActiveSubscriptionInfoList(
                    mPhone.getContext().getOpPackageName());
        } finally {
            Binder.restoreCallingIdentity(identity);
        }
    }

    /**
     * Responds to the ResultReceiver with the {@link android.telephony.ModemActivityInfo} object
     * representing the state of the modem.
     *
     * NOTE: This clears the modem state, so there should only every be one caller.
     * @hide
     */
    @Override
    public void requestModemActivityInfo(ResultReceiver result) {
        enforceModifyPermission();

        ModemActivityInfo info = (ModemActivityInfo) sendRequest(CMD_GET_MODEM_ACTIVITY_INFO, null);
        Bundle bundle = new Bundle();
        bundle.putParcelable(TelephonyManager.MODEM_ACTIVITY_RESULT_KEY, info);
        result.send(0, bundle);
    }

    /**
     * {@hide}
     * Returns the service state information on specified subscription.
     */
    @Override
    public ServiceState getServiceStateForSubscriber(int subId, String callingPackage) {

        if (!canReadPhoneState(callingPackage, "getServiceStateForSubscriber")) {
            return null;
        }

        final Phone phone = getPhone(subId);
        if (phone == null) {
            return null;
        }

        return phone.getServiceState();
    }

    /**
     * Returns the URI for the per-account voicemail ringtone set in Phone settings.
     *
     * @param accountHandle The handle for the {@link PhoneAccount} for which to retrieve the
     * voicemail ringtone.
     * @return The URI for the ringtone to play when receiving a voicemail from a specific
     * PhoneAccount.
     */
    @Override
    public Uri getVoicemailRingtoneUri(PhoneAccountHandle accountHandle) {
        Phone phone = PhoneUtils.getPhoneForPhoneAccountHandle(accountHandle);
        if (phone == null) {
            phone = mPhone;
        }

        return VoicemailNotificationSettingsUtil.getRingtoneUri(phone.getContext());
    }

    /**
     * Sets the per-account voicemail ringtone.
     *
     * <p>Requires that the calling app is the default dialer, or has carrier privileges, or
     * has permission {@link android.Manifest.permission#MODIFY_PHONE_STATE MODIFY_PHONE_STATE}.
     *
     * @param phoneAccountHandle The handle for the {@link PhoneAccount} for which to set the
     * voicemail ringtone.
     * @param uri The URI for the ringtone to play when receiving a voicemail from a specific
     * PhoneAccount.
     */
    @Override
    public void setVoicemailRingtoneUri(String callingPackage,
            PhoneAccountHandle phoneAccountHandle, Uri uri) {
        mAppOps.checkPackage(Binder.getCallingUid(), callingPackage);
        if (!TextUtils.equals(callingPackage,
                TelecomManager.from(mPhone.getContext()).getDefaultDialerPackage())) {
            enforceModifyPermissionOrCarrierPrivilege(
                    PhoneUtils.getSubIdForPhoneAccountHandle(phoneAccountHandle));
        }
        Phone phone = PhoneUtils.getPhoneForPhoneAccountHandle(phoneAccountHandle);
        if (phone == null){
           phone = mPhone;
        }
        VoicemailNotificationSettingsUtil.setRingtoneUri(phone.getContext(), uri);
    }

    /**
     * Returns whether vibration is set for voicemail notification in Phone settings.
     *
     * @param accountHandle The handle for the {@link PhoneAccount} for which to retrieve the
     * voicemail vibration setting.
     * @return {@code true} if the vibration is set for this PhoneAccount, {@code false} otherwise.
     */
    @Override
    public boolean isVoicemailVibrationEnabled(PhoneAccountHandle accountHandle) {
        Phone phone = PhoneUtils.getPhoneForPhoneAccountHandle(accountHandle);
        if (phone == null) {
            phone = mPhone;
        }

        return VoicemailNotificationSettingsUtil.isVibrationEnabled(phone.getContext());
    }

    /**
     * Sets the per-account voicemail vibration.
     *
     * <p>Requires that the calling app is the default dialer, or has carrier privileges, or
     * has permission {@link android.Manifest.permission#MODIFY_PHONE_STATE MODIFY_PHONE_STATE}.
     *
     * @param phoneAccountHandle The handle for the {@link PhoneAccount} for which to set the
     * voicemail vibration setting.
     * @param enabled Whether to enable or disable vibration for voicemail notifications from a
     * specific PhoneAccount.
     */
    @Override
    public void setVoicemailVibrationEnabled(String callingPackage,
            PhoneAccountHandle phoneAccountHandle, boolean enabled) {
        mAppOps.checkPackage(Binder.getCallingUid(), callingPackage);
        if (!TextUtils.equals(callingPackage,
                TelecomManager.from(mPhone.getContext()).getDefaultDialerPackage())) {
            enforceModifyPermissionOrCarrierPrivilege(
                    PhoneUtils.getSubIdForPhoneAccountHandle(phoneAccountHandle));
        }

        Phone phone = PhoneUtils.getPhoneForPhoneAccountHandle(phoneAccountHandle);
        if (phone == null){
            phone = mPhone;
        }
        VoicemailNotificationSettingsUtil.setVibrationEnabled(phone.getContext(), enabled);
    }

    /**
     * Make sure either called from same process as self (phone) or IPC caller has read privilege.
     *
     * @throws SecurityException if the caller does not have the required permission
     */
    private void enforceReadPrivilegedPermission() {
        mApp.enforceCallingOrSelfPermission(android.Manifest.permission.READ_PRIVILEGED_PHONE_STATE,
                null);
    }

    /**
     * Make sure either called from same process as self (phone) or IPC caller has send SMS
     * permission.
     *
     * @throws SecurityException if the caller does not have the required permission
     */
    private void enforceSendSmsPermission() {
        mApp.enforceCallingOrSelfPermission(permission.SEND_SMS, null);
    }

    /**
     * Make sure called from the package in charge of visual voicemail.
     *
     * @throws SecurityException if the caller is not the visual voicemail package.
     */
    private void enforceVisualVoicemailPackage(String callingPackage, int subId) {
        ComponentName componentName =
                RemoteVvmTaskManager.getRemotePackage(mPhone.getContext(), subId);
        if(componentName == null) {
            throw new SecurityException("Caller not current active visual voicemail package[null]");
        }
        String vvmPackage = componentName.getPackageName();
        if (!callingPackage.equals(vvmPackage)) {
            throw new SecurityException("Caller not current active visual voicemail package[" +
                    vvmPackage + "]");
        }
    }

    /**
     * Return the application ID for the app type.
     *
     * @param subId the subscription ID that this request applies to.
     * @param appType the uicc app type.
     * @return Application ID for specificied app type, or null if no uicc.
     */
    @Override
    public String getAidForAppType(int subId, int appType) {
        enforceReadPrivilegedPermission();
        Phone phone = getPhone(subId);
        if (phone == null) {
            return null;
        }
        String aid = null;
        try {
            aid = UiccController.getInstance().getUiccCard(phone.getPhoneId())
                    .getApplicationByType(appType).getAid();
        } catch (Exception e) {
            Log.e(LOG_TAG, "Not getting aid. Exception ex=" + e);
        }
        return aid;
    }

    /**
     * Return the Electronic Serial Number.
     *
     * @param subId the subscription ID that this request applies to.
     * @return ESN or null if error.
     */
    @Override
    public String getEsn(int subId) {
        enforceReadPrivilegedPermission();
        Phone phone = getPhone(subId);
        if (phone == null) {
            return null;
        }
        String esn = null;
        try {
            esn = phone.getEsn();
        } catch (Exception e) {
            Log.e(LOG_TAG, "Not getting ESN. Exception ex=" + e);
        }
        return esn;
    }

    /**
     * Return the Preferred Roaming List Version.
     *
     * @param subId the subscription ID that this request applies to.
     * @return PRLVersion or null if error.
     */
    @Override
    public String getCdmaPrlVersion(int subId) {
        enforceReadPrivilegedPermission();
        Phone phone = getPhone(subId);
        if (phone == null) {
            return null;
        }
        String cdmaPrlVersion = null;
        try {
            cdmaPrlVersion = phone.getCdmaPrlVersion();
        } catch (Exception e) {
            Log.e(LOG_TAG, "Not getting PRLVersion", e);
        }
        return cdmaPrlVersion;
    }

    /**
     * Get snapshot of Telephony histograms
     * @return List of Telephony histograms
     * @hide
     */
    @Override
    public List<TelephonyHistogram> getTelephonyHistograms() {
        enforceModifyPermissionOrCarrierPrivilege(getDefaultSubscription());
        return RIL.getTelephonyRILTimingHistograms();
    }

    /**
     * {@hide}
     * Set the allowed carrier list for slotIndex
     * Require system privileges. In the future we may add this to carrier APIs.
     *
     * @return The number of carriers set successfully, should match length of carriers
     */
    @Override
    public int setAllowedCarriers(int slotIndex, List<CarrierIdentifier> carriers) {
        enforceModifyPermission();

        if (carriers == null) {
            throw new NullPointerException("carriers cannot be null");
        }

        int subId = SubscriptionManager.getSubId(slotIndex)[0];
        int[] retVal = (int[]) sendRequest(CMD_SET_ALLOWED_CARRIERS, carriers, subId);
        return retVal[0];
    }

    /**
     * {@hide}
     * Get the allowed carrier list for slotIndex.
     * Require system privileges. In the future we may add this to carrier APIs.
     *
     * @return List of {@link android.service.telephony.CarrierIdentifier}; empty list
     * means all carriers are allowed.
     */
    @Override
    public List<CarrierIdentifier> getAllowedCarriers(int slotIndex) {
        enforceReadPrivilegedPermission();
        int subId = SubscriptionManager.getSubId(slotIndex)[0];
        return (List<CarrierIdentifier>) sendRequest(CMD_GET_ALLOWED_CARRIERS, null, subId);
    }

    /**
     * Action set from carrier signalling broadcast receivers to enable/disable metered apns
     * @param subId the subscription ID that this action applies to.
     * @param enabled control enable or disable metered apns.
     * {@hide}
     */
    @Override
    public void carrierActionSetMeteredApnsEnabled(int subId, boolean enabled) {
        enforceModifyPermission();
        final Phone phone = getPhone(subId);
        if (phone == null) {
            loge("carrierAction: SetMeteredApnsEnabled fails with invalid subId: " + subId);
            return;
        }
        try {
            phone.carrierActionSetMeteredApnsEnabled(enabled);
        } catch (Exception e) {
            Log.e(LOG_TAG, "carrierAction: SetMeteredApnsEnabled fails. Exception ex=" + e);
        }
    }

    /**
     * Action set from carrier signalling broadcast receivers to enable/disable radio
     * @param subId the subscription ID that this action applies to.
     * @param enabled control enable or disable radio.
     * {@hide}
     */
    @Override
    public void carrierActionSetRadioEnabled(int subId, boolean enabled) {
        enforceModifyPermission();
        final Phone phone = getPhone(subId);
        if (phone == null) {
            loge("carrierAction: SetRadioEnabled fails with invalid sibId: " + subId);
            return;
        }
        try {
            phone.carrierActionSetRadioEnabled(enabled);
        } catch (Exception e) {
            Log.e(LOG_TAG, "carrierAction: SetRadioEnabled fails. Exception ex=" + e);
        }
    }

    /**
     * Called when "adb shell dumpsys phone" is invoked. Dump is also automatically invoked when a
     * bug report is being generated.
     */
    @Override
    protected void dump(FileDescriptor fd, PrintWriter writer, String[] args) {
        if (mPhone.getContext().checkCallingOrSelfPermission(android.Manifest.permission.DUMP)
                != PackageManager.PERMISSION_GRANTED) {
            writer.println("Permission Denial: can't dump Phone from pid="
                    + Binder.getCallingPid()
                    + ", uid=" + Binder.getCallingUid()
                    + "without permission "
                    + android.Manifest.permission.DUMP);
            return;
        }
        DumpsysHandler.dump(mPhone.getContext(), fd, writer, args);
    }

    /**
     * Get aggregated video call data usage since boot.
     *
     * @param perUidStats True if requesting data usage per uid, otherwise overall usage.
     * @return Snapshot of video call data usage
     * {@hide}
     */
    @Override
    public NetworkStats getVtDataUsage(int subId, boolean perUidStats) {
        mApp.enforceCallingOrSelfPermission(android.Manifest.permission.READ_NETWORK_USAGE_HISTORY,
                null);

        // NetworkStatsService keeps tracking the active network interface and identity. It
        // records the delta with the corresponding network identity. We just return the total video
        // call data usage snapshot since boot.
        Phone phone = getPhone(subId);
        if (phone != null) {
            return phone.getVtDataUsage(perUidStats);
        }
        return null;
    }

    /**
     * Policy control of data connection. Usually used when data limit is passed.
     * @param enabled True if enabling the data, otherwise disabling.
     * @param subId Subscription index
     * {@hide}
     */
    @Override
    public void setPolicyDataEnabled(boolean enabled, int subId) {
        enforceModifyPermission();
        Phone phone = getPhone(subId);
        if (phone != null) {
            phone.setPolicyDataEnabled(enabled);
        }
    }

    /**
     * Get Client request stats
     * @return List of Client Request Stats
     * @hide
     */
    @Override
    public List<ClientRequestStats> getClientRequestStats(String callingPackage, int subId) {
        if (!canReadPhoneState(callingPackage, "getClientRequestStats")) {
            return null;
        }

        Phone phone = getPhone(subId);
        if (phone != null) {
            return phone.getClientRequestStats();
        }

        return null;
    }

    private WorkSource getWorkSource(WorkSource workSource, int uid) {
        if (workSource != null) {
            return workSource;
        }

        String packageName = mPhone.getContext().getPackageManager().getNameForUid(uid);
        workSource = new WorkSource(uid, packageName);
        return workSource;
    }

    /**
     * Set SIM card power state.
     *
     * @param slotIndex SIM slot id.
     * @param state  State of SIM (power down, power up, pass through)
     * - {@link android.telephony.TelephonyManager#CARD_POWER_DOWN}
     * - {@link android.telephony.TelephonyManager#CARD_POWER_UP}
     * - {@link android.telephony.TelephonyManager#CARD_POWER_UP_PASS_THROUGH}
     *
     **/
    @Override
    public void setSimPowerStateForSlot(int slotIndex, int state) {
        enforceModifyPermission();
        Phone phone = PhoneFactory.getPhone(slotIndex);

        if (phone != null) {
            phone.setSimPowerState(state);
        }
    }

    private boolean isUssdApiAllowed(int subId) {
        CarrierConfigManager configManager =
                (CarrierConfigManager) mPhone.getContext().getSystemService(
                        Context.CARRIER_CONFIG_SERVICE);
        if (configManager == null) {
            return false;
        }
        PersistableBundle pb = configManager.getConfigForSubId(subId);
        if (pb == null) {
            return false;
        }
        return pb.getBoolean(
                CarrierConfigManager.KEY_ALLOW_USSD_REQUESTS_VIA_TELEPHONY_MANAGER_BOOL);
    }

    /**
     * Check if phone is in emergency callback mode
     * @return true if phone is in emergency callback mode
     * @param subId sub id
     */
    public boolean getEmergencyCallbackMode(int subId) {
        final Phone phone = getPhone(subId);
        if (phone != null) {
            return phone.isInEcm();
        } else {
            return false;
        }
    }

<<<<<<< HEAD
    public byte[] getAtr() {
        return getAtrUsingSubId(getDefaultSubscription());
    }

    @Override
    public byte[] getAtrUsingSubId(int subId) {
        if (Binder.getCallingUid() != Process.NFC_UID) {
            throw new SecurityException("Only Smartcard API may access UICC");
        }
        Log.d(LOG_TAG, "SIM_GET_ATR ");
        String response = (String)sendRequest(CMD_SIM_GET_ATR, null, subId);
        if (response != null && response.length() != 0) {
            try{
                return IccUtils.hexStringToBytes(response);
            } catch(RuntimeException re) {
                Log.e(LOG_TAG, "Invalid format of the response string");
            }
        }
        return null;
=======
    /**
     * Get the current signal strength information for the given subscription.
     * Because this information is not updated when the device is in a low power state
     * it should not be relied-upon to be current.
     * @param subId Subscription index
     * @return the most recent cached signal strength info from the modem
     */
    @Override
    public SignalStrength getSignalStrength(int subId) {
        Phone p = getPhone(subId);
        if (p == null) {
            return null;
        }

        return p.getSignalStrength();
>>>>>>> 480f0642
    }
}<|MERGE_RESOLUTION|>--- conflicted
+++ resolved
@@ -3878,7 +3878,6 @@
         }
     }
 
-<<<<<<< HEAD
     public byte[] getAtr() {
         return getAtrUsingSubId(getDefaultSubscription());
     }
@@ -3898,7 +3897,7 @@
             }
         }
         return null;
-=======
+    }
     /**
      * Get the current signal strength information for the given subscription.
      * Because this information is not updated when the device is in a low power state
@@ -3914,6 +3913,5 @@
         }
 
         return p.getSignalStrength();
->>>>>>> 480f0642
     }
 }