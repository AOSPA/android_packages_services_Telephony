/*
 * Copyright (C) 2006 The Android Open Source Project
 *
 * Licensed under the Apache License, Version 2.0 (the "License");
 * you may not use this file except in compliance with the License.
 * You may obtain a copy of the License at
 *
 *      http://www.apache.org/licenses/LICENSE-2.0
 *
 * Unless required by applicable law or agreed to in writing, software
 * distributed under the License is distributed on an "AS IS" BASIS,
 * WITHOUT WARRANTIES OR CONDITIONS OF ANY KIND, either express or implied.
 * See the License for the specific language governing permissions and
 * limitations under the License.
 */

package com.android.phone;

import android.app.AlertDialog;
import android.app.Dialog;
import android.app.ProgressDialog;
import android.content.ComponentName;
import android.content.Context;
import android.content.DialogInterface;
import android.content.Intent;
import android.content.res.Configuration;
import android.content.res.Resources;
import android.media.AudioAttributes;
import android.media.AudioManager;
import android.media.MediaPlayer;
import android.media.RingtoneManager;
import android.net.Uri;
import android.os.Handler;
import android.os.Message;
import android.os.RemoteException;
import android.os.ServiceManager;
import android.os.SystemProperties;
import android.os.PersistableBundle;
import android.os.VibrationEffect;
import android.os.Vibrator;
import android.telecom.PhoneAccount;
import android.telecom.PhoneAccountHandle;
import android.telecom.TelecomManager;
import android.telecom.VideoProfile;
import android.telephony.CarrierConfigManager;
import android.telephony.ims.ImsReasonInfo;
import android.telephony.PhoneNumberUtils;
import android.telephony.SubscriptionManager;
import android.telephony.TelephonyManager;
import android.text.TextUtils;
import android.util.Log;
import android.view.ContextThemeWrapper;
import android.view.KeyEvent;
import android.view.LayoutInflater;
import android.view.View;
import android.view.WindowManager;
import android.widget.EditText;
import android.widget.Toast;

import com.android.internal.telephony.Call;
import com.android.internal.telephony.CallStateException;
import com.android.internal.telephony.CommandException;
import com.android.internal.telephony.Connection;
import com.android.internal.telephony.IccCard;
import com.android.internal.telephony.MmiCode;
import com.android.internal.telephony.Phone;
import com.android.internal.telephony.PhoneConstants;
import com.android.internal.telephony.PhoneFactory;
import com.android.internal.telephony.TelephonyCapabilities;
import com.android.phone.settings.SuppServicesUiUtil;
import com.android.telephony.Rlog;

import com.qti.extphone.ExtTelephonyManager;
import com.qti.extphone.ServiceCallback;

import java.io.IOException;
import java.util.List;

import org.codeaurora.internal.IExtTelephony;

/**
 * Misc utilities for the Phone app.
 */
public class PhoneUtils {
    public static final String EMERGENCY_ACCOUNT_HANDLE_ID = "E";
    private static final String LOG_TAG = "PhoneUtils";
    private static final boolean DBG = (PhoneGlobals.DBG_LEVEL >= 2);

    // Do not check in with VDBG = true, since that may write PII to the system log.
    private static final boolean VDBG = false;

    // Return codes from placeCall()
    public static final int CALL_STATUS_DIALED = 0;  // The number was successfully dialed
    public static final int CALL_STATUS_DIALED_MMI = 1;  // The specified number was an MMI code
    public static final int CALL_STATUS_FAILED = 2;  // The call failed

    // USSD string length for MMI operations
    static final int MIN_USSD_LEN = 1;
    static final int MAX_USSD_LEN = 160;

    /** Define for not a special CNAP string */
    private static final int CNAP_SPECIAL_CASE_NO = -1;

    /** Define for default vibrate pattern if res cannot be found */
    private static final long[] DEFAULT_VIBRATE_PATTERN = {0, 250, 250, 250};

    private static final int INVALID = -1;
    private static int mBackToBackSSFeature = INVALID;
    private static final int BACK_BACK_SS_REQ = 1;

    /**
     * Theme to use for dialogs displayed by utility methods in this class. This is needed
     * because these dialogs are displayed using the application context, which does not resolve
     * the dialog theme correctly.
     */
    private static final int THEME = com.android.internal.R.style.Theme_DeviceDefault_Dialog_Alert;

    /** Extra key to identify the service class voice or video */
    public static final String SERVICE_CLASS = "service_class";

    private static final int PRIMARY_STACK_MODEM_ID = 0;

    /** USSD information used to aggregate all USSD messages */
    private static StringBuilder sUssdMsg = new StringBuilder();
    private static ExtTelephonyManager mExtTelephonyManager;
    private static TelephonyManager sTelephonyManager;
    private static TelecomManager sTelecomManager;

    private static final ComponentName PSTN_CONNECTION_SERVICE_COMPONENT =
            new ComponentName("com.android.phone",
                    "com.android.services.telephony.TelephonyConnectionService");

    /** This class is never instantiated. */
    private PhoneUtils() {
    }

    /**
     * For a CDMA phone, advance the call state upon making a new
     * outgoing call.
     *
     * <pre>
     *   IDLE -> SINGLE_ACTIVE
     * or
     *   SINGLE_ACTIVE -> THRWAY_ACTIVE
     * </pre>
     * @param app The phone instance.
     */
    private static void updateCdmaCallStateOnNewOutgoingCall(PhoneGlobals app,
            Connection connection) {
        if (app.cdmaPhoneCallState.getCurrentCallState() ==
            CdmaPhoneCallState.PhoneCallState.IDLE) {
            // This is the first outgoing call. Set the Phone Call State to ACTIVE
            app.cdmaPhoneCallState.setCurrentCallState(
                CdmaPhoneCallState.PhoneCallState.SINGLE_ACTIVE);
        } else {
            // This is the second outgoing call. Set the Phone Call State to 3WAY
            app.cdmaPhoneCallState.setCurrentCallState(
                CdmaPhoneCallState.PhoneCallState.THRWAY_ACTIVE);

            // TODO: Remove this code.
            //app.getCallModeler().setCdmaOutgoing3WayCall(connection);
        }
    }

    /**
     * Dial the number using the phone passed in.
     *
     * @param context To perform the CallerInfo query.
     * @param phone the Phone object.
     * @param number to be dialed as requested by the user. This is
     * NOT the phone number to connect to. It is used only to build the
     * call card and to update the call log. See above for restrictions.
     *
     * @return either CALL_STATUS_DIALED or CALL_STATUS_FAILED
     */
    public static int placeOtaspCall(Context context, Phone phone, String number) {
        final Uri gatewayUri = null;

        if (VDBG) {
            log("placeCall()... number: '" + number + "'"
                    + ", GW:'" + gatewayUri + "'");
        } else {
            log("placeCall()... number: " + toLogSafePhoneNumber(number)
                    + ", GW: " + (gatewayUri != null ? "non-null" : "null"));
        }
        final PhoneGlobals app = PhoneGlobals.getInstance();

        boolean useGateway = false;
        Uri contactRef = null;

        int status = CALL_STATUS_DIALED;
        Connection connection;
        String numberToDial;
        numberToDial = number;

        try {
            connection = app.mCM.dial(phone, numberToDial, VideoProfile.STATE_AUDIO_ONLY);
        } catch (CallStateException ex) {
            // CallStateException means a new outgoing call is not currently
            // possible: either no more call slots exist, or there's another
            // call already in the process of dialing or ringing.
            Log.w(LOG_TAG, "Exception from app.mCM.dial()", ex);
            return CALL_STATUS_FAILED;

            // Note that it's possible for CallManager.dial() to return
            // null *without* throwing an exception; that indicates that
            // we dialed an MMI (see below).
        }

        int phoneType = phone.getPhoneType();

        // On GSM phones, null is returned for MMI codes
        if (null == connection) {
            status = CALL_STATUS_FAILED;
        } else {
            if (phoneType == PhoneConstants.PHONE_TYPE_CDMA) {
                updateCdmaCallStateOnNewOutgoingCall(app, connection);
            }
        }

        return status;
    }

    /* package */ static String toLogSafePhoneNumber(String number) {
        // For unknown number, log empty string.
        if (number == null) {
            return "";
        }

        if (VDBG) {
            // When VDBG is true we emit PII.
            return number;
        }

        // Do exactly same thing as Uri#toSafeString() does, which will enable us to compare
        // sanitized phone numbers.
        StringBuilder builder = new StringBuilder();
        for (int i = 0; i < number.length(); i++) {
            char c = number.charAt(i);
            if (c == '-' || c == '@' || c == '.') {
                builder.append(c);
            } else {
                builder.append('x');
            }
        }
        return builder.toString();
    }

    /**
     * Handle the MMIInitiate message and put up an alert that lets
     * the user cancel the operation, if applicable.
     *
     * @param phone the Phone object.
     * @param context context to get strings.
     * @param mmiCode the MmiCode object being started.
     * @param buttonCallbackMessage message to post when button is clicked.
     * @param previousAlert a previous alert used in this activity.
     * @return the dialog handle
     */
    static Dialog displayMMIInitiate(Phone phone,
                                          Context context,
                                          MmiCode mmiCode,
                                          Message buttonCallbackMessage,
                                          Dialog previousAlert) {
        log("displayMMIInitiate: " + Rlog.pii(LOG_TAG, mmiCode.toString()));
        if (previousAlert != null) {
            previousAlert.dismiss();
        }

        // The UI paradigm we are using now requests that all dialogs have
        // user interaction, and that any other messages to the user should
        // be by way of Toasts.
        //
        // In adhering to this request, all MMI initiating "OK" dialogs
        // (non-cancelable MMIs) that end up being closed when the MMI
        // completes (thereby showing a completion dialog) are being
        // replaced with Toasts.
        //
        // As a side effect, moving to Toasts for the non-cancelable MMIs
        // also means that buttonCallbackMessage (which was tied into "OK")
        // is no longer invokable for these dialogs.  This is not a problem
        // since the only callback messages we supported were for cancelable
        // MMIs anyway.
        //
        // A cancelable MMI is really just a USSD request. The term
        // "cancelable" here means that we can cancel the request when the
        // system prompts us for a response, NOT while the network is
        // processing the MMI request.  Any request to cancel a USSD while
        // the network is NOT ready for a response may be ignored.
        //
        // With this in mind, we replace the cancelable alert dialog with
        // a progress dialog, displayed until we receive a request from
        // the the network.  For more information, please see the comments
        // in the displayMMIComplete() method below.
        //
        // Anything that is NOT a USSD request is a normal MMI request,
        // which will bring up a toast (desribed above).

        boolean isCancelable = (mmiCode != null) && mmiCode.isCancelable();

        if (!isCancelable) {
            log("displayMMIInitiate: not a USSD code, displaying status toast.");
            CharSequence text = context.getText(R.string.mmiStarted);
            Toast.makeText(context, text, Toast.LENGTH_SHORT)
                .show();
            return null;
        } else {
            log("displayMMIInitiate: running USSD code, displaying intermediate progress.");

            // create the indeterminate progress dialog and display it.
            ProgressDialog pd = new ProgressDialog(context, THEME);
            if (isMultiSimMode() && phone != null) {
                pd.setTitle(context.getText(R.string.ussdinitiated_title));
                PhoneAccount account = getPhoneAccount(phone.getSubId());
                if (account != null && account.getIcon() != null) {
                    pd.setIcon(account.getIcon().loadDrawable(context));
                }
            }
            pd.setMessage(context.getText(R.string.ussdRunning));
            pd.setCancelable(false);
            pd.setIndeterminate(true);
            pd.getWindow().addFlags(WindowManager.LayoutParams.FLAG_DIM_BEHIND);

            pd.show();

            return pd;
        }

    }

    /**
     * Handle the MMIComplete message and fire off an intent to display
     * the message.
     *
     * @param context context to get strings.
     * @param mmiCode MMI result.
     * @param previousAlert a previous alert used in this activity.
     */
    static void displayMMIComplete(final Phone phone, Context context, final MmiCode mmiCode,
            Message dismissCallbackMessage,
            AlertDialog previousAlert) {
        final PhoneGlobals app = PhoneGlobals.getInstance();
        CharSequence text;
        int title = 0;  // title for the progress dialog, if needed.
        MmiCode.State state = mmiCode.getState();

        log("displayMMIComplete: state=" + state);

        switch (state) {
            case PENDING:
                // USSD code asking for feedback from user.
                text = mmiCode.getMessage();
                log("displayMMIComplete: using text from PENDING MMI message: '" + text + "'");
                break;
            case CANCELLED:
                text = null;
                break;
            case COMPLETE:
                PersistableBundle b = null;
                if (SubscriptionManager.isValidSubscriptionId(phone.getSubId())) {
                    b = app.getCarrierConfigForSubId(
                            phone.getSubId());
                } else {
                    b = app.getCarrierConfig();
                }

                if (b.getBoolean(CarrierConfigManager.KEY_USE_CALLER_ID_USSD_BOOL)) {
                    text = SuppServicesUiUtil.handleCallerIdUssdResponse(app, context, phone,
                            mmiCode);
                    if (mmiCode.getMessage() != null && !text.equals(mmiCode.getMessage())) {
                        break;
                    }
                }

                if (app.getPUKEntryActivity() != null) {
                    // if an attempt to unPUK the device was made, we specify
                    // the title and the message here.
                    title = com.android.internal.R.string.PinMmi;
                    text = context.getText(R.string.puk_unlocked);
                    break;
                }
                // All other conditions for the COMPLETE mmi state will cause
                // the case to fall through to message logic in common with
                // the FAILED case.

            case FAILED:
                text = mmiCode.getMessage();
                log("displayMMIComplete (failed): using text from MMI message: '" + text + "'");
                break;
            default:
                throw new IllegalStateException("Unexpected MmiCode state: " + state);
        }

        if (previousAlert != null) {
            previousAlert.dismiss();
        }

        // Check to see if a UI exists for the PUK activation.  If it does
        // exist, then it indicates that we're trying to unblock the PUK.
        if ((app.getPUKEntryActivity() != null) && (state == MmiCode.State.COMPLETE)) {
            log("displaying PUK unblocking progress dialog.");

            // create the progress dialog, make sure the flags and type are
            // set correctly.
            ProgressDialog pd = new ProgressDialog(app, THEME);
            pd.setTitle(title);
            pd.setMessage(text);
            pd.setCancelable(false);
            pd.setIndeterminate(true);
            pd.getWindow().setType(WindowManager.LayoutParams.TYPE_SYSTEM_DIALOG);
            pd.getWindow().addFlags(WindowManager.LayoutParams.FLAG_DIM_BEHIND);

            // display the dialog
            pd.show();

            // indicate to the Phone app that the progress dialog has
            // been assigned for the PUK unlock / SIM READY process.
            app.setPukEntryProgressDialog(pd);

        } else if ((app.getPUKEntryActivity() != null) && (state == MmiCode.State.FAILED)) {
            createUssdDialog(app, context, text, phone,
                    WindowManager.LayoutParams.TYPE_KEYGUARD_DIALOG);
            // In case of failure to unlock, we'll need to reset the
            // PUK unlock activity, so that the user may try again.
            app.setPukEntryActivity(null);
        } else {
            // In case of failure to unlock, we'll need to reset the
            // PUK unlock activity, so that the user may try again.
            if (app.getPUKEntryActivity() != null) {
                app.setPukEntryActivity(null);
            }

            // A USSD in a pending state means that it is still
            // interacting with the user.
            if (state != MmiCode.State.PENDING) {
                createUssdDialog(app, context, text, phone,
                        WindowManager.LayoutParams.TYPE_SYSTEM_ALERT);
            } else {
                log("displayMMIComplete: USSD code has requested user input. Constructing input "
                        + "dialog.");

                // USSD MMI code that is interacting with the user.  The
                // basic set of steps is this:
                //   1. User enters a USSD request
                //   2. We recognize the request and displayMMIInitiate
                //      (above) creates a progress dialog.
                //   3. Request returns and we get a PENDING or COMPLETE
                //      message.
                //   4. These MMI messages are caught in the PhoneApp
                //      (onMMIComplete) and the InCallScreen
                //      (mHandler.handleMessage) which bring up this dialog
                //      and closes the original progress dialog,
                //      respectively.
                //   5. If the message is anything other than PENDING,
                //      we are done, and the alert dialog (directly above)
                //      displays the outcome.
                //   6. If the network is requesting more information from
                //      the user, the MMI will be in a PENDING state, and
                //      we display this dialog with the message.
                //   7. User input, or cancel requests result in a return
                //      to step 1.  Keep in mind that this is the only
                //      time that a USSD should be canceled.

                // inflate the layout with the scrolling text area for the dialog.
                ContextThemeWrapper contextThemeWrapper =
                        new ContextThemeWrapper(context, R.style.DialerAlertDialogTheme);
                LayoutInflater inflater = (LayoutInflater) contextThemeWrapper.getSystemService(
                        Context.LAYOUT_INFLATER_SERVICE);
                View dialogView = inflater.inflate(R.layout.dialog_ussd_response, null);

                // get the input field.
                final EditText inputText = (EditText) dialogView.findViewById(R.id.input_field);

                // specify the dialog's click listener, with SEND and CANCEL logic.
                final DialogInterface.OnClickListener mUSSDDialogListener =
                    new DialogInterface.OnClickListener() {
                        public void onClick(DialogInterface dialog, int whichButton) {
                            switch (whichButton) {
                                case DialogInterface.BUTTON_POSITIVE:
                                    // As per spec 24.080, valid length of ussd string
                                    // is 1 - 160. If length is out of the range then
                                    // display toast message & Cancel MMI operation.
                                    if (inputText.length() < MIN_USSD_LEN
                                            || inputText.length() > MAX_USSD_LEN) {
                                        Toast.makeText(app,
                                                app.getResources().getString(R.string.enter_input,
                                                MIN_USSD_LEN, MAX_USSD_LEN),
                                                Toast.LENGTH_LONG).show();
                                        if (mmiCode.isCancelable()) {
                                            mmiCode.cancel();
                                        }
                                    } else {
                                        phone.sendUssdResponse(inputText.getText().toString());
                                    }
                                    break;
                                case DialogInterface.BUTTON_NEGATIVE:
                                    if (mmiCode.isCancelable()) {
                                        mmiCode.cancel();
                                    }
                                    break;
                            }
                        }
                    };

                // build the dialog
                final AlertDialog newDialog =
                        FrameworksUtils.makeAlertDialogBuilder(contextThemeWrapper)
                        .setMessage(text)
                        .setView(dialogView)
                        .setPositiveButton(R.string.send_button, mUSSDDialogListener)
                        .setNegativeButton(R.string.cancel, mUSSDDialogListener)
                        .setCancelable(false)
                        .create();

                if (isMultiSimMode() && phone != null) {
                    PhoneAccount account = getPhoneAccount(phone.getSubId());
                    if (account != null && account.getIcon() != null) {
                        newDialog.setIcon(account.getIcon().loadDrawable(context));
                    }
                    if (phone.getCarrierName() != null) {
                        newDialog.setTitle(app.getResources().getString(
                                R.string.carrier_mmi_msg_title, phone.getCarrierName()));
                    } else {
                        newDialog.setTitle(app.getResources().getString(
                               R.string.default_carrier_mmi_msg_title));
                    }
                }

                // attach the key listener to the dialog's input field and make
                // sure focus is set.
                final View.OnKeyListener mUSSDDialogInputListener =
                    new View.OnKeyListener() {
                        public boolean onKey(View v, int keyCode, KeyEvent event) {
                            switch (keyCode) {
                                case KeyEvent.KEYCODE_CALL:
                                case KeyEvent.KEYCODE_ENTER:
                                    if(event.getAction() == KeyEvent.ACTION_DOWN) {
                                        phone.sendUssdResponse(inputText.getText().toString());
                                        newDialog.dismiss();
                                    }
                                    return true;
                            }
                            return false;
                        }
                    };
                inputText.setOnKeyListener(mUSSDDialogInputListener);
                inputText.requestFocus();

                // set the window properties of the dialog
                newDialog.getWindow().setType(
                        WindowManager.LayoutParams.TYPE_SYSTEM_DIALOG);
                newDialog.getWindow().addFlags(
                        WindowManager.LayoutParams.FLAG_DIM_BEHIND);

                // now show the dialog!
                newDialog.show();

                newDialog.getButton(DialogInterface.BUTTON_POSITIVE)
                        .setTextColor(context.getResources().getColor(R.color.dialer_theme_color));
                newDialog.getButton(DialogInterface.BUTTON_NEGATIVE)
                        .setTextColor(context.getResources().getColor(R.color.dialer_theme_color));
            }

            if (mmiCode.isNetworkInitiatedUssd()) {
                playSound(context);
            }
        }
    }

    private static void playSound(Context context) {
        AudioManager audioManager = (AudioManager) context.getSystemService(Context.AUDIO_SERVICE);
        int callsRingerMode = audioManager.getRingerMode();

        if (callsRingerMode == AudioManager.RINGER_MODE_NORMAL) {
            log("playSound : RINGER_MODE_NORMAL");
            try {
                Uri notificationUri = RingtoneManager.getDefaultUri(
                        RingtoneManager.TYPE_NOTIFICATION);
                MediaPlayer mediaPlayer = new MediaPlayer();
                mediaPlayer.setDataSource(context, notificationUri);
                AudioAttributes aa = new AudioAttributes.Builder()
                        .setLegacyStreamType(AudioManager.STREAM_NOTIFICATION)
                        .setUsage(AudioAttributes.USAGE_NOTIFICATION)
                        .build();
                mediaPlayer.setAudioAttributes(aa);
                mediaPlayer.setLooping(false);
                mediaPlayer.prepare();
                mediaPlayer.start();
            } catch (IOException e) {
                log("playSound exception : " + e);
            }
        } else if (callsRingerMode == AudioManager.RINGER_MODE_VIBRATE) {
            log("playSound : RINGER_MODE_VIBRATE");
            Vibrator vibrator = (Vibrator) context.getSystemService(Context.VIBRATOR_SERVICE);
            // Use NotificationManagerService#DEFAULT_VIBRATE_PATTERN if
            // R.array.config_defaultNotificationVibePattern is not defined.
            long[] pattern = getLongArray(context.getResources(),
                    R.array.config_defaultNotificationVibePattern, DEFAULT_VIBRATE_PATTERN);
            vibrator.vibrate(VibrationEffect.createWaveform(pattern, -1));
        }
    }

    private static long[] getLongArray(Resources r, int resid, long[] def) {
        int[] ar = r.getIntArray(resid);
        if (ar == null) {
            return def;
        }
        final int len = ar.length;
        long[] out = new long[len];
        for (int i = 0; i < len; i++) {
            out[i] = ar[i];
        }
        return out;
    }

    /**
     * It displays the message dialog for user about the mmi code result message.
     *
     * @param app This is {@link PhoneGlobals}
     * @param context Context to get strings.
     * @param text This is message's result.
     * @param phone This is phone to create sssd dialog.
     * @param windowType The new window type. {@link WindowManager.LayoutParams}.
     */
    public static void createUssdDialog(PhoneGlobals app, Context context, CharSequence text,
            Phone phone, int windowType) {
        log("displayMMIComplete: MMI code has finished running.");

        log("displayMMIComplete: Extended NW displayMMIInitiate (" + text + ")");
        if (text == null || text.length() == 0) {
            return;
        }

        // displaying system alert dialog on the screen instead of
        // using another activity to display the message.  This
        // places the message at the forefront of the UI.
        AlertDialog ussdDialog = new AlertDialog.Builder(context, THEME)
                .setPositiveButton(R.string.ok, null)
                .setCancelable(true)
                .setOnDismissListener(new DialogInterface.OnDismissListener() {
                    @Override
                    public void onDismiss(DialogInterface dialog) {
                        sUssdMsg.setLength(0);
                    }
                })
                .create();

        ussdDialog.getWindow().setType(windowType);
        ussdDialog.getWindow().addFlags(
                WindowManager.LayoutParams.FLAG_DIM_BEHIND);

        if (sUssdMsg.length() != 0) {
            sUssdMsg.insert(0, "\n")
                    .insert(0, app.getResources().getString(R.string.ussd_dialog_sep))
                    .insert(0, "\n");
        }
        if (phone != null && phone.getCarrierName() != null) {
            ussdDialog.setTitle(app.getResources().getString(R.string.carrier_mmi_msg_title,
                    phone.getCarrierName()));
        } else {
            ussdDialog
                    .setTitle(app.getResources().getString(R.string.default_carrier_mmi_msg_title));
        }
        if (isMultiSimMode() && phone != null) {
            PhoneAccount account = getPhoneAccount(phone.getSubId());
            if (account != null && account.getIcon() != null) {
                ussdDialog.setIcon(account.getIcon().loadDrawable(context));
            }
        }
        sUssdMsg.insert(0, text);
        ussdDialog.setMessage(sUssdMsg.toString());
        ussdDialog.show();
    }

    /**
     * Cancels the current pending MMI operation, if applicable.
     * @return true if we canceled an MMI operation, or false
     *         if the current pending MMI wasn't cancelable
     *         or if there was no current pending MMI at all.
     *
     * @see displayMMIInitiate
     */
    static boolean cancelMmiCode(Phone phone) {
        List<? extends MmiCode> pendingMmis = phone.getPendingMmiCodes();
        int count = pendingMmis.size();
        if (DBG) log("cancelMmiCode: num pending MMIs = " + count);

        boolean canceled = false;
        if (count > 0) {
            // assume that we only have one pending MMI operation active at a time.
            // I don't think it's possible to enter multiple MMI codes concurrently
            // in the phone UI, because during the MMI operation, an Alert panel
            // is displayed, which prevents more MMI code from being entered.
            MmiCode mmiCode = pendingMmis.get(0);
            if (mmiCode.isCancelable()) {
                mmiCode.cancel();
                canceled = true;
            }
        }
        return canceled;
    }

    //
    // Misc UI policy helper functions
    //

    /**
     * Check if a phone number can be route through a 3rd party
     * gateway. The number must be a global phone number in numerical
     * form (1-800-666-SEXY won't work).
     *
     * MMI codes and the like cannot be used as a dial number for the
     * gateway either.
     *
     * @param number To be dialed via a 3rd party gateway.
     * @return true If the number can be routed through the 3rd party network.
     */
    private static boolean isRoutableViaGateway(String number) {
        if (TextUtils.isEmpty(number)) {
            return false;
        }
        number = PhoneNumberUtils.stripSeparators(number);
        if (!number.equals(PhoneNumberUtils.convertKeypadLettersToDigits(number))) {
            return false;
        }
        number = PhoneNumberUtils.extractNetworkPortion(number);
        return PhoneNumberUtils.isGlobalPhoneNumber(number);
    }

    /**
     * Returns whether the phone is in ECM ("Emergency Callback Mode") or not.
     */
    /* package */ static boolean isPhoneInEcm(Phone phone) {
        if ((phone != null) && TelephonyCapabilities.supportsEcm(phone)) {
            return phone.isInEcm();
        }
        return false;
    }

    /**
     * Returns true when the given call is in INCOMING state and there's no foreground phone call,
     * meaning the call is the first real incoming call the phone is having.
     */
    public static boolean isRealIncomingCall(Call.State state) {
        return (state == Call.State.INCOMING && !PhoneGlobals.getInstance().mCM.hasActiveFgCall());
    }

    //
    // General phone and call state debugging/testing code
    //

    private static void log(String msg) {
        Log.d(LOG_TAG, msg);
    }

    public static PhoneAccountHandle makePstnPhoneAccountHandle(String id) {
        return makePstnPhoneAccountHandleWithPrefix(id, "", false);
    }

    public static PhoneAccountHandle makePstnPhoneAccountHandle(int phoneId) {
        return makePstnPhoneAccountHandle(PhoneFactory.getPhone(phoneId));
    }

    public static PhoneAccountHandle makePstnPhoneAccountHandle(Phone phone) {
        return makePstnPhoneAccountHandleWithPrefix(phone, "", false);
    }

    public static PhoneAccountHandle makePstnPhoneAccountHandleWithPrefix(
            Phone phone, String prefix, boolean isEmergency) {
        // TODO: Should use some sort of special hidden flag to decorate this account as
        // an emergency-only account
        String id = isEmergency ? EMERGENCY_ACCOUNT_HANDLE_ID : prefix +
<<<<<<< HEAD
                String.valueOf((phone != null) ? phone.getFullIccSerialNumber() : null);
=======
                String.valueOf(phone.getSubId());
>>>>>>> 39130da1
        return makePstnPhoneAccountHandleWithPrefix(id, prefix, isEmergency);
    }

    public static PhoneAccountHandle makePstnPhoneAccountHandleWithPrefix(
            String id, String prefix, boolean isEmergency) {
        ComponentName pstnConnectionServiceName = getPstnConnectionServiceName();
        return new PhoneAccountHandle(pstnConnectionServiceName, id);
    }

    public static int getSubIdForPhoneAccount(PhoneAccount phoneAccount) {
        if (phoneAccount != null
                && phoneAccount.hasCapabilities(PhoneAccount.CAPABILITY_SIM_SUBSCRIPTION)) {
            return getSubIdForPhoneAccountHandle(phoneAccount.getAccountHandle());
        }
        return SubscriptionManager.INVALID_SUBSCRIPTION_ID;
    }

    public static int getSubIdForPhoneAccountHandle(PhoneAccountHandle handle) {
        Phone phone = getPhoneForPhoneAccountHandle(handle);
        if (phone != null) {
            return phone.getSubId();
        }
        return SubscriptionManager.INVALID_SUBSCRIPTION_ID;
    }

    public static Phone getPhoneForPhoneAccountHandle(PhoneAccountHandle handle) {
        if (handle != null && handle.getComponentName().equals(getPstnConnectionServiceName())) {
            return getPhoneFromSubId(handle.getId());
        }
        return null;
    }

    public static boolean isValidPhoneAccountHandle(PhoneAccountHandle phoneAccountHandle) {
        return phoneAccountHandle != null && !TextUtils.isEmpty(phoneAccountHandle.getId())
                && !phoneAccountHandle.getId().equals("null");
    }

    /**
     * Determine if a given phone account corresponds to an active SIM
     *
     * @param sm An instance of the subscription manager so it is not recreated for each calling of
     * this method.
     * @param handle The handle for the phone account to check
     * @return {@code true} If there is an active SIM for this phone account,
     * {@code false} otherwise.
     */
    public static boolean isPhoneAccountActive(SubscriptionManager sm, PhoneAccountHandle handle) {
        return sm.getActiveSubscriptionInfo(Integer.parseInt(handle.getId())) != null;
    }

    private static ComponentName getPstnConnectionServiceName() {
        return PSTN_CONNECTION_SERVICE_COMPONENT;
    }

    private static Phone getPhoneFromSubId(String subId) {
        if (!TextUtils.isEmpty(subId)) {
            for (Phone phone : PhoneFactory.getPhones()) {
                String phoneSubId = Integer.toString(phone.getSubId());
                if (subId.equals(phoneSubId)) {
                    return phone;
                }
            }
        }
        return null;
    }

    /**
     * Register ICC status for all phones.
     */
    static final void registerIccStatus(Handler handler, int event) {
        for (Phone phone : PhoneFactory.getPhones()) {
            IccCard sim = phone.getIccCard();
            if (sim != null) {
                if (VDBG) Log.v(LOG_TAG, "register for ICC status, phone " + phone.getPhoneId());
                sim.registerForNetworkLocked(handler, event, phone);
            }
        }
    }

    /**
     * Register ICC status for all phones.
     */
    static final void registerIccStatus(Handler handler, int event, int phoneId) {
        Phone[] phones = PhoneFactory.getPhones();
        IccCard sim = phones[phoneId].getIccCard();
        if (sim != null) {
            if (VDBG) {
                Log.v(LOG_TAG, "register for ICC status, phone " + phones[phoneId].getPhoneId());
            }
            sim.registerForNetworkLocked(handler, event, phones[phoneId]);
        }
    }

    /**
     * Unregister ICC status for a specific phone.
     */
    static final void unregisterIccStatus(Handler handler, int phoneId) {
        Phone[] phones = PhoneFactory.getPhones();
        IccCard sim = phones[phoneId].getIccCard();
        if (sim != null) {
            if (VDBG) {
                Log.v(LOG_TAG, "unregister for ICC status, phone " + phones[phoneId].getPhoneId());
            }
            sim.unregisterForNetworkLocked(handler);
        }
    }

    /**
     * Set the radio power on/off state for all phones.
     *
     * @param enabled true means on, false means off.
     */
    static final void setRadioPower(boolean enabled) {
        for (Phone phone : PhoneFactory.getPhones()) {
            phone.setRadioPower(enabled);
        }
    }

    private static IExtTelephony getIExtTelephony() {
        return IExtTelephony.Stub.asInterface(ServiceManager.getService("qti.radio.extphone"));
    }

    public static int getPhoneIdForECall() {
        int phoneId = 0;
        try {
            phoneId = getIExtTelephony().getPhoneIdForECall();
        } catch (RemoteException ex) {
            Log.e("TelephonyConnectionService", "Exceptions : " + ex);
        } catch (NullPointerException ex) {
            Log.e("TelephonyConnectionService", "Exception : " + ex);
        }
        return phoneId;
    }

    public static int getPrimaryStackPhoneId() {
        String modemUuId = null;
        int primayStackPhoneId = SubscriptionManager.INVALID_PHONE_INDEX;

        for (Phone phone : PhoneFactory.getPhones()) {
            if (phone == null) continue;

            Log.d(LOG_TAG, "Logical Modem id: " + phone.getModemUuId()
                    + " phoneId: " + phone.getPhoneId());
            modemUuId = phone.getModemUuId();
            if ((modemUuId == null) || (modemUuId.length() <= 0) ||
                    modemUuId.isEmpty()) {
                continue;
            }
            // Select the phone id based on modemUuid
            // if modemUuid is 0 for any phone instance, primary stack is mapped
            // to it so return the phone id as the primary stack phone id.
            int modemUuIdValue = PRIMARY_STACK_MODEM_ID;
            try {
                modemUuIdValue = Integer.parseInt(modemUuId);
            } catch (NumberFormatException e) {
                Log.w(LOG_TAG, "modemUuId is not an integer: " + modemUuId);
            }
            if (modemUuIdValue == PRIMARY_STACK_MODEM_ID) {
                primayStackPhoneId = phone.getPhoneId();
                Log.d(LOG_TAG, "Primay Stack phone id: " + primayStackPhoneId + " selected");
                break;
            }
        }

        // If phone id is invalid return default phone id
        if (primayStackPhoneId == SubscriptionManager.INVALID_PHONE_INDEX) {
            Log.d(LOG_TAG, "Returning default phone id");
            primayStackPhoneId = 0;
        }

        return primayStackPhoneId;
    }

    public static void connectExtTelephonyManager(Context context) {
        mExtTelephonyManager = ExtTelephonyManager.getInstance(context);

        mExtTelephonyManager.connectService(mExtTelManagerServiceCallback);
    }

    public static ExtTelephonyManager getExtTelManager() {
        return mExtTelephonyManager;
    }

    private static ServiceCallback mExtTelManagerServiceCallback = new ServiceCallback() {

        @Override
        public void onConnected() {
            Log.d(LOG_TAG, "mExtTelManagerServiceCallback: service connected");
        }

        @Override
        public void onDisconnected() {
            Log.d(LOG_TAG, "mExtTelManagerServiceCallback: service disconnected");
        }
    };

    static boolean isBacktoBackSSFeatureSupported() {
        if (mBackToBackSSFeature == INVALID) {
            mBackToBackSSFeature =
                   (mExtTelephonyManager.isFeatureSupported(BACK_BACK_SS_REQ)) ? 1 : 0;
        }
        return (mBackToBackSSFeature == 1);
    }

    public static CommandException getCommandException(int code) {
            CommandException.Error error = CommandException.Error.GENERIC_FAILURE;

        switch(code) {
            case ImsReasonInfo.CODE_UT_NOT_SUPPORTED:
                error = CommandException.Error.REQUEST_NOT_SUPPORTED;
                break;
            case ImsReasonInfo.CODE_UT_CB_PASSWORD_MISMATCH:
                error = CommandException.Error.PASSWORD_INCORRECT;
                break;
            case ImsReasonInfo.CODE_UT_SERVICE_UNAVAILABLE:
                error = CommandException.Error.RADIO_NOT_AVAILABLE;
                break;
            case ImsReasonInfo.CODE_FDN_BLOCKED:
                error = CommandException.Error.FDN_CHECK_FAILURE;
                break;
            case ImsReasonInfo.CODE_UT_SS_MODIFIED_TO_DIAL:
                error = CommandException.Error.SS_MODIFIED_TO_DIAL;
                break;
            case ImsReasonInfo.CODE_UT_SS_MODIFIED_TO_USSD:
                error = CommandException.Error.SS_MODIFIED_TO_USSD;
                break;
            case ImsReasonInfo.CODE_UT_SS_MODIFIED_TO_SS:
                error = CommandException.Error.SS_MODIFIED_TO_SS;
                break;
            case ImsReasonInfo.CODE_UT_SS_MODIFIED_TO_DIAL_VIDEO:
                error = CommandException.Error.SS_MODIFIED_TO_DIAL_VIDEO;
                break;
            default:
                break;
        }

        return new CommandException(error);
    }

    /**
     * To get the phone account using subscription ID.
     */
    private static PhoneAccount getPhoneAccount(int subId) {
        PhoneAccountHandle handle = getTelephonyManager() != null ?
                getTelephonyManager().getPhoneAccountHandleForSubscriptionId(subId) : null;
        return getTelecomManager() != null && handle != null ?
                getTelecomManager().getPhoneAccount(handle) : null;
    }

    /**
     * Returns true if device is in Single Standby mode, false otherwise.
     */
    private static boolean isMultiSimMode() {
        return getTelephonyManager() != null && getTelephonyManager().getActiveModemCount() > 1;
    }

    /**
     * To get the instance of TelephonyManager.
     */
    private static TelephonyManager getTelephonyManager() {
        if (sTelephonyManager == null) {
            sTelephonyManager = PhoneGlobals.getInstance().getSystemService(TelephonyManager.class);
        }
        return sTelephonyManager;
    }

    /**
     * To get the instance of TelecomManager.
     */
    private static TelecomManager getTelecomManager() {
        if (sTelecomManager == null) {
            sTelecomManager = PhoneGlobals.getInstance().getSystemService(TelecomManager.class);
        }
        return sTelecomManager;
    }
}<|MERGE_RESOLUTION|>--- conflicted
+++ resolved
@@ -770,11 +770,7 @@
         // TODO: Should use some sort of special hidden flag to decorate this account as
         // an emergency-only account
         String id = isEmergency ? EMERGENCY_ACCOUNT_HANDLE_ID : prefix +
-<<<<<<< HEAD
-                String.valueOf((phone != null) ? phone.getFullIccSerialNumber() : null);
-=======
-                String.valueOf(phone.getSubId());
->>>>>>> 39130da1
+                String.valueOf((phone != null) ? phone.getSubId() : null);
         return makePstnPhoneAccountHandleWithPrefix(id, prefix, isEmergency);
     }
 
