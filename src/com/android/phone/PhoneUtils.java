--- conflicted
+++ resolved
@@ -765,7 +765,6 @@
 
     public static PhoneAccountHandle makePstnPhoneAccountHandleWithPrefix(
             Phone phone, String prefix, boolean isEmergency, UserHandle userHandle) {
-<<<<<<< HEAD
         // To determine this as an emergency only, we are checking the simless case
         // and updating the id based on that.
 
@@ -779,14 +778,7 @@
         boolean isEmergencyOnlyAccount = subList != null && subList.size() == 0;
         String id = (isEmergency || isEmergencyOnlyAccount) ? EMERGENCY_ACCOUNT_HANDLE_ID : prefix +
                 String.valueOf((phone != null) ? phone.getSubId() : null);
-        return makePstnPhoneAccountHandleWithPrefix(id, prefix, isEmergency, userHandle);
-=======
-        // TODO: Should use some sort of special hidden flag to decorate this account as
-        // an emergency-only account
-        String id = isEmergency ? EMERGENCY_ACCOUNT_HANDLE_ID : prefix +
-                String.valueOf(phone.getSubId());
         return makePstnPhoneAccountHandleWithId(id, userHandle);
->>>>>>> 23382060
     }
 
     public static PhoneAccountHandle makePstnPhoneAccountHandleWithId(
