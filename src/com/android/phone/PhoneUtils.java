/*
 * Copyright (C) 2006 The Android Open Source Project
 *
 * Licensed under the Apache License, Version 2.0 (the "License");
 * you may not use this file except in compliance with the License.
 * You may obtain a copy of the License at
 *
 *      http://www.apache.org/licenses/LICENSE-2.0
 *
 * Unless required by applicable law or agreed to in writing, software
 * distributed under the License is distributed on an "AS IS" BASIS,
 * WITHOUT WARRANTIES OR CONDITIONS OF ANY KIND, either express or implied.
 * See the License for the specific language governing permissions and
 * limitations under the License.
 */

package com.android.phone;

import android.app.AlertDialog;
import android.app.Dialog;
import android.app.ProgressDialog;
import android.bluetooth.IBluetoothHeadsetPhone;
import android.content.ActivityNotFoundException;
import android.content.ComponentName;
import android.content.Context;
import android.content.DialogInterface;
import android.content.Intent;
import android.content.res.Configuration;
import android.media.AudioManager;
import android.net.Uri;
import android.os.CountDownTimer;
import android.os.Handler;
import android.os.Message;
import android.os.PersistableBundle;
import android.os.RemoteException;
import android.os.SystemProperties;
import android.telecom.PhoneAccount;
import android.telecom.PhoneAccountHandle;
import android.telecom.VideoProfile;
import android.telephony.CarrierConfigManager;
import android.telephony.PhoneNumberUtils;
import android.telephony.SubscriptionManager;
import android.text.TextUtils;
import android.util.Log;
import android.view.ContextThemeWrapper;
import android.view.KeyEvent;
import android.view.LayoutInflater;
import android.view.View;
import android.view.WindowManager;
import android.widget.EditText;
import android.widget.Toast;

import com.android.internal.telephony.Call;
import com.android.internal.telephony.CallManager;
import com.android.internal.telephony.CallStateException;
import com.android.internal.telephony.CallerInfo;
import com.android.internal.telephony.CallerInfoAsyncQuery;
import com.android.internal.telephony.Connection;
import com.android.internal.telephony.IccCard;
import com.android.internal.telephony.MmiCode;
import com.android.internal.telephony.Phone;
import com.android.internal.telephony.PhoneConstants;
import com.android.internal.telephony.PhoneFactory;
import com.android.internal.telephony.TelephonyCapabilities;
import com.android.internal.telephony.TelephonyProperties;
import com.android.internal.telephony.sip.SipPhone;
import com.android.phone.CallGatewayManager.RawGatewayInfo;
import com.android.services.telephony.TelephonyConnectionService;

import java.util.Arrays;
import java.util.List;

/**
 * Misc utilities for the Phone app.
 */
public class PhoneUtils {
    public static final String EMERGENCY_ACCOUNT_HANDLE_ID = "E";
    private static final String LOG_TAG = "PhoneUtils";
    private static final boolean DBG = (PhoneGlobals.DBG_LEVEL >= 2);

    // Do not check in with VDBG = true, since that may write PII to the system log.
    private static final boolean VDBG = false;

    /** Control stack trace for Audio Mode settings */
    private static final boolean DBG_SETAUDIOMODE_STACK = false;

    /** Identifier for the "Add Call" intent extra. */
    static final String ADD_CALL_MODE_KEY = "add_call_mode";

    // Return codes from placeCall()
    static final int CALL_STATUS_DIALED = 0;  // The number was successfully dialed
    static final int CALL_STATUS_DIALED_MMI = 1;  // The specified number was an MMI code
    static final int CALL_STATUS_FAILED = 2;  // The call failed

    // State of the Phone's audio modes
    // Each state can move to the other states, but within the state only certain
    //  transitions for AudioManager.setMode() are allowed.
    static final int AUDIO_IDLE = 0;  /** audio behaviour at phone idle */
    static final int AUDIO_RINGING = 1;  /** audio behaviour while ringing */
    static final int AUDIO_OFFHOOK = 2;  /** audio behaviour while in call. */

    // USSD string length for MMI operations
    static final int MIN_USSD_LEN = 1;
    static final int MAX_USSD_LEN = 160;

    /** Speaker state, persisting between wired headset connection events */
    private static boolean sIsSpeakerEnabled = false;

    /** Static handler for the connection/mute tracking */
    private static ConnectionHandler mConnectionHandler;

    /** Phone state changed event*/
    private static final int PHONE_STATE_CHANGED = -1;

    /** check status then decide whether answerCall */
    private static final int MSG_CHECK_STATUS_ANSWERCALL = 100;

    /** poll phone DISCONNECTING status interval */
    private static final int DISCONNECTING_POLLING_INTERVAL_MS = 200;

    /** poll phone DISCONNECTING status times limit */
    private static final int DISCONNECTING_POLLING_TIMES_LIMIT = 8;

    /** Define for not a special CNAP string */
    private static final int CNAP_SPECIAL_CASE_NO = -1;

    /** Noise suppression status as selected by user */
    private static boolean sIsNoiseSuppressionEnabled = true;

    /**
     * Theme to use for dialogs displayed by utility methods in this class. This is needed
     * because these dialogs are displayed using the application context, which does not resolve
     * the dialog theme correctly.
     */
    private static final int THEME = AlertDialog.THEME_DEVICE_DEFAULT_LIGHT;
    /** Define serviceClass type for CallForward */
    public static final int SERVICE_CLASS_VOICE = 1;
    public static final int SERVICE_CLASS_VIDEO = 2;
    /** Extra key to identify the service class voice or video */
    public static final String SERVICE_CLASS = "service_class";

    private static class FgRingCalls {
        private Call fgCall;
        private Call ringing;
        public FgRingCalls(Call fg, Call ring) {
            fgCall = fg;
            ringing = ring;
        }
    }

    /** USSD information used to aggregate all USSD messages */
    private static AlertDialog sUssdDialog = null;
    private static StringBuilder sUssdMsg = new StringBuilder();

    /**
     * Handler that tracks the connections and updates the value of the
     * Mute settings for each connection as needed.
     */
    private static class ConnectionHandler extends Handler {
        @Override
        public void handleMessage(Message msg) {
            switch (msg.what) {
                case MSG_CHECK_STATUS_ANSWERCALL:
                    FgRingCalls frC = (FgRingCalls) msg.obj;
                    // wait for finishing disconnecting
                    // before check the ringing call state
                    if ((frC.fgCall != null) &&
                        (frC.fgCall.getState() == Call.State.DISCONNECTING) &&
                        (msg.arg1 < DISCONNECTING_POLLING_TIMES_LIMIT)) {
                        Message retryMsg =
                            mConnectionHandler.obtainMessage(MSG_CHECK_STATUS_ANSWERCALL);
                        retryMsg.arg1 = 1 + msg.arg1;
                        retryMsg.obj = msg.obj;
                        mConnectionHandler.sendMessageDelayed(retryMsg,
                            DISCONNECTING_POLLING_INTERVAL_MS);
                    // since hangupActiveCall() also accepts the ringing call
                    // check if the ringing call was already answered or not
                    // only answer it when the call still is ringing
                    } else if (frC.ringing.isRinging()) {
                        if (msg.arg1 == DISCONNECTING_POLLING_TIMES_LIMIT) {
                            Log.e(LOG_TAG, "DISCONNECTING time out");
                        }
                        answerCall(frC.ringing);
                    }
                    break;
            }
        }
    }

    /**
     * Register the ConnectionHandler with the phone, to receive connection events
     */
    public static void initializeConnectionHandler(CallManager cm) {
        if (mConnectionHandler == null) {
            mConnectionHandler = new ConnectionHandler();
        }

        // pass over cm as user.obj
        cm.registerForPreciseCallStateChanged(mConnectionHandler, PHONE_STATE_CHANGED, cm);

    }

    /** This class is never instantiated. */
    private PhoneUtils() {
    }

    /**
     * Answer the currently-ringing call.
     *
     * @return true if we answered the call, or false if there wasn't
     *         actually a ringing incoming call, or some other error occurred.
     *
     * @see #answerAndEndHolding(CallManager, Call)
     * @see #answerAndEndActive(CallManager, Call)
     */
    /* package */ static boolean answerCall(Call ringingCall) {
        log("answerCall(" + ringingCall + ")...");
        final PhoneGlobals app = PhoneGlobals.getInstance();
        final CallNotifier notifier = app.notifier;

        final Phone phone = ringingCall.getPhone();
        final boolean phoneIsCdma = (phone.getPhoneType() == PhoneConstants.PHONE_TYPE_CDMA);
        boolean answered = false;
        IBluetoothHeadsetPhone btPhone = null;

        if (phoneIsCdma) {
            // Stop any signalInfo tone being played when a Call waiting gets answered
            if (ringingCall.getState() == Call.State.WAITING) {
                notifier.stopSignalInfoTone();
            }
        }

        if (ringingCall != null && ringingCall.isRinging()) {
            if (DBG) log("answerCall: call state = " + ringingCall.getState());
            try {
                if (phoneIsCdma) {
                    if (app.cdmaPhoneCallState.getCurrentCallState()
                            == CdmaPhoneCallState.PhoneCallState.IDLE) {
                        // This is the FIRST incoming call being answered.
                        // Set the Phone Call State to SINGLE_ACTIVE
                        app.cdmaPhoneCallState.setCurrentCallState(
                                CdmaPhoneCallState.PhoneCallState.SINGLE_ACTIVE);
                    } else {
                        // This is the CALL WAITING call being answered.
                        // Set the Phone Call State to CONF_CALL
                        app.cdmaPhoneCallState.setCurrentCallState(
                                CdmaPhoneCallState.PhoneCallState.CONF_CALL);
                        // Enable "Add Call" option after answering a Call Waiting as the user
                        // should be allowed to add another call in case one of the parties
                        // drops off
                        app.cdmaPhoneCallState.setAddCallMenuStateAfterCallWaiting(true);
                    }
                }

                final boolean isRealIncomingCall = isRealIncomingCall(ringingCall.getState());

                //if (DBG) log("sPhone.acceptCall");
                app.mCM.acceptCall(ringingCall);
                answered = true;

                setAudioMode();

                // Check is phone in any dock, and turn on speaker accordingly
                final boolean speakerActivated = activateSpeakerIfDocked(phone);

                final BluetoothManager btManager = app.getBluetoothManager();

                // When answering a phone call, the user will move the phone near to her/his ear
                // and start conversation, without checking its speaker status. If some other
                // application turned on the speaker mode before the call and didn't turn it off,
                // Phone app would need to be responsible for the speaker phone.
                // Here, we turn off the speaker if
                // - the phone call is the first in-coming call,
                // - we did not activate speaker by ourselves during the process above, and
                // - Bluetooth headset is not in use.
                if (isRealIncomingCall && !speakerActivated && isSpeakerOn(app)
                        && !btManager.isBluetoothHeadsetAudioOn()) {
                    // This is not an error but might cause users' confusion. Add log just in case.
                    Log.i(LOG_TAG, "Forcing speaker off due to new incoming call...");
                    turnOnSpeaker(app, false, true);
                }
            } catch (CallStateException ex) {
                Log.w(LOG_TAG, "answerCall: caught " + ex, ex);

                if (phoneIsCdma) {
                    // restore the cdmaPhoneCallState and btPhone.cdmaSetSecondCallState:
                    app.cdmaPhoneCallState.setCurrentCallState(
                            app.cdmaPhoneCallState.getPreviousCallState());
                    if (btPhone != null) {
                        try {
                            btPhone.cdmaSetSecondCallState(false);
                        } catch (RemoteException e) {
                            Log.e(LOG_TAG, Log.getStackTraceString(new Throwable()));
                        }
                    }
                }
            }
        }
        return answered;
    }

    /**
     * Hangs up all active calls.
     */
    static void hangupAllCalls(CallManager cm) {
        final Call ringing = cm.getFirstActiveRingingCall();
        final Call fg = cm.getActiveFgCall();
        final Call bg = cm.getFirstActiveBgCall();

        // We go in reverse order, BG->FG->RINGING because hanging up a ringing call or an active
        // call can move a bg call to a fg call which would force us to loop over each call
        // several times.  This ordering works best to ensure we dont have any more calls.
        if (bg != null && !bg.isIdle()) {
            hangup(bg);
        }
        if (fg != null && !fg.isIdle()) {
            hangup(fg);
        }
        if (ringing != null && !ringing.isIdle()) {
            hangupRingingCall(fg);
        }
    }

    /**
     * Smart "hang up" helper method which hangs up exactly one connection,
     * based on the current Phone state, as follows:
     * <ul>
     * <li>If there's a ringing call, hang that up.
     * <li>Else if there's a foreground call, hang that up.
     * <li>Else if there's a background call, hang that up.
     * <li>Otherwise do nothing.
     * </ul>
     * @return true if we successfully hung up, or false
     *              if there were no active calls at all.
     */
    static boolean hangup(CallManager cm) {
        boolean hungup = false;
        Call ringing = cm.getFirstActiveRingingCall();
        Call fg = cm.getActiveFgCall();
        Call bg = cm.getFirstActiveBgCall();

        if (!ringing.isIdle()) {
            log("hangup(): hanging up ringing call");
            hungup = hangupRingingCall(ringing);
        } else if (!fg.isIdle()) {
            log("hangup(): hanging up foreground call");
            hungup = hangup(fg);
        } else if (!bg.isIdle()) {
            log("hangup(): hanging up background call");
            hungup = hangup(bg);
        } else {
            // No call to hang up!  This is unlikely in normal usage,
            // since the UI shouldn't be providing an "End call" button in
            // the first place.  (But it *can* happen, rarely, if an
            // active call happens to disconnect on its own right when the
            // user is trying to hang up..)
            log("hangup(): no active call to hang up");
        }
        if (DBG) log("==> hungup = " + hungup);

        return hungup;
    }

    static boolean hangupRingingCall(Call ringing) {
        if (DBG) log("hangup ringing call");
        int phoneType = ringing.getPhone().getPhoneType();
        Call.State state = ringing.getState();

        if (state == Call.State.INCOMING) {
            // Regular incoming call (with no other active calls)
            log("hangupRingingCall(): regular incoming call: hangup()");
            return hangup(ringing);
        } else {
            // Unexpected state: the ringing call isn't INCOMING or
            // WAITING, so there's no reason to have called
            // hangupRingingCall() in the first place.
            // (Presumably the incoming call went away at the exact moment
            // we got here, so just do nothing.)
            Log.w(LOG_TAG, "hangupRingingCall: no INCOMING or WAITING call");
            return false;
        }
    }

    static boolean hangupActiveCall(Call foreground) {
        if (DBG) log("hangup active call");
        return hangup(foreground);
    }

    static boolean hangupHoldingCall(Call background) {
        if (DBG) log("hangup holding call");
        return hangup(background);
    }

    /**
     * Used in CDMA phones to end the complete Call session
     * @param phone the Phone object.
     * @return true if *any* call was successfully hung up
     */
    static boolean hangupRingingAndActive(Phone phone) {
        boolean hungUpRingingCall = false;
        boolean hungUpFgCall = false;
        Call ringingCall = phone.getRingingCall();
        Call fgCall = phone.getForegroundCall();

        // Hang up any Ringing Call
        if (!ringingCall.isIdle()) {
            log("hangupRingingAndActive: Hang up Ringing Call");
            hungUpRingingCall = hangupRingingCall(ringingCall);
        }

        // Hang up any Active Call
        if (!fgCall.isIdle()) {
            log("hangupRingingAndActive: Hang up Foreground Call");
            hungUpFgCall = hangupActiveCall(fgCall);
        }

        return hungUpRingingCall || hungUpFgCall;
    }

    /**
     * Trivial wrapper around Call.hangup(), except that we return a
     * boolean success code rather than throwing CallStateException on
     * failure.
     *
     * @return true if the call was successfully hung up, or false
     *         if the call wasn't actually active.
     */
    static boolean hangup(Call call) {
        try {
            CallManager cm = PhoneGlobals.getInstance().mCM;

            if (call.getState() == Call.State.ACTIVE && cm.hasActiveBgCall()) {
                // handle foreground call hangup while there is background call
                log("- hangup(Call): hangupForegroundResumeBackground...");
                cm.hangupForegroundResumeBackground(cm.getFirstActiveBgCall());
            } else {
                log("- hangup(Call): regular hangup()...");
                call.hangup();
            }
            return true;
        } catch (CallStateException ex) {
            Log.e(LOG_TAG, "Call hangup: caught " + ex, ex);
        }

        return false;
    }

    /**
     * Trivial wrapper around Connection.hangup(), except that we silently
     * do nothing (rather than throwing CallStateException) if the
     * connection wasn't actually active.
     */
    static void hangup(Connection c) {
        try {
            if (c != null) {
                c.hangup();
            }
        } catch (CallStateException ex) {
            Log.w(LOG_TAG, "Connection hangup: caught " + ex, ex);
        }
    }

    static boolean answerAndEndHolding(CallManager cm, Call ringing) {
        if (DBG) log("end holding & answer waiting: 1");
        if (!hangupHoldingCall(cm.getFirstActiveBgCall())) {
            Log.e(LOG_TAG, "end holding failed!");
            return false;
        }

        if (DBG) log("end holding & answer waiting: 2");
        return answerCall(ringing);

    }

    /**
     * Answers the incoming call specified by "ringing", and ends the currently active phone call.
     *
     * This method is useful when's there's an incoming call which we cannot manage with the
     * current call. e.g. when you are having a phone call with CDMA network and has received
     * a SIP call, then we won't expect our telephony can manage those phone calls simultaneously.
     * Note that some types of network may allow multiple phone calls at once; GSM allows to hold
     * an ongoing phone call, so we don't need to end the active call. The caller of this method
     * needs to check if the network allows multiple phone calls or not.
     *
     * @see #answerCall(Call)
     * @see InCallScreen#internalAnswerCall()
     */
    /* package */ static boolean answerAndEndActive(CallManager cm, Call ringing) {
        if (DBG) log("answerAndEndActive()...");

        // Unlike the answerCall() method, we *don't* need to stop the
        // ringer or change audio modes here since the user is already
        // in-call, which means that the audio mode is already set
        // correctly, and that we wouldn't have started the ringer in the
        // first place.

        // hanging up the active call also accepts the waiting call
        // while active call and waiting call are from the same phone
        // i.e. both from GSM phone
        Call fgCall = cm.getActiveFgCall();
        if (!hangupActiveCall(fgCall)) {
            Log.w(LOG_TAG, "end active call failed!");
            return false;
        }

        mConnectionHandler.removeMessages(MSG_CHECK_STATUS_ANSWERCALL);
        Message msg = mConnectionHandler.obtainMessage(MSG_CHECK_STATUS_ANSWERCALL);
        msg.arg1 = 1;
        msg.obj = new FgRingCalls(fgCall, ringing);
        mConnectionHandler.sendMessage(msg);

        return true;
    }

    /**
     * For a CDMA phone, advance the call state upon making a new
     * outgoing call.
     *
     * <pre>
     *   IDLE -> SINGLE_ACTIVE
     * or
     *   SINGLE_ACTIVE -> THRWAY_ACTIVE
     * </pre>
     * @param app The phone instance.
     */
    private static void updateCdmaCallStateOnNewOutgoingCall(PhoneGlobals app,
            Connection connection) {
        if (app.cdmaPhoneCallState.getCurrentCallState() ==
            CdmaPhoneCallState.PhoneCallState.IDLE) {
            // This is the first outgoing call. Set the Phone Call State to ACTIVE
            app.cdmaPhoneCallState.setCurrentCallState(
                CdmaPhoneCallState.PhoneCallState.SINGLE_ACTIVE);
        } else {
            // This is the second outgoing call. Set the Phone Call State to 3WAY
            app.cdmaPhoneCallState.setCurrentCallState(
                CdmaPhoneCallState.PhoneCallState.THRWAY_ACTIVE);

            // TODO: Remove this code.
            //app.getCallModeler().setCdmaOutgoing3WayCall(connection);
        }
    }

    /**
     * @see placeCall below
     */
    public static int placeCall(Context context, Phone phone, String number, Uri contactRef,
            boolean isEmergencyCall) {
        return placeCall(context, phone, number, contactRef, isEmergencyCall,
                CallGatewayManager.EMPTY_INFO, null);
    }

    /**
     * Dial the number using the phone passed in.
     *
     * If the connection is establised, this method issues a sync call
     * that may block to query the caller info.
     * TODO: Change the logic to use the async query.
     *
     * @param context To perform the CallerInfo query.
     * @param phone the Phone object.
     * @param number to be dialed as requested by the user. This is
     * NOT the phone number to connect to. It is used only to build the
     * call card and to update the call log. See above for restrictions.
     * @param contactRef that triggered the call. Typically a 'tel:'
     * uri but can also be a 'content://contacts' one.
     * @param isEmergencyCall indicates that whether or not this is an
     * emergency call
     * @param gatewayUri Is the address used to setup the connection, null
     * if not using a gateway
     * @param callGateway Class for setting gateway data on a successful call.
     *
     * @return either CALL_STATUS_DIALED or CALL_STATUS_FAILED
     */
    public static int placeCall(Context context, Phone phone, String number, Uri contactRef,
            boolean isEmergencyCall, RawGatewayInfo gatewayInfo, CallGatewayManager callGateway) {
        final Uri gatewayUri = gatewayInfo.gatewayUri;

        if (VDBG) {
            log("placeCall()... number: '" + number + "'"
                    + ", GW:'" + gatewayUri + "'"
                    + ", contactRef:" + contactRef
                    + ", isEmergencyCall: " + isEmergencyCall);
        } else {
            log("placeCall()... number: " + toLogSafePhoneNumber(number)
                    + ", GW: " + (gatewayUri != null ? "non-null" : "null")
                    + ", emergency? " + isEmergencyCall);
        }
        final PhoneGlobals app = PhoneGlobals.getInstance();

        boolean useGateway = false;
        if (null != gatewayUri &&
            !isEmergencyCall &&
            PhoneUtils.isRoutableViaGateway(number)) {  // Filter out MMI, OTA and other codes.
            useGateway = true;
        }

        int status = CALL_STATUS_DIALED;
        Connection connection;
        String numberToDial;
        if (useGateway) {
            // TODO: 'tel' should be a constant defined in framework base
            // somewhere (it is in webkit.)
            if (null == gatewayUri || !PhoneAccount.SCHEME_TEL.equals(gatewayUri.getScheme())) {
                Log.e(LOG_TAG, "Unsupported URL:" + gatewayUri);
                return CALL_STATUS_FAILED;
            }

            // We can use getSchemeSpecificPart because we don't allow #
            // in the gateway numbers (treated a fragment delim.) However
            // if we allow more complex gateway numbers sequence (with
            // passwords or whatnot) that use #, this may break.
            // TODO: Need to support MMI codes.
            numberToDial = gatewayUri.getSchemeSpecificPart();
        } else {
            numberToDial = number;
        }

        // Remember if the phone state was in IDLE state before this call.
        // After calling CallManager#dial(), getState() will return different state.
        final boolean initiallyIdle = app.mCM.getState() == PhoneConstants.State.IDLE;

        try {
            connection = app.mCM.dial(phone, numberToDial, VideoProfile.STATE_AUDIO_ONLY);
        } catch (CallStateException ex) {
            // CallStateException means a new outgoing call is not currently
            // possible: either no more call slots exist, or there's another
            // call already in the process of dialing or ringing.
            Log.w(LOG_TAG, "Exception from app.mCM.dial()", ex);
            return CALL_STATUS_FAILED;

            // Note that it's possible for CallManager.dial() to return
            // null *without* throwing an exception; that indicates that
            // we dialed an MMI (see below).
        }

        int phoneType = phone.getPhoneType();

        // On GSM phones, null is returned for MMI codes
        if (null == connection) {
            status = CALL_STATUS_FAILED;
        } else {
            // Now that the call is successful, we can save the gateway info for the call
            if (callGateway != null) {
                callGateway.setGatewayInfoForConnection(connection, gatewayInfo);
            }

            if (phoneType == PhoneConstants.PHONE_TYPE_CDMA) {
                updateCdmaCallStateOnNewOutgoingCall(app, connection);
            }

            if (gatewayUri == null) {
                // phone.dial() succeeded: we're now in a normal phone call.
                // attach the URI to the CallerInfo Object if it is there,
                // otherwise just attach the Uri Reference.
                // if the uri does not have a "content" scheme, then we treat
                // it as if it does NOT have a unique reference.
                String content = context.getContentResolver().SCHEME_CONTENT;
                if ((contactRef != null) && (contactRef.getScheme().equals(content))) {
                    Object userDataObject = connection.getUserData();
                    if (userDataObject == null) {
                        connection.setUserData(contactRef);
                    } else {
                        // TODO: This branch is dead code, we have
                        // just created the connection which has
                        // no user data (null) by default.
                        if (userDataObject instanceof CallerInfo) {
                        ((CallerInfo) userDataObject).contactRefUri = contactRef;
                        } else {
                        ((CallerInfoToken) userDataObject).currentInfo.contactRefUri =
                            contactRef;
                        }
                    }
                }
            }

            startGetCallerInfo(context, connection, null, null, gatewayInfo);

            setAudioMode();

            if (DBG) log("about to activate speaker");
            // Check is phone in any dock, and turn on speaker accordingly
            final boolean speakerActivated = activateSpeakerIfDocked(phone);

            final BluetoothManager btManager = app.getBluetoothManager();

            // See also similar logic in answerCall().
            if (initiallyIdle && !speakerActivated && isSpeakerOn(app)
                    && !btManager.isBluetoothHeadsetAudioOn()) {
                // This is not an error but might cause users' confusion. Add log just in case.
                Log.i(LOG_TAG, "Forcing speaker off when initiating a new outgoing call...");
                PhoneUtils.turnOnSpeaker(app, false, true);
            }
        }

        return status;
    }

    /* package */ static String toLogSafePhoneNumber(String number) {
        // For unknown number, log empty string.
        if (number == null) {
            return "";
        }

        if (VDBG) {
            // When VDBG is true we emit PII.
            return number;
        }

        // Do exactly same thing as Uri#toSafeString() does, which will enable us to compare
        // sanitized phone numbers.
        StringBuilder builder = new StringBuilder();
        for (int i = 0; i < number.length(); i++) {
            char c = number.charAt(i);
            if (c == '-' || c == '@' || c == '.') {
                builder.append(c);
            } else {
                builder.append('x');
            }
        }
        return builder.toString();
    }

    /**
     * Wrapper function to control when to send an empty Flash command to the network.
     * Mainly needed for CDMA networks, such as scenarios when we need to send a blank flash
     * to the network prior to placing a 3-way call for it to be successful.
     */
    static void sendEmptyFlash(Phone phone) {
        if (phone.getPhoneType() == PhoneConstants.PHONE_TYPE_CDMA) {
            Call fgCall = phone.getForegroundCall();
            if (fgCall.getState() == Call.State.ACTIVE) {
                // Send the empty flash
                if (DBG) Log.d(LOG_TAG, "onReceive: (CDMA) sending empty flash to network");
                switchHoldingAndActive(phone.getBackgroundCall());
            }
        }
    }

    static void swap() {
        final PhoneGlobals mApp = PhoneGlobals.getInstance();
        if (!okToSwapCalls(mApp.mCM)) {
            // TODO: throw an error instead?
            return;
        }

        // Swap the fg and bg calls.
        // In the future we may provide some way for user to choose among
        // multiple background calls, for now, always act on the first background call.
        PhoneUtils.switchHoldingAndActive(mApp.mCM.getFirstActiveBgCall());
    }

    /**
     * @param heldCall is the background call want to be swapped
     */
    static void switchHoldingAndActive(Call heldCall) {
        log("switchHoldingAndActive()...");
        try {
            CallManager cm = PhoneGlobals.getInstance().mCM;
            if (heldCall.isIdle()) {
                // no heldCall, so it is to hold active call
                cm.switchHoldingAndActive(cm.getFgPhone().getBackgroundCall());
            } else {
                // has particular heldCall, so to switch
                cm.switchHoldingAndActive(heldCall);
            }
            setAudioMode(cm);
        } catch (CallStateException ex) {
            Log.w(LOG_TAG, "switchHoldingAndActive: caught " + ex, ex);
        }
    }

    static void mergeCalls() {
        mergeCalls(PhoneGlobals.getInstance().mCM);
    }

    static void mergeCalls(CallManager cm) {
        int phoneType = cm.getFgPhone().getPhoneType();
        if (phoneType == PhoneConstants.PHONE_TYPE_CDMA) {
            log("mergeCalls(): CDMA...");
            PhoneGlobals app = PhoneGlobals.getInstance();
            if (app.cdmaPhoneCallState.getCurrentCallState()
                    == CdmaPhoneCallState.PhoneCallState.THRWAY_ACTIVE) {
                // Set the Phone Call State to conference
                app.cdmaPhoneCallState.setCurrentCallState(
                        CdmaPhoneCallState.PhoneCallState.CONF_CALL);

                // Send flash cmd
                // TODO: Need to change the call from switchHoldingAndActive to
                // something meaningful as we are not actually trying to swap calls but
                // instead are merging two calls by sending a Flash command.
                log("- sending flash...");
                switchHoldingAndActive(cm.getFirstActiveBgCall());
            }
        } else {
            try {
                log("mergeCalls(): calling cm.conference()...");
                cm.conference(cm.getFirstActiveBgCall());
            } catch (CallStateException ex) {
                Log.w(LOG_TAG, "mergeCalls: caught " + ex, ex);
            }
        }
    }

    static void separateCall(Connection c) {
        try {
            if (DBG) log("separateCall: " + toLogSafePhoneNumber(c.getAddress()));
            c.separate();
        } catch (CallStateException ex) {
            Log.w(LOG_TAG, "separateCall: caught " + ex, ex);
        }
    }

    /**
     * Handle the MMIInitiate message and put up an alert that lets
     * the user cancel the operation, if applicable.
     *
     * @param context context to get strings.
     * @param mmiCode the MmiCode object being started.
     * @param buttonCallbackMessage message to post when button is clicked.
     * @param previousAlert a previous alert used in this activity.
     * @return the dialog handle
     */
    static Dialog displayMMIInitiate(Context context,
                                          MmiCode mmiCode,
                                          Message buttonCallbackMessage,
                                          Dialog previousAlert) {
        if (DBG) log("displayMMIInitiate: " + mmiCode);
        if (previousAlert != null) {
            previousAlert.dismiss();
        }

        // The UI paradigm we are using now requests that all dialogs have
        // user interaction, and that any other messages to the user should
        // be by way of Toasts.
        //
        // In adhering to this request, all MMI initiating "OK" dialogs
        // (non-cancelable MMIs) that end up being closed when the MMI
        // completes (thereby showing a completion dialog) are being
        // replaced with Toasts.
        //
        // As a side effect, moving to Toasts for the non-cancelable MMIs
        // also means that buttonCallbackMessage (which was tied into "OK")
        // is no longer invokable for these dialogs.  This is not a problem
        // since the only callback messages we supported were for cancelable
        // MMIs anyway.
        //
        // A cancelable MMI is really just a USSD request. The term
        // "cancelable" here means that we can cancel the request when the
        // system prompts us for a response, NOT while the network is
        // processing the MMI request.  Any request to cancel a USSD while
        // the network is NOT ready for a response may be ignored.
        //
        // With this in mind, we replace the cancelable alert dialog with
        // a progress dialog, displayed until we receive a request from
        // the the network.  For more information, please see the comments
        // in the displayMMIComplete() method below.
        //
        // Anything that is NOT a USSD request is a normal MMI request,
        // which will bring up a toast (desribed above).

        boolean isCancelable = (mmiCode != null) && mmiCode.isCancelable();

        if (!isCancelable) {
            if (DBG) log("not a USSD code, displaying status toast.");
            CharSequence text = context.getText(R.string.mmiStarted);
            Toast.makeText(context, text, Toast.LENGTH_SHORT)
                .show();
            return null;
        } else {
            if (DBG) log("running USSD code, displaying indeterminate progress.");

            // create the indeterminate progress dialog and display it.
            ProgressDialog pd = new ProgressDialog(context);
            pd.setMessage(context.getText(R.string.ussdRunning));
            pd.setCancelable(false);
            pd.setIndeterminate(true);
            pd.getWindow().addFlags(WindowManager.LayoutParams.FLAG_DIM_BEHIND);

            pd.show();

            return pd;
        }

    }

    /**
     * Handle the MMIComplete message and fire off an intent to display
     * the message.
     *
     * @param context context to get strings.
     * @param mmiCode MMI result.
     * @param previousAlert a previous alert used in this activity.
     */
    static void displayMMIComplete(final Phone phone, Context context, final MmiCode mmiCode,
            Message dismissCallbackMessage,
            AlertDialog previousAlert) {
        final PhoneGlobals app = PhoneGlobals.getInstance();
        CharSequence text;
        int title = 0;  // title for the progress dialog, if needed.
        MmiCode.State state = mmiCode.getState();

        if (DBG) log("displayMMIComplete: state=" + state);

        switch (state) {
            case PENDING:
                // USSD code asking for feedback from user.
                text = mmiCode.getMessage();
                if (DBG) log("- using text from PENDING MMI message: '" + text + "'");
                break;
            case CANCELLED:
                text = null;
                break;
            case COMPLETE:
                if (app.getPUKEntryActivity() != null) {
                    // if an attempt to unPUK the device was made, we specify
                    // the title and the message here.
                    title = com.android.internal.R.string.PinMmi;
                    text = context.getText(R.string.puk_unlocked);
                    break;
                }
                // All other conditions for the COMPLETE mmi state will cause
                // the case to fall through to message logic in common with
                // the FAILED case.

            case FAILED:
                if (context.getResources().getBoolean(
                        R.bool.
                        config_regional_ussd_hide_error_from_network_enable)) {
                    text = context.getString(R.string.hide_error_from_network_text);
                } else {
                    text = mmiCode.getMessage();
                }
                if (DBG) log("- using text from MMI message: '" + text + "'");
                break;
            default:
                throw new IllegalStateException("Unexpected MmiCode state: " + state);
        }

        if (previousAlert != null) {
            previousAlert.dismiss();
        }

        // Check to see if a UI exists for the PUK activation.  If it does
        // exist, then it indicates that we're trying to unblock the PUK.
        if ((app.getPUKEntryActivity() != null) && (state == MmiCode.State.COMPLETE)) {
            if (DBG) log("displaying PUK unblocking progress dialog.");

            // create the progress dialog, make sure the flags and type are
            // set correctly.
            ProgressDialog pd = new ProgressDialog(app);
            pd.setTitle(title);
            pd.setMessage(text);
            pd.setCancelable(false);
            pd.setIndeterminate(true);
            pd.getWindow().setType(WindowManager.LayoutParams.TYPE_SYSTEM_DIALOG);
            pd.getWindow().addFlags(WindowManager.LayoutParams.FLAG_DIM_BEHIND);

            // display the dialog
            pd.show();

            // indicate to the Phone app that the progress dialog has
            // been assigned for the PUK unlock / SIM READY process.
            app.setPukEntryProgressDialog(pd);

        } else {
            // In case of failure to unlock, we'll need to reset the
            // PUK unlock activity, so that the user may try again.
            if (app.getPUKEntryActivity() != null) {
                app.setPukEntryActivity(null);
            }

            // A USSD in a pending state means that it is still
            // interacting with the user.
            if (state != MmiCode.State.PENDING) {
                if (DBG) log("MMI code has finished running.");

                if (DBG) log("Extended NW displayMMIInitiate (" + text + ")");
                if (text == null || text.length() == 0)
                    return;

                // displaying system alert dialog on the screen instead of
                // using another activity to display the message.  This
                // places the message at the forefront of the UI.

                if (sUssdDialog == null) {
                    sUssdDialog = new AlertDialog.Builder(context, THEME)
                            .setPositiveButton(R.string.ok, null)
                            .setCancelable(true)
                            .setOnDismissListener(new DialogInterface.OnDismissListener() {
                                @Override
                                public void onDismiss(DialogInterface dialog) {
                                    sUssdMsg.setLength(0);
                                }
                            })
                            .create();

                    sUssdDialog.getWindow().setType(
                            WindowManager.LayoutParams.TYPE_KEYGUARD_DIALOG);
                    sUssdDialog.getWindow().addFlags(
                            WindowManager.LayoutParams.FLAG_DIM_BEHIND);
                }
                if (sUssdMsg.length() != 0) {
                    sUssdMsg
                            .insert(0, "\n")
                            .insert(0, app.getResources().getString(R.string.ussd_dialog_sep))
                            .insert(0, "\n");
                }
                sUssdMsg.insert(0, text);
                sUssdDialog.setMessage(sUssdMsg.toString());
                sUssdDialog.show();
                if (context.getResources().getBoolean(
                        R.bool.
                        config_regional_ussd_hide_error_from_network_enable)) {
                    TimeCount tmpTC = new TimeCount(5000, 1000, sUssdDialog);
                    tmpTC.start();
                }
            } else {
                if (DBG) log("USSD code has requested user input. Constructing input dialog.");

                // USSD MMI code that is interacting with the user.  The
                // basic set of steps is this:
                //   1. User enters a USSD request
                //   2. We recognize the request and displayMMIInitiate
                //      (above) creates a progress dialog.
                //   3. Request returns and we get a PENDING or COMPLETE
                //      message.
                //   4. These MMI messages are caught in the PhoneApp
                //      (onMMIComplete) and the InCallScreen
                //      (mHandler.handleMessage) which bring up this dialog
                //      and closes the original progress dialog,
                //      respectively.
                //   5. If the message is anything other than PENDING,
                //      we are done, and the alert dialog (directly above)
                //      displays the outcome.
                //   6. If the network is requesting more information from
                //      the user, the MMI will be in a PENDING state, and
                //      we display this dialog with the message.
                //   7. User input, or cancel requests result in a return
                //      to step 1.  Keep in mind that this is the only
                //      time that a USSD should be canceled.

                // inflate the layout with the scrolling text area for the dialog.
                ContextThemeWrapper contextThemeWrapper =
                        new ContextThemeWrapper(context, R.style.DialerAlertDialogTheme);
                LayoutInflater inflater = (LayoutInflater) contextThemeWrapper.getSystemService(
                        Context.LAYOUT_INFLATER_SERVICE);
                View dialogView = inflater.inflate(R.layout.dialog_ussd_response, null);

                // get the input field.
                final EditText inputText = (EditText) dialogView.findViewById(R.id.input_field);

                // specify the dialog's click listener, with SEND and CANCEL logic.
                final DialogInterface.OnClickListener mUSSDDialogListener =
                    new DialogInterface.OnClickListener() {
                        public void onClick(DialogInterface dialog, int whichButton) {
                            switch (whichButton) {
                                case DialogInterface.BUTTON_POSITIVE:
                                    // As per spec 24.080, valid length of ussd string
                                    // is 1 - 160. If length is out of the range then
                                    // display toast message & Cancel MMI operation.
                                    if (inputText.length() < MIN_USSD_LEN
                                            || inputText.length() > MAX_USSD_LEN) {
                                        Toast.makeText(app,
                                                app.getResources().getString(R.string.enter_input,
                                                MIN_USSD_LEN, MAX_USSD_LEN),
                                                Toast.LENGTH_LONG).show();
                                        if (mmiCode.isCancelable()) {
                                            mmiCode.cancel();
                                        }
                                    } else {
                                        phone.sendUssdResponse(inputText.getText().toString());
                                    }
                                    break;
                                case DialogInterface.BUTTON_NEGATIVE:
                                    if (mmiCode.isCancelable()) {
                                        mmiCode.cancel();
                                    }
                                    break;
                            }
                        }
                    };

                // build the dialog
                final AlertDialog newDialog = new AlertDialog.Builder(contextThemeWrapper)
                        .setMessage(text)
                        .setView(dialogView)
                        .setPositiveButton(R.string.send_button, mUSSDDialogListener)
                        .setNegativeButton(R.string.cancel, mUSSDDialogListener)
                        .setCancelable(false)
                        .create();

                // attach the key listener to the dialog's input field and make
                // sure focus is set.
                final View.OnKeyListener mUSSDDialogInputListener =
                    new View.OnKeyListener() {
                        public boolean onKey(View v, int keyCode, KeyEvent event) {
                            switch (keyCode) {
                                case KeyEvent.KEYCODE_CALL:
                                case KeyEvent.KEYCODE_ENTER:
                                    if(event.getAction() == KeyEvent.ACTION_DOWN) {
                                        phone.sendUssdResponse(inputText.getText().toString());
                                        newDialog.dismiss();
                                    }
                                    return true;
                            }
                            return false;
                        }
                    };
                inputText.setOnKeyListener(mUSSDDialogInputListener);
                inputText.requestFocus();

                // set the window properties of the dialog
                newDialog.getWindow().setType(
                        WindowManager.LayoutParams.TYPE_SYSTEM_DIALOG);
                newDialog.getWindow().addFlags(
                        WindowManager.LayoutParams.FLAG_DIM_BEHIND);

                // now show the dialog!
                newDialog.show();

                newDialog.getButton(DialogInterface.BUTTON_POSITIVE)
                        .setTextColor(context.getResources().getColor(R.color.dialer_theme_color));
                newDialog.getButton(DialogInterface.BUTTON_NEGATIVE)
                        .setTextColor(context.getResources().getColor(R.color.dialer_theme_color));
            }
        }
    }

    /**
     * Cancels the current pending MMI operation, if applicable.
     * @return true if we canceled an MMI operation, or false
     *         if the current pending MMI wasn't cancelable
     *         or if there was no current pending MMI at all.
     *
     * @see displayMMIInitiate
     */
    static boolean cancelMmiCode(Phone phone) {
        List<? extends MmiCode> pendingMmis = phone.getPendingMmiCodes();
        int count = pendingMmis.size();
        if (DBG) log("cancelMmiCode: num pending MMIs = " + count);

        boolean canceled = false;
        if (count > 0) {
            // assume that we only have one pending MMI operation active at a time.
            // I don't think it's possible to enter multiple MMI codes concurrently
            // in the phone UI, because during the MMI operation, an Alert panel
            // is displayed, which prevents more MMI code from being entered.
            MmiCode mmiCode = pendingMmis.get(0);
            if (mmiCode.isCancelable()) {
                mmiCode.cancel();
                canceled = true;
            }
        }
        return canceled;
    }

    public static class VoiceMailNumberMissingException extends Exception {
        VoiceMailNumberMissingException() {
            super();
        }

        VoiceMailNumberMissingException(String msg) {
            super(msg);
        }
    }

    /**
     * Given an Intent (which is presumably the ACTION_CALL intent that
     * initiated this outgoing call), figure out the actual phone number we
     * should dial.
     *
     * Note that the returned "number" may actually be a SIP address,
     * if the specified intent contains a sip: URI.
     *
     * This method is basically a wrapper around PhoneUtils.getNumberFromIntent(),
     * except it's also aware of the EXTRA_ACTUAL_NUMBER_TO_DIAL extra.
     * (That extra, if present, tells us the exact string to pass down to the
     * telephony layer.  It's guaranteed to be safe to dial: it's either a PSTN
     * phone number with separators and keypad letters stripped out, or a raw
     * unencoded SIP address.)
     *
     * @return the phone number corresponding to the specified Intent, or null
     *   if the Intent has no action or if the intent's data is malformed or
     *   missing.
     *
     * @throws VoiceMailNumberMissingException if the intent
     *   contains a "voicemail" URI, but there's no voicemail
     *   number configured on the device.
     */
    public static String getInitialNumber(Intent intent)
            throws PhoneUtils.VoiceMailNumberMissingException {
        if (DBG) log("getInitialNumber(): " + intent);

        String action = intent.getAction();
        if (TextUtils.isEmpty(action)) {
            return null;
        }

        // If the EXTRA_ACTUAL_NUMBER_TO_DIAL extra is present, get the phone
        // number from there.  (That extra takes precedence over the actual data
        // included in the intent.)
        if (intent.hasExtra(OutgoingCallBroadcaster.EXTRA_ACTUAL_NUMBER_TO_DIAL)) {
            String actualNumberToDial =
                    intent.getStringExtra(OutgoingCallBroadcaster.EXTRA_ACTUAL_NUMBER_TO_DIAL);
            if (DBG) {
                log("==> got EXTRA_ACTUAL_NUMBER_TO_DIAL; returning '"
                        + toLogSafePhoneNumber(actualNumberToDial) + "'");
            }
            return actualNumberToDial;
        }

        return getNumberFromIntent(PhoneGlobals.getInstance(), intent);
    }

    /**
     * Gets the phone number to be called from an intent.  Requires a Context
     * to access the contacts database, and a Phone to access the voicemail
     * number.
     *
     * <p>If <code>phone</code> is <code>null</code>, the function will return
     * <code>null</code> for <code>voicemail:</code> URIs;
     * if <code>context</code> is <code>null</code>, the function will return
     * <code>null</code> for person/phone URIs.</p>
     *
     * <p>If the intent contains a <code>sip:</code> URI, the returned
     * "number" is actually the SIP address.
     *
     * @param context a context to use (or
     * @param intent the intent
     *
     * @throws VoiceMailNumberMissingException if <code>intent</code> contains
     *         a <code>voicemail:</code> URI, but <code>phone</code> does not
     *         have a voicemail number set.
     *
     * @return the phone number (or SIP address) that would be called by the intent,
     *         or <code>null</code> if the number cannot be found.
     */
    private static String getNumberFromIntent(Context context, Intent intent)
            throws VoiceMailNumberMissingException {
        Uri uri = intent.getData();
        String scheme = uri.getScheme();

        // The sip: scheme is simple: just treat the rest of the URI as a
        // SIP address.
        if (PhoneAccount.SCHEME_SIP.equals(scheme)) {
            return uri.getSchemeSpecificPart();
        }

        // Otherwise, let PhoneNumberUtils.getNumberFromIntent() handle
        // the other cases (i.e. tel: and voicemail: and contact: URIs.)

        final String number = PhoneNumberUtils.getNumberFromIntent(intent, context);

        // Check for a voicemail-dialing request.  If the voicemail number is
        // empty, throw a VoiceMailNumberMissingException.
        if (PhoneAccount.SCHEME_VOICEMAIL.equals(scheme) &&
                (number == null || TextUtils.isEmpty(number)))
            throw new VoiceMailNumberMissingException();

        return number;
    }

    /**
     * Returns the caller-id info corresponding to the specified Connection.
     * (This is just a simple wrapper around CallerInfo.getCallerInfo(): we
     * extract a phone number from the specified Connection, and feed that
     * number into CallerInfo.getCallerInfo().)
     *
     * The returned CallerInfo may be null in certain error cases, like if the
     * specified Connection was null, or if we weren't able to get a valid
     * phone number from the Connection.
     *
     * Finally, if the getCallerInfo() call did succeed, we save the resulting
     * CallerInfo object in the "userData" field of the Connection.
     *
     * NOTE: This API should be avoided, with preference given to the
     * asynchronous startGetCallerInfo API.
     */
    static CallerInfo getCallerInfo(Context context, Connection c) {
        CallerInfo info = null;

        if (c != null) {
            //See if there is a URI attached.  If there is, this means
            //that there is no CallerInfo queried yet, so we'll need to
            //replace the URI with a full CallerInfo object.
            Object userDataObject = c.getUserData();
            if (userDataObject instanceof Uri) {
                info = CallerInfo.getCallerInfo(context, (Uri) userDataObject);
                if (info != null) {
                    c.setUserData(info);
                }
            } else {
                if (userDataObject instanceof CallerInfoToken) {
                    //temporary result, while query is running
                    info = ((CallerInfoToken) userDataObject).currentInfo;
                } else {
                    //final query result
                    info = (CallerInfo) userDataObject;
                }
                if (info == null) {
                    // No URI, or Existing CallerInfo, so we'll have to make do with
                    // querying a new CallerInfo using the connection's phone number.
                    String number = c.getAddress();

                    if (DBG) log("getCallerInfo: number = " + toLogSafePhoneNumber(number));

                    if (!TextUtils.isEmpty(number)) {
                        info = CallerInfo.getCallerInfo(context, number);
                        if (info != null) {
                            c.setUserData(info);
                        }
                    }
                }
            }
        }
        return info;
    }

    /**
     * Class returned by the startGetCallerInfo call to package a temporary
     * CallerInfo Object, to be superceded by the CallerInfo Object passed
     * into the listener when the query with token mAsyncQueryToken is complete.
     */
    public static class CallerInfoToken {
        /**indicates that there will no longer be updates to this request.*/
        public boolean isFinal;

        public CallerInfo currentInfo;
        public CallerInfoAsyncQuery asyncQuery;
    }

    /**
     * Start a CallerInfo Query based on the earliest connection in the call.
     */
    static CallerInfoToken startGetCallerInfo(Context context, Call call,
            CallerInfoAsyncQuery.OnQueryCompleteListener listener, Object cookie) {
        Connection conn = null;
        int phoneType = call.getPhone().getPhoneType();
        if (phoneType == PhoneConstants.PHONE_TYPE_CDMA) {
            conn = call.getLatestConnection();
        } else if ((phoneType == PhoneConstants.PHONE_TYPE_GSM)
                || (phoneType == PhoneConstants.PHONE_TYPE_SIP)
                || (phoneType == PhoneConstants.PHONE_TYPE_IMS)
                || (phoneType == PhoneConstants.PHONE_TYPE_THIRD_PARTY)) {
            conn = call.getEarliestConnection();
        } else {
            throw new IllegalStateException("Unexpected phone type: " + phoneType);
        }

        return startGetCallerInfo(context, conn, listener, cookie);
    }

    static CallerInfoToken startGetCallerInfo(Context context, Connection c,
            CallerInfoAsyncQuery.OnQueryCompleteListener listener, Object cookie) {
        return startGetCallerInfo(context, c, listener, cookie, null);
    }

    /**
     * place a temporary callerinfo object in the hands of the caller and notify
     * caller when the actual query is done.
     */
    static CallerInfoToken startGetCallerInfo(Context context, Connection c,
            CallerInfoAsyncQuery.OnQueryCompleteListener listener, Object cookie,
            RawGatewayInfo info) {
        CallerInfoToken cit;

        if (c == null) {
            //TODO: perhaps throw an exception here.
            cit = new CallerInfoToken();
            cit.asyncQuery = null;
            return cit;
        }

        Object userDataObject = c.getUserData();

        // There are now 3 states for the Connection's userData object:
        //
        //   (1) Uri - query has not been executed yet
        //
        //   (2) CallerInfoToken - query is executing, but has not completed.
        //
        //   (3) CallerInfo - query has executed.
        //
        // In each case we have slightly different behaviour:
        //   1. If the query has not been executed yet (Uri or null), we start
        //      query execution asynchronously, and note it by attaching a
        //      CallerInfoToken as the userData.
        //   2. If the query is executing (CallerInfoToken), we've essentially
        //      reached a state where we've received multiple requests for the
        //      same callerInfo.  That means that once the query is complete,
        //      we'll need to execute the additional listener requested.
        //   3. If the query has already been executed (CallerInfo), we just
        //      return the CallerInfo object as expected.
        //   4. Regarding isFinal - there are cases where the CallerInfo object
        //      will not be attached, like when the number is empty (caller id
        //      blocking).  This flag is used to indicate that the
        //      CallerInfoToken object is going to be permanent since no
        //      query results will be returned.  In the case where a query
        //      has been completed, this flag is used to indicate to the caller
        //      that the data will not be updated since it is valid.
        //
        //      Note: For the case where a number is NOT retrievable, we leave
        //      the CallerInfo as null in the CallerInfoToken.  This is
        //      something of a departure from the original code, since the old
        //      code manufactured a CallerInfo object regardless of the query
        //      outcome.  From now on, we will append an empty CallerInfo
        //      object, to mirror previous behaviour, and to avoid Null Pointer
        //      Exceptions.

        if (userDataObject instanceof Uri) {
            // State (1): query has not been executed yet

            //create a dummy callerinfo, populate with what we know from URI.
            cit = new CallerInfoToken();
            cit.currentInfo = new CallerInfo();
            cit.asyncQuery = CallerInfoAsyncQuery.startQuery(QUERY_TOKEN, context,
                    (Uri) userDataObject, sCallerInfoQueryListener, c);
            cit.asyncQuery.addQueryListener(QUERY_TOKEN, listener, cookie);
            cit.isFinal = false;

            c.setUserData(cit);

            if (DBG) log("startGetCallerInfo: query based on Uri: " + userDataObject);

        } else if (userDataObject == null) {
            // No URI, or Existing CallerInfo, so we'll have to make do with
            // querying a new CallerInfo using the connection's phone number.
            String number = c.getAddress();

            if (info != null && info != CallGatewayManager.EMPTY_INFO) {
                // Gateway number, the connection number is actually the gateway number.
                // need to lookup via dialed number.
                number = info.trueNumber;
            }

            if (DBG) {
                log("PhoneUtils.startGetCallerInfo: new query for phone number...");
                log("- number (address): " + toLogSafePhoneNumber(number));
                log("- c: " + c);
                log("- phone: " + c.getCall().getPhone());
                int phoneType = c.getCall().getPhone().getPhoneType();
                log("- phoneType: " + phoneType);
                switch (phoneType) {
                    case PhoneConstants.PHONE_TYPE_NONE: log("  ==> PHONE_TYPE_NONE"); break;
                    case PhoneConstants.PHONE_TYPE_GSM: log("  ==> PHONE_TYPE_GSM"); break;
                    case PhoneConstants.PHONE_TYPE_IMS: log("  ==> PHONE_TYPE_IMS"); break;
                    case PhoneConstants.PHONE_TYPE_CDMA: log("  ==> PHONE_TYPE_CDMA"); break;
                    case PhoneConstants.PHONE_TYPE_SIP: log("  ==> PHONE_TYPE_SIP"); break;
                    case PhoneConstants.PHONE_TYPE_THIRD_PARTY:
                        log("  ==> PHONE_TYPE_THIRD_PARTY");
                        break;
                    default: log("  ==> Unknown phone type"); break;
                }
            }

            cit = new CallerInfoToken();
            cit.currentInfo = new CallerInfo();

            // Store CNAP information retrieved from the Connection (we want to do this
            // here regardless of whether the number is empty or not).
            cit.currentInfo.cnapName =  c.getCnapName();
            cit.currentInfo.name = cit.currentInfo.cnapName; // This can still get overwritten
                                                             // by ContactInfo later
            cit.currentInfo.numberPresentation = c.getNumberPresentation();
            cit.currentInfo.namePresentation = c.getCnapNamePresentation();

            if (VDBG) {
                log("startGetCallerInfo: number = " + number);
                log("startGetCallerInfo: CNAP Info from FW(1): name="
                    + cit.currentInfo.cnapName
                    + ", Name/Number Pres=" + cit.currentInfo.numberPresentation);
            }

            // handling case where number is null (caller id hidden) as well.
            if (!TextUtils.isEmpty(number)) {
                // Check for special CNAP cases and modify the CallerInfo accordingly
                // to be sure we keep the right information to display/log later
                number = modifyForSpecialCnapCases(context, cit.currentInfo, number,
                        cit.currentInfo.numberPresentation);

                cit.currentInfo.phoneNumber = number;
                // For scenarios where we may receive a valid number from the network but a
                // restricted/unavailable presentation, we do not want to perform a contact query
                // (see note on isFinal above). So we set isFinal to true here as well.
                if (cit.currentInfo.numberPresentation != PhoneConstants.PRESENTATION_ALLOWED) {
                    cit.isFinal = true;
                } else {
                    if (DBG) log("==> Actually starting CallerInfoAsyncQuery.startQuery()...");
                    cit.asyncQuery = CallerInfoAsyncQuery.startQuery(QUERY_TOKEN, context,
                            number, sCallerInfoQueryListener, c);
                    cit.asyncQuery.addQueryListener(QUERY_TOKEN, listener, cookie);
                    cit.isFinal = false;
                }
            } else {
                // This is the case where we are querying on a number that
                // is null or empty, like a caller whose caller id is
                // blocked or empty (CLIR).  The previous behaviour was to
                // throw a null CallerInfo object back to the user, but
                // this departure is somewhat cleaner.
                if (DBG) log("startGetCallerInfo: No query to start, send trivial reply.");
                cit.isFinal = true; // please see note on isFinal, above.
            }

            c.setUserData(cit);

            if (DBG) {
                log("startGetCallerInfo: query based on number: " + toLogSafePhoneNumber(number));
            }

        } else if (userDataObject instanceof CallerInfoToken) {
            // State (2): query is executing, but has not completed.

            // just tack on this listener to the queue.
            cit = (CallerInfoToken) userDataObject;

            // handling case where number is null (caller id hidden) as well.
            if (cit.asyncQuery != null) {
                cit.asyncQuery.addQueryListener(QUERY_TOKEN, listener, cookie);

                if (DBG) log("startGetCallerInfo: query already running, adding listener: " +
                        listener.getClass().toString());
            } else {
                // handling case where number/name gets updated later on by the network
                String updatedNumber = c.getAddress();

                if (info != null) {
                    // Gateway number, the connection number is actually the gateway number.
                    // need to lookup via dialed number.
                    updatedNumber = info.trueNumber;
                }

                if (DBG) {
                    log("startGetCallerInfo: updatedNumber initially = "
                            + toLogSafePhoneNumber(updatedNumber));
                }
                if (!TextUtils.isEmpty(updatedNumber)) {
                    // Store CNAP information retrieved from the Connection
                    cit.currentInfo.cnapName =  c.getCnapName();
                    // This can still get overwritten by ContactInfo
                    cit.currentInfo.name = cit.currentInfo.cnapName;
                    cit.currentInfo.numberPresentation = c.getNumberPresentation();
                    cit.currentInfo.namePresentation = c.getCnapNamePresentation();

                    updatedNumber = modifyForSpecialCnapCases(context, cit.currentInfo,
                            updatedNumber, cit.currentInfo.numberPresentation);

                    cit.currentInfo.phoneNumber = updatedNumber;
                    if (DBG) {
                        log("startGetCallerInfo: updatedNumber="
                                + toLogSafePhoneNumber(updatedNumber));
                    }
                    if (VDBG) {
                        log("startGetCallerInfo: CNAP Info from FW(2): name="
                                + cit.currentInfo.cnapName
                                + ", Name/Number Pres=" + cit.currentInfo.numberPresentation);
                    } else if (DBG) {
                        log("startGetCallerInfo: CNAP Info from FW(2)");
                    }
                    // For scenarios where we may receive a valid number from the network but a
                    // restricted/unavailable presentation, we do not want to perform a contact query
                    // (see note on isFinal above). So we set isFinal to true here as well.
                    if (cit.currentInfo.numberPresentation != PhoneConstants.PRESENTATION_ALLOWED) {
                        cit.isFinal = true;
                    } else {
                        cit.asyncQuery = CallerInfoAsyncQuery.startQuery(QUERY_TOKEN, context,
                                updatedNumber, sCallerInfoQueryListener, c);
                        cit.asyncQuery.addQueryListener(QUERY_TOKEN, listener, cookie);
                        cit.isFinal = false;
                    }
                } else {
                    if (DBG) log("startGetCallerInfo: No query to attach to, send trivial reply.");
                    if (cit.currentInfo == null) {
                        cit.currentInfo = new CallerInfo();
                    }
                    // Store CNAP information retrieved from the Connection
                    cit.currentInfo.cnapName = c.getCnapName();  // This can still get
                                                                 // overwritten by ContactInfo
                    cit.currentInfo.name = cit.currentInfo.cnapName;
                    cit.currentInfo.numberPresentation = c.getNumberPresentation();
                    cit.currentInfo.namePresentation = c.getCnapNamePresentation();

                    if (VDBG) {
                        log("startGetCallerInfo: CNAP Info from FW(3): name="
                                + cit.currentInfo.cnapName
                                + ", Name/Number Pres=" + cit.currentInfo.numberPresentation);
                    } else if (DBG) {
                        log("startGetCallerInfo: CNAP Info from FW(3)");
                    }
                    cit.isFinal = true; // please see note on isFinal, above.
                }
            }
        } else {
            // State (3): query is complete.

            // The connection's userDataObject is a full-fledged
            // CallerInfo instance.  Wrap it in a CallerInfoToken and
            // return it to the user.

            cit = new CallerInfoToken();
            cit.currentInfo = (CallerInfo) userDataObject;
            cit.asyncQuery = null;
            cit.isFinal = true;
            // since the query is already done, call the listener.
            if (DBG) log("startGetCallerInfo: query already done, returning CallerInfo");
            if (DBG) log("==> cit.currentInfo = " + cit.currentInfo);
        }
        return cit;
    }

    /**
     * Static CallerInfoAsyncQuery.OnQueryCompleteListener instance that
     * we use with all our CallerInfoAsyncQuery.startQuery() requests.
     */
    private static final int QUERY_TOKEN = -1;
    static CallerInfoAsyncQuery.OnQueryCompleteListener sCallerInfoQueryListener =
        new CallerInfoAsyncQuery.OnQueryCompleteListener () {
            /**
             * When the query completes, we stash the resulting CallerInfo
             * object away in the Connection's "userData" (where it will
             * later be retrieved by the in-call UI.)
             */
            public void onQueryComplete(int token, Object cookie, CallerInfo ci) {
                if (DBG) log("query complete, updating connection.userdata");
                Connection conn = (Connection) cookie;

                // Added a check if CallerInfo is coming from ContactInfo or from Connection.
                // If no ContactInfo, then we want to use CNAP information coming from network
                if (DBG) log("- onQueryComplete: CallerInfo:" + ci);
                if (ci.contactExists || ci.isEmergencyNumber() || ci.isVoiceMailNumber()) {
                    // If the number presentation has not been set by
                    // the ContactInfo, use the one from the
                    // connection.

                    // TODO: Need a new util method to merge the info
                    // from the Connection in a CallerInfo object.
                    // Here 'ci' is a new CallerInfo instance read
                    // from the DB. It has lost all the connection
                    // info preset before the query (see PhoneUtils
                    // line 1334). We should have a method to merge
                    // back into this new instance the info from the
                    // connection object not set by the DB. If the
                    // Connection already has a CallerInfo instance in
                    // userData, then we could use this instance to
                    // fill 'ci' in. The same routine could be used in
                    // PhoneUtils.
                    if (0 == ci.numberPresentation) {
                        ci.numberPresentation = conn.getNumberPresentation();
                    }
                } else {
                    // No matching contact was found for this number.
                    // Return a new CallerInfo based solely on the CNAP
                    // information from the network.

                    CallerInfo newCi = getCallerInfo(null, conn);

                    // ...but copy over the (few) things we care about
                    // from the original CallerInfo object:
                    if (newCi != null) {
                        newCi.phoneNumber = ci.phoneNumber; // To get formatted phone number
                        newCi.geoDescription = ci.geoDescription; // To get geo description string
                        ci = newCi;
                    }
                }

                if (DBG) log("==> Stashing CallerInfo " + ci + " into the connection...");
                conn.setUserData(ci);
            }
        };


    /**
     * Returns a single "name" for the specified given a CallerInfo object.
     * If the name is null, return defaultString as the default value, usually
     * context.getString(R.string.unknown).
     */
    static String getCompactNameFromCallerInfo(CallerInfo ci, Context context) {
        if (DBG) log("getCompactNameFromCallerInfo: info = " + ci);

        String compactName = null;
        if (ci != null) {
            if (TextUtils.isEmpty(ci.name)) {
                // Perform any modifications for special CNAP cases to
                // the phone number being displayed, if applicable.
                compactName = modifyForSpecialCnapCases(context, ci, ci.phoneNumber,
                                                        ci.numberPresentation);
            } else {
                // Don't call modifyForSpecialCnapCases on regular name. See b/2160795.
                compactName = ci.name;
            }
        }

        if ((compactName == null) || (TextUtils.isEmpty(compactName))) {
            // If we're still null/empty here, then check if we have a presentation
            // string that takes precedence that we could return, otherwise display
            // "unknown" string.
            if (ci != null && ci.numberPresentation == PhoneConstants.PRESENTATION_RESTRICTED) {
                compactName = context.getString(R.string.private_num);
            } else if (ci != null && ci.numberPresentation == PhoneConstants.PRESENTATION_PAYPHONE) {
                compactName = context.getString(R.string.payphone);
            } else {
                compactName = context.getString(R.string.unknown);
            }
        }
        if (VDBG) log("getCompactNameFromCallerInfo: compactName=" + compactName);
        return compactName;
    }

    /**
     * Returns true if the specified Call is a "conference call", meaning
     * that it owns more than one Connection object.  This information is
     * used to trigger certain UI changes that appear when a conference
     * call is active (like displaying the label "Conference call", and
     * enabling the "Manage conference" UI.)
     *
     * Watch out: This method simply checks the number of Connections,
     * *not* their states.  So if a Call has (for example) one ACTIVE
     * connection and one DISCONNECTED connection, this method will return
     * true (which is unintuitive, since the Call isn't *really* a
     * conference call any more.)
     *
     * @return true if the specified call has more than one connection (in any state.)
     */
    static boolean isConferenceCall(Call call) {
        // CDMA phones don't have the same concept of "conference call" as
        // GSM phones do; there's no special "conference call" state of
        // the UI or a "manage conference" function.  (Instead, when
        // you're in a 3-way call, all we can do is display the "generic"
        // state of the UI.)  So as far as the in-call UI is concerned,
        // Conference corresponds to generic display.
        final PhoneGlobals app = PhoneGlobals.getInstance();
        int phoneType = call.getPhone().getPhoneType();
        if (phoneType == PhoneConstants.PHONE_TYPE_CDMA) {
            CdmaPhoneCallState.PhoneCallState state = app.cdmaPhoneCallState.getCurrentCallState();
            if ((state == CdmaPhoneCallState.PhoneCallState.CONF_CALL)
                    || ((state == CdmaPhoneCallState.PhoneCallState.THRWAY_ACTIVE)
                    && !app.cdmaPhoneCallState.IsThreeWayCallOrigStateDialing())) {
                return true;
            }
        } else {
            List<Connection> connections = call.getConnections();
            if (connections != null && connections.size() > 1) {
                return true;
            }
        }
        return false;

        // TODO: We may still want to change the semantics of this method
        // to say that a given call is only really a conference call if
        // the number of ACTIVE connections, not the total number of
        // connections, is greater than one.  (See warning comment in the
        // javadoc above.)
        // Here's an implementation of that:
        //        if (connections == null) {
        //            return false;
        //        }
        //        int numActiveConnections = 0;
        //        for (Connection conn : connections) {
        //            if (DBG) log("  - CONN: " + conn + ", state = " + conn.getState());
        //            if (conn.getState() == Call.State.ACTIVE) numActiveConnections++;
        //            if (numActiveConnections > 1) {
        //                return true;
        //            }
        //        }
        //        return false;
    }

    /**
     * Launch the Dialer to start a new call.
     * This is just a wrapper around the ACTION_DIAL intent.
     */
    /* package */ static boolean startNewCall(final CallManager cm) {
        final PhoneGlobals app = PhoneGlobals.getInstance();

        // Sanity-check that this is OK given the current state of the phone.
        if (!okToAddCall(cm)) {
            Log.w(LOG_TAG, "startNewCall: can't add a new call in the current state");
            dumpCallManager();
            return false;
        }

        Intent intent = new Intent(Intent.ACTION_DIAL);
        intent.addFlags(Intent.FLAG_ACTIVITY_NEW_TASK);

        // when we request the dialer come up, we also want to inform
        // it that we're going through the "add call" option from the
        // InCallScreen / PhoneUtils.
        intent.putExtra(ADD_CALL_MODE_KEY, true);
        try {
            app.startActivity(intent);
        } catch (ActivityNotFoundException e) {
            // This is rather rare but possible.
            // Note: this method is used even when the phone is encrypted. At that moment
            // the system may not find any Activity which can accept this Intent.
            Log.e(LOG_TAG, "Activity for adding calls isn't found.");
            return false;
        }

        return true;
    }

    /**
     * Turns on/off speaker.
     *
     * @param context Context
     * @param flag True when speaker should be on. False otherwise.
     * @param store True when the settings should be stored in the device.
     */
    /* package */ static void turnOnSpeaker(Context context, boolean flag, boolean store) {
        if (DBG) log("turnOnSpeaker(flag=" + flag + ", store=" + store + ")...");
        final PhoneGlobals app = PhoneGlobals.getInstance();

        AudioManager audioManager = (AudioManager) context.getSystemService(Context.AUDIO_SERVICE);
        audioManager.setSpeakerphoneOn(flag);

        // record the speaker-enable value
        if (store) {
            sIsSpeakerEnabled = flag;
        }

        // We also need to make a fresh call to PhoneApp.updateWakeState()
        // any time the speaker state changes, since the screen timeout is
        // sometimes different depending on whether or not the speaker is
        // in use.
        app.updateWakeState();

        app.mCM.setEchoSuppressionEnabled();
    }

    /**
     * Restore the speaker mode, called after a wired headset disconnect
     * event.
     */
    static void restoreSpeakerMode(Context context) {
        if (DBG) log("restoreSpeakerMode, restoring to: " + sIsSpeakerEnabled);

        // change the mode if needed.
        if (isSpeakerOn(context) != sIsSpeakerEnabled) {
            turnOnSpeaker(context, sIsSpeakerEnabled, false);
        }
    }

    static boolean isSpeakerOn(Context context) {
        AudioManager audioManager = (AudioManager) context.getSystemService(Context.AUDIO_SERVICE);
        return audioManager.isSpeakerphoneOn();
    }


    static void turnOnNoiseSuppression(Context context, boolean flag, boolean store) {
        if (DBG) log("turnOnNoiseSuppression: " + flag);
        AudioManager audioManager = (AudioManager) context.getSystemService(Context.AUDIO_SERVICE);

        PersistableBundle b = PhoneGlobals.getInstance().getCarrierConfig();
        if (!b.getBoolean(CarrierConfigManager.KEY_HAS_IN_CALL_NOISE_SUPPRESSION_BOOL)) {
            return;
        }

        if (flag) {
            audioManager.setParameters("noise_suppression=auto");
        } else {
            audioManager.setParameters("noise_suppression=off");
        }

        // record the speaker-enable value
        if (store) {
            sIsNoiseSuppressionEnabled = flag;
        }

        // TODO: implement and manage ICON

    }

    static void restoreNoiseSuppression(Context context) {
        if (DBG) log("restoreNoiseSuppression, restoring to: " + sIsNoiseSuppressionEnabled);

        PersistableBundle b = PhoneGlobals.getInstance().getCarrierConfig();
        if (!b.getBoolean(CarrierConfigManager.KEY_HAS_IN_CALL_NOISE_SUPPRESSION_BOOL)) {
            return;
        }

        // change the mode if needed.
        if (isNoiseSuppressionOn(context) != sIsNoiseSuppressionEnabled) {
            turnOnNoiseSuppression(context, sIsNoiseSuppressionEnabled, false);
        }
    }

    static boolean isNoiseSuppressionOn(Context context) {

        PersistableBundle b = PhoneGlobals.getInstance().getCarrierConfig();
        if (!b.getBoolean(CarrierConfigManager.KEY_HAS_IN_CALL_NOISE_SUPPRESSION_BOOL)) {
            return false;
        }

        AudioManager audioManager = (AudioManager) context.getSystemService(Context.AUDIO_SERVICE);
        String noiseSuppression = audioManager.getParameters("noise_suppression");
        if (DBG) log("isNoiseSuppressionOn: " + noiseSuppression);
        if (noiseSuppression.contains("off")) {
            return false;
        } else {
            return true;
        }
    }

    static boolean isInEmergencyCall(CallManager cm) {
        for (Connection cn : cm.getActiveFgCall().getConnections()) {
            if (PhoneNumberUtils.isLocalEmergencyNumber(PhoneGlobals.getInstance(),
                    cn.getAddress())) {
                return true;
            }
        }
        return false;
    }

    /**
     * Get the mute state of foreground phone, which has the current
     * foreground call
     */
    static boolean getMute() {
        return false;
    }

    /* package */ static void setAudioMode() {
    }

    /**
     * Sets the audio mode per current phone state.
     */
    /* package */ static void setAudioMode(CallManager cm) {
    }

    /**
     * Look for ANY connections on the phone that qualify as being
     * disconnected.
     *
     * @return true if we find a connection that is disconnected over
     * all the phone's call objects.
     */
    /* package */ static boolean hasDisconnectedConnections(Phone phone) {
        return hasDisconnectedConnections(phone.getForegroundCall()) ||
                hasDisconnectedConnections(phone.getBackgroundCall()) ||
                hasDisconnectedConnections(phone.getRingingCall());
    }

    /**
     * Iterate over all connections in a call to see if there are any
     * that are not alive (disconnected or idle).
     *
     * @return true if we find a connection that is disconnected, and
     * pending removal via
     * {@link com.android.internal.telephony.gsm.GsmCall#clearDisconnected()}.
     */
    private static final boolean hasDisconnectedConnections(Call call) {
        // look through all connections for non-active ones.
        for (Connection c : call.getConnections()) {
            if (!c.isAlive()) {
                return true;
            }
        }
        return false;
    }

    //
    // Misc UI policy helper functions
    //

    /**
     * @return true if we're allowed to hold calls, given the current
     * state of the Phone.
     */
    /* package */ static boolean okToHoldCall(CallManager cm) {
        final Call fgCall = cm.getActiveFgCall();
        final boolean hasHoldingCall = cm.hasActiveBgCall();
        final Call.State fgCallState = fgCall.getState();

        // The "Hold" control is disabled entirely if there's
        // no way to either hold or unhold in the current state.
        final boolean okToHold = (fgCallState == Call.State.ACTIVE) && !hasHoldingCall;
        final boolean okToUnhold = cm.hasActiveBgCall() && (fgCallState == Call.State.IDLE);
        final boolean canHold = okToHold || okToUnhold;

        return canHold;
    }

    /**
     * @return true if we support holding calls, given the current
     * state of the Phone.
     */
    /* package */ static boolean okToSupportHold(CallManager cm) {
        boolean supportsHold = false;

        final Call fgCall = cm.getActiveFgCall();
        final boolean hasHoldingCall = cm.hasActiveBgCall();
        final Call.State fgCallState = fgCall.getState();

        if (TelephonyCapabilities.supportsHoldAndUnhold(fgCall.getPhone())) {
            // This phone has the concept of explicit "Hold" and "Unhold" actions.
            supportsHold = true;
        } else if (hasHoldingCall && (fgCallState == Call.State.IDLE)) {
            // Even when foreground phone device doesn't support hold/unhold, phone devices
            // for background holding calls may do.
            final Call bgCall = cm.getFirstActiveBgCall();
            if (bgCall != null &&
                    TelephonyCapabilities.supportsHoldAndUnhold(bgCall.getPhone())) {
                supportsHold = true;
            }
        }
        return supportsHold;
    }

    /**
     * @return true if we're allowed to swap calls, given the current
     * state of the Phone.
     */
    /* package */ static boolean okToSwapCalls(CallManager cm) {
        int phoneType = cm.getDefaultPhone().getPhoneType();
        if (phoneType == PhoneConstants.PHONE_TYPE_CDMA) {
            // CDMA: "Swap" is enabled only when the phone reaches a *generic*.
            // state by either accepting a Call Waiting or by merging two calls
            PhoneGlobals app = PhoneGlobals.getInstance();
            return (app.cdmaPhoneCallState.getCurrentCallState()
                    == CdmaPhoneCallState.PhoneCallState.CONF_CALL);
        } else if ((phoneType == PhoneConstants.PHONE_TYPE_GSM)
                || (phoneType == PhoneConstants.PHONE_TYPE_SIP)
                || (phoneType == PhoneConstants.PHONE_TYPE_IMS)
                || (phoneType == PhoneConstants.PHONE_TYPE_THIRD_PARTY)) {
            // GSM: "Swap" is available if both lines are in use and there's no
            // incoming call.  (Actually we need to verify that the active
            // call really is in the ACTIVE state and the holding call really
            // is in the HOLDING state, since you *can't* actually swap calls
            // when the foreground call is DIALING or ALERTING.)
            return !cm.hasActiveRingingCall()
                    && (cm.getActiveFgCall().getState() == Call.State.ACTIVE)
                    && (cm.getFirstActiveBgCall().getState() == Call.State.HOLDING);
        } else {
            throw new IllegalStateException("Unexpected phone type: " + phoneType);
        }
    }

    /**
     * @return true if we're allowed to merge calls, given the current
     * state of the Phone.
     */
    /* package */ static boolean okToMergeCalls(CallManager cm) {
        int phoneType = cm.getFgPhone().getPhoneType();
        if (phoneType == PhoneConstants.PHONE_TYPE_CDMA) {
            // CDMA: "Merge" is enabled only when the user is in a 3Way call.
            PhoneGlobals app = PhoneGlobals.getInstance();
            return ((app.cdmaPhoneCallState.getCurrentCallState()
                    == CdmaPhoneCallState.PhoneCallState.THRWAY_ACTIVE)
                    && !app.cdmaPhoneCallState.IsThreeWayCallOrigStateDialing());
        } else {
            // GSM: "Merge" is available if both lines are in use and there's no
            // incoming call, *and* the current conference isn't already
            // "full".
            // TODO: shall move all okToMerge logic to CallManager
            return !cm.hasActiveRingingCall() && cm.hasActiveFgCall()
                    && cm.hasActiveBgCall()
                    && cm.canConference(cm.getFirstActiveBgCall());
        }
    }

    /**
     * @return true if the UI should let you add a new call, given the current
     * state of the Phone.
     */
    /* package */ static boolean okToAddCall(CallManager cm) {
        Phone phone = cm.getActiveFgCall().getPhone();

        // "Add call" is never allowed in emergency callback mode (ECM).
        if (isPhoneInEcm(phone)) {
            return false;
        }

        int phoneType = phone.getPhoneType();
        final Call.State fgCallState = cm.getActiveFgCall().getState();
        if (phoneType == PhoneConstants.PHONE_TYPE_CDMA) {
           // CDMA: "Add call" button is only enabled when:
           // - ForegroundCall is in ACTIVE state
           // - After 30 seconds of user Ignoring/Missing a Call Waiting call.
            PhoneGlobals app = PhoneGlobals.getInstance();
            return ((fgCallState == Call.State.ACTIVE)
                    && (app.cdmaPhoneCallState.getAddCallMenuStateAfterCallWaiting()));
        } else if ((phoneType == PhoneConstants.PHONE_TYPE_GSM)
                || (phoneType == PhoneConstants.PHONE_TYPE_SIP)
                || (phoneType == PhoneConstants.PHONE_TYPE_IMS)
                || (phoneType == PhoneConstants.PHONE_TYPE_THIRD_PARTY)) {
            // GSM: "Add call" is available only if ALL of the following are true:
            // - There's no incoming ringing call
            // - There's < 2 lines in use
            // - The foreground call is ACTIVE or IDLE or DISCONNECTED.
            //   (We mainly need to make sure it *isn't* DIALING or ALERTING.)
            final boolean hasRingingCall = cm.hasActiveRingingCall();
            final boolean hasActiveCall = cm.hasActiveFgCall();
            final boolean hasHoldingCall = cm.hasActiveBgCall();
            final boolean allLinesTaken = hasActiveCall && hasHoldingCall;

            return !hasRingingCall
                    && !allLinesTaken
                    && ((fgCallState == Call.State.ACTIVE)
                        || (fgCallState == Call.State.IDLE)
                        || (fgCallState == Call.State.DISCONNECTED));
        } else {
            throw new IllegalStateException("Unexpected phone type: " + phoneType);
        }
    }

    /**
     * Based on the input CNAP number string,
     * @return _RESTRICTED or _UNKNOWN for all the special CNAP strings.
     * Otherwise, return CNAP_SPECIAL_CASE_NO.
     */
    private static int checkCnapSpecialCases(String n) {
        if (n.equals("PRIVATE") ||
                n.equals("P") ||
                n.equals("RES")) {
            if (DBG) log("checkCnapSpecialCases, PRIVATE string: " + n);
            return PhoneConstants.PRESENTATION_RESTRICTED;
        } else if (n.equals("UNAVAILABLE") ||
                n.equals("UNKNOWN") ||
                n.equals("UNA") ||
                n.equals("U")) {
            if (DBG) log("checkCnapSpecialCases, UNKNOWN string: " + n);
            return PhoneConstants.PRESENTATION_UNKNOWN;
        } else {
            if (DBG) log("checkCnapSpecialCases, normal str. number: " + n);
            return CNAP_SPECIAL_CASE_NO;
        }
    }

    /**
     * Handles certain "corner cases" for CNAP. When we receive weird phone numbers
     * from the network to indicate different number presentations, convert them to
     * expected number and presentation values within the CallerInfo object.
     * @param number number we use to verify if we are in a corner case
     * @param presentation presentation value used to verify if we are in a corner case
     * @return the new String that should be used for the phone number
     */
    /* package */ static String modifyForSpecialCnapCases(Context context, CallerInfo ci,
            String number, int presentation) {
        // Obviously we return number if ci == null, but still return number if
        // number == null, because in these cases the correct string will still be
        // displayed/logged after this function returns based on the presentation value.
        if (ci == null || number == null) return number;

        if (DBG) {
            log("modifyForSpecialCnapCases: initially, number="
                    + toLogSafePhoneNumber(number)
                    + ", presentation=" + presentation + " ci " + ci);
        }

        // "ABSENT NUMBER" is a possible value we could get from the network as the
        // phone number, so if this happens, change it to "Unknown" in the CallerInfo
        // and fix the presentation to be the same.
        final String[] absentNumberValues =
                context.getResources().getStringArray(R.array.absent_num);
        if (Arrays.asList(absentNumberValues).contains(number)
                && presentation == PhoneConstants.PRESENTATION_ALLOWED) {
            number = context.getString(R.string.unknown);
            ci.numberPresentation = PhoneConstants.PRESENTATION_UNKNOWN;
        }

        // Check for other special "corner cases" for CNAP and fix them similarly. Corner
        // cases only apply if we received an allowed presentation from the network, so check
        // if we think we have an allowed presentation, or if the CallerInfo presentation doesn't
        // match the presentation passed in for verification (meaning we changed it previously
        // because it's a corner case and we're being called from a different entry point).
        if (ci.numberPresentation == PhoneConstants.PRESENTATION_ALLOWED
                || (ci.numberPresentation != presentation
                        && presentation == PhoneConstants.PRESENTATION_ALLOWED)) {
            int cnapSpecialCase = checkCnapSpecialCases(number);
            if (cnapSpecialCase != CNAP_SPECIAL_CASE_NO) {
                // For all special strings, change number & numberPresentation.
                if (cnapSpecialCase == PhoneConstants.PRESENTATION_RESTRICTED) {
                    number = context.getString(R.string.private_num);
                } else if (cnapSpecialCase == PhoneConstants.PRESENTATION_UNKNOWN) {
                    number = context.getString(R.string.unknown);
                }
                if (DBG) {
                    log("SpecialCnap: number=" + toLogSafePhoneNumber(number)
                            + "; presentation now=" + cnapSpecialCase);
                }
                ci.numberPresentation = cnapSpecialCase;
            }
        }
        if (DBG) {
            log("modifyForSpecialCnapCases: returning number string="
                    + toLogSafePhoneNumber(number));
        }
        return number;
    }

    //
    // Support for 3rd party phone service providers.
    //

    /**
     * Check if a phone number can be route through a 3rd party
     * gateway. The number must be a global phone number in numerical
     * form (1-800-666-SEXY won't work).
     *
     * MMI codes and the like cannot be used as a dial number for the
     * gateway either.
     *
     * @param number To be dialed via a 3rd party gateway.
     * @return true If the number can be routed through the 3rd party network.
     */
    private static boolean isRoutableViaGateway(String number) {
        if (TextUtils.isEmpty(number)) {
            return false;
        }
        number = PhoneNumberUtils.stripSeparators(number);
        if (!number.equals(PhoneNumberUtils.convertKeypadLettersToDigits(number))) {
            return false;
        }
        number = PhoneNumberUtils.extractNetworkPortion(number);
        return PhoneNumberUtils.isGlobalPhoneNumber(number);
    }

   /**
    * This function is called when phone answers or places a call.
    * Check if the phone is in a car dock or desk dock.
    * If yes, turn on the speaker, when no wired or BT headsets are connected.
    * Otherwise do nothing.
    * @return true if activated
    */
    private static boolean activateSpeakerIfDocked(Phone phone) {
        if (DBG) log("activateSpeakerIfDocked()...");

        boolean activated = false;
        if (PhoneGlobals.mDockState != Intent.EXTRA_DOCK_STATE_UNDOCKED) {
            if (DBG) log("activateSpeakerIfDocked(): In a dock -> may need to turn on speaker.");
            final PhoneGlobals app = PhoneGlobals.getInstance();

            // TODO: This function should move to AudioRouter
            final BluetoothManager btManager = app.getBluetoothManager();
            //final WiredHeadsetManager wiredHeadset = app.getWiredHeadsetManager();
            //final AudioRouter audioRouter = app.getAudioRouter();

            /*if (!wiredHeadset.isHeadsetPlugged() && !btManager.isBluetoothHeadsetAudioOn()) {
                //audioRouter.setSpeaker(true);
                activated = true;
            }*/
        }
        return activated;
    }


    /**
     * Returns whether the phone is in ECM ("Emergency Callback Mode") or not.
     */
    /* package */ static boolean isPhoneInEcm(Phone phone) {
        if ((phone != null) && TelephonyCapabilities.supportsEcm(phone)) {
            // For phones that support ECM, return true iff PROPERTY_INECM_MODE == "true".
            // TODO: There ought to be a better API for this than just
            // exposing a system property all the way up to the app layer,
            // probably a method like "inEcm()" provided by the telephony
            // layer.
            String ecmMode =
                    SystemProperties.get(TelephonyProperties.PROPERTY_INECM_MODE);
            if (ecmMode != null) {
                return ecmMode.equals("true");
            }
        }
        return false;
    }

    /**
     * Returns the most appropriate Phone object to handle a call
     * to the specified number.
     *
     * @param cm the CallManager.
     * @param scheme the scheme from the data URI that the number originally came from.
     * @param number the phone number, or SIP address.
     */
    public static Phone pickPhoneBasedOnNumber(CallManager cm, String scheme, String number,
            String primarySipUri, ComponentName thirdPartyCallComponent) {
        if (DBG) {
            log("pickPhoneBasedOnNumber: scheme " + scheme
                    + ", number " + toLogSafePhoneNumber(number)
                    + ", sipUri "
                    + (primarySipUri != null ? Uri.parse(primarySipUri).toSafeString() : "null")
                    + ", thirdPartyCallComponent: " + thirdPartyCallComponent);
        }

        if (primarySipUri != null) {
            Phone phone = getSipPhoneFromUri(cm, primarySipUri);
            if (phone != null) return phone;
        }

        return cm.getDefaultPhone();
    }

    public static Phone getSipPhoneFromUri(CallManager cm, String target) {
        for (Phone phone : cm.getAllPhones()) {
            if (phone.getPhoneType() == PhoneConstants.PHONE_TYPE_SIP) {
                String sipUri = ((SipPhone) phone).getSipUri();
                if (target.equals(sipUri)) {
                    if (DBG) log("- pickPhoneBasedOnNumber:" +
                            "found SipPhone! obj = " + phone + ", "
                            + phone.getClass());
                    return phone;
                }
            }
        }
        return null;
    }

    /**
     * Returns true when the given call is in INCOMING state and there's no foreground phone call,
     * meaning the call is the first real incoming call the phone is having.
     */
    public static boolean isRealIncomingCall(Call.State state) {
        return (state == Call.State.INCOMING && !PhoneGlobals.getInstance().mCM.hasActiveFgCall());
    }

    public static String getPresentationString(Context context, int presentation) {
        String name = context.getString(R.string.unknown);
        if (presentation == PhoneConstants.PRESENTATION_RESTRICTED) {
            name = context.getString(R.string.private_num);
        } else if (presentation == PhoneConstants.PRESENTATION_PAYPHONE) {
            name = context.getString(R.string.payphone);
        }
        return name;
    }

    public static void sendViewNotificationAsync(Context context, Uri contactUri) {
        if (DBG) Log.d(LOG_TAG, "Send view notification to Contacts (uri: " + contactUri + ")");
        Intent intent = new Intent("com.android.contacts.VIEW_NOTIFICATION", contactUri);
        intent.setClassName("com.android.contacts",
                "com.android.contacts.ViewNotificationService");
        context.startService(intent);
    }

    //
    // General phone and call state debugging/testing code
    //

    /* package */ static void dumpCallState(Phone phone) {
        PhoneGlobals app = PhoneGlobals.getInstance();
        Log.d(LOG_TAG, "dumpCallState():");
        Log.d(LOG_TAG, "- Phone: " + phone + ", name = " + phone.getPhoneName()
              + ", state = " + phone.getState());

        StringBuilder b = new StringBuilder(128);

        Call call = phone.getForegroundCall();
        b.setLength(0);
        b.append("  - FG call: ").append(call.getState());
        b.append(" isAlive ").append(call.getState().isAlive());
        b.append(" isRinging ").append(call.getState().isRinging());
        b.append(" isDialing ").append(call.getState().isDialing());
        b.append(" isIdle ").append(call.isIdle());
        b.append(" hasConnections ").append(call.hasConnections());
        Log.d(LOG_TAG, b.toString());

        call = phone.getBackgroundCall();
        b.setLength(0);
        b.append("  - BG call: ").append(call.getState());
        b.append(" isAlive ").append(call.getState().isAlive());
        b.append(" isRinging ").append(call.getState().isRinging());
        b.append(" isDialing ").append(call.getState().isDialing());
        b.append(" isIdle ").append(call.isIdle());
        b.append(" hasConnections ").append(call.hasConnections());
        Log.d(LOG_TAG, b.toString());

        call = phone.getRingingCall();
        b.setLength(0);
        b.append("  - RINGING call: ").append(call.getState());
        b.append(" isAlive ").append(call.getState().isAlive());
        b.append(" isRinging ").append(call.getState().isRinging());
        b.append(" isDialing ").append(call.getState().isDialing());
        b.append(" isIdle ").append(call.isIdle());
        b.append(" hasConnections ").append(call.hasConnections());
        Log.d(LOG_TAG, b.toString());


        final boolean hasRingingCall = !phone.getRingingCall().isIdle();
        final boolean hasActiveCall = !phone.getForegroundCall().isIdle();
        final boolean hasHoldingCall = !phone.getBackgroundCall().isIdle();
        final boolean allLinesTaken = hasActiveCall && hasHoldingCall;
        b.setLength(0);
        b.append("  - hasRingingCall ").append(hasRingingCall);
        b.append(" hasActiveCall ").append(hasActiveCall);
        b.append(" hasHoldingCall ").append(hasHoldingCall);
        b.append(" allLinesTaken ").append(allLinesTaken);
        Log.d(LOG_TAG, b.toString());

        // On CDMA phones, dump out the CdmaPhoneCallState too:
        if (phone.getPhoneType() == PhoneConstants.PHONE_TYPE_CDMA) {
            if (app.cdmaPhoneCallState != null) {
                Log.d(LOG_TAG, "  - CDMA call state: "
                      + app.cdmaPhoneCallState.getCurrentCallState());
            } else {
                Log.d(LOG_TAG, "  - CDMA device, but null cdmaPhoneCallState!");
            }
        }
    }

    private static void log(String msg) {
        Log.d(LOG_TAG, msg);
    }

    static void dumpCallManager() {
        Call call;
        CallManager cm = PhoneGlobals.getInstance().mCM;
        StringBuilder b = new StringBuilder(128);



        Log.d(LOG_TAG, "############### dumpCallManager() ##############");
        // TODO: Don't log "cm" itself, since CallManager.toString()
        // already spews out almost all this same information.
        // We should fix CallManager.toString() to be more minimal, and
        // use an explicit dumpState() method for the verbose dump.
        // Log.d(LOG_TAG, "CallManager: " + cm
        //         + ", state = " + cm.getState());
        Log.d(LOG_TAG, "CallManager: state = " + cm.getState());
        b.setLength(0);
        call = cm.getActiveFgCall();
        b.append(" - FG call: ").append(cm.hasActiveFgCall()? "YES ": "NO ");
        b.append(call);
        b.append( "  State: ").append(cm.getActiveFgCallState());
        b.append( "  Conn: ").append(cm.getFgCallConnections());
        Log.d(LOG_TAG, b.toString());
        b.setLength(0);
        call = cm.getFirstActiveBgCall();
        b.append(" - BG call: ").append(cm.hasActiveBgCall()? "YES ": "NO ");
        b.append(call);
        b.append( "  State: ").append(cm.getFirstActiveBgCall().getState());
        b.append( "  Conn: ").append(cm.getBgCallConnections());
        Log.d(LOG_TAG, b.toString());
        b.setLength(0);
        call = cm.getFirstActiveRingingCall();
        b.append(" - RINGING call: ").append(cm.hasActiveRingingCall()? "YES ": "NO ");
        b.append(call);
        b.append( "  State: ").append(cm.getFirstActiveRingingCall().getState());
        Log.d(LOG_TAG, b.toString());



        for (Phone phone : CallManager.getInstance().getAllPhones()) {
            if (phone != null) {
                Log.d(LOG_TAG, "Phone: " + phone + ", name = " + phone.getPhoneName()
                        + ", state = " + phone.getState());
                b.setLength(0);
                call = phone.getForegroundCall();
                b.append(" - FG call: ").append(call);
                b.append( "  State: ").append(call.getState());
                b.append( "  Conn: ").append(call.hasConnections());
                Log.d(LOG_TAG, b.toString());
                b.setLength(0);
                call = phone.getBackgroundCall();
                b.append(" - BG call: ").append(call);
                b.append( "  State: ").append(call.getState());
                b.append( "  Conn: ").append(call.hasConnections());
                Log.d(LOG_TAG, b.toString());b.setLength(0);
                call = phone.getRingingCall();
                b.append(" - RINGING call: ").append(call);
                b.append( "  State: ").append(call.getState());
                b.append( "  Conn: ").append(call.hasConnections());
                Log.d(LOG_TAG, b.toString());
            }
        }

        Log.d(LOG_TAG, "############## END dumpCallManager() ###############");
    }

    /**
     * @return if the context is in landscape orientation.
     */
    public static boolean isLandscape(Context context) {
        return context.getResources().getConfiguration().orientation
                == Configuration.ORIENTATION_LANDSCAPE;
    }

    public static PhoneAccountHandle makePstnPhoneAccountHandle(String id) {
        return makePstnPhoneAccountHandleWithPrefix(id, "", false);
    }

    public static PhoneAccountHandle makePstnPhoneAccountHandle(int phoneId) {
        return makePstnPhoneAccountHandle(PhoneFactory.getPhone(phoneId));
    }

    public static PhoneAccountHandle makePstnPhoneAccountHandle(Phone phone) {
        return makePstnPhoneAccountHandleWithPrefix(phone, "", false);
    }

    public static PhoneAccountHandle makePstnPhoneAccountHandleWithPrefix(
            Phone phone, String prefix, boolean isEmergency) {
        // TODO: Should use some sort of special hidden flag to decorate this account as
        // an emergency-only account
        String id = isEmergency ? EMERGENCY_ACCOUNT_HANDLE_ID : prefix +
<<<<<<< HEAD
                String.valueOf(phone.getSubId());
=======
            String.valueOf(phone.getSubId());
>>>>>>> 4a31f06b
        return makePstnPhoneAccountHandleWithPrefix(id, prefix, isEmergency);
    }

    public static PhoneAccountHandle makePstnPhoneAccountHandleWithPrefix(
            String id, String prefix, boolean isEmergency) {
        ComponentName pstnConnectionServiceName = getPstnConnectionServiceName();
        return new PhoneAccountHandle(pstnConnectionServiceName, id);
    }

    public static int getSubIdForPhoneAccount(PhoneAccount phoneAccount) {
        if (phoneAccount != null
                && phoneAccount.hasCapabilities(PhoneAccount.CAPABILITY_SIM_SUBSCRIPTION)) {
            return getSubIdForPhoneAccountHandle(phoneAccount.getAccountHandle());
        }
        return SubscriptionManager.INVALID_SUBSCRIPTION_ID;
    }

    public static int getSubIdForPhoneAccountHandle(PhoneAccountHandle handle) {
        if (handle != null && handle.getComponentName().equals(getPstnConnectionServiceName())) {
            try {
                return Integer.parseInt(handle.getId());
            } catch (NumberFormatException ex) {}
        }
        return SubscriptionManager.INVALID_SUBSCRIPTION_ID;
    }

    /**
     * Determine if a given phone account corresponds to an active SIM
     *
     * @param sm An instance of the subscription manager so it is not recreated for each calling of
     * this method.
     * @param handle The handle for the phone account to check
     * @return {@code true} If there is an active SIM for this phone account,
     * {@code false} otherwise.
     */
    public static boolean isPhoneAccountActive(SubscriptionManager sm, PhoneAccountHandle handle) {
        return sm.getActiveSubscriptionInfoForIccIndex(handle.getId()) != null;
    }

    private static ComponentName getPstnConnectionServiceName() {
        return new ComponentName(PhoneGlobals.getInstance(), TelephonyConnectionService.class);
    }

    private static Phone getPhoneFromIccId(String iccId) {
        if (!TextUtils.isEmpty(iccId)) {
            for (Phone phone : PhoneFactory.getPhones()) {
                String phoneIccId = phone.getIccSerialNumber();
                if (iccId.equals(phoneIccId)) {
                    return phone;
                }
            }
        }
        return null;
    }

    /**
     * Register ICC status for all phones.
     */
    static final void registerIccStatus(Handler handler, int event) {
        for (Phone phone : PhoneFactory.getPhones()) {
            IccCard sim = phone.getIccCard();
            if (sim != null) {
                if (VDBG) Log.v(LOG_TAG, "register for ICC status, phone " + phone.getPhoneId());
                sim.registerForNetworkLocked(handler, event, phone);
            }
        }
    }

    /**
     * Set the radio power on/off state for all phones.
     *
     * @param enabled true means on, false means off.
     */
    static final void setRadioPower(boolean enabled) {
        for (Phone phone : PhoneFactory.getPhones()) {
            phone.setRadioPower(enabled);
        }
    }

    public static class TimeCount extends CountDownTimer {
        private AlertDialog mAlertDialog = null;
        public TimeCount(long millisInFuture, long countDownInterval, AlertDialog alertDlg)
        {
            super(millisInFuture, countDownInterval);
            mAlertDialog = alertDlg;
        }

        public void onTick(long millisUntilFinished) {
        }

        @Override
        public void onFinish() {
            if (mAlertDialog != null) {
                mAlertDialog.dismiss();
            }
        }
    }
}<|MERGE_RESOLUTION|>--- conflicted
+++ resolved
@@ -2489,11 +2489,7 @@
         // TODO: Should use some sort of special hidden flag to decorate this account as
         // an emergency-only account
         String id = isEmergency ? EMERGENCY_ACCOUNT_HANDLE_ID : prefix +
-<<<<<<< HEAD
-                String.valueOf(phone.getSubId());
-=======
             String.valueOf(phone.getSubId());
->>>>>>> 4a31f06b
         return makePstnPhoneAccountHandleWithPrefix(id, prefix, isEmergency);
     }
 
