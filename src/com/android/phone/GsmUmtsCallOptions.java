/*
 * Copyright (C) 2006 The Android Open Source Project
 *
 * Licensed under the Apache License, Version 2.0 (the "License");
 * you may not use this file except in compliance with the License.
 * You may obtain a copy of the License at
 *
 *      http://www.apache.org/licenses/LICENSE-2.0
 *
 * Unless required by applicable law or agreed to in writing, software
 * distributed under the License is distributed on an "AS IS" BASIS,
 * WITHOUT WARRANTIES OR CONDITIONS OF ANY KIND, either express or implied.
 * See the License for the specific language governing permissions and
 * limitations under the License.
 */

package com.android.phone;

import android.os.Bundle;
import android.os.PersistableBundle;
import android.preference.Preference;
import android.preference.PreferenceActivity;
import android.preference.PreferenceScreen;
import android.telephony.CarrierConfigManager;
import android.view.MenuItem;

import com.android.internal.telephony.PhoneConstants;

public class GsmUmtsCallOptions extends PreferenceActivity {
    private static final String LOG_TAG = "GsmUmtsCallOptions";
    private final boolean DBG = (PhoneGlobals.DBG_LEVEL >= 2);

    private static final String CALL_FORWARDING_KEY = "call_forwarding_key";
    private static final String CALL_BARRING_KEY = "call_barring_key";
    private static final String ADDITIONAL_GSM_SETTINGS_KEY = "additional_gsm_call_settings_key";

    @Override
    protected void onCreate(Bundle icicle) {
        super.onCreate(icicle);

        addPreferencesFromResource(R.xml.gsm_umts_call_options);

        SubscriptionInfoHelper subInfoHelper = new SubscriptionInfoHelper(this, getIntent());
        subInfoHelper.setActionBarTitle(
                getActionBar(), getResources(), R.string.labelGsmMore_with_label);
        init(getPreferenceScreen(), subInfoHelper);

        if (subInfoHelper.getPhone().getPhoneType() != PhoneConstants.PHONE_TYPE_GSM) {
            //disable the entire screen
            getPreferenceScreen().setEnabled(false);
        }
    }

    @Override
    public boolean onOptionsItemSelected(MenuItem item) {
        final int itemId = item.getItemId();
        if (itemId == android.R.id.home) {
            onBackPressed();
            return true;
        }
        return super.onOptionsItemSelected(item);
    }

    public static void init(PreferenceScreen prefScreen, SubscriptionInfoHelper subInfoHelper) {
<<<<<<< HEAD
        Preference callForwardingPref = prefScreen.findPreference(CALL_FORWARDING_KEY);
        callForwardingPref.setIntent(subInfoHelper.getIntent(CallForwardType.class));

        Preference additionalGsmSettingsPref =
                prefScreen.findPreference(ADDITIONAL_GSM_SETTINGS_KEY);
        additionalGsmSettingsPref.setIntent(
                subInfoHelper.getIntent(GsmUmtsAdditionalCallOptions.class));

        Preference callBarringPref = prefScreen.findPreference(CALL_BARRING_KEY);
=======
>>>>>>> 70df7ceb
        PersistableBundle b = null;
        if (subInfoHelper.hasSubId()) {
            b = PhoneGlobals.getInstance().getCarrierConfigForSubId(subInfoHelper.getSubId());
        } else {
            b = PhoneGlobals.getInstance().getCarrierConfig();
        }

        Preference callForwardingPref = prefScreen.findPreference(CALL_FORWARDING_KEY);
        if (callForwardingPref != null) {
            if (b != null && b.getBoolean(
                    CarrierConfigManager.KEY_CALL_FORWARDING_VISIBILITY_BOOL)) {
                callForwardingPref.setIntent(
                        subInfoHelper.getIntent(GsmUmtsCallForwardOptions.class));
            } else {
                prefScreen.removePreference(callForwardingPref);
            }
        }

        Preference additionalGsmSettingsPref =
                prefScreen.findPreference(ADDITIONAL_GSM_SETTINGS_KEY);
        if (additionalGsmSettingsPref != null) {
            if (b != null && (b.getBoolean(
                    CarrierConfigManager.KEY_ADDITIONAL_SETTINGS_CALL_WAITING_VISIBILITY_BOOL)
                    || b.getBoolean(
                    CarrierConfigManager.KEY_ADDITIONAL_SETTINGS_CALLER_ID_VISIBILITY_BOOL))) {
                additionalGsmSettingsPref.setIntent(
                        subInfoHelper.getIntent(GsmUmtsAdditionalCallOptions.class));
            } else {
                prefScreen.removePreference(additionalGsmSettingsPref);
            }
        }

        Preference callBarringPref = prefScreen.findPreference(CALL_BARRING_KEY);
        if (callBarringPref != null) {
            if (b != null && b.getBoolean(CarrierConfigManager.KEY_CALL_BARRING_VISIBILITY_BOOL)) {
                callBarringPref.setIntent(subInfoHelper.getIntent(GsmUmtsCallBarringOptions.class));
            } else {
                prefScreen.removePreference(callBarringPref);
            }
        }
    }
}<|MERGE_RESOLUTION|>--- conflicted
+++ resolved
@@ -62,18 +62,6 @@
     }
 
     public static void init(PreferenceScreen prefScreen, SubscriptionInfoHelper subInfoHelper) {
-<<<<<<< HEAD
-        Preference callForwardingPref = prefScreen.findPreference(CALL_FORWARDING_KEY);
-        callForwardingPref.setIntent(subInfoHelper.getIntent(CallForwardType.class));
-
-        Preference additionalGsmSettingsPref =
-                prefScreen.findPreference(ADDITIONAL_GSM_SETTINGS_KEY);
-        additionalGsmSettingsPref.setIntent(
-                subInfoHelper.getIntent(GsmUmtsAdditionalCallOptions.class));
-
-        Preference callBarringPref = prefScreen.findPreference(CALL_BARRING_KEY);
-=======
->>>>>>> 70df7ceb
         PersistableBundle b = null;
         if (subInfoHelper.hasSubId()) {
             b = PhoneGlobals.getInstance().getCarrierConfigForSubId(subInfoHelper.getSubId());
@@ -86,7 +74,7 @@
             if (b != null && b.getBoolean(
                     CarrierConfigManager.KEY_CALL_FORWARDING_VISIBILITY_BOOL)) {
                 callForwardingPref.setIntent(
-                        subInfoHelper.getIntent(GsmUmtsCallForwardOptions.class));
+                        subInfoHelper.getIntent(CallForwardType.class));
             } else {
                 prefScreen.removePreference(callForwardingPref);
             }
