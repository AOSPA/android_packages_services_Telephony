/*
 * Copyright (C) 2008 The Android Open Source Project
 *
 * Licensed under the Apache License, Version 2.0 (the "License");
 * you may not use this file except in compliance with the License.
 * You may obtain a copy of the License at
 *
 *      http://www.apache.org/licenses/LICENSE-2.0
 *
 * Unless required by applicable law or agreed to in writing, software
 * distributed under the License is distributed on an "AS IS" BASIS,
 * WITHOUT WARRANTIES OR CONDITIONS OF ANY KIND, either express or implied.
 * See the License for the specific language governing permissions and
 * limitations under the License.
 */

package com.android.phone;

import android.content.Context;
import android.os.AsyncResult;
import android.os.Bundle;
import android.os.Handler;
import android.os.Message;
import android.os.PersistableBundle;
import android.os.RemoteException;
import android.os.ServiceManager;
import android.telephony.CarrierConfigManager;
import android.telephony.TelephonyManager;
import android.text.Editable;
import android.text.Spannable;
import android.text.TextUtils;
import android.text.TextWatcher;
import android.text.method.DialerKeyListener;
import android.util.Log;
import android.view.KeyEvent;
import android.view.View;
import android.widget.Button;
import android.widget.EditText;
import android.widget.LinearLayout;
import android.widget.TextView;

import com.android.internal.telephony.Phone;
import com.android.internal.telephony.uicc.IccCardApplicationStatus;
import com.android.internal.telephony.uicc.IccCardApplicationStatus.PersoSubState;

import org.codeaurora.internal.IExtTelephony;
import org.codeaurora.internal.IDepersoResCallback;
/**
 * "SIM network unlock" PIN entry screen.
 *
 * @see PhoneGlobals.EVENT_SIM_NETWORK_LOCKED
 *
 * TODO: This UI should be part of the lock screen, not the
 * phone app (see bug 1804111).
 */
public class IccNetworkDepersonalizationPanel extends IccPanel {

    /**
     * Tracks whether there is an instance of the network depersonalization dialog showing or not.
     * Ensures only a single instance of the dialog is visible.
     */
    private static boolean [] sShowingDialog =
            new boolean[TelephonyManager.getDefault().getSimCount()];

    //debug constants
    private static final boolean DBG = false;

    //events
    private static final int EVENT_ICC_NTWRK_DEPERSONALIZATION_RESULT = 100;

    private Phone mPhone;
    private int mPersoSubtype;
<<<<<<< HEAD
    private int ERROR = 1;
=======
>>>>>>> 4e5d65cf
    private static IccNetworkDepersonalizationPanel [] sNdpPanel =
            new IccNetworkDepersonalizationPanel[TelephonyManager.getDefault().getSimCount()];

    //UI elements
    private EditText     mPinEntry;
    private LinearLayout mEntryPanel;
    private LinearLayout mStatusPanel;
    private TextView     mPersoSubtypeText;
    private PersoSubState mPersoSubState;
    private TextView     mStatusText;

    private Button       mUnlockButton;
    private Button       mDismissButton;

    enum statusType {
        ENTRY,
        IN_PROGRESS,
        ERROR,
        SUCCESS
    }

<<<<<<< HEAD
    private IExtTelephony mExtTelephony = IExtTelephony.Stub.
            asInterface(ServiceManager.getService("extphone"));

=======
>>>>>>> 4e5d65cf
    /**
     * Shows the network depersonalization dialog, but only if it is not already visible.
     */
    public static void showDialog(Phone phone, int subType) {
<<<<<<< HEAD
        if (sShowingDialog) {
=======
        int phoneId = phone == null ? 0: phone.getPhoneId();
        if (sShowingDialog[phoneId]) {
>>>>>>> 4e5d65cf
            Log.i(TAG, "[IccNetworkDepersonalizationPanel] - showDialog; skipped already shown.");
            return;
        }
        Log.i(TAG, "[IccNetworkDepersonalizationPanel] - showDialog; showing dialog.");
<<<<<<< HEAD
        sShowingDialog = true;
        int phoneId = phone == null ? 0: phone.getPhoneId();
=======
        sShowingDialog[phoneId] = true;
>>>>>>> 4e5d65cf
        sNdpPanel[phoneId] = new IccNetworkDepersonalizationPanel(PhoneGlobals.getInstance(),
                phone, subType);
        sNdpPanel[phoneId].show();
    }

    public static void dialogDismiss(int phoneId) {
<<<<<<< HEAD
        if (sNdpPanel[phoneId] != null && sShowingDialog) {
=======
        if (sNdpPanel[phoneId] != null && sShowingDialog[phoneId]) {
>>>>>>> 4e5d65cf
            sNdpPanel[phoneId].dismiss();
        }
    }

    //private textwatcher to control text entry.
    private TextWatcher mPinEntryWatcher = new TextWatcher() {
        public void beforeTextChanged(CharSequence buffer, int start, int olen, int nlen) {
        }

        public void onTextChanged(CharSequence buffer, int start, int olen, int nlen) {
        }

        public void afterTextChanged(Editable buffer) {
            if (SpecialCharSequenceMgr.handleChars(
                    getContext(), buffer.toString())) {
                mPinEntry.getText().clear();
            }
        }
    };

    //handler for unlock function results
    private Handler mHandler = new Handler() {
        public void handleMessage(Message msg) {
            if (msg.what == EVENT_ICC_NTWRK_DEPERSONALIZATION_RESULT) {
                if (msg.arg1 == ERROR) {
                    if (DBG) log("network depersonalization request failure.");
                    displayStatus(statusType.ERROR.name());
                    postDelayed(new Runnable() {
                        public void run() {
                            hideAlert();
                            mPinEntry.getText().clear();
                            mPinEntry.requestFocus();
                        }
                    }, 3000);
                } else {
                    if (DBG) log("network depersonalization success.");
                    displayStatus(statusType.SUCCESS.name());
                    postDelayed(new Runnable() {
                        public void run() {
                            dismiss();
                        }
                    }, 3000);
                }
            }
        }
    };

<<<<<<< HEAD
    private final IDepersoResCallback mCallback = new IDepersoResCallback.Stub() {
        public void onDepersoResult(int result, int phoneId) {
           log("on deperso result received: " +result);
           Message msg = mHandler.obtainMessage(EVENT_ICC_NTWRK_DEPERSONALIZATION_RESULT, result,
                   phoneId);
           msg.sendToTarget();
        }
    };
=======
>>>>>>> 4e5d65cf

    //constructor
    public IccNetworkDepersonalizationPanel(Context context) {
        super(context);
        mPhone = PhoneGlobals.getPhone();
        mPersoSubtype = PersoSubState.PERSOSUBSTATE_SIM_NETWORK.ordinal();
    }

    //constructor
    public IccNetworkDepersonalizationPanel(Context context, Phone phone,
            int subtype) {
        super(context);
        mPhone = phone == null ? PhoneGlobals.getPhone() : phone;
        mPersoSubtype = subtype;
    }

    @Override
    protected void onCreate(Bundle icicle) {
        super.onCreate(icicle);
        setContentView(R.layout.sim_ndp);

        // PIN entry text field
        mPinEntry = (EditText) findViewById(R.id.pin_entry);
        mPinEntry.setKeyListener(DialerKeyListener.getInstance());
        mPinEntry.setOnClickListener(mUnlockListener);

        // Attach the textwatcher
        CharSequence text = mPinEntry.getText();
        Spannable span = (Spannable) text;
        span.setSpan(mPinEntryWatcher, 0, text.length(), Spannable.SPAN_INCLUSIVE_INCLUSIVE);

        mEntryPanel = (LinearLayout) findViewById(R.id.entry_panel);
        mPersoSubtypeText = (TextView) findViewById(R.id.perso_subtype_text);
        displayStatus(statusType.ENTRY.name());

        mUnlockButton = (Button) findViewById(R.id.ndp_unlock);
        mUnlockButton.setOnClickListener(mUnlockListener);

        // The "Dismiss" button is present in some (but not all) products,
        // based on the "KEY_SIM_NETWORK_UNLOCK_ALLOW_DISMISS_BOOL" variable.
        mDismissButton = (Button) findViewById(R.id.ndp_dismiss);
        PersistableBundle carrierConfig = PhoneGlobals.getInstance().getCarrierConfig();
        if (carrierConfig.getBoolean(
                CarrierConfigManager.KEY_SIM_NETWORK_UNLOCK_ALLOW_DISMISS_BOOL)) {
            if (DBG) log("Enabling 'Dismiss' button...");
            mDismissButton.setVisibility(View.VISIBLE);
            mDismissButton.setOnClickListener(mDismissListener);
        } else {
            if (DBG) log("Removing 'Dismiss' button...");
            mDismissButton.setVisibility(View.GONE);
        }

        //status panel is used since we're having problems with the alert dialog.
        mStatusPanel = (LinearLayout) findViewById(R.id.status_panel);
        mStatusText = (TextView) findViewById(R.id.status_text);
    }

    @Override
    protected void onStart() {
        super.onStart();
    }

    @Override
    public void onStop() {
        super.onStop();
        Log.i(TAG, "[IccNetworkDepersonalizationPanel] - showDialog; hiding dialog.");
        int phoneId = mPhone == null ? 0 : mPhone.getPhoneId();
        sShowingDialog[phoneId] = false;
    }

    //Mirrors IccPinUnlockPanel.onKeyDown().
    public boolean onKeyDown(int keyCode, KeyEvent event) {
        if (keyCode == KeyEvent.KEYCODE_BACK) {
            return true;
        }

        return super.onKeyDown(keyCode, event);
    }

    View.OnClickListener mUnlockListener = new View.OnClickListener() {
        public void onClick(View v) {
            String pin = mPinEntry.getText().toString();

            if (TextUtils.isEmpty(pin)) {
                return;
            }

<<<<<<< HEAD
            int persoState = mPersoSubState.getState();
            log("Requesting De-Personalization for subtype " + mPersoSubtype
                    + " subtype val " + persoState);

            try {
                mExtTelephony.supplyIccDepersonalization(pin, Integer.toString(persoState),
                        mCallback, mPhone.getPhoneId());
            } catch (RemoteException ex) {
                log("RemoteException @supplyIccDepersonalization" + ex);
            } catch (NullPointerException ex) {
                log("NullPointerException @supplyIccDepersonalization" + ex);
=======
            log("Requesting De-Personalization for subtype " + mPersoSubtype);

            try {
                mPhone.getIccCard().supplySimDepersonalization(mPersoSubState,pin,
                        Message.obtain(mHandler, EVENT_ICC_NTWRK_DEPERSONALIZATION_RESULT));
            } catch (NullPointerException ex) {
                log("NullPointerException @supplySimDepersonalization" + ex);
>>>>>>> 4e5d65cf
            }
            displayStatus(statusType.IN_PROGRESS.name());
        }
    };

    private void displayStatus(String type) {
        int label = 0;

        mPersoSubState = PersoSubState.values()[mPersoSubtype];
        log("displayStatus mPersoSubState: " +mPersoSubState.name() +"type: " +type);

        label = getContext().getResources().getIdentifier(mPersoSubState.name()
<<<<<<< HEAD
                +"_"+type,"string", "com.android.phone");

        if (label == 0) {
            log ("Unable to get the PersoSubType string");
            return;
        }

        if (mPersoSubState == PersoSubState.PERSOSUBSTATE_UNKNOWN
               || mPersoSubState == PersoSubState.PERSOSUBSTATE_IN_PROGRESS
               || mPersoSubState == PersoSubState.PERSOSUBSTATE_READY)  {
=======
                + "_" + type, "string", "android");

        if (label == 0) {
            log ("Unable to get the PersoSubType string");
            return;
        }

        if(!PersoSubState.isPersoLocked(mPersoSubState)) {
>>>>>>> 4e5d65cf
            log ("Unsupported Perso Subtype :" + mPersoSubState.name());
            return;
        }

        if (type == statusType.ENTRY.name()) {
<<<<<<< HEAD
             String displayText = getContext().getString(label);
             mPersoSubtypeText.setText(displayText);
=======
            String displayText = getContext().getString(label);
            mPersoSubtypeText.setText(displayText);
>>>>>>> 4e5d65cf
        } else {
            mStatusText.setText(label);
            mEntryPanel.setVisibility(View.GONE);
            mStatusPanel.setVisibility(View.VISIBLE);
        }
    }

    private void hideAlert() {
        mEntryPanel.setVisibility(View.VISIBLE);
        mStatusPanel.setVisibility(View.GONE);
    }

    View.OnClickListener mDismissListener = new View.OnClickListener() {
        public void onClick(View v) {
            if (DBG) log("mDismissListener: skipping depersonalization...");
            dismiss();
        }
    };

    private void log(String msg) {
        Log.d(TAG, "[IccNetworkDepersonalizationPanel] " + msg);
    }
}<|MERGE_RESOLUTION|>--- conflicted
+++ resolved
@@ -70,10 +70,7 @@
 
     private Phone mPhone;
     private int mPersoSubtype;
-<<<<<<< HEAD
     private int ERROR = 1;
-=======
->>>>>>> 4e5d65cf
     private static IccNetworkDepersonalizationPanel [] sNdpPanel =
             new IccNetworkDepersonalizationPanel[TelephonyManager.getDefault().getSimCount()];
 
@@ -95,43 +92,27 @@
         SUCCESS
     }
 
-<<<<<<< HEAD
     private IExtTelephony mExtTelephony = IExtTelephony.Stub.
             asInterface(ServiceManager.getService("extphone"));
 
-=======
->>>>>>> 4e5d65cf
     /**
      * Shows the network depersonalization dialog, but only if it is not already visible.
      */
     public static void showDialog(Phone phone, int subType) {
-<<<<<<< HEAD
-        if (sShowingDialog) {
-=======
         int phoneId = phone == null ? 0: phone.getPhoneId();
         if (sShowingDialog[phoneId]) {
->>>>>>> 4e5d65cf
             Log.i(TAG, "[IccNetworkDepersonalizationPanel] - showDialog; skipped already shown.");
             return;
         }
         Log.i(TAG, "[IccNetworkDepersonalizationPanel] - showDialog; showing dialog.");
-<<<<<<< HEAD
-        sShowingDialog = true;
-        int phoneId = phone == null ? 0: phone.getPhoneId();
-=======
         sShowingDialog[phoneId] = true;
->>>>>>> 4e5d65cf
         sNdpPanel[phoneId] = new IccNetworkDepersonalizationPanel(PhoneGlobals.getInstance(),
                 phone, subType);
         sNdpPanel[phoneId].show();
     }
 
     public static void dialogDismiss(int phoneId) {
-<<<<<<< HEAD
-        if (sNdpPanel[phoneId] != null && sShowingDialog) {
-=======
         if (sNdpPanel[phoneId] != null && sShowingDialog[phoneId]) {
->>>>>>> 4e5d65cf
             sNdpPanel[phoneId].dismiss();
         }
     }
@@ -179,7 +160,6 @@
         }
     };
 
-<<<<<<< HEAD
     private final IDepersoResCallback mCallback = new IDepersoResCallback.Stub() {
         public void onDepersoResult(int result, int phoneId) {
            log("on deperso result received: " +result);
@@ -188,8 +168,6 @@
            msg.sendToTarget();
         }
     };
-=======
->>>>>>> 4e5d65cf
 
     //constructor
     public IccNetworkDepersonalizationPanel(Context context) {
@@ -277,7 +255,6 @@
                 return;
             }
 
-<<<<<<< HEAD
             int persoState = mPersoSubState.getState();
             log("Requesting De-Personalization for subtype " + mPersoSubtype
                     + " subtype val " + persoState);
@@ -289,15 +266,6 @@
                 log("RemoteException @supplyIccDepersonalization" + ex);
             } catch (NullPointerException ex) {
                 log("NullPointerException @supplyIccDepersonalization" + ex);
-=======
-            log("Requesting De-Personalization for subtype " + mPersoSubtype);
-
-            try {
-                mPhone.getIccCard().supplySimDepersonalization(mPersoSubState,pin,
-                        Message.obtain(mHandler, EVENT_ICC_NTWRK_DEPERSONALIZATION_RESULT));
-            } catch (NullPointerException ex) {
-                log("NullPointerException @supplySimDepersonalization" + ex);
->>>>>>> 4e5d65cf
             }
             displayStatus(statusType.IN_PROGRESS.name());
         }
@@ -310,39 +278,20 @@
         log("displayStatus mPersoSubState: " +mPersoSubState.name() +"type: " +type);
 
         label = getContext().getResources().getIdentifier(mPersoSubState.name()
-<<<<<<< HEAD
-                +"_"+type,"string", "com.android.phone");
-
+                + "_" + type, "string", "android");
         if (label == 0) {
             log ("Unable to get the PersoSubType string");
             return;
         }
 
-        if (mPersoSubState == PersoSubState.PERSOSUBSTATE_UNKNOWN
-               || mPersoSubState == PersoSubState.PERSOSUBSTATE_IN_PROGRESS
-               || mPersoSubState == PersoSubState.PERSOSUBSTATE_READY)  {
-=======
-                + "_" + type, "string", "android");
-
-        if (label == 0) {
-            log ("Unable to get the PersoSubType string");
-            return;
-        }
-
         if(!PersoSubState.isPersoLocked(mPersoSubState)) {
->>>>>>> 4e5d65cf
             log ("Unsupported Perso Subtype :" + mPersoSubState.name());
             return;
         }
 
         if (type == statusType.ENTRY.name()) {
-<<<<<<< HEAD
-             String displayText = getContext().getString(label);
-             mPersoSubtypeText.setText(displayText);
-=======
             String displayText = getContext().getString(label);
             mPersoSubtypeText.setText(displayText);
->>>>>>> 4e5d65cf
         } else {
             mStatusText.setText(label);
             mEntryPanel.setVisibility(View.GONE);
