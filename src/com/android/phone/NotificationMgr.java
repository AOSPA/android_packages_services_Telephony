/*
 * Copyright (C) 2006 The Android Open Source Project
 *
 * Licensed under the Apache License, Version 2.0 (the "License");
 * you may not use this file except in compliance with the License.
 * You may obtain a copy of the License at
 *
 *      http://www.apache.org/licenses/LICENSE-2.0
 *
 * Unless required by applicable law or agreed to in writing, software
 * distributed under the License is distributed on an "AS IS" BASIS,
 * WITHOUT WARRANTIES OR CONDITIONS OF ANY KIND, either express or implied.
 * See the License for the specific language governing permissions and
 * limitations under the License.
 */

package com.android.phone;

import static android.Manifest.permission.READ_PHONE_STATE;

import android.app.Notification;
import android.app.NotificationManager;
import android.app.PendingIntent;
import android.app.StatusBarManager;
import android.content.ComponentName;
import android.content.Context;
import android.content.Intent;
import android.content.SharedPreferences;
import android.content.pm.ResolveInfo;
import android.content.pm.UserInfo;
import android.content.res.Resources;
import android.net.Uri;
import android.os.PersistableBundle;
import android.os.RemoteException;
import android.os.ServiceManager;
import android.os.SystemProperties;
import android.os.UserHandle;
import android.os.UserManager;
import android.preference.PreferenceManager;
import android.provider.ContactsContract.PhoneLookup;
import android.telecom.DefaultDialerManager;
import android.telecom.PhoneAccount;
import android.telecom.PhoneAccountHandle;
import android.telecom.TelecomManager;
import android.telephony.CarrierConfigManager;
import android.telephony.PhoneNumberUtils;
import android.telephony.ServiceState;
import android.telephony.SubscriptionInfo;
import android.telephony.SubscriptionManager;
import android.telephony.SubscriptionManager.OnSubscriptionsChangedListener;
import android.telephony.TelephonyManager;
import android.text.TextUtils;
import android.util.ArrayMap;
import android.util.Log;
import android.widget.Toast;

import com.android.internal.telephony.Phone;
import com.android.internal.telephony.SubscriptionController;
import com.android.internal.telephony.TelephonyCapabilities;
import com.android.internal.telephony.util.NotificationChannelController;
import com.android.phone.settings.VoicemailNotificationSettingsUtil;
import com.android.phone.settings.VoicemailSettingsActivity;

import java.util.Iterator;
import java.util.List;
import java.util.Set;

import org.codeaurora.internal.IExtTelephony;

/**
 * NotificationManager-related utility code for the Phone app.
 *
 * This is a singleton object which acts as the interface to the
 * framework's NotificationManager, and is used to display status bar
 * icons and control other status bar-related behavior.
 *
 * @see PhoneGlobals.notificationMgr
 */
public class NotificationMgr {
    private static final String LOG_TAG = NotificationMgr.class.getSimpleName();
    private static final boolean DBG =
            (PhoneGlobals.DBG_LEVEL >= 1) && (SystemProperties.getInt("ro.debuggable", 0) == 1);
    // Do not check in with VDBG = true, since that may write PII to the system log.
    private static final boolean VDBG = false;

    private static final String MWI_SHOULD_CHECK_VVM_CONFIGURATION_KEY_PREFIX =
            "mwi_should_check_vvm_configuration_state_";

    // notification types
    static final int MMI_NOTIFICATION = 1;
    static final int NETWORK_SELECTION_NOTIFICATION = 2;
    static final int VOICEMAIL_NOTIFICATION = 3;
    static final int CALL_FORWARD_NOTIFICATION = 4;
    static final int DATA_DISCONNECTED_ROAMING_NOTIFICATION = 5;
    static final int SELECTED_OPERATOR_FAIL_NOTIFICATION = 6;

    /** The singleton NotificationMgr instance. */
    private static NotificationMgr sInstance;

    private PhoneGlobals mApp;
    private Phone mPhone;

    private Context mContext;
    private NotificationManager mNotificationManager;
    private StatusBarManager mStatusBarManager;
    private UserManager mUserManager;
    private Toast mToast;
    private SubscriptionManager mSubscriptionManager;
    private TelecomManager mTelecomManager;
    private TelephonyManager mTelephonyManager;

    // used to track the notification of selected network unavailable
    private boolean mSelectedUnavailableNotify = false;

    // used to track whether the message waiting indicator is visible, per subscription id.
    private ArrayMap<Integer, Boolean> mMwiVisible = new ArrayMap<Integer, Boolean>();

    /**
     * Private constructor (this is a singleton).
     * @see #init(PhoneGlobals)
     */
    private NotificationMgr(PhoneGlobals app) {
        mApp = app;
        mContext = app;
        mNotificationManager =
                (NotificationManager) app.getSystemService(Context.NOTIFICATION_SERVICE);
        mStatusBarManager =
                (StatusBarManager) app.getSystemService(Context.STATUS_BAR_SERVICE);
        mUserManager = (UserManager) app.getSystemService(Context.USER_SERVICE);
        mPhone = app.mCM.getDefaultPhone();
        mSubscriptionManager = SubscriptionManager.from(mContext);
        mTelecomManager = TelecomManager.from(mContext);
        mTelephonyManager = (TelephonyManager) app.getSystemService(Context.TELEPHONY_SERVICE);

        mSubscriptionManager.addOnSubscriptionsChangedListener(
                new OnSubscriptionsChangedListener() {
                    @Override
                    public void onSubscriptionsChanged() {
                        updateActivePhonesMwi();
                    }
                });
    }

    public void updateActivePhonesMwi() {
        List<SubscriptionInfo> subInfos = mSubscriptionManager.getActiveSubscriptionInfoList();

        if (subInfos == null) {
            return;
        }

        for (int i = 0; i < subInfos.size(); i++) {
            int subId = subInfos.get(i).getSubscriptionId();
            refreshMwi(subId);
        }
    }

    /**
     * Initialize the singleton NotificationMgr instance.
     *
     * This is only done once, at startup, from PhoneApp.onCreate().
     * From then on, the NotificationMgr instance is available via the
     * PhoneApp's public "notificationMgr" field, which is why there's no
     * getInstance() method here.
     */
    /* package */ static NotificationMgr init(PhoneGlobals app) {
        synchronized (NotificationMgr.class) {
            if (sInstance == null) {
                sInstance = new NotificationMgr(app);
            } else {
                Log.wtf(LOG_TAG, "init() called multiple times!  sInstance = " + sInstance);
            }
            return sInstance;
        }
    }

    /** The projection to use when querying the phones table */
    static final String[] PHONES_PROJECTION = new String[] {
        PhoneLookup.NUMBER,
        PhoneLookup.DISPLAY_NAME,
        PhoneLookup._ID
    };

    /**
     * Re-creates the message waiting indicator (voicemail) notification if it is showing.  Used to
     * refresh the voicemail intent on the indicator when the user changes it via the voicemail
     * settings screen.  The voicemail notification sound is suppressed.
     *
     * @param subId The subscription Id.
     */
    /* package */ void refreshMwi(int subId) {
        // In a single-sim device, subId can be -1 which means "no sub id".  In this case we will
        // reference the single subid stored in the mMwiVisible map.
        if (subId == SubscriptionInfoHelper.NO_SUB_ID) {
            if (mMwiVisible.keySet().size() == 1) {
                Set<Integer> keySet = mMwiVisible.keySet();
                Iterator<Integer> keyIt = keySet.iterator();
                if (!keyIt.hasNext()) {
                    return;
                }
                subId = keyIt.next();
            }
        }
        if (mMwiVisible.containsKey(subId)) {
            boolean mwiVisible = mMwiVisible.get(subId);
            if (mwiVisible) {
                updateMwi(subId, mwiVisible, false /* enableNotificationSound */);
            }
        }
    }

    public void setShouldCheckVisualVoicemailConfigurationForMwi(int subId, boolean enabled) {
        if (!SubscriptionManager.isValidSubscriptionId(subId)) {
            Log.e(LOG_TAG, "setShouldCheckVisualVoicemailConfigurationForMwi: invalid subId"
                    + subId);
            return;
        }

        PreferenceManager.getDefaultSharedPreferences(mContext).edit()
                .putBoolean(MWI_SHOULD_CHECK_VVM_CONFIGURATION_KEY_PREFIX + subId, enabled)
                .apply();
    }

    private boolean shouldCheckVisualVoicemailConfigurationForMwi(int subId) {
        if (!SubscriptionManager.isValidSubscriptionId(subId)) {
            Log.e(LOG_TAG, "shouldCheckVisualVoicemailConfigurationForMwi: invalid subId" + subId);
            return true;
        }
        return PreferenceManager
                .getDefaultSharedPreferences(mContext)
                .getBoolean(MWI_SHOULD_CHECK_VVM_CONFIGURATION_KEY_PREFIX + subId, true);
    }
    /**
     * Updates the message waiting indicator (voicemail) notification.
     *
     * @param visible true if there are messages waiting
     */
    /* package */ void updateMwi(int subId, boolean visible) {
        updateMwi(subId, visible, true /* enableNotificationSound */);
    }

    /**
     * Updates the message waiting indicator (voicemail) notification.
     *
     * @param subId the subId to update.
     * @param visible true if there are messages waiting
     * @param enableNotificationSound {@code true} if the notification sound should be played.
     */
    void updateMwi(int subId, boolean visible, boolean enableNotificationSound) {
        if (!PhoneGlobals.sVoiceCapable) {
            // Do not show the message waiting indicator on devices which are not voice capable.
            // These events *should* be blocked at the telephony layer for such devices.
            Log.w(LOG_TAG, "Called updateMwi() on non-voice-capable device! Ignoring...");
            return;
        }

        Phone phone = PhoneGlobals.getPhone(subId);
        Log.i(LOG_TAG, "updateMwi(): subId " + subId + " update to " + visible);
        mMwiVisible.put(subId, visible);

        if (visible && isUiccCardProvisioned(subId)) {
            if (phone == null) {
                Log.w(LOG_TAG, "Found null phone for: " + subId);
                return;
            }

            SubscriptionInfo subInfo = mSubscriptionManager.getActiveSubscriptionInfo(subId);
            if (subInfo == null) {
                Log.w(LOG_TAG, "Found null subscription info for: " + subId);
                return;
            }

            int resId = android.R.drawable.stat_notify_voicemail;
            if (mTelephonyManager.getPhoneCount() > 1) {
                resId = (phone.getPhoneId() == 0) ? R.drawable.stat_notify_voicemail_sub1
                        : R.drawable.stat_notify_voicemail_sub2;
            }

            // This Notification can get a lot fancier once we have more
            // information about the current voicemail messages.
            // (For example, the current voicemail system can't tell
            // us the caller-id or timestamp of a message, or tell us the
            // message count.)

            // But for now, the UI is ultra-simple: if the MWI indication
            // is supposed to be visible, just show a single generic
            // notification.

            String notificationTitle = mContext.getString(R.string.notification_voicemail_title);
            String vmNumber = phone.getVoiceMailNumber();
            if (DBG) log("- got vm number: '" + vmNumber + "'");

            // The voicemail number may be null because:
            //   (1) This phone has no voicemail number.
            //   (2) This phone has a voicemail number, but the SIM isn't ready yet. This may
            //       happen when the device first boots if we get a MWI notification when we
            //       register on the network before the SIM has loaded. In this case, the
            //       SubscriptionListener in CallNotifier will update this once the SIM is loaded.
            if ((vmNumber == null) && !phone.getIccRecordsLoaded()) {
                if (DBG) log("- Null vm number: SIM records not loaded (yet)...");
                return;
            }

            Integer vmCount = null;

            if (TelephonyCapabilities.supportsVoiceMessageCount(phone)) {
                vmCount = phone.getVoiceMessageCount();
                String titleFormat = mContext.getString(R.string.notification_voicemail_title_count);
                notificationTitle = String.format(titleFormat, vmCount);
            }

            // This pathway only applies to PSTN accounts; only SIMS have subscription ids.
            PhoneAccountHandle phoneAccountHandle = PhoneUtils.makePstnPhoneAccountHandle(phone);

            Intent intent;
            String notificationText;
            boolean isSettingsIntent = TextUtils.isEmpty(vmNumber);

            if (isSettingsIntent) {
                notificationText = mContext.getString(
                        R.string.notification_voicemail_no_vm_number);

                // If the voicemail number if unknown, instead of calling voicemail, take the user
                // to the voicemail settings.
                notificationText = mContext.getString(
                        R.string.notification_voicemail_no_vm_number);
                intent = new Intent(VoicemailSettingsActivity.ACTION_ADD_VOICEMAIL);
                intent.putExtra(SubscriptionInfoHelper.SUB_ID_EXTRA, subId);
                intent.setClass(mContext, VoicemailSettingsActivity.class);
            } else {
                if (mTelephonyManager.getPhoneCount() > 1) {
                    notificationText = subInfo.getDisplayName().toString();
                } else {
                    notificationText = String.format(
                            mContext.getString(R.string.notification_voicemail_text_format),
                            PhoneNumberUtils.formatNumber(vmNumber));
                }
                intent = new Intent(
                        Intent.ACTION_CALL, Uri.fromParts(PhoneAccount.SCHEME_VOICEMAIL, "",
                                null));
                intent.putExtra(TelecomManager.EXTRA_PHONE_ACCOUNT_HANDLE, phoneAccountHandle);
            }

            PendingIntent pendingIntent =
                    PendingIntent.getActivity(mContext, subId /* requestCode */, intent, 0);
            Uri ringtoneUri = null;

            if (enableNotificationSound) {
                ringtoneUri = VoicemailNotificationSettingsUtil.getRingtoneUri(phone);
            }

            Resources res = mContext.getResources();
            PersistableBundle carrierConfig = PhoneGlobals.getInstance().getCarrierConfigForSubId(
                    subId);
            Notification.Builder builder = new Notification.Builder(mContext);
            builder.setSmallIcon(resId)
                    .setWhen(System.currentTimeMillis())
                    .setColor(subInfo.getIconTint())
                    .setContentTitle(notificationTitle)
                    .setContentText(notificationText)
                    .setContentIntent(pendingIntent)
                    .setSound(ringtoneUri)
                    .setColor(res.getColor(R.color.dialer_theme_color))
                    .setOngoing(carrierConfig.getBoolean(
                            CarrierConfigManager.KEY_VOICEMAIL_NOTIFICATION_PERSISTENT_BOOL))
                    .setChannel(NotificationChannelController.CHANNEL_ID_VOICE_MAIL);

            if (VoicemailNotificationSettingsUtil.isVibrationEnabled(phone)) {
                builder.setDefaults(Notification.DEFAULT_VIBRATE);
            }

            final Notification notification = builder.build();
            List<UserInfo> users = mUserManager.getUsers(true);
            for (int i = 0; i < users.size(); i++) {
                final UserInfo user = users.get(i);
                final UserHandle userHandle = user.getUserHandle();
                if (!mUserManager.hasUserRestriction(
                        UserManager.DISALLOW_OUTGOING_CALLS, userHandle)
                        && !user.isManagedProfile()) {
                    if (!maybeSendVoicemailNotificationUsingDefaultDialer(phone, vmCount, vmNumber,
                            pendingIntent, isSettingsIntent, userHandle)) {
                        mNotificationManager.notifyAsUser(
                                Integer.toString(subId) /* tag */,
                                VOICEMAIL_NOTIFICATION,
                                notification,
                                userHandle);
                    }
                }
            }
        } else {
            List<UserInfo> users = mUserManager.getUsers(true /* excludeDying */);
            for (int i = 0; i < users.size(); i++) {
                final UserInfo user = users.get(i);
                final UserHandle userHandle = user.getUserHandle();
                if (!mUserManager.hasUserRestriction(
                        UserManager.DISALLOW_OUTGOING_CALLS, userHandle)
                        && !user.isManagedProfile()) {
                    if (!maybeSendVoicemailNotificationUsingDefaultDialer(phone, 0, null, null,
                            false, userHandle)) {
                        mNotificationManager.cancelAsUser(
                                Integer.toString(subId) /* tag */,
                                VOICEMAIL_NOTIFICATION,
                                userHandle);
                    }
                }
            }
        }
    }

    /**
     * Sends a broadcast with the voicemail notification information to the default dialer. This
     * method is also used to indicate to the default dialer when to clear the
     * notification. A pending intent can be passed to the default dialer to indicate an action to
     * be taken as it would by a notification produced in this class.
     * @param phone The phone the notification is sent from
     * @param count The number of pending voicemail messages to indicate on the notification. A
     *              Value of 0 is passed here to indicate that the notification should be cleared.
     * @param number The voicemail phone number if specified.
     * @param pendingIntent The intent that should be passed as the action to be taken.
     * @param isSettingsIntent {@code true} to indicate the pending intent is to launch settings.
     *                         otherwise, {@code false} to indicate the intent launches voicemail.
     * @param userHandle The user to receive the notification. Each user can have their own default
     *                   dialer.
     * @return {@code true} if the default was notified of the notification.
     */
    private boolean maybeSendVoicemailNotificationUsingDefaultDialer(Phone phone, Integer count,
            String number, PendingIntent pendingIntent, boolean isSettingsIntent,
            UserHandle userHandle) {

        if (shouldManageNotificationThroughDefaultDialer(userHandle)) {
            Intent intent = getShowVoicemailIntentForDefaultDialer(userHandle);
            intent.setFlags(Intent.FLAG_RECEIVER_FOREGROUND);
            intent.setAction(TelephonyManager.ACTION_SHOW_VOICEMAIL_NOTIFICATION);
            intent.putExtra(TelephonyManager.EXTRA_PHONE_ACCOUNT_HANDLE,
                    PhoneUtils.makePstnPhoneAccountHandle(phone));
            if (count != null) {
                intent.putExtra(TelephonyManager.EXTRA_NOTIFICATION_COUNT, count);
            }

            // Additional information about the voicemail notification beyond the count is only
            // present when the count not specified or greater than 0. The value of 0 represents
            // clearing the notification, which does not require additional information.
            if (count == null || count > 0) {
                if (!TextUtils.isEmpty(number)) {
                    intent.putExtra(TelephonyManager.EXTRA_VOICEMAIL_NUMBER, number);
                }

                if (pendingIntent != null) {
                    intent.putExtra(isSettingsIntent
                            ? TelephonyManager.EXTRA_LAUNCH_VOICEMAIL_SETTINGS_INTENT
                            : TelephonyManager.EXTRA_CALL_VOICEMAIL_INTENT,
                            pendingIntent);
                }
            }
            mContext.sendBroadcastAsUser(intent, userHandle, READ_PHONE_STATE);
            return true;
        }

        return false;
    }

    private Intent getShowVoicemailIntentForDefaultDialer(UserHandle userHandle) {
        String dialerPackage = DefaultDialerManager
                .getDefaultDialerApplication(mContext, userHandle.getIdentifier());
        return new Intent(TelephonyManager.ACTION_SHOW_VOICEMAIL_NOTIFICATION)
                .setPackage(dialerPackage);
    }

    private boolean shouldManageNotificationThroughDefaultDialer(UserHandle userHandle) {
        Intent intent = getShowVoicemailIntentForDefaultDialer(userHandle);
        if (intent == null) {
            return false;
        }

        List<ResolveInfo> receivers = mContext.getPackageManager()
                .queryBroadcastReceivers(intent, 0);
        return receivers.size() > 0;
    }

    /**
     * Updates the message call forwarding indicator notification.
     *
     * @param visible true if there are messages waiting
     */
    /* package */ void updateCfi(int subId, boolean visible) {
        if (DBG) log("updateCfi(): " + visible);
        if (visible && isUiccCardProvisioned(subId)) {
            // If Unconditional Call Forwarding (forward all calls) for VOICE
            // is enabled, just show a notification.  We'll default to expanded
            // view for now, so the there is less confusion about the icon.  If
            // it is deemed too weird to have CF indications as expanded views,
            // then we'll flip the flag back.

            // TODO: We may want to take a look to see if the notification can
            // display the target to forward calls to.  This will require some
            // effort though, since there are multiple layers of messages that
            // will need to propagate that information.

            SubscriptionInfo subInfo = mSubscriptionManager.getActiveSubscriptionInfo(subId);
            if (subInfo == null) {
                Log.w(LOG_TAG, "Found null subscription info for: " + subId);
                return;
            }

            String notificationTitle;
            int resId = R.drawable.stat_sys_phone_call_forward;
            if (mTelephonyManager.getPhoneCount() > 1) {
                int mSlotId = SubscriptionController.getInstance().getSlotIndex(subId);
                resId = (mSlotId == 0) ? R.drawable.stat_sys_phone_call_forward_sub1
                                : R.drawable.stat_sys_phone_call_forward_sub2;
                notificationTitle = subInfo.getDisplayName().toString();
            } else {
                notificationTitle = mContext.getString(R.string.labelCF);
            }

            Notification.Builder builder = new Notification.Builder(mContext)
<<<<<<< HEAD
                    .setSmallIcon(resId)
=======
                    .setSmallIcon(R.drawable.stat_sys_phone_call_forward)
>>>>>>> a256c438
                    .setColor(subInfo.getIconTint())
                    .setContentTitle(notificationTitle)
                    .setContentText(mContext.getString(R.string.sum_cfu_enabled_indicator))
                    .setShowWhen(false)
                    .setOngoing(true)
                    .setChannel(NotificationChannelController.CHANNEL_ID_CALL_FORWARD);

            Intent intent = new Intent(Intent.ACTION_MAIN);
            intent.addFlags(Intent.FLAG_ACTIVITY_NEW_TASK | Intent.FLAG_ACTIVITY_CLEAR_TOP);
            intent.setClassName("com.android.phone", "com.android.phone.CallFeaturesSetting");
            SubscriptionInfoHelper.addExtrasToIntent(
                    intent, mSubscriptionManager.getActiveSubscriptionInfo(subId));
            PendingIntent contentIntent =
                    PendingIntent.getActivity(mContext, subId /* requestCode */, intent, 0);

            List<UserInfo> users = mUserManager.getUsers(true);
            for (int i = 0; i < users.size(); i++) {
                final UserInfo user = users.get(i);
                if (user.isManagedProfile()) {
                    continue;
                }
                UserHandle userHandle = user.getUserHandle();
                builder.setContentIntent(user.isAdmin() ? contentIntent : null);
                mNotificationManager.notifyAsUser(
                        Integer.toString(subId) /* tag */,
                        CALL_FORWARD_NOTIFICATION,
                        builder.build(),
                        userHandle);
            }
        } else {
            List<UserInfo> users = mUserManager.getUsers(true);
            for (int i = 0; i < users.size(); i++) {
                final UserInfo user = users.get(i);
                if (user.isManagedProfile()) {
                    continue;
                }
                UserHandle userHandle = user.getUserHandle();
                mNotificationManager.cancelAsUser(
                        Integer.toString(subId) /* tag */,
                        CALL_FORWARD_NOTIFICATION,
                        userHandle);
            }
        }
    }

    /**
     * Shows the "data disconnected due to roaming" notification, which
     * appears when you lose data connectivity because you're roaming and
     * you have the "data roaming" feature turned off.
     */
    /* package */ void showDataDisconnectedRoaming() {
        if (DBG) log("showDataDisconnectedRoaming()...");

        // "Mobile network settings" screen / dialog
        Intent intent = new Intent(mContext, com.android.phone.MobileNetworkSettings.class);
        PendingIntent contentIntent = PendingIntent.getActivity(mContext, 0, intent, 0);

        final CharSequence contentText = mContext.getText(R.string.roaming_reenable_message);

        final Notification.Builder builder = new Notification.Builder(mContext)
                .setSmallIcon(android.R.drawable.stat_sys_warning)
                .setContentTitle(mContext.getText(R.string.roaming))
                .setColor(mContext.getResources().getColor(R.color.dialer_theme_color))
                .setContentText(contentText)
                .setChannel(NotificationChannelController.CHANNEL_ID_MOBILE_DATA_ALERT);

        List<UserInfo> users = mUserManager.getUsers(true);
        for (int i = 0; i < users.size(); i++) {
            final UserInfo user = users.get(i);
            if (user.isManagedProfile()) {
                continue;
            }
            UserHandle userHandle = user.getUserHandle();
            builder.setContentIntent(user.isAdmin() ? contentIntent : null);
            final Notification notif =
                    new Notification.BigTextStyle(builder).bigText(contentText).build();
            mNotificationManager.notifyAsUser(
                    null /* tag */, DATA_DISCONNECTED_ROAMING_NOTIFICATION, notif, userHandle);
        }
    }

    /**
     * Turns off the "data disconnected due to roaming" notification.
     */
    /* package */ void hideDataDisconnectedRoaming() {
        if (DBG) log("hideDataDisconnectedRoaming()...");
        mNotificationManager.cancel(DATA_DISCONNECTED_ROAMING_NOTIFICATION);
    }

    /**
     * Display the network selection "no service" notification
     * @param operator is the numeric operator number
     */
    private void showNetworkSelection(String operator) {
        if (DBG) log("showNetworkSelection(" + operator + ")...");

        Notification.Builder builder = new Notification.Builder(mContext)
                .setSmallIcon(android.R.drawable.stat_sys_warning)
                .setContentTitle(mContext.getString(R.string.notification_network_selection_title))
                .setContentText(
                        mContext.getString(R.string.notification_network_selection_text, operator))
                .setShowWhen(false)
                .setOngoing(true)
                .setChannel(NotificationChannelController.CHANNEL_ID_ALERT);

        // create the target network operators settings intent
        Intent intent = new Intent(Intent.ACTION_MAIN);
        intent.setFlags(Intent.FLAG_ACTIVITY_NEW_TASK |
                Intent.FLAG_ACTIVITY_RESET_TASK_IF_NEEDED);
        // Use NetworkSetting to handle the selection intent
        intent.setComponent(new ComponentName(
                mContext.getString(R.string.network_operator_settings_package),
                mContext.getString(R.string.network_operator_settings_class)));
        intent.putExtra(GsmUmtsOptions.EXTRA_SUB_ID, mPhone.getSubId());
        PendingIntent contentIntent = PendingIntent.getActivity(mContext, 0, intent, 0);

        List<UserInfo> users = mUserManager.getUsers(true);
        for (int i = 0; i < users.size(); i++) {
            final UserInfo user = users.get(i);
            if (user.isManagedProfile()) {
                continue;
            }
            UserHandle userHandle = user.getUserHandle();
            builder.setContentIntent(user.isAdmin() ? contentIntent : null);
            mNotificationManager.notifyAsUser(
                    null /* tag */,
                    SELECTED_OPERATOR_FAIL_NOTIFICATION,
                    builder.build(),
                    userHandle);
        }
    }

    /**
     * Turn off the network selection "no service" notification
     */
    private void cancelNetworkSelection() {
        if (DBG) log("cancelNetworkSelection()...");
        mNotificationManager.cancelAsUser(
                null /* tag */, SELECTED_OPERATOR_FAIL_NOTIFICATION, UserHandle.ALL);
    }

    /**
     * Update notification about no service of user selected operator
     *
     * @param serviceState Phone service state
     */
    void updateNetworkSelection(int serviceState) {
        if (TelephonyCapabilities.supportsNetworkSelection(mPhone)) {
            int subId = mPhone.getSubId();
            if (SubscriptionManager.isValidSubscriptionId(subId)) {
                // get the shared preference of network_selection.
                // empty is auto mode, otherwise it is the operator alpha name
                // in case there is no operator name, check the operator numeric
                SharedPreferences sp =
                        PreferenceManager.getDefaultSharedPreferences(mContext);
                String networkSelection =
                        sp.getString(Phone.NETWORK_SELECTION_NAME_KEY + subId, "");
                if (TextUtils.isEmpty(networkSelection)) {
                    networkSelection =
                            sp.getString(Phone.NETWORK_SELECTION_KEY + subId, "");
                }

                if (DBG) log("updateNetworkSelection()..." + "state = " +
                        serviceState + " new network " + networkSelection);

                if (serviceState == ServiceState.STATE_OUT_OF_SERVICE
                        && !TextUtils.isEmpty(networkSelection)
                        && isUiccCardProvisioned(subId)) {
                    showNetworkSelection(networkSelection);
                    mSelectedUnavailableNotify = true;
                } else {
                    if (mSelectedUnavailableNotify) {
                        cancelNetworkSelection();
                        mSelectedUnavailableNotify = false;
                    }
                }
            } else {
                if (DBG) log("updateNetworkSelection()..." + "state = " +
                        serviceState + " not updating network due to invalid subId " + subId);
            }
        }
    }

    /* package */ void postTransientNotification(int notifyId, CharSequence msg) {
        if (mToast != null) {
            mToast.cancel();
        }

        mToast = Toast.makeText(mContext, msg, Toast.LENGTH_LONG);
        mToast.show();
    }

    private void log(String msg) {
        Log.d(LOG_TAG, msg);
    }

    private boolean isUiccCardProvisioned(int subId) {
        final int PROVISIONED = 1;
        final int INVALID_STATE = -1;
        int provisionStatus = INVALID_STATE;
        IExtTelephony mExtTelephony = IExtTelephony.Stub
                .asInterface(ServiceManager.getService("extphone"));
        int slotId = SubscriptionController.getInstance().getSlotIndex(subId);
        try {
            //get current provision state of the SIM.
            provisionStatus = mExtTelephony.getCurrentUiccCardProvisioningStatus(slotId);
        } catch (RemoteException ex) {
            provisionStatus = INVALID_STATE;
            if (DBG) log("Failed to get status for slotId: "+ slotId +" Exception: " + ex);
        } catch (NullPointerException ex) {
            provisionStatus = INVALID_STATE;
            if (DBG) log("Failed to get status for slotId: "+ slotId +" Exception: " + ex);
        }
        return provisionStatus == PROVISIONED;
   }
}<|MERGE_RESOLUTION|>--- conflicted
+++ resolved
@@ -513,11 +513,7 @@
             }
 
             Notification.Builder builder = new Notification.Builder(mContext)
-<<<<<<< HEAD
                     .setSmallIcon(resId)
-=======
-                    .setSmallIcon(R.drawable.stat_sys_phone_call_forward)
->>>>>>> a256c438
                     .setColor(subInfo.getIconTint())
                     .setContentTitle(notificationTitle)
                     .setContentText(mContext.getString(R.string.sum_cfu_enabled_indicator))
