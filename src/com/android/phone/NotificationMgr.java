/*
 * Copyright (C) 2006 The Android Open Source Project
 *
 * Licensed under the Apache License, Version 2.0 (the "License");
 * you may not use this file except in compliance with the License.
 * You may obtain a copy of the License at
 *
 *      http://www.apache.org/licenses/LICENSE-2.0
 *
 * Unless required by applicable law or agreed to in writing, software
 * distributed under the License is distributed on an "AS IS" BASIS,
 * WITHOUT WARRANTIES OR CONDITIONS OF ANY KIND, either express or implied.
 * See the License for the specific language governing permissions and
 * limitations under the License.
 */

package com.android.phone;

import static android.Manifest.permission.READ_PHONE_STATE;

import android.app.Notification;
import android.app.NotificationManager;
import android.app.PendingIntent;
import android.app.StatusBarManager;
import android.content.ComponentName;
import android.content.Context;
import android.content.Intent;
import android.content.SharedPreferences;
import android.content.pm.ResolveInfo;
import android.content.pm.UserInfo;
import android.content.res.Resources;
import android.net.Uri;
import android.os.PersistableBundle;
import android.os.RemoteException;
import android.os.ServiceManager;
import android.os.SystemProperties;
import android.os.UserHandle;
import android.os.UserManager;
import android.preference.PreferenceManager;
import android.provider.ContactsContract.PhoneLookup;
import android.provider.Settings;
import android.telecom.DefaultDialerManager;
import android.telecom.PhoneAccount;
import android.telecom.PhoneAccountHandle;
import android.telecom.TelecomManager;
import android.telephony.CarrierConfigManager;
import android.telephony.PhoneNumberUtils;
import android.telephony.ServiceState;
import android.telephony.SubscriptionInfo;
import android.telephony.SubscriptionManager;
import android.telephony.TelephonyManager;
import android.text.TextUtils;
import android.util.ArrayMap;
import android.util.Log;
import android.widget.Toast;

import com.android.internal.telephony.Phone;
import com.android.internal.telephony.PhoneFactory;
import com.android.internal.telephony.SubscriptionController;
import com.android.internal.telephony.TelephonyCapabilities;
import com.android.internal.telephony.util.NotificationChannelController;
import com.android.phone.settings.VoicemailSettingsActivity;

import java.util.Iterator;
import java.util.List;
import java.util.Set;

import org.codeaurora.internal.IExtTelephony;

/**
 * NotificationManager-related utility code for the Phone app.
 *
 * This is a singleton object which acts as the interface to the
 * framework's NotificationManager, and is used to display status bar
 * icons and control other status bar-related behavior.
 *
 * @see PhoneGlobals.notificationMgr
 */
public class NotificationMgr {
    private static final String LOG_TAG = NotificationMgr.class.getSimpleName();
    private static final boolean DBG =
            (PhoneGlobals.DBG_LEVEL >= 1) && (SystemProperties.getInt("ro.debuggable", 0) == 1);
    // Do not check in with VDBG = true, since that may write PII to the system log.
    private static final boolean VDBG = false;

    private static final String MWI_SHOULD_CHECK_VVM_CONFIGURATION_KEY_PREFIX =
            "mwi_should_check_vvm_configuration_state_";

    private static final String EXTRA_SUB_ID = "sub_id";

    // notification types
    static final int MMI_NOTIFICATION = 1;
    static final int NETWORK_SELECTION_NOTIFICATION = 2;
    static final int VOICEMAIL_NOTIFICATION = 3;
    static final int CALL_FORWARD_NOTIFICATION = 4;
    static final int DATA_DISCONNECTED_ROAMING_NOTIFICATION = 5;
    static final int SELECTED_OPERATOR_FAIL_NOTIFICATION = 6;

    /** The singleton NotificationMgr instance. */
    private static NotificationMgr sInstance;

    private PhoneGlobals mApp;

    private Context mContext;
    private NotificationManager mNotificationManager;
    private StatusBarManager mStatusBarManager;
    private UserManager mUserManager;
    private Toast mToast;
    private SubscriptionManager mSubscriptionManager;
    private TelecomManager mTelecomManager;
    private TelephonyManager mTelephonyManager;

    // used to track the notification of selected network unavailable
    private boolean mSelectedUnavailableNotify = false;

    // used to track whether the message waiting indicator is visible, per subscription id.
    private ArrayMap<Integer, Boolean> mMwiVisible = new ArrayMap<Integer, Boolean>();

    /**
     * Private constructor (this is a singleton).
     * @see #init(PhoneGlobals)
     */
    private NotificationMgr(PhoneGlobals app) {
        mApp = app;
        mContext = app;
        mNotificationManager =
                (NotificationManager) app.getSystemService(Context.NOTIFICATION_SERVICE);
        mStatusBarManager =
                (StatusBarManager) app.getSystemService(Context.STATUS_BAR_SERVICE);
        mUserManager = (UserManager) app.getSystemService(Context.USER_SERVICE);
        mSubscriptionManager = SubscriptionManager.from(mContext);
        mTelecomManager = TelecomManager.from(mContext);
        mTelephonyManager = (TelephonyManager) app.getSystemService(Context.TELEPHONY_SERVICE);
    }

    /**
     * Initialize the singleton NotificationMgr instance.
     *
     * This is only done once, at startup, from PhoneApp.onCreate().
     * From then on, the NotificationMgr instance is available via the
     * PhoneApp's public "notificationMgr" field, which is why there's no
     * getInstance() method here.
     */
    /* package */ static NotificationMgr init(PhoneGlobals app) {
        synchronized (NotificationMgr.class) {
            if (sInstance == null) {
                sInstance = new NotificationMgr(app);
            } else {
                Log.wtf(LOG_TAG, "init() called multiple times!  sInstance = " + sInstance);
            }
            return sInstance;
        }
    }

    /** The projection to use when querying the phones table */
    static final String[] PHONES_PROJECTION = new String[] {
        PhoneLookup.NUMBER,
        PhoneLookup.DISPLAY_NAME,
        PhoneLookup._ID
    };

    /**
     * Re-creates the message waiting indicator (voicemail) notification if it is showing.  Used to
     * refresh the voicemail intent on the indicator when the user changes it via the voicemail
     * settings screen.  The voicemail notification sound is suppressed.
     *
     * @param subId The subscription Id.
     */
    /* package */ void refreshMwi(int subId) {
        // In a single-sim device, subId can be -1 which means "no sub id".  In this case we will
        // reference the single subid stored in the mMwiVisible map.
        if (subId == SubscriptionManager.INVALID_SUBSCRIPTION_ID) {
            if (mMwiVisible.keySet().size() == 1) {
                Set<Integer> keySet = mMwiVisible.keySet();
                Iterator<Integer> keyIt = keySet.iterator();
                if (!keyIt.hasNext()) {
                    return;
                }
                subId = keyIt.next();
            }
        }
        if (mMwiVisible.containsKey(subId)) {
            boolean mwiVisible = mMwiVisible.get(subId);
            if (mwiVisible) {
                mApp.notifier.updatePhoneStateListeners(true);
            }
        }
    }

    public void setShouldCheckVisualVoicemailConfigurationForMwi(int subId, boolean enabled) {
        if (!SubscriptionManager.isValidSubscriptionId(subId)) {
            Log.e(LOG_TAG, "setShouldCheckVisualVoicemailConfigurationForMwi: invalid subId"
                    + subId);
            return;
        }

        PreferenceManager.getDefaultSharedPreferences(mContext).edit()
                .putBoolean(MWI_SHOULD_CHECK_VVM_CONFIGURATION_KEY_PREFIX + subId, enabled)
                .apply();
    }

    private boolean shouldCheckVisualVoicemailConfigurationForMwi(int subId) {
        if (!SubscriptionManager.isValidSubscriptionId(subId)) {
            Log.e(LOG_TAG, "shouldCheckVisualVoicemailConfigurationForMwi: invalid subId" + subId);
            return true;
        }
        return PreferenceManager
                .getDefaultSharedPreferences(mContext)
                .getBoolean(MWI_SHOULD_CHECK_VVM_CONFIGURATION_KEY_PREFIX + subId, true);
    }
    /**
     * Updates the message waiting indicator (voicemail) notification.
     *
     * @param visible true if there are messages waiting
     */
    /* package */ void updateMwi(int subId, boolean visible) {
        updateMwi(subId, visible, false /* isRefresh */);
    }

    /**
     * Updates the message waiting indicator (voicemail) notification.
     *
     * @param subId the subId to update.
     * @param visible true if there are messages waiting
     * @param isRefresh {@code true} if the notification is a refresh and the user should not be
     * notified again.
     */
    void updateMwi(int subId, boolean visible, boolean isRefresh) {
        if (!PhoneGlobals.sVoiceCapable) {
            // Do not show the message waiting indicator on devices which are not voice capable.
            // These events *should* be blocked at the telephony layer for such devices.
            Log.w(LOG_TAG, "Called updateMwi() on non-voice-capable device! Ignoring...");
            return;
        }

        Phone phone = PhoneGlobals.getPhone(subId);
        Log.i(LOG_TAG, "updateMwi(): subId " + subId + " update to " + visible);
        mMwiVisible.put(subId, visible);

        if (visible && isUiccCardProvisioned(subId)) {
            if (phone == null) {
                Log.w(LOG_TAG, "Found null phone for: " + subId);
                return;
            }

            SubscriptionInfo subInfo = mSubscriptionManager.getActiveSubscriptionInfo(subId);
            if (subInfo == null) {
                Log.w(LOG_TAG, "Found null subscription info for: " + subId);
                return;
            }

            int resId = android.R.drawable.stat_notify_voicemail;
            if (mTelephonyManager.getPhoneCount() > 1) {
                resId = (phone.getPhoneId() == 0) ? R.drawable.stat_notify_voicemail_sub1
                        : R.drawable.stat_notify_voicemail_sub2;
            }

            // This Notification can get a lot fancier once we have more
            // information about the current voicemail messages.
            // (For example, the current voicemail system can't tell
            // us the caller-id or timestamp of a message, or tell us the
            // message count.)

            // But for now, the UI is ultra-simple: if the MWI indication
            // is supposed to be visible, just show a single generic
            // notification.

            String notificationTitle = mContext.getString(R.string.notification_voicemail_title);
            String vmNumber = phone.getVoiceMailNumber();
            if (DBG) log("- got vm number: '" + vmNumber + "'");

            // The voicemail number may be null because:
            //   (1) This phone has no voicemail number.
            //   (2) This phone has a voicemail number, but the SIM isn't ready yet. This may
            //       happen when the device first boots if we get a MWI notification when we
            //       register on the network before the SIM has loaded. In this case, the
            //       SubscriptionListener in CallNotifier will update this once the SIM is loaded.
            if ((vmNumber == null) && !phone.getIccRecordsLoaded()) {
                if (DBG) log("- Null vm number: SIM records not loaded (yet)...");
                return;
            }

            Integer vmCount = null;

            if (TelephonyCapabilities.supportsVoiceMessageCount(phone)) {
                vmCount = phone.getVoiceMessageCount();
                String titleFormat = mContext.getString(R.string.notification_voicemail_title_count);
                notificationTitle = String.format(titleFormat, vmCount);
            }

            // This pathway only applies to PSTN accounts; only SIMS have subscription ids.
            PhoneAccountHandle phoneAccountHandle = PhoneUtils.makePstnPhoneAccountHandle(phone);

            Intent intent;
            String notificationText;
            boolean isSettingsIntent = TextUtils.isEmpty(vmNumber);

            if (isSettingsIntent) {
                notificationText = mContext.getString(
                        R.string.notification_voicemail_no_vm_number);

                // If the voicemail number if unknown, instead of calling voicemail, take the user
                // to the voicemail settings.
                notificationText = mContext.getString(
                        R.string.notification_voicemail_no_vm_number);
                intent = new Intent(VoicemailSettingsActivity.ACTION_ADD_VOICEMAIL);
                intent.putExtra(SubscriptionInfoHelper.SUB_ID_EXTRA, subId);
                intent.setClass(mContext, VoicemailSettingsActivity.class);
            } else {
                if (mTelephonyManager.getPhoneCount() > 1) {
                    notificationText = subInfo.getDisplayName().toString();
                } else {
                    notificationText = String.format(
                            mContext.getString(R.string.notification_voicemail_text_format),
                            PhoneNumberUtils.formatNumber(vmNumber));
                }
                intent = new Intent(
                        Intent.ACTION_CALL, Uri.fromParts(PhoneAccount.SCHEME_VOICEMAIL, "",
                                null));
                intent.putExtra(TelecomManager.EXTRA_PHONE_ACCOUNT_HANDLE, phoneAccountHandle);
            }

            PendingIntent pendingIntent =
                    PendingIntent.getActivity(mContext, subId /* requestCode */, intent, 0);

            Resources res = mContext.getResources();
            PersistableBundle carrierConfig = PhoneGlobals.getInstance().getCarrierConfigForSubId(
                    subId);
            Notification.Builder builder = new Notification.Builder(mContext);
            builder.setSmallIcon(resId)
                    .setWhen(System.currentTimeMillis())
                    .setColor(subInfo.getIconTint())
                    .setContentTitle(notificationTitle)
                    .setContentText(notificationText)
                    .setContentIntent(pendingIntent)
                    .setColor(res.getColor(R.color.dialer_theme_color))
                    .setOngoing(carrierConfig.getBoolean(
                            CarrierConfigManager.KEY_VOICEMAIL_NOTIFICATION_PERSISTENT_BOOL))
                    .setChannel(NotificationChannelController.CHANNEL_ID_VOICE_MAIL)
                    .setOnlyAlertOnce(isRefresh);

            final Notification notification = builder.build();
            List<UserInfo> users = mUserManager.getUsers(true);
            for (int i = 0; i < users.size(); i++) {
                final UserInfo user = users.get(i);
                final UserHandle userHandle = user.getUserHandle();
                if (!mUserManager.hasUserRestriction(
                        UserManager.DISALLOW_OUTGOING_CALLS, userHandle)
                        && !user.isManagedProfile()) {
                    if (!maybeSendVoicemailNotificationUsingDefaultDialer(phone, vmCount, vmNumber,
                            pendingIntent, isSettingsIntent, userHandle, isRefresh, subId)) {
                        mNotificationManager.notifyAsUser(
                                Integer.toString(subId) /* tag */,
                                VOICEMAIL_NOTIFICATION,
                                notification,
                                userHandle);
                    }
                }
            }
        } else {
            List<UserInfo> users = mUserManager.getUsers(true /* excludeDying */);
            for (int i = 0; i < users.size(); i++) {
                final UserInfo user = users.get(i);
                final UserHandle userHandle = user.getUserHandle();
                if (!mUserManager.hasUserRestriction(
                        UserManager.DISALLOW_OUTGOING_CALLS, userHandle)
                        && !user.isManagedProfile()) {
                    if (!maybeSendVoicemailNotificationUsingDefaultDialer(phone, 0, null, null,
                            false, userHandle, isRefresh, subId)) {
                        mNotificationManager.cancelAsUser(
                                Integer.toString(subId) /* tag */,
                                VOICEMAIL_NOTIFICATION,
                                userHandle);
                    }
                }
            }
        }
    }

    /**
     * Sends a broadcast with the voicemail notification information to the default dialer. This
     * method is also used to indicate to the default dialer when to clear the
     * notification. A pending intent can be passed to the default dialer to indicate an action to
     * be taken as it would by a notification produced in this class.
     * @param phone The phone the notification is sent from
     * @param count The number of pending voicemail messages to indicate on the notification. A
     *              Value of 0 is passed here to indicate that the notification should be cleared.
     * @param number The voicemail phone number if specified.
     * @param pendingIntent The intent that should be passed as the action to be taken.
     * @param isSettingsIntent {@code true} to indicate the pending intent is to launch settings.
     *                         otherwise, {@code false} to indicate the intent launches voicemail.
     * @param userHandle The user to receive the notification. Each user can have their own default
     *                   dialer.
     * @return {@code true} if the default was notified of the notification.
     */
    private boolean maybeSendVoicemailNotificationUsingDefaultDialer(Phone phone, Integer count,
            String number, PendingIntent pendingIntent, boolean isSettingsIntent,
            UserHandle userHandle, boolean isRefresh, int subId) {

        if (shouldManageNotificationThroughDefaultDialer(userHandle)) {
            Intent intent = getShowVoicemailIntentForDefaultDialer(userHandle);
            intent.setFlags(Intent.FLAG_RECEIVER_FOREGROUND);
            intent.setAction(TelephonyManager.ACTION_SHOW_VOICEMAIL_NOTIFICATION);
            intent.putExtra(TelephonyManager.EXTRA_PHONE_ACCOUNT_HANDLE,
                    PhoneUtils.makePstnPhoneAccountHandle(phone));
            intent.putExtra(TelephonyManager.EXTRA_IS_REFRESH, isRefresh);
            intent.putExtra(EXTRA_SUB_ID, subId);
            if (count != null) {
                intent.putExtra(TelephonyManager.EXTRA_NOTIFICATION_COUNT, count);
            }

            // Additional information about the voicemail notification beyond the count is only
            // present when the count not specified or greater than 0. The value of 0 represents
            // clearing the notification, which does not require additional information.
            if (count == null || count > 0) {
                if (!TextUtils.isEmpty(number)) {
                    intent.putExtra(TelephonyManager.EXTRA_VOICEMAIL_NUMBER, number);
                }

                if (pendingIntent != null) {
                    intent.putExtra(isSettingsIntent
                            ? TelephonyManager.EXTRA_LAUNCH_VOICEMAIL_SETTINGS_INTENT
                            : TelephonyManager.EXTRA_CALL_VOICEMAIL_INTENT,
                            pendingIntent);
                }
            }
            mContext.sendBroadcastAsUser(intent, userHandle, READ_PHONE_STATE);
            return true;
        }

        return false;
    }

    private Intent getShowVoicemailIntentForDefaultDialer(UserHandle userHandle) {
        String dialerPackage = DefaultDialerManager
                .getDefaultDialerApplication(mContext, userHandle.getIdentifier());
        return new Intent(TelephonyManager.ACTION_SHOW_VOICEMAIL_NOTIFICATION)
                .setPackage(dialerPackage);
    }

    private boolean shouldManageNotificationThroughDefaultDialer(UserHandle userHandle) {
        Intent intent = getShowVoicemailIntentForDefaultDialer(userHandle);
        if (intent == null) {
            return false;
        }

        List<ResolveInfo> receivers = mContext.getPackageManager()
                .queryBroadcastReceivers(intent, 0);
        return receivers.size() > 0;
    }

    /**
     * Updates the message call forwarding indicator notification.
     *
     * @param visible true if call forwarding enabled
     */

     /* package */ void updateCfi(int subId, boolean visible) {
        updateCfi(subId, visible, false /* isRefresh */);
    }

    /**
     * Updates the message call forwarding indicator notification.
     *
     * @param visible true if call forwarding enabled
     */
    /* package */ void updateCfi(int subId, boolean visible, boolean isRefresh) {
        logi("updateCfi: subId= " + subId + ", visible=" + (visible ? "Y" : "N"));
        if (visible && isUiccCardProvisioned(subId)) {
            // If Unconditional Call Forwarding (forward all calls) for VOICE
            // is enabled, just show a notification.  We'll default to expanded
            // view for now, so the there is less confusion about the icon.  If
            // it is deemed too weird to have CF indications as expanded views,
            // then we'll flip the flag back.

            // TODO: We may want to take a look to see if the notification can
            // display the target to forward calls to.  This will require some
            // effort though, since there are multiple layers of messages that
            // will need to propagate that information.

            SubscriptionInfo subInfo = mSubscriptionManager.getActiveSubscriptionInfo(subId);
            if (subInfo == null) {
                Log.w(LOG_TAG, "Found null subscription info for: " + subId);
                return;
            }

            String notificationTitle;
            int resId = R.drawable.stat_sys_phone_call_forward;
            if (mTelephonyManager.getPhoneCount() > 1) {
                int slotId = SubscriptionManager.getSlotIndex(subId);
                resId = (slotId == 0) ? R.drawable.stat_sys_phone_call_forward_sub1
                        : R.drawable.stat_sys_phone_call_forward_sub2;
                notificationTitle = subInfo.getDisplayName().toString();
            } else {
                notificationTitle = mContext.getString(R.string.labelCF);
            }

            Notification.Builder builder = new Notification.Builder(mContext)
                    .setSmallIcon(resId)
                    .setColor(subInfo.getIconTint())
                    .setContentTitle(notificationTitle)
                    .setContentText(mContext.getString(R.string.sum_cfu_enabled_indicator))
                    .setShowWhen(false)
                    .setOngoing(true)
                    .setChannel(NotificationChannelController.CHANNEL_ID_CALL_FORWARD)
                    .setOnlyAlertOnce(isRefresh);

            Intent intent = new Intent(Intent.ACTION_MAIN);
            intent.addFlags(Intent.FLAG_ACTIVITY_NEW_TASK | Intent.FLAG_ACTIVITY_CLEAR_TOP);
            intent.setClassName("com.android.phone", "com.android.phone.CallFeaturesSetting");
            SubscriptionInfoHelper.addExtrasToIntent(
                    intent, mSubscriptionManager.getActiveSubscriptionInfo(subId));
            builder.setContentIntent(PendingIntent.getActivity(mContext, subId /* requestCode */,
                    intent, 0));
            mNotificationManager.notifyAsUser(
                    Integer.toString(subId) /* tag */,
                    CALL_FORWARD_NOTIFICATION,
                    builder.build(),
                    UserHandle.ALL);
        } else {
            List<UserInfo> users = mUserManager.getUsers(true);
            for (UserInfo user : users) {
                if (user.isManagedProfile()) {
                    continue;
                }
                UserHandle userHandle = user.getUserHandle();
                mNotificationManager.cancelAsUser(
                        Integer.toString(subId) /* tag */,
                        CALL_FORWARD_NOTIFICATION,
                        userHandle);
            }
        }
    }

    /**
     * Shows the "data disconnected due to roaming" notification, which
     * appears when you lose data connectivity because you're roaming and
     * you have the "data roaming" feature turned off for the given {@code subId}.
     */
    /* package */ void showDataDisconnectedRoaming(int subId) {
        if (DBG) log("showDataDisconnectedRoaming()...");

        // "Mobile network settings" screen / dialog
        Intent intent = new Intent(mContext, com.android.phone.MobileNetworkSettings.class);
        boolean isVendorNetworkSettingApkAvailable =
                PhoneUtils.isNetworkSettingsApkAvailable();
        if (isVendorNetworkSettingApkAvailable) {
            // prepare intent to start qti MobileNetworkSettings activity
            intent.setComponent(new ComponentName("com.qualcomm.qti.networksetting",
                    "com.qualcomm.qti.networksetting.MobileNetworkSettings"));
        } else {
            // vendor MobileNetworkSettings not available, launch the default activity
            log("vendor MobileNetworkSettings is not available");
        }

        intent.putExtra(Settings.EXTRA_SUB_ID, subId);
        intent.addFlags(Intent.FLAG_ACTIVITY_SINGLE_TOP);
        PendingIntent contentIntent = PendingIntent.getActivity(mContext, subId, intent, 0);

        final CharSequence contentText = mContext.getText(R.string.roaming_reenable_message);

        final Notification.Builder builder = new Notification.Builder(mContext)
                .setSmallIcon(android.R.drawable.stat_sys_warning)
                .setContentTitle(mContext.getText(R.string.roaming_notification_title))
                .setColor(mContext.getResources().getColor(R.color.dialer_theme_color))
                .setContentText(contentText)
                .setChannel(NotificationChannelController.CHANNEL_ID_MOBILE_DATA_STATUS)
                .setContentIntent(contentIntent);
        if (isVendorNetworkSettingApkAvailable) {
            builder.setAutoCancel(true);
        }
        final Notification notif =
                new Notification.BigTextStyle(builder).bigText(contentText).build();
        mNotificationManager.notifyAsUser(
                null /* tag */, DATA_DISCONNECTED_ROAMING_NOTIFICATION, notif, UserHandle.ALL);
    }

    /**
     * Turns off the "data disconnected due to roaming" notification.
     */
    /* package */ void hideDataDisconnectedRoaming() {
        if (DBG) log("hideDataDisconnectedRoaming()...");
        mNotificationManager.cancel(DATA_DISCONNECTED_ROAMING_NOTIFICATION);
    }

    /**
     * Display the network selection "no service" notification
     * @param operator is the numeric operator number
     * @param subId is the subscription ID
     */
    private void showNetworkSelection(String operator, int subId) {
        if (DBG) log("showNetworkSelection(" + operator + ")...");

        Notification.Builder builder = new Notification.Builder(mContext)
                .setSmallIcon(android.R.drawable.stat_sys_warning)
                .setContentTitle(mContext.getString(R.string.notification_network_selection_title))
                .setContentText(
                        mContext.getString(R.string.notification_network_selection_text, operator))
                .setShowWhen(false)
                .setOngoing(true)
                .setChannel(NotificationChannelController.CHANNEL_ID_ALERT);

        // create the target network operators settings intent
        Intent intent = new Intent(Intent.ACTION_MAIN);
        intent.setFlags(Intent.FLAG_ACTIVITY_NEW_TASK |
                Intent.FLAG_ACTIVITY_RESET_TASK_IF_NEEDED);
        // Use MobileNetworkSettings to handle the selection intent
        boolean isVendorNetworkSettingApkAvailable =
                PhoneUtils.isNetworkSettingsApkAvailable();
        if (isVendorNetworkSettingApkAvailable) {
            // Use Vendor NetworkSetting to handle the selection intent
            intent.setComponent(new ComponentName("com.qualcomm.qti.networksetting",
                    "com.qualcomm.qti.networksetting.MobileNetworkSettings"));
        } else {
            // Use aosp NetworkSetting to handle the selection intent
            intent.setComponent(new ComponentName(
                    mContext.getString(R.string.mobile_network_settings_package),
                    mContext.getString(R.string.mobile_network_settings_class)));
        }
        intent.putExtra(GsmUmtsOptions.EXTRA_SUB_ID, subId);
        builder.setContentIntent(PendingIntent.getActivity(mContext, 0, intent, 0));
        mNotificationManager.notifyAsUser(
                null /* tag */,
                SELECTED_OPERATOR_FAIL_NOTIFICATION,
                builder.build(),
                UserHandle.ALL);
    }

    /**
     * Turn off the network selection "no service" notification
     */
    private void cancelNetworkSelection() {
        if (DBG) log("cancelNetworkSelection()...");
        mNotificationManager.cancelAsUser(
                null /* tag */, SELECTED_OPERATOR_FAIL_NOTIFICATION, UserHandle.ALL);
    }

    /**
     * Update notification about no service of user selected operator
     *
     * @param serviceState Phone service state
     * @param subId The subscription ID
     */
    void updateNetworkSelection(int serviceState, int subId) {
        int phoneId = SubscriptionManager.getPhoneId(subId);
        Phone phone = SubscriptionManager.isValidPhoneId(phoneId) ?
                PhoneFactory.getPhone(phoneId) : PhoneFactory.getDefaultPhone();
        if (TelephonyCapabilities.supportsNetworkSelection(phone)) {
            if (SubscriptionManager.isValidSubscriptionId(subId)) {
                // if restoring manual selection is controlled by framework, then get network
                // selection from shared preference, otherwise get from real network indicators.
                boolean restoreSelection = !mContext.getResources().getBoolean(
                        com.android.internal.R.bool.skip_restoring_network_selection);
                String selectedNetworkOperatorName;
                boolean isManualSelection;
                if (restoreSelection) {
                    SharedPreferences sp = PreferenceManager.getDefaultSharedPreferences(mContext);
                    selectedNetworkOperatorName =
                            sp.getString(Phone.NETWORK_SELECTION_NAME_KEY + subId, "");
                    // get the shared preference of network_selection.
                    // empty is auto mode, otherwise it is the operator alpha name
                    // in case there is no operator name, check the operator numeric
                    if (TextUtils.isEmpty(selectedNetworkOperatorName)) {
                        selectedNetworkOperatorName =
                                sp.getString(Phone.NETWORK_SELECTION_KEY + subId, "");
                    }
                    isManualSelection = !TextUtils.isEmpty(selectedNetworkOperatorName);
                } else {
                    selectedNetworkOperatorName = phone.getServiceStateTracker().mSS
                            .getOperatorAlpha();
                    isManualSelection = phone.getServiceStateTracker().mSS.getIsManualSelection();
                }

                if (DBG) {
                    log("updateNetworkSelection()..." + "state = " + serviceState + " new network "
                            + (isManualSelection ? selectedNetworkOperatorName : ""));
                }

<<<<<<< HEAD
                if (serviceState == ServiceState.STATE_OUT_OF_SERVICE
                        && !TextUtils.isEmpty(networkSelection)
                        && isUiccCardProvisioned(subId)) {
                    showNetworkSelection(networkSelection, subId);
=======
                if (serviceState == ServiceState.STATE_OUT_OF_SERVICE && isManualSelection) {
                    showNetworkSelection(selectedNetworkOperatorName, subId);
>>>>>>> 6c60154c
                    mSelectedUnavailableNotify = true;
                } else {
                    if (mSelectedUnavailableNotify) {
                        cancelNetworkSelection();
                        mSelectedUnavailableNotify = false;
                    }
                }
            } else {
                if (DBG) log("updateNetworkSelection()..." + "state = " +
                        serviceState + " not updating network due to invalid subId " + subId);
            }
        }
    }

    /* package */ void postTransientNotification(int notifyId, CharSequence msg) {
        if (mToast != null) {
            mToast.cancel();
        }

        mToast = Toast.makeText(mContext, msg, Toast.LENGTH_LONG);
        mToast.show();
    }

    private void log(String msg) {
        Log.d(LOG_TAG, msg);
    }

    private void logi(String msg) {
        Log.i(LOG_TAG, msg);
    }

    private boolean isUiccCardProvisioned(int subId) {
        final int PROVISIONED = 1;
        final int INVALID_STATE = -1;
        int provisionStatus = INVALID_STATE;
        IExtTelephony mExtTelephony = IExtTelephony.Stub
                .asInterface(ServiceManager.getService("extphone"));
        int slotId = SubscriptionController.getInstance().getSlotIndex(subId);
        try {
            //get current provision state of the SIM.
            provisionStatus = mExtTelephony.getCurrentUiccCardProvisioningStatus(slotId);
        } catch (RemoteException ex) {
            provisionStatus = INVALID_STATE;
            if (DBG) log("Failed to get status for slotId: "+ slotId +" Exception: " + ex);
        } catch (NullPointerException ex) {
            provisionStatus = INVALID_STATE;
            if (DBG) log("Failed to get status for slotId: "+ slotId +" Exception: " + ex);
        }
        return provisionStatus == PROVISIONED;
   }
}<|MERGE_RESOLUTION|>--- conflicted
+++ resolved
@@ -676,15 +676,10 @@
                             + (isManualSelection ? selectedNetworkOperatorName : ""));
                 }
 
-<<<<<<< HEAD
-                if (serviceState == ServiceState.STATE_OUT_OF_SERVICE
-                        && !TextUtils.isEmpty(networkSelection)
+                if (serviceState == ServiceState.STATE_OUT_OF_SERVICE && isManualSelection
+                        && !TextUtils.isEmpty(selectedNetworkOperatorName)
                         && isUiccCardProvisioned(subId)) {
-                    showNetworkSelection(networkSelection, subId);
-=======
-                if (serviceState == ServiceState.STATE_OUT_OF_SERVICE && isManualSelection) {
                     showNetworkSelection(selectedNetworkOperatorName, subId);
->>>>>>> 6c60154c
                     mSelectedUnavailableNotify = true;
                 } else {
                     if (mSelectedUnavailableNotify) {
