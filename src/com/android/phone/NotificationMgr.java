--- conflicted
+++ resolved
@@ -35,11 +35,8 @@
 import android.os.Handler;
 import android.os.Message;
 import android.os.PersistableBundle;
-<<<<<<< HEAD
 import android.os.RemoteException;
 import android.os.ServiceManager;
-=======
->>>>>>> b81b3cdb
 import android.os.SystemClock;
 import android.os.SystemProperties;
 import android.os.UserHandle;
@@ -117,14 +114,6 @@
 
     private static final String ACTION_MOBILE_NETWORK_LIST = "android.settings.MOBILE_NETWORK_LIST";
 
-    // Event for network selection notification.
-    private static final int EVENT_PENDING_NETWORK_SELECTION_NOTIFICATION = 1;
-
-    private static final long NETWORK_SELECTION_NOTIFICATION_MAX_PENDING_TIME_IN_MS = 10000L;
-    private static final int NETWORK_SELECTION_NOTIFICATION_MAX_PENDING_TIMES = 10;
-
-    private static final int STATE_UNKNOWN_SERVICE = -1;
-
     /** The singleton NotificationMgr instance. */
     private static NotificationMgr sInstance;
 
@@ -140,12 +129,9 @@
 
     // used to track the notification of selected network unavailable, per subscription id.
     private SparseArray<Boolean> mSelectedUnavailableNotify = new SparseArray<>();
-<<<<<<< HEAD
-=======
 
     // used to track the notification of limited sim function under dual sim, per subscription id.
     private Set<Integer> mLimitedSimFunctionNotify = new HashSet<>();
->>>>>>> b81b3cdb
 
     // used to track whether the message waiting indicator is visible, per subscription id.
     private ArrayMap<Integer, Boolean> mMwiVisible = new ArrayMap<Integer, Boolean>();
@@ -404,13 +390,8 @@
                         UserManager.DISALLOW_OUTGOING_CALLS, userHandle)
                         && !user.isManagedProfile()) {
                     if (!maybeSendVoicemailNotificationUsingDefaultDialer(phone, vmCount, vmNumber,
-<<<<<<< HEAD
                             pendingIntent, isSettingsIntent, userHandle, isRefresh, subId)) {
-                        mNotificationManager.notifyAsUser(
-=======
-                            pendingIntent, isSettingsIntent, userHandle, isRefresh)) {
                         notifyAsUser(
->>>>>>> b81b3cdb
                                 Integer.toString(subId) /* tag */,
                                 VOICEMAIL_NOTIFICATION,
                                 notification,
@@ -427,13 +408,8 @@
                         UserManager.DISALLOW_OUTGOING_CALLS, userHandle)
                         && !user.isManagedProfile()) {
                     if (!maybeSendVoicemailNotificationUsingDefaultDialer(phone, 0, null, null,
-<<<<<<< HEAD
                             false, userHandle, isRefresh, subId)) {
-                        mNotificationManager.cancelAsUser(
-=======
-                            false, userHandle, isRefresh)) {
                         cancelAsUser(
->>>>>>> b81b3cdb
                                 Integer.toString(subId) /* tag */,
                                 VOICEMAIL_NOTIFICATION,
                                 userHandle);
@@ -619,7 +595,6 @@
 
         // "Mobile network settings" screen / dialog
         Intent intent = new Intent(Settings.ACTION_DATA_ROAMING_SETTINGS);
-<<<<<<< HEAD
         boolean isVendorNetworkSettingApkAvailable =
                 PhoneUtils.isNetworkSettingsApkAvailable();
         if (isVendorNetworkSettingApkAvailable) {
@@ -631,8 +606,6 @@
             log("vendor MobileNetworkSettings is not available");
         }
 
-=======
->>>>>>> b81b3cdb
         intent.putExtra(Settings.EXTRA_SUB_ID, subId);
         PendingIntent contentIntent = PendingIntent.getActivity(mContext, subId, intent, 0);
 
@@ -815,11 +788,7 @@
         }
         intent.putExtra(GsmUmtsOptions.EXTRA_SUB_ID, subId);
         builder.setContentIntent(PendingIntent.getActivity(mContext, 0, intent, 0));
-<<<<<<< HEAD
-        mNotificationManager.notifyAsUser(
-=======
         notifyAsUser(
->>>>>>> b81b3cdb
                 Integer.toString(subId) /* tag */,
                 SELECTED_OPERATOR_FAIL_NOTIFICATION,
                 builder.build(),
@@ -832,11 +801,7 @@
      */
     private void cancelNetworkSelection(int subId) {
         if (DBG) log("cancelNetworkSelection()...");
-<<<<<<< HEAD
-        mNotificationManager.cancelAsUser(
-=======
         cancelAsUser(
->>>>>>> b81b3cdb
                 Integer.toString(subId) /* tag */, SELECTED_OPERATOR_FAIL_NOTIFICATION,
                 UserHandle.ALL);
     }
@@ -988,7 +953,6 @@
     private static long getTimeStamp() {
         return SystemClock.elapsedRealtime();
     }
-<<<<<<< HEAD
 
     private boolean isUiccCardProvisioned(int subId) {
         final int PROVISIONED = 1;
@@ -1009,6 +973,4 @@
         }
         return provisionStatus == PROVISIONED;
    }
-=======
->>>>>>> b81b3cdb
 }