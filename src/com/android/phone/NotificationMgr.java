--- conflicted
+++ resolved
@@ -779,7 +779,6 @@
         intent.setFlags(Intent.FLAG_ACTIVITY_NEW_TASK |
                 Intent.FLAG_ACTIVITY_RESET_TASK_IF_NEEDED);
         // Use MobileNetworkSettings to handle the selection intent
-<<<<<<< HEAD
         boolean isVendorNetworkSettingApkAvailable =
                 PhoneUtils.isNetworkSettingsApkAvailable();
         if (isVendorNetworkSettingApkAvailable) {
@@ -792,13 +791,7 @@
                     mContext.getString(R.string.mobile_network_settings_package),
                     mContext.getString(R.string.mobile_network_settings_class)));
         }
-        intent.putExtra(GsmUmtsOptions.EXTRA_SUB_ID, subId);
-=======
-        intent.setComponent(new ComponentName(
-                mContext.getString(R.string.mobile_network_settings_package),
-                mContext.getString(R.string.mobile_network_settings_class)));
         intent.putExtra(Settings.EXTRA_SUB_ID, subId);
->>>>>>> f298f5bb
         builder.setContentIntent(PendingIntent.getActivity(mContext, 0, intent, 0));
         notifyAsUser(
                 Integer.toString(subId) /* tag */,
