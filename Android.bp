--- conflicted
+++ resolved
@@ -24,12 +24,9 @@
         "ims-common",
         "libprotobuf-java-lite",
         "unsupportedappusage",
-<<<<<<< HEAD
         "telephony-ext",
         "ims-ext-common",
-=======
         "org.apache.http.legacy",
->>>>>>> a5e8c3cb
     ],
 
     static_libs: [
