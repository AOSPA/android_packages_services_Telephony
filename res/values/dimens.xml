<?xml version="1.0" encoding="utf-8"?>
<!-- Copyright (C) 2011 The Android Open Source Project

     Licensed under the Apache License, Version 2.0 (the "License");
     you may not use this file except in compliance with the License.
     You may obtain a copy of the License at

          http://www.apache.org/licenses/LICENSE-2.0

     Unless required by applicable law or agreed to in writing, software
     distributed under the License is distributed on an "AS IS" BASIS,
     WITHOUT WARRANTIES OR CONDITIONS OF ANY KIND, either express or implied.
     See the License for the specific language governing permissions and
     limitations under the License.
-->

<resources>
    <!-- Dimensions for CallCard elements (the normal in-call UI) -->

    <!-- Height of the "call banner" overlay on top of the upper part of
         the call info area. -->
    <dimen name="call_banner_height">80dp</dimen>

    <!-- Margin between the bottom of the "call card" photo
         and the top of the in-call button cluster. -->
    <dimen name="in_call_touch_ui_upper_margin">2dp</dimen>

    <!-- Padding at the left and right edges of the "call banner". -->
    <dimen name="call_banner_side_padding">24dp</dimen>
    <!-- Padding at the top and bottom edges of the "call banner". -->
    <dimen name="call_banner_top_bottom_padding">16dp</dimen>

    <!-- Padding at the top and bottom edges of the "provider information" -->
    <dimen name="provider_info_top_bottom_padding">8dp</dimen>

    <!-- Right padding for name and number fields in the call banner.
         This padding is used to ensure that ultra-long names or
         numbers won't overlap the elapsed time indication. -->
    <dimen name="call_banner_name_number_right_padding">50sp</dimen>

    <!-- Height of the main row of in-call buttons. -->
    <dimen name="in_call_button_height">76dp</dimen>

    <!-- Height of the in-call "End" button. Match with Contact's dimens/call_button_height -->
    <dimen name="in_call_end_button_height">74dp</dimen>

    <!-- Width of buttons in the extra button row. -->
    <dimen name="extra_row_button_width">56dp</dimen>

    <!-- Height of buttons in the extra button row. -->
    <dimen name="extra_row_button_height">@dimen/in_call_button_height</dimen>

    <!-- Padding at the left and right edges of the incall_touch_ui button
         cluster.  This padding is necessary because we can't allow the
         buttons to be very close to the edges of the screen, due to the
         risk of false touches (from your finger wrapping around while
         holding the phone, *before* moving it up to your face and having
         the prox sensor kick in.) -->
    <dimen name="button_cluster_side_padding">20dp</dimen>


    <!-- Dimensions for OTA Call Card -->
    <dimen name="otaactivate_layout_marginTop">10dp</dimen>
    <dimen name="otalistenprogress_layout_marginTop">5dp</dimen>
    <dimen name="otasuccessfail_layout_marginTop">10dp</dimen>


    <!-- Dimensions for Emergency Dialer and dialpad inside the in-call screen -->
    <dimen name="dialpad_horizontal_margin">4dp</dimen>
    <dimen name="dialpad_vertical_margin">2dp</dimen>
    <dimen name="dialpad_digits_text_size">40sp</dimen>
    <dimen name="dialpad_space_above_keys">29dp</dimen>
    <dimen name="dialpad_bottom_key_height">113dp</dimen>
    <dimen name="dialpad_bottom_padding">0dp</dimen>

    <!-- Just used in landscape mode -->
    <dimen name="emergency_dialer_digits_height">0px</dimen>
    <dimen name="dialpad_center_margin">3dp</dimen>
    <dimen name="dialpad_button_margin">3dp</dimen>


    <!-- Layout weight values for dialpad screen. These layouts will be used in one
         LinearLayout (dialpad_fragment.xml), configuring dialpad screen's vertical
         ratio. -->
    <integer name="dialpad_layout_weight_digits">20</integer>
    <integer name="dialpad_layout_weight_dialpad">65</integer>
    <integer name="dialpad_layout_weight_additional_buttons">15</integer>

    <!-- Dimension used to possibly down-scale high-res photo into what is suitable
         for notification's large icon. -->
    <dimen name="notification_icon_size">64dp</dimen>

    <!-- Circle size for incoming call widget's each item. -->
    <dimen name="incoming_call_widget_circle_size">94dp</dimen>
    <!-- Margin used for incoming call widget's icon for each item.
         This should be same as "(incoming_call_widget_circle_size - icon_size)/2".
         Right now answer/decline/reject icons have 38dp width/height.
         So, (94 - 38)/2 ==> 28dp -->
    <dimen name="incoming_call_widget_asset_margin">28dp</dimen>
    <!-- Action bar dimensions.  Keep in sync with same value in Dialer. -->
    <dimen name="action_bar_height">56dp</dimen>
    <dimen name="action_bar_elevation">2dp</dimen>
    <dimen name="actionbar_contentInsetStart">72dp</dimen>

    <!-- Width, height and bottom margin for the floating action button. These values are
         intentionally larger than the values used inside Dialer, since the dialpad is larger
         inside the Emergency Dialer than the regular Dialer. -->
    <dimen name="floating_action_button_width">67dp</dimen>
    <dimen name="floating_action_button_height">67dp</dimen>
    <dimen name="floating_action_button_margin_bottom">32dp</dimen>

    <dimen name="signal_strength_icon_size">24dp</dimen>

    <!-- The size of the "emergency calling unavailable" message shown in the emergency dialer -->
    <dimen name="emergency_call_warning_size">16sp</dimen>

    <!-- Horizontal margin for the image on emergency dialer.-->
    <dimen name="emergency_dialer_image_margin_horizontal">16dp</dimen>

    <!-- Margin of dialpad button -->
    <dimen name="emergency_dialer_dialpad_button_margin">16dp</dimen>

    <!-- Horizontal margin for button of emergency shortcut. -->
    <dimen name="emergency_shortcut_buttons_margin_horizontal">16dp</dimen>

    <!-- Margin top of emergency shortcuts group -->
    <dimen name="emergency_shortcuts_group_margin_top">48dp</dimen>

    <!-- Horizontal padding for group of emergency number title-->
    <dimen name="emergency_number_title_group_padding_horizontal">16dp</dimen>

    <!-- Height and top margin for the emergency information button. -->
<<<<<<< HEAD
    <dimen name="emergency_info_button_height">72dp</dimen>
    <dimen name="emergency_info_button_margin_top">56dp</dimen>
=======
    <dimen name="emergency_info_button_singleline_height">72dp</dimen>
    <dimen name="emergency_info_button_margin_top">56dp</dimen>
    <dimen name="emergency_info_button_multiline_height">90dp</dimen>
>>>>>>> 696ce1c4

    <!-- The height and width for the image of emergency information. -->
    <dimen name="emergency_info_image_height">56dp</dimen>
    <dimen name="emergency_info_image_width">56dp</dimen>

    <!-- The height and width for the function icon of emergency shortcuts. -->
    <dimen name="emergency_shortcuts_function_icon_height">24dp</dimen>
    <dimen name="emergency_shortcuts_function_icon_width">24dp</dimen>

    <!-- The height and width for the dialpad button -->
    <dimen name="dialpad_button_height">56dp</dimen>
    <dimen name="dialpad_button_width">56dp</dimen>

    <!-- The height for title of emergency number and location info. -->
    <dimen name="emergency_number_title_height">48dp</dimen>

    <!-- The height and width for the image of location info.-->
    <dimen name="location_image_height">15dp</dimen>
    <dimen name="location_image_width">15dp</dimen>

    <!-- The height for button of emergency shortcut. -->
    <dimen name="emergency_shortcut_button_height">80dp</dimen>

    <!-- The height and width for the circle image of phone number type.-->
    <dimen name="phone_number_type_circle_image_height">40dp</dimen>
    <dimen name="phone_number_type_circle_image_width">40dp</dimen>

    <!-- The height and width for the image of phone number type.-->
    <dimen name="phone_number_type_image_height">24dp</dimen>
    <dimen name="phone_number_type_image_width">24dp</dimen>

    <!-- The height and width of phone icon.-->
    <dimen name="phone_icon_height">24dp</dimen>
    <dimen name="phone_icon_width">24dp</dimen>

<<<<<<< HEAD
=======
    <!-- The line height for emergency info hint and phone call hint.-->
    <dimen name="emergency_info_hint_line_height">17dp</dimen>
    <dimen name="phone_call_hint_line_height">20dp</dimen>

    <!-- The width for emergency number title container.-->
    <dimen name="emergency_number_title_container_width">210dp</dimen>

>>>>>>> 696ce1c4
</resources><|MERGE_RESOLUTION|>--- conflicted
+++ resolved
@@ -130,14 +130,9 @@
     <dimen name="emergency_number_title_group_padding_horizontal">16dp</dimen>
 
     <!-- Height and top margin for the emergency information button. -->
-<<<<<<< HEAD
-    <dimen name="emergency_info_button_height">72dp</dimen>
-    <dimen name="emergency_info_button_margin_top">56dp</dimen>
-=======
     <dimen name="emergency_info_button_singleline_height">72dp</dimen>
     <dimen name="emergency_info_button_margin_top">56dp</dimen>
     <dimen name="emergency_info_button_multiline_height">90dp</dimen>
->>>>>>> 696ce1c4
 
     <!-- The height and width for the image of emergency information. -->
     <dimen name="emergency_info_image_height">56dp</dimen>
@@ -173,8 +168,6 @@
     <dimen name="phone_icon_height">24dp</dimen>
     <dimen name="phone_icon_width">24dp</dimen>
 
-<<<<<<< HEAD
-=======
     <!-- The line height for emergency info hint and phone call hint.-->
     <dimen name="emergency_info_hint_line_height">17dp</dimen>
     <dimen name="phone_call_hint_line_height">20dp</dimen>
@@ -182,5 +175,4 @@
     <!-- The width for emergency number title container.-->
     <dimen name="emergency_number_title_container_width">210dp</dimen>
 
->>>>>>> 696ce1c4
 </resources>