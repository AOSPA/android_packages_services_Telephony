<?xml version="1.0" encoding="utf-8"?>
<!-- Copyright (C) 2007 The Android Open Source Project

     Licensed under the Apache License, Version 2.0 (the "License");
     you may not use this file except in compliance with the License.
     You may obtain a copy of the License at

          http://www.apache.org/licenses/LICENSE-2.0

     Unless required by applicable law or agreed to in writing, software
     distributed under the License is distributed on an "AS IS" BASIS,
     WITHOUT WARRANTIES OR CONDITIONS OF ANY KIND, either express or implied.
     See the License for the specific language governing permissions and
     limitations under the License.
-->

<resources xmlns:xliff="urn:oasis:names:tc:xliff:document:1.2">

    <!-- Official label of the phone app, as seen in "Manage Applications"
         and other settings UIs.  This is the version of the label for
         tablet devices, where the phone app handles mobile data but not
         actual phone calls. -->
    <string name="phoneAppLabel" product="tablet">Mobile Data</string>

    <!-- Official label of the phone app, as seen in "Manage Applications"
         and other settings UIs. -->
    <string name="phoneAppLabel" product="default">Phone Services</string>

    <!-- Screen title for Emergency Dialer UI -->
    <string name="emergencyDialerIconLabel">Emergency Dialer</string>
    <!-- Activity label for the in-call UI -->
    <string name="phoneIconLabel">Phone</string>
    <!-- Title of FDN list screen -->
    <string name="fdnListLabel">FDN list</string>

    <!-- Call status -->
    <!-- Incoming call screen, name of "unknown" caller -->
    <string name="unknown">Unknown</string>
    <!-- Incoming call screen, string when number hidden -->
    <string name="private_num">Private number</string>
    <!-- Incoming call screen, string when called from a pay phone -->
    <string name="payphone">Payphone</string>
    <!-- In-call screen: status label for a call that's on hold -->
    <string name="onHold">On hold</string>
    <!-- Possible error messages with outgoing calls --><skip/>
    <string name="mmiStarted">MMI code started</string>
    <!-- Dialog label when a USSD code starts running -->
    <string name="ussdRunning">USSD code running\u2026</string>
    <!-- Dialog label when an MMI code is canceled -->
    <string name="mmiCancelled">MMI code canceled</string>
    <!-- Label for "cancel" button on the MMI dialog -->
    <string name="cancel">Cancel</string>
    <!-- Toast string displayed to user if the input in MMI dialog is < 1 or > 160 -->
    <string name="enter_input">USSD message must be between <xliff:g id="min_len" >%d</xliff:g> and <xliff:g id="max_len" >%d</xliff:g> characters. Please try again.</string>

    <!-- Label for "Manage conference call" panel [CHAR LIMIT=40] -->
    <string name="manageConferenceLabel">Manage conference call</string>

    <!-- Positive button label ("OK") used in several dialogs in the phone UI [CHAR LIMIT=10] -->
    <string name="ok">OK</string>

    <!-- "Audio mode" popup menu: Item label to select the speakerphone [CHAR LIMIT=25] -->
    <string name="audio_mode_speaker">Speaker</string>
    <!-- "Audio mode" popup menu: Item label to select the handset earpiece [CHAR LIMIT=25] -->
    <string name="audio_mode_earpiece">Handset earpiece</string>
    <!-- "Audio mode" popup menu: Item label to select the wired headset [CHAR LIMIT=25] -->
    <string name="audio_mode_wired_headset">Wired headset</string>
    <!-- "Audio mode" popup menu: Item label to select the bluetooth headset [CHAR LIMIT=25] -->
    <string name="audio_mode_bluetooth">Bluetooth</string>

    <!-- post dial -->
    <!-- In-call screen: body text of the dialog that appears when we encounter
         the "wait" character in a phone number to be dialed; this dialog asks the
         user if it's OK to send the numbers following the "wait". -->
    <string name="wait_prompt_str">Send the following tones?\n</string>
    <!-- In-call screen: body text of the dialog that appears when we encounter
         the "PAUSE" character in a phone number to be dialed; this dialog gives
         informative message to the user to show the sending numbers following the "Pause". -->
    <string name="pause_prompt_str">Sending tones\n</string>
    <!-- In-call screen: button label on the "wait" prompt dialog -->
    <string name="send_button">Send</string>
    <!-- In-call screen: button label on the "wait" prompt dialog in CDMA Mode-->
    <string name="pause_prompt_yes">Yes</string>
    <!-- In-call screen: button label on the "wait" prompt dialog in CDMA Mode-->
    <string name="pause_prompt_no">No</string>
    <!-- In-call screen: on the "wild" character dialog, this is the label
         for a text widget that lets the user enter the digits that should
         replace the "wild" character. -->
    <string name="wild_prompt_str">Replace wild character with</string>

    <!-- missing voicemail number -->
    <!-- Title of the "Missing voicemail number" dialog -->
    <string name="no_vm_number">Missing voicemail number</string>
    <!-- Body text of the "Missing voicemail number" dialog -->
    <string name="no_vm_number_msg">No voicemail number is stored on the SIM card.</string>
    <!-- Button label on the "Missing voicemail number" dialog -->
    <string name="add_vm_number_str">Add number</string>
    <!--Toast in Call settings when asked to launch voicemail for a guest user -->
    <string name="voice_number_setting_primary_user_only">Voicemail Settings can only be modified by the Primary User.</string>

    <!-- Status message displayed on SIM PIN unlock panel -->
    <string name="puk_unlocked">Your SIM card has been unblocked. Your phone is unlocking\u2026</string>
    <!-- network depersonalization -->
    <!-- Label text for PIN entry widget on SIM Network Depersonalization panel -->
    <string name="label_ndp">SIM network unlock PIN</string>
    <!-- Button label on SIM Network Depersonalization panel -->
    <string name="sim_ndp_unlock_text">Unlock</string>
    <!-- Button label on SIM Network Depersonalization panel -->
    <string name="sim_ndp_dismiss_text">Dismiss</string>
    <!-- Status message displayed on SIM Network Depersonalization panel -->
    <string name="requesting_unlock">Requesting network unlock\u2026</string>
    <!-- Error message displayed on SIM Network Depersonalization panel -->
    <string name="unlock_failed">Network unlock request unsuccessful.</string>
    <!-- Success message displayed on SIM Network Depersonalization panel -->
    <string name="unlock_success">Network unlock successful.</string>

    <!-- settings strings -->

    <!-- Error message for users that aren't allowed to modify Mobile Network settings [CHAR LIMIT=none] -->
    <string name="mobile_network_settings_not_available">Mobile network settings are not available for this user</string>
    <!-- GSM Call settings screen, setting option name. [CHAR LIMIT=40] -->
    <string name="labelGSMMore">GSM call settings</string>
    <!-- GSM Call settings screen, setting option name with label indicating the SIM the settings
         are applied to. [CHAR LIMIT=40] -->
    <string name="labelGsmMore_with_label">GSM call settings (<xliff:g id="subscriptionlabel" example="T-Mobile">%s</xliff:g>)</string>
    <!-- CDMA Call settings screen, setting option name -->
    <string name="labelCDMAMore">CDMA call settings</string>
    <!-- CDMA Call settings screen, setting option name with label indicating the SIM the settings
         are applied to. [CHAR LIMIT=40] -->
    <string name="labelCdmaMore_with_label">CDMA call settings (<xliff:g id="subscriptionlabel" example="Verizon">%s</xliff:g>)</string>
    <!-- Mobile network settings screen, setting option name -->
    <string name="apn_settings">Access Point Names</string>
    <!-- Label for the "Network settings" screen in the Settings UI -->
    <string name="settings_label">Network settings</string>

    <!-- Label for settings screen for phone accounts. -->
    <string name="phone_accounts">Calling accounts</string>
    <!-- Label for list item which opens a dialog to select the default outgoing account -->
    <string name="phone_accounts_make_calls_with">Make calls with</string>
    <!-- Label for list item which opens a dialog to select the default outgoing account for SIP calls. -->
    <string name="phone_accounts_make_sip_calls_with">Make SIP calls with</string>
    <!-- Entry in dialog to "ask first" for accounts when making a call -->
    <string name="phone_accounts_ask_every_time">Ask first</string>
    <!-- Account label for when a SIM account has no service (i.e. airplane mode) -->
    <string name="phone_accounts_default_account_label">No network available</string>

    <!-- Label for heading of the per-account settings section in the phone accounts settings
         screen. -->
    <string name="phone_accounts_settings_header">Settings</string>
    <!-- Label for invoking phone account selection screen -->
    <string name="phone_accounts_choose_accounts">Choose accounts</string>
    <!-- Label for heading in the phone account selection screen -->
    <string name="phone_accounts_selection_header">Phone accounts</string>
    <!-- Title for the button to add a new sip account. [CHAR LIMIT=NONE] -->
    <string name="phone_accounts_add_sip_account">Add SIP account</string>
    <!-- Description label for icon to configure a phone account's settings. -->
    <string name="phone_accounts_configure_account_settings">Configure account settings</string>
    <!-- Label for heading that takes user to the list of calling accounts where they can enable
         and disable all accounts. -->
    <string name="phone_accounts_all_calling_accounts">All calling accounts</string>
    <!-- Summary for all-calling-account setting indicating that is where the user goes to enable
         and disable phone accounts. -->
    <string name="phone_accounts_all_calling_accounts_summary">Select which accounts can make calls</string>

    <!-- Title for setting to select Wi-Fi call manager account -->
    <string name="wifi_calling">Wi-Fi calling</string>
    <!-- Built-in label for the default connection service setting. -->
    <string name="connection_service_default_label">Built-in connection service</string>
    <!-- Call settings screen, setting option name -->
    <string name="voicemail">Voicemail</string>
    <!-- Title of the "Voicemail" settings screen, with a text label identifying which SIM the settings are for. -->
    <string name="voicemail_settings_with_label">Voicemail (<xliff:g id="subscriptionlabel" example="Mock Carrier">%s</xliff:g>)</string>
    <!-- Call forwarding dialog box, voicemail number prefix -->
    <string name="voicemail_abbreviated">VM:</string>
    <!-- DO NOT TRANSLATE. Internal key for a voicemail notification preference. -->
    <string name="voicemail_notifications_key" translatable="false">voicemail_notification_key</string>

    <!-- Voicemail notifications title. The user clicks on this preference navigate to the system settings screen for that channel
    .[CHAR LIMIT=30] -->
    <string name="voicemail_notifications_preference_title">Notifications</string>
    <!-- Cell Broadcast settings title.  [CHAR LIMIT=50] -->
    <string name="cell_broadcast_settings">Emergency broadcasts</string>
    <!-- Call settings screen title -->
    <string name="call_settings">Call settings</string>
    <!-- GSM Call settings screen, setting option name -->
    <string name="additional_gsm_call_settings">Additional settings</string>
    <!-- GSM Call settings screen, setting option name, with label identifying the SIM the settings are for. -->
    <string name="additional_gsm_call_settings_with_label">Additional settings (<xliff:g id="subscriptionlabel" example="Verizon">%s</xliff:g>)</string>
    <!-- GSM-only Call settings screen, setting option name-->
    <string name="sum_gsm_call_settings">Additional GSM only call settings</string>
    <!-- CDMA Call settings screen, setting option name -->
    <string name="additional_cdma_call_settings">Additional CDMA call settings</string>
    <!-- CDMA-only Call settings screen, setting option name-->
    <string name="sum_cdma_call_settings">Additional CDMA only call settings</string>
    <!-- Call setting screen, nework service setting name -->
    <string name="labelNwService">Network service settings</string>
    <!-- Call settings screen, setting option name -->
    <string name="labelCallerId">Caller ID</string>
    <!-- Additional call settings screen, setting summary text when the setting is being loaded [CHAR LIMIT=40] -->
    <string name="sum_loading_settings">Loading settings\u2026</string>
    <!-- Additional call settings screen, setting summary text when Caller ID is hidden -->
    <string name="sum_hide_caller_id">Number hidden in outgoing calls</string>
    <!-- Additional call settings screen, setting summary text when Caller ID is shown -->
    <string name="sum_show_caller_id">Number displayed in outgoing calls</string>
    <!-- Additional call settings screen, setting summary text for default Caller ID value -->
    <string name="sum_default_caller_id">Use default operator settings to display my number in outgoing calls</string>
    <!-- Additional call settings screen, setting check box name -->
    <string name="labelCW">Call waiting</string>
    <!-- Additional call settings screen, setting summary text when call waiting check box is selected -->
    <string name="sum_cw_enabled">During a call, notify me of incoming calls</string>
    <!-- Additional call settings screen, setting summary text when call waiting check box is clear -->
    <string name="sum_cw_disabled">During a call, notify me of incoming calls</string>
    <!-- Call forwarding settings screen, section heading -->
    <string name="call_forwarding_settings">Call forwarding settings</string>
    <!-- Call forwarding settings screen, section heading, with a label identifying the SIM the settings are for. -->
    <string name="call_forwarding_settings_with_label">Call forwarding settings (<xliff:g id="subscriptionlabel" example="Verizon">%s</xliff:g>)</string>
    <!-- Call settings screen, setting option name -->
    <string name="labelCF">Call forwarding</string>

    <!-- Call forwarding settings screen, setting option name -->
    <string name="labelCFU">Always forward</string>
    <!-- Call forwarding dialog box, text field label -->
    <string name="messageCFU">Always use this number</string>
    <!-- Call forwarding settings screen, setting summary text when forwarding all calls -->
    <string name="sum_cfu_enabled_indicator">Forwarding all calls</string>
    <!-- Call forwarding settings screen, setting summary text the Always forward is set -->
    <string name="sum_cfu_enabled">Forwarding all calls to <xliff:g id="phonenumber" example="555-1212">{0}</xliff:g></string>
    <!-- Call forwarding settings screen, Always forward is enabled but the number is unavailable -->
    <string name="sum_cfu_enabled_no_number">Number is unavailable</string>
    <!-- Call forwarding settings screen, setting summary text when Always forward is disabled -->
    <string name="sum_cfu_disabled">Off</string>

    <!-- Call forwarding settings screen, setting option name -->
    <string name="labelCFB">When busy</string>
    <!-- Call forwarding dialog box, text field label -->
    <string name="messageCFB">Number when busy</string>
    <!-- Call forwarding settings screen, setting summary text when forwarding to specific number when busy -->
    <string name="sum_cfb_enabled">Forwarding to <xliff:g id="phonenumber" example="555-1212">{0}</xliff:g></string>
    <!-- Call forwarding settings screen, setting summary text when forwarding when busy is disabled -->
    <string name="sum_cfb_disabled">Off</string>
    <!-- Error message displayed after failing to disable forwarding calls when the phone is busy -->
    <string name="disable_cfb_forbidden">Your operator doesn\'t support disabling call forwarding when your phone is busy.</string>

    <!-- Call forwarding settings screen, setting option name -->
    <string name="labelCFNRy">When unanswered</string>
    <!-- Call forwarding dialog box, text field label -->
    <string name="messageCFNRy">Number when unanswered</string>
    <!-- Call forwarding settings screen, setting summary text when forwarding to a specific number when unanswered -->
    <string name="sum_cfnry_enabled">Forwarding to <xliff:g id="phonenumber" example="555-1212">{0}</xliff:g></string>
    <!-- Call forwarding settings screen, setting summary text when Forward when unanswered is disabled -->
    <string name="sum_cfnry_disabled">Off</string>
    <!-- Error message displayed after failing to disable forwarding calls when the phone does not answer -->
    <string name="disable_cfnry_forbidden">Your operator doesn\'t support disabling call forwarding when your phone doesn\'t answer.</string>

    <!-- Call forwarding settings screen, setting option name -->
    <string name="labelCFNRc">When unreachable</string>
    <!-- Call forwarding dialog box, text field label -->
    <string name="messageCFNRc">Number when unreachable</string>
    <!-- Call forwarding settings screen, setting summary text when forwarding to a specific number when unreachable-->
    <string name="sum_cfnrc_enabled">Forwarding to <xliff:g id="phonenumber" example="555-1212">{0}</xliff:g></string>
    <!-- Call forwarding settings screen, setting summary text when Forward when unreachable is disabled -->
    <string name="sum_cfnrc_disabled">Off</string>
    <!-- Error message displayed after failing to disable forwarding calls when the phone is unreachable -->
    <string name="disable_cfnrc_forbidden">Your carrier doesn\'t support disabling call forwarding when your phone is unreachable.</string>

    <!-- Title of the progress dialog displayed while updating Call settings -->
    <string name="updating_title">Call settings</string>
    <!-- Toast in Call settings when asked to launch settings for a secondary user -->
    <string name="call_settings_admin_user_only">Call settings can only be changed by the admin user.</string>
    <!-- Title of the "Call settings" settings screen, with a text label identifying which SIM the settings are for. -->
    <string name="call_settings_with_label">Settings (<xliff:g id="subscriptionlabel" example="Mock Carrier">%s</xliff:g>)</string>
    <!-- Title of the alert dialog displayed if an error occurs while updating Call settings -->
    <string name="error_updating_title">Call settings error</string>
    <!-- Toast in Call settings dialog while settings are being read -->
    <string name="reading_settings">Reading settings\u2026</string>
    <!-- Toast in Call settings dialog while settings are being saved -->
    <string name="updating_settings">Updating settings\u2026</string>
    <!-- Toast in Call settings dialog while settings are being reverted -->
    <string name="reverting_settings">Reverting settings\u2026</string>
    <!-- Status message displayed in the "Call settings error" dialog -->
    <string name="response_error">Unexpected response from network.</string>
    <!-- Status message displayed in the "Call settings error" dialog -->
    <string name="exception_error">Network or SIM card error.</string>
    <!-- Status message displayed in the "Call settings error" dialog when
         current SS request is modified to a different request by STK CC -->
    <string name="stk_cc_ss_to_dial_error">SS request changed to regular call</string>
    <string name="stk_cc_ss_to_ussd_error">SS request changed to USSD request</string>
    <string name="stk_cc_ss_to_ss_error">Changed to new SS request</string>
    <string name="stk_cc_ss_to_dial_video_error">SS request changed to video call</string>

    <!-- Status message displayed in the "Call settings error" dialog when operation fails due to FDN
         [CHAR LIMIT=NONE] -->
    <string name="fdn_check_failure">Your Phone app\'s Fixed Dialing Numbers setting is turned on. As a result, some call-related features aren\'t working.</string>
    <!-- Status message displayed in the "Call settings error" dialog -->
    <string name="radio_off_error">Turn on the radio before viewing these settings.</string>
    <!-- Button label used to dismiss the "Call settings error" dialog -->
    <string name="close_dialog">OK</string>
    <!-- Button label used in several settings-related dialogs -->
    <string name="enable">Turn on</string>
    <!-- Button label used in several settings-related dialogs -->
    <string name="disable">Turn off</string>
    <!-- Button label which indicates the user wants to update a stored
         phone number; used in several settings-related dialogs -->
    <string name="change_num">Update</string>
    <!-- Phone settings: Caller ID preference values -->
    <string-array name="clir_display_values">
        <!-- Phone settings "Caller ID" preference option: use the default value -->
        <item>Network default</item>
        <!-- Phone settings "Caller ID" preference option: hide outgoing Caller ID info -->
        <item>Hide number</item>
        <!-- Phone settings "Caller ID" preference option: show outgoing Caller ID info -->
        <item>Show number</item>
    </string-array>
    <!-- Phone settings: Internal keys used for Caller ID preference values.  DO NOT TRANSLATE. -->
    <string-array name="clir_values" translatable="false">
        <!-- Phone settings: Internal key used for Caller ID preference values.  DO NOT TRANSLATE. -->
        <item><xliff:g>DEFAULT</xliff:g></item>
        <!-- Phone settings: Internal key used for Caller ID preference values.  DO NOT TRANSLATE. -->
        <item><xliff:g>HIDE</xliff:g></item>
        <!-- Phone settings: Internal key used for Caller ID preference values.  DO NOT TRANSLATE. -->
        <item><xliff:g>SHOW</xliff:g></item>
    </string-array>

    <!-- voicemail setting strings --><skip/>
    <!-- Call settings screen, Set voicemail number dialog text -->
    <string name="vm_changed">Voicemail number changed.</string>
    <!-- Call settings screen, Set voicemail number dialog text -->
    <string name="vm_change_failed">Couldn\'t change the voicemail number.\nContact your carrier if this problem persists.</string>
    <!-- Call settings screen, displayed when vm provider supplied forwarding number change fails-->
    <string name="fw_change_failed">Couldn\'t change the forwarding number.\nContact your carrier if this problem persists.</string>
    <!-- Call settings screen, displayed when forwarding number read fails-->
    <string name="fw_get_in_vm_failed">Couldn\'t retrieve and save current forwarding number settings.\nSwitch to the new provider anyway?</string>
    <!-- Call settings screen, Set voicemail number dialog text -->
    <string name="no_change">No changes were made.</string>
    <!-- Call settings screen, "Voicemail" provider setting summary text when no provider is selected -->
    <string name="sum_voicemail_choose_provider">Choose voicemail service</string>
    <!-- Call settings screen, "Voicemail" screen, default option - Your Carrier -->
    <string name="voicemail_default">Your carrier</string>

    <!-- Hint for the old PIN field in the change vociemail PIN dialog -->
    <string name="vm_change_pin_old_pin">Old PIN</string>
    <!-- Hint for the new PIN field in the change vociemail PIN dialog -->
    <string name="vm_change_pin_new_pin">New PIN</string>

    <!-- Message on the dialog when PIN changing is in progress -->
    <string name="vm_change_pin_progress_message">Please wait.</string>
    <!-- Error message for the voicemail PIN change if the PIN is too short -->
    <string name="vm_change_pin_error_too_short">The new PIN is too short.</string>
    <!-- Error message for the voicemail PIN change if the PIN is too long -->
    <string name="vm_change_pin_error_too_long">The new PIN is too long.</string>
    <!-- Error message for the voicemail PIN change if the PIN is too weak -->
    <string name="vm_change_pin_error_too_weak">The new PIN is too weak. A strong password should not have continuous sequence or repeated digits.</string>
    <!-- Error message for the voicemail PIN change if the old PIN entered doesn't match  -->
    <string name="vm_change_pin_error_mismatch">The old PIN does not match.</string>
    <!-- Error message for the voicemail PIN change if the new PIN contains invalid character -->
    <string name="vm_change_pin_error_invalid">The new PIN contains invalid characters.</string>
    <!-- Error message for the voicemail PIN change if operation has failed -->
    <string name="vm_change_pin_error_system_error">Unable to change PIN</string>
    <!-- Message to replace the transcription if a visual voicemail message is not supported-->
    <string name="vvm_unsupported_message_format">Unsupported message type, call <xliff:g id="number" example="*86">%s</xliff:g> to listen.</string>

    <!-- networks setting strings --><skip/>
    <!-- Mobile network settings screen title/heading -->
    <string name="network_settings_title">Mobile network</string>
    <!-- Available networks screen title/heading -->
    <string name="label_available">Available networks</string>
    <!-- Mobile network settings screen, toast when searching for available networks -->
    <string name="load_networks_progress">Searching\u2026</string>
    <!-- Available networks screen, text when no networks are found -->
    <string name="empty_networks_list">No networks found.</string>
    <!-- Available networks screen, toast when an error is encountered when searching for networks -->
    <string name="network_query_error">Couldn\'t find networks. Try again.</string>
    <!-- Available networks screen, toast when registering on a specific network -->
    <string name="register_on_network">Registering on <xliff:g id="network">%s</xliff:g>\u2026</string>
    <!-- Available networks screen, toast when SIM card isn't allowed on a network -->
    <string name="not_allowed">Your SIM card doesn\'t allow a connection to this network.</string>
    <!-- Available networks screen, toast when unable to connect to a network temporarily -->
    <string name="connect_later">Can\'t connect to this network right now. Try again later.</string>
    <!-- Available networks screen, toast when registered on a specific network -->
    <string name="registration_done">Registered on network.</string>
    <!-- Available networks, toast when user selects automatic selection  -->
    <string name="already_auto">Already in automatic selection.</string>
    <!-- Available networks screen, name of switch button for whether to select network automatically -->
    <string name="select_automatically">Automatically select network</string>
    <!-- Available networks screen, name of button when user wants to select network manually  -->
    <string name="network_select_title">Network</string>
    <string name="register_automatically">Automatic registration\u2026</string>
    <string name="preferred_network_mode_title">Preferred network type</string>
    <string name="preferred_network_mode_summary">Change the network operating mode</string>
    <string name="preferred_network_mode_dialogtitle">Preferred network type</string>
    <string name="forbidden_network">(forbidden)</string>
    <!-- Available networks screen, name of button when user wants to select network manually  -->
    <string name="choose_network_title">Choose network</string>
    <!-- Available networks screen, text when no networks connected -->
    <string name="network_disconnected">Disconnected</string>
    <!-- Available networks screen, text when network connected -->
    <string name="network_connected">Connected</string>
    <!-- Available networks screen, text when a network is connecting -->
    <string name="network_connecting">Connecting...</string>
    <!-- Available networks screen, text when a network cannot be connected -->
    <string name="network_could_not_connect">Couldn’t connect</string>

    <!-- The preferred network modes in Mobile network settings -->
    <string-array name="preferred_network_mode_choices">
        <item>GSM/WCDMA preferred</item>
        <item>GSM only</item>
        <item>WCDMA only</item>
        <item>GSM/WCDMA auto</item>
        <item>CDMA/EvDo auto</item>
        <item>CDMA w/o EvDo</item>
        <item>EvDo only</item>
        <item>CDMA/EvDo/GSM/WCDMA</item>
        <item>CDMA + LTE/EvDo</item>
        <item>GSM/WCDMA/LTE</item>
        <item>Global</item>
        <item>LTE</item>
        <item>LTE / WCDMA</item>
        <item>TDSCDMA only</item>
        <item>TDSCDMA/WCDMA</item>
        <item>LTE/TDSCDMA</item>
        <item>TDSCDMA/GSM</item>
        <item>LTE/TDSCDMA/GSM</item>
        <item>TDSCDMA/GSM/WCDMA</item>
        <item>LTE/TDSCDMA/WCDMA</item>
        <item>LTE/TDSCDMA/GSM/WCDMA</item>
        <item>TDSCDMA/CDMA/EVDO/GSM/WCDMA </item>
        <item>LTE/TDSCDMA/CDMA/EVDO/GSM/WCDMA</item>
    </string-array>
    <!-- The preferred network modes RIL constants, in order of the modes above,
         e.g. the choice "GSM/WCDMA preferred" has the corresponding value "0" -->
    <string-array name="preferred_network_mode_values"  translatable="false">
        <item>"0"</item>
        <item>"1"</item>
        <item>"2"</item>
        <item>"3"</item>
        <item>"4"</item>
        <item>"5"</item>
        <item>"6"</item>
        <item>"7"</item>
        <item>"8"</item>
        <item>"9"</item>
        <item>"10"</item>
        <item>"11"</item>
        <item>"12"</item>
        <item>"13"</item>
        <item>"14"</item>
        <item>"15"</item>
        <item>"16"</item>
        <item>"17"</item>
        <item>"18"</item>
        <item>"19"</item>
        <item>"20"</item>
        <item>"21"</item>
        <item>"22"</item>
    </string-array>

    <!-- The following strings are summaries for preferred network modes in Mobile network settings,
         and have a character limit of 100 -->
    <!-- WCDMA preferred -->
    <string name="preferred_network_mode_wcdma_perf_summary">Preferred network mode: WCDMA preferred</string>
    <!-- GSM only -->
    <string name="preferred_network_mode_gsm_only_summary">Preferred network mode: GSM only</string>
    <!-- WCDMA only -->
    <string name="preferred_network_mode_wcdma_only_summary">Preferred network mode: WCDMA only</string>
    <!-- GSM / WCDMA -->
    <string name="preferred_network_mode_gsm_wcdma_summary">Preferred network mode: GSM / WCDMA</string>
    <!-- CDMA -->
    <string name="preferred_network_mode_cdma_summary">Preferred network mode: CDMA</string>
    <!-- CDMA / EvDo -->
    <string name="preferred_network_mode_cdma_evdo_summary">Preferred network mode: CDMA / EvDo</string>
    <!-- CDMA only -->
    <string name="preferred_network_mode_cdma_only_summary">Preferred network mode: CDMA only</string>
    <!-- EvDo only -->
    <string name="preferred_network_mode_evdo_only_summary">Preferred network mode: EvDo only</string>
    <!-- CDMA/EvDo/GSM/WCDMA -->
    <string name="preferred_network_mode_cdma_evdo_gsm_wcdma_summary">Preferred network mode: CDMA/EvDo/GSM/WCDMA</string>
    <!-- LTE  -->
    <string name="preferred_network_mode_lte_summary">Preferred network mode: LTE </string>
    <!-- GSM/WCDMA/LTE -->
    <string name="preferred_network_mode_lte_gsm_wcdma_summary">Preferred network mode: GSM/WCDMA/LTE</string>
    <!-- CDMA+LTE/EVDO -->
    <string name="preferred_network_mode_lte_cdma_evdo_summary">Preferred network mode: CDMA+LTE/EVDO</string>
    <!-- Global -->
    <string name="preferred_network_mode_global_summary">Preferred network mode: Global</string>
    <!-- LTE / WCDMA -->
    <string name="preferred_network_mode_lte_wcdma_summary">Preferred network mode: LTE / WCDMA</string>
    <!-- LTE / GSM / UMTS -->
    <string name="preferred_network_mode_lte_gsm_umts_summary">Preferred network mode: LTE / GSM / UMTS</string>
    <!-- LTE / CDMA -->
    <string name="preferred_network_mode_lte_cdma_summary">Preferred network mode: LTE / CDMA</string>
    <!-- TDSCDMA -->
    <string name="preferred_network_mode_tdscdma_summary">Preferred network mode: TDSCDMA</string>
    <!-- TDSCDMA / WCDMA -->
    <string name="preferred_network_mode_tdscdma_wcdma_summary">Preferred network mode: TDSCDMA / WCDMA</string>
    <!-- LTE / TDSCDMA -->
    <string name="preferred_network_mode_lte_tdscdma_summary">Preferred network mode: LTE / TDSCDMA</string>
    <!-- TDSCDMA / GSM -->
    <string name="preferred_network_mode_tdscdma_gsm_summary">Preferred network mode: TDSCDMA / GSM</string>
    <!-- LTE/GSM/TDSCDMA -->
    <string name="preferred_network_mode_lte_tdscdma_gsm_summary">Preferred network mode: LTE/GSM/TDSCDMA</string>
    <!-- TDSCDMA/GSM/WCDMA -->
    <string name="preferred_network_mode_tdscdma_gsm_wcdma_summary">Preferred network mode: TDSCDMA/GSM/WCDMA</string>
    <!-- LTE/TDSCDMA/WCDMA -->
    <string name="preferred_network_mode_lte_tdscdma_wcdma_summary">Preferred network mode: LTE/TDSCDMA/WCDMA</string>
    <!-- LTE/TDSCDMA/GSM/WCDMA -->
    <string name="preferred_network_mode_lte_tdscdma_gsm_wcdma_summary">Preferred network mode: LTE/TDSCDMA/GSM/WCDMA</string>
    <!-- TDSCDMA/CDMA/EvDo/GSM/WCDMA -->
    <string name="preferred_network_mode_tdscdma_cdma_evdo_gsm_wcdma_summary">Preferred network mode: TDSCDMA/CDMA/EvDo/GSM/WCDMA</string>
    <!-- LTE/TDSCDMA/CDMA/EvDo/GSM/WCDMA -->
    <string name="preferred_network_mode_lte_tdscdma_cdma_evdo_gsm_wcdma_summary">Preferred network mode: LTE/TDSCDMA/CDMA/EvDo/GSM/WCDMA</string>

    <!-- Mobile network settings screen, name for call settings category -->
    <string name="call_category">Calling</string>
    <!-- Mobile network settings screen, name for network operator category -->
    <string name="network_operator_category">Network</string>

    <!-- Mobile network 4G title [CHAR LIMIT=30] -->
    <string name="enhanced_4g_lte_mode_title">Enhanced 4G LTE Mode</string>
    <!-- Carrier variant of Enhaced 4G LTE Mode title.  [CHAR LIMIT=50] -->
    <string name="enhanced_4g_lte_mode_title_variant">Advanced Calling</string>
    <!-- Mobile network 4G summary [CHAR LIMIT=80] -->
    <string name="enhanced_4g_lte_mode_summary">Use LTE services to improve voice and other communications (recommended)</string>

    <!-- Mobile network settings screen, data enabling checkbox name -->
    <string name="data_enabled">Data enabled</string>
    <!-- Mobile network settings screen, setting summary text when check box is not selected (explains what selecting it would do) [CHAR LIMITS=40] -->
    <string name="data_enable_summary">Allow data usage</string>
    <!-- Mobile network settings screen, title for alert dialog -->
    <string name="dialog_alert_title">Attention</string>
    <!-- Mobile network settings screen, setting check box name -->
    <string name="roaming">Roaming</string>
    <!-- Mobile network settings screen, setting summary text when check box is selected -->
    <string name="roaming_enable">Connect to data services when roaming</string>
    <!-- Mobile network settings screen, setting summary text when check box is clear -->
    <string name="roaming_disable">Connect to data services when roaming</string>
    <!-- Mobile network settings UI: notification message shown when you
         lose data connectivity because you're roaming and you have the
         "data roaming" feature turned off. -->
    <string name="roaming_reenable_message">Data roaming is turned off. Tap to turn on.</string>
    <!-- Roaming notification tile, notifying lost of roaming data connection -->
    <string name="roaming_notification_title">Lost mobile data connection</string>
    <!-- Mobile network settings screen, dialog message when user selects the Data roaming check box -->
    <string name="roaming_warning">You may incur significant charges.</string>
    <!-- Mobile network settings screen, message asking the user to check their pricing with their Carrier, when enabling Data roaming. -->
    <string name="roaming_check_price_warning">Check with your network provider for pricing.</string>
    <!-- Mobile network settings screen, dialog message title when user selects the Data roaming check box -->
    <string name="roaming_alert_title">Allow data roaming?</string>
    <!-- Mobile network settings screen, data usage setting check box name -->
    <string name="data_usage_title">App data usage</string>
    <!-- Summary about how much data has been used in a date range [CHAR LIMIT=100] -->
    <string name="data_usage_template"><xliff:g name="amount" example="200 MB">%1$s</xliff:g> mobile data used <xliff:g name="date_range" example="Jan 1 -- Feb 2">%2$s</xliff:g></string>
    <!-- Mobile network settings screen, Advanced button to show more items when clicked [CHAR LIMIT=50] -->
    <string name="advanced_options_title">Advanced</string>
    <!-- Mobile network settings screen, name of the option to manage carrier profiles on devices which support embedded carrier profiles -->
    <string name="carrier_settings_euicc">Carrier</string>
    <!-- Keywords used to search the carrier menu for managing carrier profiles on devices which support embedded carrier profiles. eSIM/eUICC is embedded SIM card used to store this data.  -->
    <string name="keywords_carrier_settings_euicc">carrier, esim, sim, euicc, switch carriers, add carrier</string>
    <!-- Mobile network settings screen, summary of the option to manage carrier profiles on devices which support embedded carrier profiles -->
    <string name="carrier_settings_euicc_summary"><xliff:g id="carrier_name">%1$s</xliff:g> &#8212; <xliff:g id="phone_number">%2$s</xliff:g></string>
    <!-- Mobile network settings screen, title of Mobile Data switch preference -->
    <string name="mobile_data_settings_title">Mobile data</string>
    <!-- Mobile network settings screen, title of Mobile data switch preference -->
    <string name="mobile_data_settings_summary">Access data using mobile network</string>
    <!-- Message to show when user trying to turn off mobile data, in single sim mode [CHAR LIMIT=100]-->
    <string name="data_usage_disable_mobile">Turn off mobile data?</string>
    <!-- When a SIM preference hasn't been selected yet, this string is displayed as the pref summary until the user chooses a SIM subscription from the preference list [CHAR LIMIT=50] -->
    <string name="sim_selection_required_pref">Selection required</string>
    <!-- Title asking user if they wish to change the default sim for cellular data.  [CHAR LIMIT=30] -->
    <string name="sim_change_data_title">Change data SIM?</string>
    <!-- Message confirming the user wishes to change the default data SIM from one to another.  [CHAR LIMIT=NONE] -->
    <string name="sim_change_data_message">Use <xliff:g id="new_sim">%1$s</xliff:g> instead of <xliff:g id="old_sim">%2$s</xliff:g> for mobile data?</string>
    <!-- Mobile network settings screen, title of Wi-Fi calling setting -->
    <string name="wifi_calling_settings_title">Wi-Fi calling</string>
    <!-- Mobile network settings screen, title of Video calling setting -->
    <string name="video_calling_settings_title">Carrier video calling</string>


    <!-- USSD aggregation dialog box: separator strings between messages (new-lines will be added before and after) -->
    <string name="ussd_dialog_sep" translatable="false">----------</string>

    <string name="gsm_umts_options">GSM/UMTS Options</string>
    <string name="cdma_options">CDMA Options</string>

    <!-- Screen option on the mobile network settings to go into data usage settings -->
    <string name="throttle_data_usage">Data usage</string>
    <!-- Data usage settings screen option for checking the current usage -->
    <string name="throttle_current_usage">Data used in current period</string>
    <!-- Data usage settings screen option for time frame-->
    <string name="throttle_time_frame">Data use period</string>
    <!-- Data usage settings screen option for throttling rate-->
    <string name="throttle_rate">Data rate policy</string>
    <!-- Data usage settings screen option for accessing the carrier website-->
    <string name="throttle_help">Learn more</string>

    <string name="throttle_status_subtext"><xliff:g id="used">%1$s</xliff:g> (<xliff:g id="used">%2$d</xliff:g>\u066A) of <xliff:g id="used">%3$s</xliff:g> period maximum\nNext period starts in <xliff:g id="used">%4$d</xliff:g> days (<xliff:g id="used">%5$s</xliff:g>)</string>

    <string name="throttle_data_usage_subtext"><xliff:g id="used">%1$s</xliff:g> (<xliff:g id="used">%2$d</xliff:g>\u066A) of <xliff:g id="used">%3$s</xliff:g> period maximum</string>

    <string name="throttle_data_rate_reduced_subtext"><xliff:g id="used">%1$s</xliff:g> maximum exceeded\nData rate reduced to <xliff:g id="used">%2$d</xliff:g> Kb/s</string>

    <string name="throttle_time_frame_subtext"><xliff:g id="used">%1$d</xliff:g>\u066A of cycle elapsed\nNext period starts in <xliff:g id="used">%2$d</xliff:g> days (<xliff:g id="used">%3$s</xliff:g>)</string>

    <string name="throttle_rate_subtext">Data rate reduced to <xliff:g id="used">%1$d</xliff:g> Kb/s if data use limit is exceeded</string>

    <string name="throttle_help_subtext">More information about your carrier\'s mobile network data use policy</string>

    <string name="cell_broadcast_sms">Cell Broadcast SMS</string>

    <string name="enable_disable_cell_bc_sms">Cell Broadcast SMS</string>
    <string name="cell_bc_sms_enable">Cell Broadcast SMS enabled</string>
    <string name="cell_bc_sms_disable">Cell Broadcast SMS disabled</string>

    <string name="cb_sms_settings">Cell Broadcast SMS settings</string>

    <string name="enable_disable_emergency_broadcast">Emergency Broadcast</string>
    <string name="emergency_broadcast_enable">Emergency Broadcast enabled</string>
    <string name="emergency_broadcast_disable">Emergency Broadcast disabled</string>

    <string name="enable_disable_administrative">Administrative</string>
    <string name="administrative_enable">Administrative enabled</string>
    <string name="administrative_disable">Administrative disabled</string>

    <string name="enable_disable_maintenance">Maintenance</string>
    <string name="maintenance_enable">Maintenance enabled</string>
    <string name="maintenance_disable">Maintenance disabled</string>

    <string name="general_news_settings">General News</string>
    <string name="bf_news_settings">Business and Financial News</string>
    <string name="sports_news_settings">Sports News</string>
    <string name="entertainment_news_settings">Entertainment News</string>

    <string name="enable_disable_local">Local</string>
    <string name="local_enable">Local news enabled</string>
    <string name="local_disable">Local news disabled</string>

    <string name="enable_disable_regional">Regional</string>
    <string name="regional_enable">Regional news enabled</string>
    <string name="regional_disable">Regional news disabled</string>

    <string name="enable_disable_national">National</string>
    <string name="national_enable">National news enabled</string>
    <string name="national_disable">National news disabled</string>

    <string name="enable_disable_international">International</string>
    <string name="international_enable">International news enabled</string>
    <string name="international_disable">International news disabled</string>

    <string name="list_language_title">Language</string>
    <string name="list_language_summary">Select the news language</string>
    <string-array name="list_language_entries">
        <item>English</item>
        <item>French</item>
        <item>Spanish</item>
        <item>Japanese</item>
        <item>Korean</item>
        <item>Chinese</item>
        <item>Hebrew</item>
    </string-array>
    <string-array name="list_language_values">
        <item>"1"</item>
        <item>"2"</item>
        <item>"3"</item>
        <item>"4"</item>
        <item>"5"</item>
        <item>"6"</item>
        <item>"7"</item>
    </string-array>
    <string name="list_language_dtitle">Languages</string>

    <string name="enable_disable_local_weather">Local Weather</string>
    <string name="local_weather_enable">Local Weather enabled</string>
    <string name="local_weather_disable">Local Weather disabled</string>

    <string name="enable_disable_atr">Area Traffic Reports</string>
    <string name="atr_enable">Area Traffic Reports enabled</string>
    <string name="atr_disable">Area Traffic Reports disabled</string>

    <string name="enable_disable_lafs">Local Airport Flight Schedules</string>
    <string name="lafs_enable">Local Airport Flight Schedules enabled</string>
    <string name="lafs_disable">Local Airport Flight Schedules disabled</string>

    <string name="enable_disable_restaurants">Restaurants</string>
    <string name="restaurants_enable">Restaurants enabled</string>
    <string name="restaurants_disable">Restaurants disabled</string>

    <string name="enable_disable_lodgings">Lodgings</string>
    <string name="lodgings_enable">Lodgings enabled</string>
    <string name="lodgings_disable">Lodgings disabled</string>

    <string name="enable_disable_retail_directory">Retail Directory</string>
    <string name="retail_directory_enable">Retail Directory enabled</string>
    <string name="retail_directory_disable">Retail Directory disabled</string>

    <string name="enable_disable_advertisements">Advertisements</string>
    <string name="advertisements_enable">Advertisements enabled</string>
    <string name="advertisements_disable">Advertisements disabled</string>

    <string name="enable_disable_stock_quotes">Stock Quotes</string>
    <string name="stock_quotes_enable">Stock Quotes enabled</string>
    <string name="stock_quotes_disable">Stock Quotes disabled</string>

    <string name="enable_disable_eo">Employment Opportunities</string>
    <string name="eo_enable">Employment Opportunities enabled</string>
    <string name="eo_disable">Employment Opportunities disabled</string>

    <string name="enable_disable_mhh">Medical, Health, and Hospital</string>
    <string name="mhh_enable">Medical, Health, and Hospital enabled</string>
    <string name="mhh_disable">Medical, Health, and Hospital disabled</string>

    <string name="enable_disable_technology_news">Technology News</string>
    <string name="technology_news_enable">Technology News enabled</string>
    <string name="technology_news_disable">Technology News disabled</string>

    <string name="enable_disable_multi_category">Multi-category</string>
    <string name="multi_category_enable">Multi-category enabled</string>
    <string name="multi_category_disable">Multi-category disabled</string>

    <string name="network_lte">LTE (recommended)</string>
    <string name="network_4G">4G (recommended)</string>
    <string name="network_3G" translatable="false">3G</string>
    <string name="network_2G" translatable="false">2G</string>
    <string name="network_1x" translatable="false">1x</string>
    <string name="network_global">Global</string>

    <string-array name="enabled_networks_except_gsm_choices" translatable="false">
        <item>@string/network_lte</item>
        <item>@string/network_3G</item>
    </string-array>
    <string-array name="enabled_networks_except_gsm_4g_choices" translatable="false">
        <item>@string/network_4G</item>
        <item>@string/network_3G</item>
    </string-array>
    <string-array name="enabled_networks_except_gsm_values" translatable="false">
        <item>"9"</item>
        <item>"0"</item>
    </string-array>

    <string-array name="enabled_networks_except_lte_choices" translatable="false">
        <item>@string/network_3G</item>
        <item>@string/network_2G</item>
    </string-array>
    <string-array name="enabled_networks_except_lte_values" translatable="false">
        <item>"0"</item>
        <item>"1"</item>
    </string-array>

    <string-array name="enabled_networks_except_gsm_lte_choices" translatable="false">
        <item>@string/network_3G</item>
    </string-array>
    <string-array name="enabled_networks_except_gsm_lte_values" translatable="false">
        <item>"0"</item>
    </string-array>

    <string-array name="enabled_networks_choices" translatable="false">
        <item>@string/network_lte</item>
        <item>@string/network_3G</item>
        <item>@string/network_2G</item>
    </string-array>
    <string-array name="enabled_networks_4g_choices" translatable="false">
        <item>@string/network_4G</item>
        <item>@string/network_3G</item>
        <item>@string/network_2G</item>
    </string-array>
    <string-array name="enabled_networks_values" translatable="false">
        <item>"9"</item>
        <item>"0"</item>
        <item>"1"</item>
    </string-array>

    <string-array name="enabled_networks_cdma_choices" translatable="false">
        <item>@string/network_lte</item>
        <item>@string/network_3G</item>
        <item>@string/network_1x</item>
        <item>@string/network_global</item>
    </string-array>
    <string-array name="enabled_networks_cdma_values" translatable="false">
        <item>"8"</item>
        <item>"4"</item>
        <item>"5"</item>
        <item>"10"</item>
    </string-array>

    <string-array name="enabled_networks_cdma_no_lte_choices" translatable="false">
        <item>@string/network_3G</item>
        <item>@string/network_1x</item>
    </string-array>
    <string-array name="enabled_networks_cdma_no_lte_values" translatable="false">
        <item>"4"</item>
        <item>"5"</item>
    </string-array>

    <string-array name="enabled_networks_cdma_only_lte_choices" translatable="false">
        <item>@string/network_lte</item>
        <item>@string/network_global</item>
    </string-array>
    <string-array name="enabled_networks_cdma_only_lte_values" translatable="false">
        <item>"8"</item>
        <item>"10"</item>
    </string-array>

    <string-array name="enabled_networks_tdscdma_choices" translatable="false">
        <item>@string/network_lte</item>
        <item>@string/network_3G</item>
        <item>@string/network_2G</item>
    </string-array>
    <string-array name="enabled_networks_tdscdma_values" translatable="false">
        <item>"22"</item>
        <item>"18"</item>
        <item>"1"</item>
    </string-array>

    <!-- CDMA System select strings -->
    <!-- Mobile network settings screen, setting option name -->
    <string name="cdma_system_select_title">System select</string>
    <!-- Mobile network settings screen, setting summary text -->
    <string name="cdma_system_select_summary">Change the CDMA roaming mode</string>
    <!-- System select settings screen title -->
    <string name="cdma_system_select_dialogtitle">System select</string>
    <string-array name="cdma_system_select_choices">
        <!-- System select dialog screen, setting option name -->
        <item>Home only</item>
        <!-- Remove the following option "Affiliated Networks" from the option list -->
        <!-- <item>Affiliated Networks</item> -->
        <!-- System select dialog screen, setting option name -->
        <item>Automatic</item>
    </string-array>
    <string-array name="cdma_system_select_values" translatable="false">
        <!-- Do not translate. -->
        <item>"0"</item>
        <!-- Remove the following value "1" which corresponds to "Affiliated Networks" above -->
        <!-- <item>"1"</item>  -->
        <!-- Do not translate. -->
        <item>"2"</item>
    </string-array>

    <string name="cdma_subscription_title">CDMA subscription</string>
    <string name="cdma_subscription_summary">Change between RUIM/SIM and NV</string>
    <string name="cdma_subscription_dialogtitle">subscription</string>
    <string-array name="cdma_subscription_choices">
        <item>RUIM/SIM</item>
        <item>NV</item>
    </string-array>
    <string-array name="cdma_subscription_values">
        <item>"0"</item>
        <item>"1"</item>
    </string-array>
    <!-- Preference title with which users can activate CDMA network [CHAR LIMIT=30] -->
    <string name="cdma_activate_device">Activate device</string>
    <!-- Preference title for launching an account manager page for prepaid LTE [CHAR LIMIT=30] -->
    <string name="cdma_lte_data_service">Set up data service</string>

    <!-- A menu item in "Mobile network settings" that allows the user to update the phone
         with mobile operator specific settings. [CHAR LIMIT=25] -->
    <string name="carrier_settings_title">Carrier settings</string>

    <!-- FDN settings strings -->
    <!-- Label for "Fixed Dialing Number" settings in call settings. -->
    <string name="fdn">Fixed Dialing Numbers</string>
    <!-- Title for "Fixed Dialing Number" settings, with a label to identify the SIM the settings
        apply to. -->
    <string name="fdn_with_label">Fixed Dialing Numbers (<xliff:g id="subscriptionlabel" example="Verizon">%s</xliff:g>)</string>

    <!-- Call settings screen, button label that takes you to the Fixed Dialing Number management screen -->
    <string name="manage_fdn_list">FDN list</string>
    <!-- Title for settings screen to manage Fixed Dialing Number contacts, with a label to identify
         the SIM the settings apply to. -->
    <string name="fdn_list_with_label">FDN list (<xliff:g id="subscriptionlabel" example="Verizon">%s</xliff:g>)</string>
    <!-- Call settings screen, preference item label -->
    <string name="fdn_activation">FDN activation</string>
    <!-- Call settings setting option name when FDN is enabled -->
    <string name="fdn_enabled">Fixed Dialing Numbers are enabled</string>
    <!-- Call settings setting option name  when FDN is disabled-->
    <string name="fdn_disabled">Fixed Dialing Numbers are disabled</string>
    <!-- Call settings screen, setting option name -->
    <string name="enable_fdn">Enable FDN</string>
    <!-- Call settings screen, setting option name -->
    <string name="disable_fdn">Disable FDN</string>
    <!-- Call settings screen, setting option name -->
    <string name="change_pin2">Change PIN2</string>
    <!-- Call settings screen, setting option name when FDN is enabled -->
    <string name="enable_fdn_ok">Disable FDN</string>
    <!-- Call settings screen, setting option name when FDN is disabled -->
    <string name="disable_fdn_ok">Enable FDN</string>
    <!-- Call settings screen, setting summary text -->
    <string name="sum_fdn">Manage Fixed Dialing Numbers</string>
    <!-- Call settings, FDN screen, setting option name -->
    <string name="sum_fdn_change_pin">Change PIN for FDN access</string>
    <!-- Call settings, FDN screen, setting option name -->
    <string name="sum_fdn_manage_list">Manage phone number list</string>
    <!-- Voice privacy on CDMA is an added layer of voice encryption. Theoretically, it would be harder to break in to a phone call with this feature enabled. -->
    <string name="voice_privacy">Voice privacy</string>
    <string name="voice_privacy_summary">Enable enhanced privacy mode</string>
    <string name="tty_mode_option_title">TTY mode</string>
    <string name="tty_mode_option_summary">Set TTY mode</string>
    <string name="auto_retry_mode_title">Auto-retry</string>
    <string name="auto_retry_mode_summary">Enable Auto-retry mode</string>
    <!-- TTY Mode change is NOT allowed during a video call -->
    <string name="tty_mode_not_allowed_video_call">TTY Mode change is not allowed during a video call</string>
    <!-- FDN list screen: menu item label -->
    <string name="menu_add">Add contact</string>
    <!-- FDN list screen: menu item label -->
    <string name="menu_edit">Edit contact</string>
    <!-- FDN list screen: menu item label -->
    <string name="menu_delete">Delete contact</string>
    <!-- FDN list screen: menu item label -->
    <string name="menu_dial">Dial contact</string>

    <!-- FDN related strings -->
    <!-- Label for PIN2 entry screen -->
    <string name="get_pin2">Type PIN2</string>
    <!-- "Edit FDN Contact" screen: Label for the "name" text field -->
    <string name="name">Name</string>
    <!-- "Edit FDN Contact" screen: Label for the "number" text field -->
    <string name="number">Number</string>
    <!-- "Edit FDN Contact" screen: Button label for "save" action -->
    <string name="save">Save</string>
    <!-- Title of "Edit FDN Contact" screen for a new contact -->
    <string name="add_fdn_contact">Add fixed dialing number</string>
    <!-- "Edit FDN Contact" screen: status message displayed in a popup (toast) -->
    <string name="adding_fdn_contact">Adding fixed dialing number\u2026</string>
    <!-- "Edit FDN Contact" screen: status message displayed in a popup (toast) -->
    <string name="fdn_contact_added">Fixed dialing number added.</string>
    <!-- Title of "Edit FDN Contact" screen when editing an already-existing contact -->
    <string name="edit_fdn_contact">Edit fixed dialing number</string>
    <!-- "Edit FDN Contact" screen: status message displayed in a popup (toast) -->
    <string name="updating_fdn_contact">Updating fixed dialing number\u2026</string>
    <!-- "Edit FDN Contact" screen: status message displayed in a popup (toast) -->
    <string name="fdn_contact_updated">Fixed dialing number updated.</string>
    <!-- Title of "Delete FDN Contact" screen -->
    <string name="delete_fdn_contact">Delete fixed dialing number</string>
    <!-- "Delete FDN Contact" screen: status message displayed in a popup (toast) -->
    <string name="deleting_fdn_contact">Deleting fixed dialing number\u2026</string>
    <!-- "Delete FDN Contact" screen: status message displayed in a popup (toast) -->
    <string name="fdn_contact_deleted">Fixed dialing number deleted.</string>
    <!-- FDN settings: error message displayed in a popup (toast) -->
    <string name="pin2_invalid">FDN wasn\'t updated because you typed an incorrect PIN.</string>
    <!-- FDN settings: error message displayed in a popup (toast) -->
    <string name="fdn_invalid_number">FDN wasn\'t updated because the number exceeds 20 digits.</string>
    <!-- FDN settings: error message displayed in a popup (toast), when the entered
         FDN number was inappropriate, OR, PIN2 the user entered was incorrect.
         Because of API restriction, there's no way to determine which is the exact
         cause of the failure.
         [CHAR LIMIT=NONE] -->
    <string name="pin2_or_fdn_invalid">FDN wasn\'t updated. The PIN2 was incorrect, or the phone number was rejected.</string>
    <!-- FDN settings: error message displayed in a popup (toast) -->
    <string name="fdn_failed">FDN operation failed.</string>

    <!-- ADN related strings -->
    <!-- Placeholder text displayed while loading the list of SIM contacts -->
    <string name="simContacts_emptyLoading">Reading from SIM card\u2026</string>
    <!-- Call settings, string that appears on FDN contact list when there are no contacts on the SIM. -->
    <string name="simContacts_empty">No contacts on your SIM card.</string>
    <!-- Call settings: title of the dialog that lets you select contacts from the SIM. -->
    <string name="simContacts_title">Select contacts to import</string>
    <!-- Appears when user tries to import contacts in SIM during airplane mode [CHAR LIMIT=NONE] -->
    <string name="simContacts_airplaneMode">Turn off airplane mode to import contacts from the SIM card.</string>

    <!-- SIM PIN strings -->
    <!-- Title of "Enable/disable SIM PIN" screen -->
    <string name="enable_pin">Enable/disable SIM PIN</string>
    <!-- Title of "Change SIM PIN" screen -->
    <string name="change_pin">Change SIM PIN</string>
    <!-- SIM PIN screen: label for PIN entry widget -->
    <string name="enter_pin_text">SIM PIN:</string>
    <!-- SIM PIN screen: label for PIN entry widget -->
    <string name="oldPinLabel">Old PIN</string>
    <!-- SIM PIN screen: label for PIN entry widget -->
    <string name="newPinLabel">New PIN</string>
    <!-- SIM PIN screen: label for PIN entry widget -->
    <string name="confirmPinLabel">Confirm new PIN</string>
    <!-- SIM PIN screen: error message -->
    <string name="badPin">The old PIN you typed isn\'t correct. Try again.</string>
    <!-- SIM PIN screen: error message -->
    <string name="mismatchPin">The PINs you typed don\'t match. Try again.</string>
    <!-- SIM PIN screen: error message when PIN is too short or too long -->
    <string name="invalidPin">Type a PIN that is 4 to 8 numbers.</string>
    <!-- Title of "Disable SIM PIN" screen -->
    <string name="disable_sim_pin">Clear SIM PIN</string>
    <!-- Title of "Enable SIM PIN" screen -->
    <string name="enable_sim_pin">Set SIM PIN</string>
    <!-- SIM PIN screen: progress message displayed while enabling -->
    <string name="enable_in_progress">Setting PIN\u2026</string>
    <!-- SIM PIN screen: status message displayed in a popup (toast) -->
    <string name="enable_pin_ok">PIN set</string>
    <!-- SIM PIN screen: status message displayed in a popup (toast) -->
    <string name="disable_pin_ok">PIN cleared</string>
    <!-- SIM PIN screen: error message displayed in a popup (toast) -->
    <string name="pin_failed">PIN incorrect</string>
    <!-- SIM PIN screen: status message displayed in a popup (toast) -->
    <string name="pin_changed">PIN updated</string>
    <!-- SIM PIN screen: error message displayed in a dialog -->
    <string name="puk_requested">Password incorrect. PIN now blocked. PUK requested.</string>

    <!-- SIM PIN2 strings -->
    <!-- SIM PIN2 screen: label for PIN entry widget -->
    <string name="enter_pin2_text">PIN2</string>
    <!-- SIM PIN2 screen: label for PIN entry widget -->
    <string name="oldPin2Label">Old PIN2</string>
    <!-- SIM PIN2 screen: label for PIN entry widget -->
    <string name="newPin2Label">New PIN2</string>
    <!-- SIM PIN2 screen: label for PIN entry widget -->
    <string name="confirmPin2Label">Confirm new PIN2</string>
    <!-- SIM PIN2 screen: error message -->
    <string name="badPuk2">PUK2 incorrect. Try again.</string>
    <!-- SIM PIN2 screen: error message -->
    <string name="badPin2">Old PIN2 incorrect. Try again.</string>
    <!-- SIM PIN2 screen: error message -->
    <string name="mismatchPin2">PIN2s don\'t match. Try again.</string>
    <!-- SIM PIN2 screen: error message -->
    <string name="invalidPin2">Enter a PIN2 that is 4 to 8 numbers.</string>
    <!-- SIM PIN2 screen: error message -->
    <string name="invalidPuk2">Enter a PUK2 that is 8 numbers.</string>
    <!-- SIM PIN2 screen: status message displayed in a popup (toast) -->
    <string name="pin2_changed">PIN2 updated</string>
    <!-- SIM PIN2 screen: label for PUK2 entry widget -->
    <string name="label_puk2_code">Enter PUK2 code</string>
    <!-- SIM PIN2 screen: error message displayed in a dialog -->
    <string name="fdn_enable_puk2_requested">Password incorrect. PIN2 now Blocked. To try again, change PIN 2.</string>
    <!-- SIM PIN2 screen: error message displayed in a dialog -->
    <string name="puk2_requested">Password incorrect. SIM now locked. Enter PUK2.</string>
    <!-- SIM PIN2 screen: error message -->
    <string name="puk2_blocked">PUK2 is permanently blocked.</string>
    <!-- SIM PIN2 screen: error message -->
    <string name="pin2_attempts">\nYou have <xliff:g id="number">%d</xliff:g> remaining attempts.</string>
    <!-- SIM PIN screen: status message displayed in a popup (toast) -->
    <string name="pin2_unblocked">PIN2 no longer blocked</string>
    <!-- SIM PIN screen: error message shown in dialog when there is a network or sim error.
         [CHAR LIMIT=NONE] -->
    <string name="pin2_error_exception">Network or SIM card error</string>

    <!-- SIM PIN screen: button label -->
    <string name="doneButton">Done</string>

    <!-- Used in FakePhoneActivity test code.  DO NOT TRANSLATE. -->
    <string name="fake_phone_activity_phoneNumber_text" translatable="false">(650) 555-1234</string>
    <!-- Used in FakePhoneActivity test code.  DO NOT TRANSLATE. -->
    <string name="fake_phone_activity_infoText_text" translatable="false">Incoming phone number</string>
    <!-- Used in FakePhoneActivity test code.  DO NOT TRANSLATE. -->
    <string name="fake_phone_activity_placeCall_text" translatable="false">Fake Incoming Call</string>

    <!-- Call settings screen, Set voicemail dialog title -->
    <string name="voicemail_settings_number_label">Voicemail number</string>

    <!-- Card titles -->
    <!-- In-call screen: status label for a call in the "dialing" state -->
    <string name="card_title_dialing">Dialing</string>
    <!-- In-call screen: status label for a re-dialing call -->
    <string name="card_title_redialing">Redialing</string>
    <!-- In-call screen: status label for a conference call -->
    <string name="card_title_conf_call">Conference call</string>
    <!-- In-call screen: status label for an incoming call -->
    <string name="card_title_incoming_call">Incoming call</string>
    <!-- In-call screen: status label displayed briefly after a call ends -->
    <string name="card_title_call_ended">Call ended</string>
    <!-- In-call screen: status label for call that's on hold -->
    <string name="card_title_on_hold">On hold</string>
    <!-- In-call screen: status label for a call that's in the process of hanging up -->
    <string name="card_title_hanging_up">Hanging up</string>
    <!-- In-call screen: status label for a call that's in CDMA flash mode -->
    <string name="card_title_in_call">In call</string>

    <!-- Notification strings -->
    <!-- Label for the "Voicemail" notification item, when expanded. -->
    <string name="notification_voicemail_title">New voicemail</string>
    <!-- Label for the expanded "Voicemail" notification item,
         including a count of messages. -->
    <string name="notification_voicemail_title_count">New voicemail (<xliff:g id="count">%d</xliff:g>)</string>
    <!-- Message displayed in the "Voicemail" notification item, allowing the user
         to dial the indicated number. -->
    <string name="notification_voicemail_text_format">Dial <xliff:g id="voicemail_number">%s</xliff:g></string>
    <!-- Message displayed in the "Voicemail" notification item,
         indicating that there's no voicemail number available -->
    <string name="notification_voicemail_no_vm_number">Voicemail number unknown</string>
    <!-- Label for the "No service" notification item, when expanded. -->
    <string name="notification_network_selection_title">No service</string>
    <!-- Label for the expanded "No service" notification item, including the
         operator name set by user -->
    <string name="notification_network_selection_text">Selected network (<xliff:g id="operator_name">%s</xliff:g>) unavailable</string>

    <!-- In-call screen: call failure message displayed in an error dialog. [CHAR_LIMIT=NONE] -->
    <string name="incall_error_power_off" product="watch">Turn on mobile network, turn off airplane mode or turn off battery saver mode to make a call.</string>
    <!-- In-call screen: call failure message displayed in an error dialog. [CHAR_LIMIT=NONE] -->
    <string name="incall_error_power_off" product="default">Turn off airplane mode to make a call.</string>
    <!-- In-call screen: call failure message displayed in an error dialog when in airplane mode, WFC is enabled, not wifi-only, and not connected to wireless networks. [CHAR_LIMIT=NONE] -->
    <string name="incall_error_power_off_wfc">Turn off airplane mode or connect to a wireless network to make a call.</string>
    <!-- In-call screen: call failure message displayed when the user attempts to make a non-emergency call while the phone is in emergency callback mode. -->
    <string name="incall_error_ecm_emergency_only">Exit emergency callback mode to make a non-emergency call.</string>
    <!-- In-call screen: call failure message displayed in an error dialog.
         This string is currently unused (see comments in InCallScreen.java.) -->
    <string name="incall_error_emergency_only">Not registered on network.</string>
    <!-- In-call screen: call failure message displayed in an error dialog -->
    <string name="incall_error_out_of_service">Mobile network not available.</string>
    <!-- In-call screen: call failure message displayed in an error dialog -->
    <string name="incall_error_out_of_service_wfc">Mobile network is not available. Connect to a wireless network to make a call.</string>
    <!-- In-call screen: call failure message displayed in an error dialog -->
    <string name="incall_error_no_phone_number_supplied">To place a call, enter a valid number.</string>
    <!-- In-call screen: call failure message displayed in an error dialog -->
    <string name="incall_error_call_failed">Call failed.</string>
    <!-- In-call screen: call failure message displayed in an error dialog -->
    <string name="incall_error_cannot_add_call">Call cannot be added at this time.  You can try to reach out by sending a message.</string>
    <!-- In-call screen: message displayed in an error dialog -->
    <string name="incall_error_supp_service_unknown">Service not supported</string>
    <!-- In-call screen: message displayed in an error dialog -->
    <string name="incall_error_supp_service_switch">Can\'t switch calls.</string>
    <!-- In-call screen: message displayed in an error dialog when the user attempts to resume a
         call, and the system encountered an error which prevented the call from being resumed. -->
    <string name="incall_error_supp_service_resume">Can\'t resume call.</string>
    <!-- In-call screen: message displayed in an error dialog -->
    <string name="incall_error_supp_service_separate">Can\'t separate call.</string>
    <!-- In-call screen: message displayed in an error dialog -->
    <string name="incall_error_supp_service_transfer">Can\'t transfer.</string>
    <!-- In-call screen: message displayed in an error dialog -->
    <string name="incall_error_supp_service_conference">Unable to conference calls.</string>
    <!-- In-call screen: message displayed in an error dialog -->
    <string name="incall_error_supp_service_reject">Can\'t reject call.</string>
    <!-- In-call screen: message displayed in an error dialog -->
    <string name="incall_error_supp_service_hangup">Can\'t release call(s).</string>
    <!-- In-call screen: message displayed in an error dialog -->
    <string name="incall_error_supp_service_hold">Can\'t hold calls.</string>
    <!-- In-call screen: call failure message displayed in an error dialog when WFC is enabled, is wifi-only, and not connected to a wireless network. [CHAR_LIMIT=NONE] -->
    <string name="incall_error_wfc_only_no_wireless_network">Connect to a wireless network to make a call.</string>
    <!-- In-call screen: call failure message displayed in an error dialog when the user is connected to a wireless network, but wifi calling is turned off. [CHAR_LIMIT=NONE] -->
    <string name="incall_error_promote_wfc">Enable Wi-Fi calling to make a call.</string>

    <!-- Hint for the button of emergency information -->
    <string name="emergency_information_hint">Emergency information</string>
    <!-- Hint for the owner of emergency information -->
    <string name="emergency_information_owner_hint">Owner</string>
<<<<<<< HEAD
    <!-- Content description for the owner of emergency information -->
    <string name="emergency_information_owner_content_description"><xliff:g id="user_name">%s</xliff:g>\'s</string>
=======
>>>>>>> 696ce1c4
    <!-- Dialog title for the "radio enable" UI for emergency calls -->
    <string name="emergency_enable_radio_dialog_title">Emergency call</string>
    <!-- Title for the emergency dialpad UI -->
    <string name="emergency_dialpad_title">Emergency calls only</string>
    <!-- Emergency dialer: Title of single emergency shortcut button -->
    <string name="single_emergency_number_title">Emergency number</string>
    <!-- Emergency dialer: Title of numerous emergency shortcut buttons -->
    <string name="numerous_emergency_numbers_title">Emergency numbers</string>
    <!-- Emergency dialer: Hint of selected emergency shortcut button -->
    <string name="emergency_call_shortcut_hint">Tap again to call <xliff:g id="emergency_number">%s</xliff:g></string>
    <!-- Status message for the "radio enable" UI for emergency calls -->
    <string name="emergency_enable_radio_dialog_message">Turning on radio\u2026</string>
    <!-- Status message for the "radio enable" UI for emergency calls -->
    <string name="emergency_enable_radio_dialog_retry">No service. Trying again\u2026</string>
    <!-- Toast message shown when user tries to turn on airplane mode while in an emergency call -->
    <string name="radio_off_during_emergency_call">Cannot enter airplane mode during an emergency call.</string>

    <!-- Dialer text on Emergency Dialer -->
    <!-- Emergency dialer: message displayed in an error dialog -->
    <string name="dial_emergency_error">Can\'t call. <xliff:g id="non_emergency_number">%s</xliff:g> is not an emergency number.</string>
    <!-- Emergency dialer: message displayed in an error dialog -->
    <string name="dial_emergency_empty_error">Can\'t call. Dial an emergency number.</string>
    <!-- Message displayed over top of the emergency dialer dialpad indicating to the user that
         emergency calling is not currently available. -->
    <string name="dial_emergency_calling_not_available">Emergency calling not available</string>

    <!-- Displayed in the text entry box in the dialer when in landscape mode to guide the user
         to dial using the physical keyboard -->
    <string name="dialerKeyboardHintText">Use keyboard to dial</string>

    <!-- Text for the onscreen "Hold" button -->
    <string name="onscreenHoldText">Hold</string>
    <!-- Text for the onscreen "End call" button -->
    <string name="onscreenEndCallText">End</string>
    <!-- Text for the onscreen "Show Dialpad" button -->
    <string name="onscreenShowDialpadText">Dialpad</string>
    <!-- Text for the onscreen "Mute" button -->
    <string name="onscreenMuteText">Mute</string>
    <!-- Text for the onscreen "Add call" button -->
    <string name="onscreenAddCallText">Add call</string>
    <!-- Text for the onscreen "Merge calls" button -->
    <string name="onscreenMergeCallsText">Merge calls</string>
    <!-- Text for the onscreen "Swap calls" button -->
    <string name="onscreenSwapCallsText">Swap</string>
    <!-- Text for the onscreen "Manage calls" button -->
    <string name="onscreenManageCallsText">Manage calls</string>
    <!-- Text for the onscreen "Manage conference" button [CHAR LIMIT=20] -->
    <string name="onscreenManageConferenceText">Manage conference</string>
    <!-- Text for the onscreen "Audio" button that lets you switch
         between speaker / bluetooth / earpiece [CHAR LIMIT=10] -->
    <string name="onscreenAudioText">Audio</string>
    <!-- Text for the onscreen "Video call" button used to change a voice call
         to a video call. [CHAR LIMIT=10] -->
    <string name="onscreenVideoCallText">Video call</string>

    <!-- Menu item label in SIM Contacts: Import a single contact entry from the SIM card -->
    <string name="importSimEntry">Import</string>
    <!-- Menu item label in SIM Contacts: Import all contact entries from the SIM card -->
    <string name="importAllSimEntries">Import all</string>
    <!-- SIM Contacts: status message displayed while importing card -->
    <string name="importingSimContacts">Importing SIM contacts</string>
    <!-- Import a single contact entry from contacts to the SIM card -->
    <string name="importToFDNfromContacts">Import from contacts</string>

    <!-- Message shown when a single contact is imported from SIM card -->
    <string name="singleContactImportedMsg">Imported contact</string>
    <!-- Message shown when a single contact could not be imported from SIM card -->
    <string name="failedToImportSingleContactMsg">Failed to import contact</string>

    <!-- Hearing aid settings -->
    <string name="hac_mode_title">Hearing aids</string>
    <string name="hac_mode_summary">Turn on hearing aid compatibility</string>

    <!-- RTT settings: used to turn on/off Real-Time Text, an accessibility feature similar to
         TTY that allows users to send text over a phone call. -->
    <string name="rtt_mode_title">Real-time text (RTT) call</string>
    <string name="rtt_mode_summary">Allow messaging within a voice call</string>
    <string name="rtt_mode_more_information">
       RTT assists callers who are deaf, hard of hearing, have a speech disability,
       or need more than voice alone.&lt;br>
       &lt;a href="<xliff:g example="http://www.google.com" id="url">http://support.google.com/mobile?p=telephony_rtt</xliff:g>">Learn more&lt;/a>
       &lt;br>&lt;br> - RTT calls are saved as a message transcript
       &lt;br> - RTT is not available for video calls</string>

    <!-- Service option entries.  -->
    <string-array name="tty_mode_entries">
        <item>TTY Off</item>
        <item>TTY Full</item>
        <item>TTY HCO</item>
        <item>TTY VCO</item>
    </string-array>

    <!-- Do not translate. -->
    <string-array name="tty_mode_values" translatable="false">
        <!-- Do not translate. -->
        <item>0</item>
        <!-- Do not translate. -->
        <item>1</item>
        <!-- Do not translate. -->
        <item>2</item>
        <!-- Do not translate. -->
        <item>3</item>
    </string-array>

    <!-- Dtmf tones settings -->
    <!-- Title for the DTMF Tones options displayed in Call Settings -->
    <string name="dtmf_tones_title">DTMF tones</string>
    <!-- Summary for the DTMF Tones options displayed in Call Settings -->
    <string name="dtmf_tones_summary">Set the length of DTMF tones</string>
    <!-- Options displayed as part of DTMF Tones in Call Settings -->
    <string-array name="dtmf_tone_entries">
      <item>Normal</item>
      <item>Long</item>
    </string-array>
    <!-- Do not translate. -->
    <string-array name="dtmf_tone_values" translatable="false">
       <item>0</item>
       <item>1</item>
    </string-array>

    <!-- Title for the dialog used to display CDMA DisplayInfo -->
    <string name="network_info_message">Network message</string>
    <!-- Title for the dialog used to display a network error message to the user -->
    <string name="network_error_message">Error message</string>

    <!-- OTA-specific strings -->
    <!-- Title shown on OTA screen -->
    <string name="ota_title_activate">Activate your phone</string>
    <!-- Message displayed on the OTA activation screen. -->
    <string name="ota_touch_activate">A special call needs to be made to activate your phone service.
    \n\nAfter pressing \u201CActivate\u201D, listen to the instructions provided to activate your phone.</string>
    <!-- Title shown during Hands Free Activation -->
    <string name="ota_hfa_activation_title">Activating...</string>
    <!-- Message shown during the hands free activation screen of the setup wizard. -->
    <string name="ota_hfa_activation_dialog_message">The phone is activating your mobile data service.\n\nThis can take up to 5 minutes.</string>
    <!-- Title of skip activation dialog -->
    <string name="ota_skip_activation_dialog_title">Skip activation\?</string>
    <!-- Message displayed in skip activation dialog  -->
    <string name="ota_skip_activation_dialog_message">If you skip activation, you can\'t place calls or connect to mobile data networks (though you can connect to Wi-Fi networks). Until you activate your phone, you are asked to activate it each time you turn it on.</string>
    <!-- Label shown on dialog button that allows the user to skip activation -->
    <string name="ota_skip_activation_dialog_skip_label">Skip</string>

    <!-- Button label within the OTA activation screen -->
    <string name="ota_activate">Activate</string>
    <!-- Title text shown when phone activation is successful -->
    <string name="ota_title_activate_success">Phone is activated.</string>
    <!-- Title text shown on screen where activation fails -->
    <string name="ota_title_problem_with_activation">Problem with activation</string>
    <!-- Message displayed on the OTA "listening" screen. This message
         needs to be kept at 2 lines or less to be sure that there's
         enough room for the dialpad. [CHAR LIMIT=80] -->
    <string name="ota_listen">Follow the spoken instructions until you hear that activation is complete.</string>

    <!-- Button label within the OTA listen screen -->
    <string name="ota_speaker">Speaker</string>
    <!-- String to be displayed on OTA listen screen once user has selected the
         correct option to begin provisioning -->
    <string name="ota_progress">Programming your phone\u2026</string>
    <!-- String to display within the OTA Fail Notice dialog -->
    <string name="ota_failure">Couldn\'t program your phone</string>
    <!-- String to be displayed on the OTA Fail/Success screen upon successful provisioning -->
    <string name="ota_successful">Your phone is now activated.  It may take up to 15 minutes for service to start.</string>
    <!-- String to be displayed on the OTA Fail/Success screen upon unsuccessful provisioning -->
    <string name="ota_unsuccessful">Your phone didn\'t activate.
    \nYou may need to find an area with better coverage (near a window, or outside).
    \n\nTry again or call customer service for more options.</string>
    <!-- String to display within the OTA SPC Fail Notice dialog -->
    <string name="ota_spc_failure">EXCESS SPC FAILURES</string>
    <!-- Button label in OTA listen screen that cancels activation and goes to the previous screen -->
    <string name="ota_call_end">Back</string>
    <!-- Button label shown on OTA error screen to allow the user to try again -->
    <string name="ota_try_again">Try again</string>
    <!-- Button label shown on OTA screens that have a next screen -->
    <string name="ota_next">Next</string>

    <!-- Emergency Callback Mode (ECM) -->
    <string name="ecm_exit_dialog">EcmExitDialog</string>
    <!-- ECM: Status bar notification message -->
    <string name="phone_entered_ecm_text">Entered Emergency Callback Mode</string>
    <!-- ECM: Notification title -->
    <string name="phone_in_ecm_notification_title">Emergency Callback Mode</string>
    <!-- ECM: Notification body -->
    <string name="phone_in_ecm_call_notification_text">Data connection disabled</string>
    <!-- ECM: Displays the time when ECM will end, Example: "No Data Connection until 10:45 AM" -->
    <string name="phone_in_ecm_notification_complete_time">No data connection until <xliff:g id="completeTime">%s</xliff:g></string>
    <!-- ECM: Dialog box message for exiting from the notifications screen -->
    <plurals name="alert_dialog_exit_ecm">
        <!-- number of minutes is one -->
        <item quantity="one">The phone will be in Emergency Callback mode for <xliff:g id="count">%s</xliff:g> minute. While in this mode no apps using a data connection can be used. Do you want to exit now?</item>
        <!-- number of minutes is not equal to one -->
        <item quantity="other">The phone will be in Emergency Callback mode for <xliff:g id="count">%s</xliff:g> minutes. While in this mode no applications using a data connection can be used. Do you want to exit now?</item>
    </plurals>
    <!-- ECM: Dialog box message for exiting from any other app -->
    <plurals name="alert_dialog_not_avaialble_in_ecm">
        <!-- number of minutes is one -->
        <item quantity="one">The selected action isn\'t available while in the Emergency Callback mode. The phone will be in this mode for <xliff:g id="count">%s</xliff:g> minute. Do you want to exit now?</item>
        <!-- number of minutes is not equal to one -->
        <item quantity="other">The selected action isn\'t available while in the Emergency Callback mode. The phone will be in this mode for <xliff:g id="count">%s</xliff:g> minutes. Do you want to exit now?</item>
    </plurals>
    <!-- ECM: Dialog box message while in emergency call -->
    <string name="alert_dialog_in_ecm_call">The selected action isn\'t available while in an emergency call.</string>
    <!-- ECM: Progress text -->
    <string name="progress_dialog_exiting_ecm">Exiting Emergency Callback mode</string>
    <!-- ECM: ECM exit dialog choice -->
    <string name="alert_dialog_yes">Yes</string>
    <!-- ECM: ECM exit dialog choice -->
    <string name="alert_dialog_no">No</string>
    <!-- ECM: ECM exit dialog choice -->
    <string name="alert_dialog_dismiss">Dismiss</string>

    <!-- For incoming calls, this is a string we can get from a CDMA network instead of
         the actual phone number, to indicate there's no number present.  DO NOT TRANSLATE. -->
    <string-array name="absent_num" translatable="false">
        <item>ABSENT NUMBER</item>
        <item>ABSENTNUMBER</item>
    </string-array>

    <!-- Preference for Voicemail service provider under "Voicemail" settings.
         [CHAR LIMIT=40] -->
    <string name="voicemail_provider">Service</string>

    <!-- Preference for Voicemail setting of each provider.
         [CHAR LIMIT=40] -->
    <string name="voicemail_settings">Setup</string>

    <!-- String to display in voicemail number summary when no voicemail num is set -->
    <string name="voicemail_number_not_set">&lt;Not set&gt;</string>

    <!-- Title displayed above settings coming after voicemail in the call features screen -->
    <string name="other_settings">Other call settings</string>

    <!-- Title displayed in the overlay when a call is placed using a 3rd party provider.
         [CHAR LIMIT=40] -->
    <string name="calling_via_template">Calling via <xliff:g id="provider_name">%s</xliff:g></string>

    <!-- Use this as a default to describe the contact photo; currently for screen readers through accessibility. -->
    <string name="contactPhoto">contact photo</string>
    <!-- Use this to describe the separate conference call button; currently for screen readers through accessibility. -->
    <string name="goPrivate">go private</string>
    <!--  Use this to describe the select contact button in EditPhoneNumberPreference; currently for screen readers through accessibility. -->
    <string name="selectContact">select contact</string>

    <!-- Dialog title to notify user that Voice calling is not supported
         on this device. [CHAR LIMIT=40] -->
    <string name="not_voice_capable">Voice calling not supported</string>

    <!-- String describing the Dial ImageButton

         Used by AccessibilityService to announce the purpose of the button.
         [CHAR LIMIT=NONE]
    -->
    <string name="description_dial_button">dial</string>

    <!-- String describing the Dialpad ImageButton

         Used by AccessibilityService to announce the purpose of the button.
         [CHAR LIMIT=NONE]
    -->
    <string name="description_dialpad_button">show dialpad</string>

    <!-- Visual voicemail on/off title [CHAR LIMIT=40] -->
    <string name="voicemail_visual_voicemail_switch_title">Visual Voicemail</string>

    <!-- Voicemail change PIN dialog title [CHAR LIMIT=40] -->
    <string name="voicemail_set_pin_dialog_title">Set PIN</string>
    <!-- Voicemail change PIN dialog title [CHAR LIMIT=40] -->
    <string name="voicemail_change_pin_dialog_title">Change PIN</string>

    <!-- Title for the category "ringtone", which is shown above ringtone and vibration
         related settings.
         [CHAR LIMIT=30] -->
    <string name="preference_category_ringtone">Ringtone &amp; Vibrate</string>

    <!-- String resource for the font-family to use for the call setting activity's title
         Do not translate. -->
    <string name="call_settings_title_font_family">sans-serif-light</string>

    <!-- Label for PSTN connection service. -->
    <string name="pstn_connection_service_label">Built-in SIM cards</string>

    <!-- Label for enabling video calling. -->
    <string name="enable_video_calling_title">Turn on video calling</string>

    <!-- Message for dialog shown when the user tries to turn on video calling but enhanced 4G LTE
         is disabled. They have to turn on Enhanced 4G LTE capability in network settings first. -->
    <string name="enable_video_calling_dialog_msg">
        To turn on video calling, you need to enable Enhanced 4G LTE Mode in network settings.
    </string>

    <!-- Label for action button in dialog which opens mobile network settings, for video calling
         setting. -->
    <string name="enable_video_calling_dialog_settings">Network settings</string>

    <!-- Label for close button in dialog, for video calling setting. -->
    <string name="enable_video_calling_dialog_close">Close</string>

    <!-- Strings used in Settings->Sim cards for each installed Sim. -->
    <string name="sim_label_emergency_calls">Emergency calls</string>
    <string name="sim_description_emergency_calls">Emergency calling only</string>
    <string name="sim_description_default">SIM card, slot: <xliff:g id="slot_id">%s</xliff:g></string>

    <!-- Title for activity to control accessibility settings such as TTY mode and hearing aid
         compatability. [CHAR LIMIT=40] -->
    <string name="accessibility_settings_activity_title">Accessibility</string>

    <!-- Configuration setting for world mode Format is <true;GID if any to be checked>-->
    <string translatable="false" name="config_world_mode"/>

    <!-- Status hint label for an incoming call over a wifi network which has not been accepted yet.
         [CHAR LIMIT=25] -->
    <string name="status_hint_label_incoming_wifi_call">Wi-Fi call from</string>
    <!-- Status hint label for a call being made over a wifi network. [CHAR LIMIT=25] -->
    <string name="status_hint_label_wifi_call">Wi-Fi call</string>

    <!-- DO NOT TRANSLATE. Internal key for a visual voicemail preference. -->
    <string name="voicemail_visual_voicemail_key">voicemail_visual_voicemail_key</string>
    <!-- DO NOT TRANSLATE. Internal key for a voicemail change pin preference. -->
    <string name="voicemail_change_pin_key">voicemail_change_pin_key</string>
    <!-- DO NOT TRANSLATE. Internal key for tty mode preference. -->
    <string name="tty_mode_key">button_tty_mode_key</string>
    <!-- DO NOT TRANSLATE. Internal key for a voicemail notification preference. -->
    <string name="wifi_calling_settings_key">button_wifi_calling_settings_key</string>

    <!-- Hint appearing below a selected action on the emergency dialer telling user to tap again to execute the action [CHAR LIMIT=NONE] -->
    <string name="emergency_action_launch_hint">Tap again to open</string>

    <!-- Strings for IMAP -->

    <!-- String used in place of a message that could not be properly decoded (e.g. bad base64
       data was received.) [CHAR LIMIT=none] -->
    <string name="message_decode_error">There was an error while decoding the message.</string>

    <!-- Call failure reason: SIM card and roaming capabilities have already been activated. [CHAR LIMIT=NONE]-->
    <string name="callFailed_cdma_activation">
        A SIM card has activated your service and updated your phone\'s roaming capabilities.
    </string>

    <!-- Call failure reason: Cannot add a call because there are already too many active calls. -->
    <string name="callFailed_cdma_call_limit">
        There are too many active calls. Please end or merge existing calls before placing a new one.
    </string>

    <!-- Call failure reason: If the network does not accept the emergency call request, e.g., because IMEI was used as identification and this capability is not supported -->
    <string name="callFailed_imei_not_accepted">
        Unable to connect, please insert a valid SIM card.
    </string>

    <!-- Call failure reason displayed when an in-progress WIFI call fails due to a loss of WIFI
         connectivity, or the WIFI signal has degraded to the point the call cannot continue. -->
    <string name="callFailed_wifi_lost">
        Wi-Fi connection lost.  Call ended.
    </string>

    <!-- Call failure reason displayed when the user's outgoing call cannot be placed due to a low
         battery. -->
    <string name="dialFailed_low_battery">Your video call cannot be placed due to low battery.</string>

    <!-- Call failure reason displayed when the user's call is ended due to a low battery. This
         message is shown when an in-progress call is ended due to the battery being low. -->
    <string name="callFailed_low_battery">Video call ended due to low battery.</string>

    <!-- The title for the change voicemail PIN activity -->
    <string name="change_pin_title">Change Voicemail PIN</string>
    <!-- The label for the continue button in change voicemail PIN activity -->
    <string name="change_pin_continue_label">Continue</string>
    <!-- The label for the cancel button in change voicemail PIN activity -->
    <string name="change_pin_cancel_label">Cancel</string>
    <!-- The label for the ok button in change voicemail PIN activity -->
    <string name="change_pin_ok_label">Ok</string>
    <!-- The title for the enter old pin step in change voicemail PIN activity -->
    <string name="change_pin_enter_old_pin_header">Confirm your old PIN</string>
    <!-- The hint for the enter old pin step in change voicemail PIN activity -->
    <string name="change_pin_enter_old_pin_hint">Enter your voicemail PIN to continue.</string>
    <!-- The title for the enter new pin step in change voicemail PIN activity -->
    <string name="change_pin_enter_new_pin_header">Set a new PIN</string>
    <!-- The hint for the enter new pin step in change voicemail PIN activity -->
    <string name="change_pin_enter_new_pin_hint">PIN must be <xliff:g id="min" example="4">%1$d</xliff:g>-<xliff:g id="max" example="7">%2$d</xliff:g> digits.</string>
    <!-- The title for the confirm new pin step in change voicemail PIN activity -->
    <string name="change_pin_confirm_pin_header">Confirm your PIN</string>
    <!-- The error message for th confirm new pin step in change voicemail PIN activity, if the pin doen't match the one previously entered -->
    <string name="change_pin_confirm_pins_dont_match">PINs don\'t match</string>
    <!-- The toast to show after the voicemail PIN has been successfully changed -->
    <string name="change_pin_succeeded">Voicemail PIN updated</string>
    <!-- The error message to show if the server reported an error while attempting to change the voicemail PIN -->
    <string name="change_pin_system_error">Unable to set PIN</string>

    <!-- The subtext for mobile data setting. shown if roaming settings turned off -->
    <string name="mobile_data_status_roaming_turned_off_subtext">Data roaming is turned off</string>
    <!-- The subtext for mobile data setting. shown if roaming settings turned on -->
    <string name="mobile_data_status_roaming_turned_on_subtext">Data roaming is turned on</string>
    <!-- The subtext for mobile data setting. shown if currently roaming, have roaming settings turned on but don't have a roaming data plan-->
    <string name="mobile_data_status_roaming_without_plan_subtext">Currently roaming, need data plan</string>
    <!-- The subtext for mobile data setting. shown if currently roaming, have roaming settings turned and have an active roaming data plan-->
    <string name="mobile_data_status_roaming_with_plan_subtext">Currently roaming, data plan is active</string>
    <!-- The subtext for mobile data setting. shown if not in roaming and prepaid sim has run out of balance -->
    <string name="mobile_data_status_no_plan_subtext">No mobile data left</string>

    <!-- The setting option name for activate prepaid mobile data plan -->
    <string name="mobile_data_activate_prepaid">No mobile data left</string>
    <!-- The setting option summary for activate prepaid mobile data plan -->
    <string name="mobile_data_activate_prepaid_summary">Add mobile data through <xliff:g id="provider_name">%s</xliff:g></string>
    <!-- The setting option name for for adding roaming data plan -->
    <string name="mobile_data_activate_roaming_plan">No roaming plan</string>
    <!-- The setting option summary for adding roaming data plan -->
    <string name="mobile_data_activate_roaming_plan_summary">Add roaming plan through <xliff:g id="provider_name">%s</xliff:g></string>
    <!-- The setting option footer for adding data either prepaid or roaming -->
    <string name="mobile_data_activate_footer">You can add mobile data or a roaming plan through your carrier, <xliff:g id="provider_name">%s</xliff:g>.</string>
    <!-- activate data plan dialogue title for either prepaid or roaming -->
    <string name="mobile_data_activate_diag_title">Add data?</string>
    <!-- activate data plan dialogue message for either prepaid or roaming -->
    <string name="mobile_data_activate_diag_message">You may need to add data through <xliff:g id="provider_name">%s</xliff:g></string>
    <!-- activate data plan dialogue button for adding data, which will take users out of the setting page -->
    <string name="mobile_data_activate_button">ADD DATA</string>
    <!-- activate data plan dialogue button for cancel further actions-->
    <string name="mobile_data_activate_cancel_button">CANCEL</string>

    <!-- Call failed messages -->
    <!-- In-call screen: status label displayed briefly after a call ends -->
    <string name="clh_card_title_call_ended_txt">Call ended</string>
    <!-- In-call screen: call failure reason (radio is off) -->
    <string name="clh_callFailed_powerOff_txt">Airplane mode is on</string>
    <!-- In-call screen: call failure reason (SIM error) -->
    <string name="clh_callFailed_simError_txt">Can\'t access SIM card</string>
    <!-- In-call screen: call failure message displayed in an error dialog -->
    <string name="clh_incall_error_out_of_service_txt">Mobile network not available</string>

    <!-- See CallFailCause for details on what causes each message -->
    <!-- In-call screen: call failure reason (Cause Number 1) -->
    <string name="clh_callFailed_unassigned_number_txt">Issue with phone number you are trying to dial. Error code 1.</string>
    <!-- In-call screen: call failure reason (Cause Number 3) -->
    <string name="clh_callFailed_no_route_to_destination_txt">Couldn\'t complete call. Error code 3.</string>
    <!-- In-call screen: call failure reason (Cause Number 6) -->
    <string name="clh_callFailed_channel_unacceptable_txt">Couldn\'t complete call. Error code 6.</string>
    <!-- In-call screen: call failure reason (Cause Number 8) -->
    <string name="clh_callFailed_operator_determined_barring_txt">Couldn\'t complete call. Error code 8.</string>
    <!-- In-call screen: call failure reason (Cause Number 16) -->
    <string name="clh_callFailed_normal_call_clearing_txt">Couldn\'t complete call. Error code 16.</string>
    <!-- In-call screen: call failure reason (Cause Number 17) -->
    <string name="clh_callFailed_user_busy_txt">User busy</string>
    <!-- In-call screen: call failure reason (Cause Number 18) -->
    <string name="clh_callFailed_no_user_responding_txt">User not responding</string>
    <!-- In-call screen: call failure reason (Cause Number 19) -->
    <string name="clh_callFailed_user_alerting_txt">Couldn\'t complete call. Error code 19.</string>
    <!-- In-call screen: call failure reason (Cause Number 21) -->
    <string name="clh_callFailed_call_rejected_txt">Call rejected</string>
    <!-- In-call screen: call failure reason (Cause Number 22) -->
    <string name="clh_callFailed_number_changed_txt">Number changed</string>
    <!-- In-call screen: call failure reason (Cause Number 25) -->
    <string name="clh_callFailed_pre_emption_txt">Couldn\'t complete call. Error code 25.</string>
    <!-- In-call screen: call failure reason (Cause Number 26) -->
    <string name="clh_callFailed_non_selected_user_clearing_txt">Couldn\'t complete call. Error code 26.</string>
    <!-- In-call screen: call failure reason (Cause Number 27) -->
    <string name="clh_callFailed_destination_out_of_order_txt">Couldn\'t complete call. Error code 27.</string>
    <!-- In-call screen: call failure reason (Cause Number 28) -->
    <string name="clh_callFailed_invalid_number_format_txt">Invalid number format (incomplete number)</string>
    <!-- In-call screen: call failure reason (Cause Number 29) -->
    <string name="clh_callFailed_facility_rejected_txt">Couldn\'t complete call. Error code 29.</string>
    <!-- In-call screen: call failure reason (Cause Number 30) -->
    <string name="clh_callFailed_response_to_STATUS_ENQUIRY_txt">Couldn\'t complete call. Error code 30.</string>
    <!-- In-call screen: call failure reason (Cause Number 31) -->
    <string name="clh_callFailed_normal_unspecified_txt">Couldn\'t complete call. Error code 31.</string>
    <!-- In-call screen: call failure reason (Cause Number 34) -->
    <string name="clh_callFailed_no_circuit_available_txt">Couldn\'t complete call. Error code 34.</string>
    <!-- In-call screen: call failure reason (Cause Number 38) -->
    <string name="clh_callFailed_network_out_of_order_txt">Couldn\'t complete call. Error code 38.</string>
    <!-- In-call screen: call failure reason (Cause Number 41) -->
    <string name="clh_callFailed_temporary_failure_txt">Couldn\'t complete call. Error code 41.</string>
    <!-- In-call screen: call failure reason (Cause Number 42) -->
    <string name="clh_callFailed_switching_equipment_congestion_txt">Couldn\'t complete call. Error code 42.</string>
    <!-- In-call screen: call failure reason (Cause Number 43) -->
    <string name="clh_callFailed_access_information_discarded_txt">Couldn\'t complete call. Error code 43.</string>
    <!-- In-call screen: call failure reason (Cause Number 44) -->
    <string name="clh_callFailed_requested_circuit_txt">Couldn\'t complete call. Error code 44.</string>
    <!-- In-call screen: call failure reason (Cause Number 47) -->
    <string name="clh_callFailed_resources_unavailable_unspecified_txt">Couldn\'t complete call. Error code 47.</string>
    <!-- In-call screen: call failure reason (Cause Number 49) -->
    <string name="clh_callFailed_quality_of_service_unavailable_txt">Couldn\'t complete call. Error code 49.</string>
    <!-- In-call screen: call failure reason (Cause Number 50) -->
    <string name="clh_callFailed_requested_facility_not_subscribed_txt">Couldn\'t complete call. Error code 50.</string>
    <!-- In-call screen: call failure reason (Cause Number 55) -->
    <string name="clh_callFailed_incoming_calls_barred_within_the_CUG_txt">Couldn\'t complete call. Error code 55.</string>
    <!-- In-call screen: call failure reason (Cause Number 57) -->
    <string name="clh_callFailed_bearer_capability_not_authorized_txt">Couldn\'t complete call. Error code 57.</string>
    <!-- In-call screen: call failure reason (Cause Number 58) -->
    <string name="clh_callFailed_bearer_capability_not_presently_available_txt">Couldn\'t complete call. Error code 58.</string>
    <!-- In-call screen: call failure reason (Cause Number 63) -->
    <string name="clh_callFailed_service_or_option_not_available_unspecified_txt">Couldn\'t complete call. Error code 63.</string>
    <!-- In-call screen: call failure reason (Cause Number 65) -->
    <string name="clh_callFailed_bearer_service_not_implemented_txt">Couldn\'t complete call. Error code 65.</string>
    <!-- In-call screen: call failure reason (Cause Number 68) -->
    <string name="clh_callFailed_ACM_equal_to_or_greater_than_ACMmax_txt">Couldn\'t complete call. Error code 68.</string>
    <!-- In-call screen: call failure reason (Cause Number 69) -->
    <string name="clh_callFailed_requested_facility_not_implemented_txt">Couldn\'t complete call. Error code 69.</string>
    <!-- In-call screen: call failure reason (Cause Number 70) -->
    <string name="clh_callFailed_only_restricted_digital_information_bearer_capability_is_available_txt">Couldn\'t complete call. Error code 70.</string>
    <!-- In-call screen: call failure reason (Cause Number 79) -->
    <string name="clh_callFailed_service_or_option_not_implemented_unspecified_txt">Couldn\'t complete call. Error code 79.</string>
    <!-- In-call screen: call failure reason (Cause Number 81) -->
    <string name="clh_callFailed_invalid_transaction_identifier_value_txt">Couldn\'t complete call. Error code 81.</string>
    <!-- In-call screen: call failure reason (Cause Number 87) -->
    <string name="clh_callFailed_user_not_member_of_CUG_txt">Couldn\'t complete call. Error code 87.</string>
    <!-- In-call screen: call failure reason (Cause Number 88) -->
    <string name="clh_callFailed_incompatible_destination_txt">Couldn\'t complete call. Error code 88.</string>
    <!-- In-call screen: call failure reason (Cause Number 91) -->
    <string name="clh_callFailed_invalid_transit_network_selection_txt">Couldn\'t complete call. Error code 91.</string>
    <!-- In-call screen: call failure reason (Cause Number 95) -->
    <string name="clh_callFailed_semantically_incorrect_message_txt">Couldn\'t complete call. Error code 95.</string>
    <!-- In-call screen: call failure reason (Cause Number 96) -->
    <string name="clh_callFailed_invalid_mandatory_information_txt">Couldn\'t complete call. Error code 96.</string>
    <!-- In-call screen: call failure reason (Cause Number 97) -->
    <string name="clh_callFailed_message_type_non_existent_or_not_implemented_txt">Couldn\'t complete call. Error code 97.</string>
    <!-- In-call screen: call failure reason (Cause Number 98) -->
    <string name="clh_callFailed_message_type_not_compatible_with_protocol_state_txt">Couldn\'t complete call. Error code 98.</string>
    <!-- In-call screen: call failure reason (Cause Number 99) -->
    <string name="clh_callFailed_information_element_non_existent_or_not_implemented_txt">Couldn\'t complete call. Error code 99.</string>
    <!-- In-call screen: call failure reason (Cause Number 100) -->
    <string name="clh_callFailed_conditional_IE_error_txt">Couldn\'t complete call. Error code 100.</string>
    <!-- In-call screen: call failure reason (Cause Number 101) -->
    <string name="clh_callFailed_message_not_compatible_with_protocol_state_txt">Couldn\'t complete call. Error code 101.</string>
    <!-- In-call screen: call failure reason (Cause Number 102) -->
    <string name="clh_callFailed_recovery_on_timer_expiry_txt">Couldn\'t complete call. Error code 102.</string>
    <!-- In-call screen: call failure reason (Cause Number 111) -->
    <string name="clh_callFailed_protocol_Error_unspecified_txt">Couldn\'t complete call. Error code 111.</string>
    <!-- In-call screen: call failure reason (Cause Number 127) -->
    <string name="clh_callFailed_interworking_unspecified_txt">Couldn\'t complete call. Error code 127.</string>
    <!-- Call settings screen, setting option name -->
    <string name="labelCallBarring">Call barring</string>
    <!-- Call barring settings screen, setting summary text when a call barring option is activated -->
    <string name="sum_call_barring_enabled">On</string>
    <!-- Call barring settings screen, setting summary text when a call barring option is deactivated -->
    <string name="sum_call_barring_disabled">Off</string>
    <!-- Call barring settings screen, setting option name -->
    <string name="call_barring_baoc">All outgoing</string>
    <!-- Call barring settings screen, Disable blocking of all outgoing calls -->
    <string name="call_barring_baoc_enabled">Disable blocking of all outgoing calls?</string>
    <!-- Call barring settings screen, Block all outgoing calls -->
    <string name="call_barring_baoc_disabled">Block all outgoing calls?</string>
    <!-- Call barring settings screen, setting option name -->
    <string name="call_barring_baoic">Outgoing international</string>
    <!-- Call barring settings screen, Disable blocking of outgoing international calls -->
    <string name="call_barring_baoic_enabled">Disable blocking of outgoing international calls?</string>
    <!-- Call barring settings screen, Block outgoing international calls-->
    <string name="call_barring_baoic_disabled">Block outgoing international calls?</string>
    <!-- Call barring settings screen, setting option name -->
    <string name="call_barring_baoicr">Outgoing international roaming</string>
    <!-- Call barring settings screen, Disable blocking of outgoing international roaming -->
    <string name="call_barring_baoicr_enabled">Disable blocking of outgoing international roaming?</string>
    <!-- Call barring settings screen, Block outgoing international roaming -->
    <string name="call_barring_baoicr_disabled">Block outgoing international roaming?</string>
    <!-- Call barring settings screen, setting option name -->
    <string name="call_barring_baic">All incoming</string>
    <!-- Call barring settings screen, Disable blocking of all incoming calls -->
    <string name="call_barring_baic_enabled">Disable blocking of all incoming calls?</string>
    <!-- Call barring settings screen, Block all incoming calls -->
    <string name="call_barring_baic_disabled">Block all incoming calls?</string>
    <!-- Call barring settings screen, setting option name -->
    <string name="call_barring_baicr">Incoming international roaming</string>
    <!-- Call barring settings screen, Disable blocking of all incoming international roaming -->
    <string name="call_barring_baicr_enabled">Disable blocking of all incoming international roaming?</string>
    <!-- Call barring settings screen, Block incoming international roaming-->
    <string name="call_barring_baicr_disabled">Block incoming international roaming?</string>
    <!-- Call barring settings screen, setting option name -->
    <string name="call_barring_deactivate_all">Deactivate all</string>
    <!-- Call barring settings screen, setting summary text when BAAll check box is selected -->
    <string name="call_barring_deactivate_all_description">Deactivate all call barring settings</string>
    <!-- Call barring settings screen, deactivate all successfully -->
    <string name="call_barring_deactivate_success">Call barring deactivated</string>
    <!-- Call barring settings screen, change password -->
    <string name="call_barring_change_pwd">Change password</string>
    <!-- Call barring settings screen, change password -->
    <string name="call_barring_change_pwd_description">Change call barring password</string>
    <!-- Call barring settings screen, not possible to change call barring password -->
    <string name="call_barring_change_pwd_description_disabled">Cannot change call barring password.</string>
    <!-- Call barring settings screen, change password -->
    <string name="call_barring_pwd_not_match">Passwords do not match</string>
    <!-- Call barring settings screen, change password -->
    <string name="call_barring_right_pwd_number">Enter a password with 4 numbers</string>
    <!-- Call barring settings screen, change password -->
    <string name="call_barring_change_pwd_success">Password changed</string>
    <!-- Call barring settings screen, change password -->
    <string name="call_barring_old_pwd">Old password</string>
    <!-- Call barring settings screen, change password -->
    <string name="call_barring_new_pwd">New password</string>
    <!-- Call barring settings screen, change password -->
    <string name="call_barring_confirm_pwd">Confirm password</string>
    <!-- Call forwarding dialog box, text field label -->
    <string name="messageCallBarring">Enter password</string>
    <!-- Call barring settings screen, section heading -->
    <string name="call_barring_settings">Call barring settings</string>
    <!-- Call barring settings screen, deactivate all call barring settings -->
    <string name="call_barring_deactivate_all_no_password">Deactivate all call barring settings?</string>
    <!-- Message displayed to the user when an outgoing call is deflected.  This means that the
         party the user is calling has chosen to send the call to another phone number. -->
    <string name="supp_service_notification_call_deflected">Call deflected.</string>
    <!-- Message displayed to the user when an outgoing call is forwarded to another number.
         This happens because the party the user is calling has call forwarding active. -->
    <string name="supp_service_notification_call_forwarded">Call forwarded.</string>
    <!-- Message displayed to the user when an outgoing call is waiting.  This happens when the
         party the user is calling is already in another call. -->
    <string name="supp_service_notification_call_waiting">Call is waiting.</string>
    <!-- Message displayed to the user when they have chosen to block their phone number for an
         outgoing call, but the network has rejected that request. -->
    <string name="supp_service_clir_suppression_rejected">Number blocking is rejected.</string>
    <!-- Message displayed to the user to inform them that the call is to or from a number which is
         part of a closed user group.  A closed user group is a network feature which restricts
         calls on a device to members of the closed user group. -->
    <string name="supp_service_closed_user_group_call">Closed user group call.</string>
    <!-- Message displayed to the user when incoming call barring is active.  This means that the
         user has enabled the network feature which prevents all incoming calls. -->
    <string name="supp_service_incoming_calls_barred">Incoming calls barred.</string>
    <!-- Message displayed to the user when outgoing call barring is active.  This means that the
         user has enabled the network feature which prevents all outgoing calls. -->
    <string name="supp_service_outgoing_calls_barred">Outgoing calls barred.</string>
    <!-- Message displayed to the user to indicate that call forwarding is active. -->
    <string name="supp_service_call_forwarding_active">Call forwarding active.</string>
    <!-- Message displayed to the user when they receive multiple incoming calls at the same time
         and one of them is forwarded to the network.  Phones can't handle multiple incoming calls
         so the network will typically forward one of the calls to voicemail or another number
         defined by the user. -->
    <string name="supp_service_additional_call_forwarded">Additional call forwarded.</string>
    <!-- Message displayed to the user to indicate that a call has been successfully transferred
         to another phone number. -->
    <string name="supp_service_additional_ect_connected">Explicit call transfer complete.</string>
    <!-- Message displayed to the user to indicate that the call is in the process of being
         transferred to another phone number.-->
    <string name="supp_service_additional_ect_connecting">Explicit call transfer in progress.</string>
    <!-- Message displayed to the user to indicate that the remote party has put the user
         on hold. -->
    <string name="supp_service_call_on_hold">Call on hold.</string>
    <!-- Message displayed to the user to indicate that the remote party has taken the user
         off hold. -->
    <string name="supp_service_call_resumed">Call resumed.</string>
    <!-- Message displayed to the user to indicate that an incoming call was deflected from another
         number.  This means that the call originated as a result of the original caller choosing
         to forward the call to the current user rather than answering it themselves. -->
    <string name="supp_service_deflected_call">Call was deflected.</string>
    <!-- Message displayed to the user to indicate that an incoming call was forwarded from another
         number. -->
    <string name="supp_service_forwarded_call">Forwarded call.</string>
    <!-- Message displayed to the user to indicate that they are joining a conference call. -->
    <string name="supp_service_conference_call">Joining conference call.</string>
    <!-- Message displayed to the user to indicate that a held call has been released /
         disconnected. -->
    <string name="supp_service_held_call_released">Held call has been released.</string>
</resources><|MERGE_RESOLUTION|>--- conflicted
+++ resolved
@@ -1126,11 +1126,6 @@
     <string name="emergency_information_hint">Emergency information</string>
     <!-- Hint for the owner of emergency information -->
     <string name="emergency_information_owner_hint">Owner</string>
-<<<<<<< HEAD
-    <!-- Content description for the owner of emergency information -->
-    <string name="emergency_information_owner_content_description"><xliff:g id="user_name">%s</xliff:g>\'s</string>
-=======
->>>>>>> 696ce1c4
     <!-- Dialog title for the "radio enable" UI for emergency calls -->
     <string name="emergency_enable_radio_dialog_title">Emergency call</string>
     <!-- Title for the emergency dialpad UI -->
