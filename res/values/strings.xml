<?xml version="1.0" encoding="utf-8"?>
<!-- Copyright (C) 2007 The Android Open Source Project

     Licensed under the Apache License, Version 2.0 (the "License");
     you may not use this file except in compliance with the License.
     You may obtain a copy of the License at

          http://www.apache.org/licenses/LICENSE-2.0

     Unless required by applicable law or agreed to in writing, software
     distributed under the License is distributed on an "AS IS" BASIS,
     WITHOUT WARRANTIES OR CONDITIONS OF ANY KIND, either express or implied.
     See the License for the specific language governing permissions and
     limitations under the License.
-->

<resources xmlns:xliff="urn:oasis:names:tc:xliff:document:1.2">

    <!-- Official label of the phone app, as seen in "Manage Applications"
         and other settings UIs.  This is the version of the label for
         tablet devices, where the phone app handles mobile data but not
         actual phone calls. -->
    <string name="phoneAppLabel" product="tablet">Mobile Data</string>

    <!-- Official label of the phone app, as seen in "Manage Applications"
         and other settings UIs. -->
    <string name="phoneAppLabel" product="default">Phone Services</string>

    <!-- Screen title for Emergency Dialer UI -->
    <string name="emergencyDialerIconLabel">Emergency Dialer</string>
    <!-- Activity label for the in-call UI -->
    <string name="phoneIconLabel">Phone</string>
    <!-- Title of FDN list screen -->
    <string name="fdnListLabel">FDN list</string>

    <!-- Call status -->
    <!-- Incoming call screen, name of "unknown" caller -->
    <string name="unknown">Unknown</string>
    <!-- Incoming call screen, string when number hidden -->
    <string name="private_num">Private number</string>
    <!-- Incoming call screen, string when called from a pay phone -->
    <string name="payphone">Payphone</string>
    <!-- In-call screen: status label for a call that's on hold -->
    <string name="onHold">On hold</string>
    <!-- Title for carrier MMI message -->
    <string name="carrier_mmi_msg_title"><xliff:g id="mmicarrier" example="T-Mobile">%s</xliff:g> Message</string>
    <!-- Default title for carrier MMI message -->
    <string name="default_carrier_mmi_msg_title">Carrier Message</string>
    <!-- Possible error messages with outgoing calls --><skip/>
    <string name="mmiStarted">MMI code started</string>
    <!-- Dialog label when a USSD code starts running -->
    <string name="ussdRunning">USSD code running\u2026</string>
    <!-- Dialog label when an MMI code is canceled -->
    <string name="mmiCancelled">MMI code canceled</string>
    <!-- Label for "cancel" button on the MMI dialog -->
    <string name="cancel">Cancel</string>
    <!-- Toast string displayed to user if the input in MMI dialog is < 1 or > 160 -->
    <string name="enter_input">USSD message must be between <xliff:g id="min_len" >%1$d</xliff:g> and <xliff:g id="max_len" >%2$d</xliff:g> characters. Please try again.</string>

    <!-- Label for "Manage conference call" panel [CHAR LIMIT=40] -->
    <string name="manageConferenceLabel">Manage conference call</string>

    <!-- Positive button label ("OK") used in several dialogs in the phone UI [CHAR LIMIT=10] -->
    <string name="ok">OK</string>

    <!-- "Audio mode" popup menu: Item label to select the speakerphone [CHAR LIMIT=25] -->
    <string name="audio_mode_speaker">Speaker</string>
    <!-- "Audio mode" popup menu: Item label to select the handset earpiece [CHAR LIMIT=25] -->
    <string name="audio_mode_earpiece">Handset earpiece</string>
    <!-- "Audio mode" popup menu: Item label to select the wired headset [CHAR LIMIT=25] -->
    <string name="audio_mode_wired_headset">Wired headset</string>
    <!-- "Audio mode" popup menu: Item label to select the bluetooth headset [CHAR LIMIT=25] -->
    <string name="audio_mode_bluetooth">Bluetooth</string>

    <!-- post dial -->
    <!-- In-call screen: body text of the dialog that appears when we encounter
         the "wait" character in a phone number to be dialed; this dialog asks the
         user if it's OK to send the numbers following the "wait". -->
    <string name="wait_prompt_str">Send the following tones?\n</string>
    <!-- In-call screen: body text of the dialog that appears when we encounter
         the "PAUSE" character in a phone number to be dialed; this dialog gives
         informative message to the user to show the sending numbers following the "Pause". -->
    <string name="pause_prompt_str">Sending tones\n</string>
    <!-- In-call screen: button label on the "wait" prompt dialog -->
    <string name="send_button">Send</string>
    <!-- In-call screen: button label on the "wait" prompt dialog in CDMA Mode-->
    <string name="pause_prompt_yes">Yes</string>
    <!-- In-call screen: button label on the "wait" prompt dialog in CDMA Mode-->
    <string name="pause_prompt_no">No</string>
    <!-- In-call screen: on the "wild" character dialog, this is the label
         for a text widget that lets the user enter the digits that should
         replace the "wild" character. -->
    <string name="wild_prompt_str">Replace wild character with</string>

    <!-- missing voicemail number -->
    <!-- Title of the "Missing voicemail number" dialog -->
    <string name="no_vm_number">Missing voicemail number</string>
    <!-- Body text of the "Missing voicemail number" dialog -->
    <string name="no_vm_number_msg">No voicemail number is stored on the SIM card.</string>
    <!-- Button label on the "Missing voicemail number" dialog -->
    <string name="add_vm_number_str">Add number</string>
    <!--Toast in Call settings when asked to launch voicemail for a guest user -->
    <string name="voice_number_setting_primary_user_only">Voicemail Settings can only be modified by the Primary User.</string>

    <!-- Status message displayed on SIM PIN unlock panel -->
    <string name="puk_unlocked">Your SIM card has been unblocked. Your phone is unlocking\u2026</string>
    <!-- network depersonalization -->
    <!-- Label text for PIN entry widget on SIM Network Depersonalization panel -->
    <string name="label_ndp">SIM network unlock PIN</string>
    <!-- Label text for Operator displayName on SIM Network Depersonalization panel -->
    <string name="label_phoneid">SIM locked for operator</string>
    <!-- Button label on SIM Network Depersonalization panel -->
    <string name="sim_ndp_unlock_text">Unlock</string>
    <!-- Button label on SIM Network Depersonalization panel -->
    <string name="sim_ndp_dismiss_text">Dismiss</string>
    <!-- Status message displayed on SIM Network Depersonalization panel -->
    <string name="requesting_unlock">Requesting network unlock\u2026</string>
    <!-- Error message displayed on SIM Network Depersonalization panel -->
    <string name="unlock_failed"> Network unlock request unsuccessful.</string>
    <!-- Success message displayed on SIM Network Depersonalization panel -->
    <string name="unlock_success">SIM Network unlock successful.</string>

    <!-- settings strings -->

    <!-- Error message for users that aren't allowed to modify Mobile Network settings [CHAR LIMIT=none] -->
    <string name="mobile_network_settings_not_available">Mobile network settings are not available for this user</string>
    <!-- GSM Call settings screen, setting option name. [CHAR LIMIT=40] -->
    <string name="labelGSMMore">GSM call settings</string>
    <!-- GSM Call settings screen, setting option name with label indicating the SIM the settings
         are applied to. [CHAR LIMIT=40] -->
    <string name="labelGsmMore_with_label">GSM call settings (<xliff:g id="subscriptionlabel" example="T-Mobile">%s</xliff:g>)</string>
    <string name="labelCFType">Call Forward Setting</string>
    <string name="labelCFVoice">Voice</string>
    <string name="labelCFVideo">Video</string>
    <!-- CDMA Call settings screen, setting option name -->
    <string name="labelCDMAMore">CDMA call settings</string>
    <!-- CDMA Call settings screen, setting option name with label indicating the SIM the settings
         are applied to. [CHAR LIMIT=40] -->
    <string name="labelCdmaMore_with_label">CDMA call settings (<xliff:g id="subscriptionlabel" example="Verizon">%s</xliff:g>)</string>
    <!-- Mobile network settings screen, setting option name -->
    <string name="apn_settings">Access Point Names</string>
    <!-- Label for the "Network settings" screen in the Settings UI -->
    <string name="settings_label">Network settings</string>

    <!-- Label for settings screen for phone accounts. -->
    <string name="phone_accounts">Calling accounts</string>
    <!-- Label for list item which opens a dialog to select the default outgoing account -->
    <string name="phone_accounts_make_calls_with">Make calls with</string>
    <!-- Label for list item which opens a dialog to select the default outgoing account for SIP calls. -->
    <string name="phone_accounts_make_sip_calls_with">Make SIP calls with</string>
    <!-- Entry in dialog to "ask first" for accounts when making a call -->
    <string name="phone_accounts_ask_every_time">Ask first</string>
    <!-- Account label for when a SIM account has no service (i.e. airplane mode) -->
    <string name="phone_accounts_default_account_label">No network available</string>

    <!-- Label for heading of the per-account settings section in the phone accounts settings
         screen. -->
    <string name="phone_accounts_settings_header">Settings</string>
    <!-- Label for invoking phone account selection screen -->
    <string name="phone_accounts_choose_accounts">Choose accounts</string>
    <!-- Label for heading in the phone account selection screen -->
    <string name="phone_accounts_selection_header">Phone accounts</string>
    <!-- Title for the button to add a new sip account. [CHAR LIMIT=NONE] -->
    <string name="phone_accounts_add_sip_account">Add SIP account</string>
    <!-- Description label for icon to configure a phone account's settings. -->
    <string name="phone_accounts_configure_account_settings">Configure account settings</string>
    <!-- Label for heading that takes user to the list of calling accounts where they can enable
         and disable all accounts. -->
    <string name="phone_accounts_all_calling_accounts">All calling accounts</string>
    <!-- Summary for all-calling-account setting indicating that is where the user goes to enable
         and disable phone accounts. -->
    <string name="phone_accounts_all_calling_accounts_summary">Select which accounts can make calls</string>

    <!-- Title for setting to select Wi-Fi call manager account -->
    <string name="wifi_calling">Wi-Fi calling</string>
    <!-- Built-in label for the default connection service setting. -->
    <string name="connection_service_default_label">Built-in connection service</string>
    <!-- Call settings screen, setting option name -->
    <string name="voicemail">Voicemail</string>
    <!-- Title of the "Voicemail" settings screen, with a text label identifying which SIM the settings are for. -->
    <string name="voicemail_settings_with_label">Voicemail (<xliff:g id="subscriptionlabel" example="Mock Carrier">%s</xliff:g>)</string>
    <!-- Call forwarding dialog box, voicemail number prefix -->
    <string name="voicemail_abbreviated">VM:</string>
    <!-- DO NOT TRANSLATE. Internal key for a voicemail notification preference. -->
    <string name="voicemail_notifications_key" translatable="false">voicemail_notification_key</string>

    <!-- Title for Make and receive calls category. -->
    <string name="make_and_receive_calls">Make &amp; receive calls</string>
    <!-- Title for the button to launch smart forwarding which will configure call forwarding on both SIMs to forward the call to the other SIM number when its not reachable. -->
    <string name="smart_forwarding_settings_menu">Smart Forwarding</string>
    <!-- Description of smart forwarding setting. -->
    <string name="smart_forwarding_settings_menu_summary">When one number isn\'t reachable, always forward calls to your other number</string>

    <!-- Voicemail notifications title. The user clicks on this preference navigate to the system settings screen for that channel
    .[CHAR LIMIT=30] -->
    <string name="voicemail_notifications_preference_title">Notifications</string>
    <!-- Cell Broadcast settings title.  [CHAR LIMIT=50] -->
    <string name="cell_broadcast_settings">Emergency broadcasts</string>
    <!-- Call settings screen title -->
    <string name="call_settings">Call settings</string>
    <!-- GSM Call settings screen, setting option name -->
    <string name="additional_gsm_call_settings">Additional settings</string>
    <!-- GSM Call settings screen, setting option name, with label identifying the SIM the settings are for. -->
    <string name="additional_gsm_call_settings_with_label">Additional settings (<xliff:g id="subscriptionlabel" example="Verizon">%s</xliff:g>)</string>
    <!-- GSM-only Call settings screen, setting option name-->
    <string name="sum_gsm_call_settings">Additional GSM only call settings</string>
    <!-- CDMA Call settings screen, setting option name -->
    <string name="additional_cdma_call_settings">Additional CDMA call settings</string>
    <!-- CDMA-only Call settings screen, setting option name-->
    <string name="sum_cdma_call_settings">Additional CDMA only call settings</string>
    <!-- Call setting screen, nework service setting name -->
    <string name="labelNwService">Network service settings</string>
    <!-- Call settings screen, setting option name -->
    <string name="labelCallerId">Caller ID</string>
    <!-- Additional call settings screen, setting summary text when the setting is being loaded [CHAR LIMIT=40] -->
    <string name="sum_loading_settings">Loading settings\u2026</string>
    <!-- Additional call settings screen, setting summary text when Caller ID is hidden -->
    <string name="sum_hide_caller_id">Number hidden in outgoing calls</string>
    <!-- Additional call settings screen, setting summary text when Caller ID is shown -->
    <string name="sum_show_caller_id">Number displayed in outgoing calls</string>
    <!-- Additional call settings screen, setting summary text for default Caller ID value -->
    <string name="sum_default_caller_id">Use default operator settings to display my number in outgoing calls</string>
    <!-- Additional call settings screen, setting check box name -->
    <string name="labelCW">Call waiting</string>
    <!-- Additional call settings screen, setting summary text when call waiting check box is selected -->
    <string name="sum_cw_enabled">During a call, notify me of incoming calls</string>
    <!-- Additional call settings screen, setting summary text when call waiting check box is clear -->
    <string name="sum_cw_disabled">During a call, notify me of incoming calls</string>
    <!-- Call forwarding settings screen, section heading -->
    <string name="call_forwarding_settings">Call forwarding settings</string>
    <!-- Call forwarding settings screen, section heading, with a label identifying the SIM the settings are for. -->
    <string name="call_forwarding_settings_with_label">Call forwarding settings (<xliff:g id="subscriptionlabel" example="Verizon">%s</xliff:g>)</string>
    <!-- Call settings screen, setting option name -->
    <string name="labelCF">Call forwarding</string>

    <!-- Call forwarding settings screen, setting option name -->
    <string name="labelCFU">Always forward</string>
    <!-- Call forwarding dialog box, text field label -->
    <string name="messageCFU">Always use this number</string>
    <!-- Call forwarding settings screen, setting summary text when forwarding all calls -->
    <string name="sum_cfu_enabled_indicator">Forwarding all calls</string>
    <!-- Call forwarding settings screen, setting summary text the Always forward is set -->
    <string name="sum_cfu_enabled">Forwarding all calls to <xliff:g id="phonenumber" example="555-1212">{0}</xliff:g></string>
    <!-- Call forwarding settings screen, Always forward is enabled but the number is unavailable -->
    <string name="sum_cfu_enabled_no_number">Number is unavailable</string>
    <!-- Call forwarding settings screen, setting summary text when Always forward is disabled -->
    <string name="sum_cfu_disabled">Off</string>

    <!-- Call forwarding settings screen, setting timer info for cfut case -->
    <string name="set_time_period">Set time period</string>
    <string name="all_day">All day</string>
    <string name="time_interval_char">: </string>
    <string name="time_start">From</string>
    <string name="time_start_hour">time start hour</string>
    <string name="time_start_minute">time start minute</string>
    <string name="time_end">To</string>
    <string name="time_next_day">next day</string>
    <string name="time_end_hour">time end hour</string>
    <string name="time_end_minute">time end minute</string>
    <string name="time_formate_am">AM</string>
    <string name="time_formate_pm">PM</string>
    <string name="cf_setting_mobile_data_alert">Please turn on mobile data and make sure that WLAN is off</string>
    <string name="cf_setting_mobile_data_roaming_alert">Please turn on data roaming</string>

    <!-- Call forwarding settings screen, setting option name -->
    <string name="labelCFB">When busy</string>
    <!-- Call forwarding dialog box, text field label -->
    <string name="messageCFB">Number when busy</string>
    <!-- Call forwarding settings screen, setting summary text when forwarding to specific number when busy -->
    <string name="sum_cfb_enabled">Forwarding to <xliff:g id="phonenumber" example="555-1212">{0}</xliff:g></string>
    <!-- Call forwarding settings screen, setting summary text when forwarding when busy is disabled -->
    <string name="sum_cfb_disabled">Off</string>
    <!-- Error message displayed after failing to disable forwarding calls when the phone is busy -->
    <string name="disable_cfb_forbidden">Your operator doesn\'t support disabling call forwarding when your phone is busy.</string>

    <!-- Call forwarding settings screen, setting option name -->
    <string name="labelCFNRy">When unanswered</string>
    <!-- Call forwarding dialog box, text field label -->
    <string name="messageCFNRy">Number when unanswered</string>
    <!-- Call forwarding settings screen, setting summary text when forwarding to a specific number when unanswered -->
    <string name="sum_cfnry_enabled">Forwarding to <xliff:g id="phonenumber" example="555-1212">{0}</xliff:g></string>
    <!-- Call forwarding settings screen, setting summary text when Forward when unanswered is disabled -->
    <string name="sum_cfnry_disabled">Off</string>
    <!-- Error message displayed after failing to disable forwarding calls when the phone does not answer -->
    <string name="disable_cfnry_forbidden">Your operator doesn\'t support disabling call forwarding when your phone doesn\'t answer.</string>

    <!-- Call forwarding settings screen, setting option name -->
    <string name="labelCFNRc">When unreachable</string>
    <!-- Call forwarding dialog box, text field label -->
    <string name="messageCFNRc">Number when unreachable</string>
    <!-- Call forwarding settings screen, setting summary text when forwarding to a specific number when unreachable-->
    <string name="sum_cfnrc_enabled">Forwarding to <xliff:g id="phonenumber" example="555-1212">{0}</xliff:g></string>
    <!-- Call forwarding settings screen, setting summary text when Forward when unreachable is disabled -->
    <string name="sum_cfnrc_disabled">Off</string>
    <!-- Error message displayed after failing to disable forwarding calls when the phone is unreachable -->
    <string name="disable_cfnrc_forbidden">Your carrier doesn\'t support disabling call forwarding when your phone is unreachable.</string>
    <string name="registration_cf_forbidden">Your carrier doesn\'t support call forwarding.</string>

    <!-- Cdma Call waiting settings screen, setting option name -->
    <string name="cdma_call_waiting">Turn on call waiting?</string>
    <string name="enable_cdma_call_waiting_setting">During a call, you\'ll be notified about incoming calls</string>
    <string name="enable_cdma_cw">Turn on</string>
    <string name="disable_cdma_cw">Cancel</string>
    <string name="cdma_call_waiting_in_ims_on">CDMA Call Waiting under IMS On</string>
    <string name="cdma_call_waiting_in_ims_off">CDMA Call Waiting under IMS Off</string>

    <!-- Title of the progress dialog displayed while updating Call settings -->
    <string name="updating_title">Call settings</string>
    <!-- Toast in Call settings when asked to launch settings for a secondary user -->
    <string name="call_settings_admin_user_only">Call settings can only be changed by the admin user.</string>
    <!-- Title of the "Call settings" settings screen, with a text label identifying which SIM the settings are for. -->
    <string name="call_settings_with_label">Settings (<xliff:g id="subscriptionlabel" example="Mock Carrier">%s</xliff:g>)</string>
    <!-- Title of the alert dialog displayed if an error occurs while updating Call settings -->
    <string name="error_updating_title">Call settings error</string>
    <!-- Toast in Call settings dialog while settings are being read -->
    <string name="reading_settings">Reading settings\u2026</string>
    <!-- Toast in Call settings dialog while settings are being saved -->
    <string name="updating_settings">Updating settings\u2026</string>
    <!-- Toast in Call settings dialog while settings are being reverted -->
    <string name="reverting_settings">Reverting settings\u2026</string>
    <!-- Status message displayed in the "Call settings error" dialog -->
    <string name="response_error">Unexpected response from network.</string>
    <!-- Status message displayed in the "Call settings error" dialog -->
    <string name="exception_error">Network or SIM card error.</string>
    <!-- Status message displayed in the "Call settings error" dialog when
         current SS request is modified to a different request by STK CC -->
    <string name="stk_cc_ss_to_dial_error">SS request changed to regular call</string>
    <string name="stk_cc_ss_to_ussd_error">SS request changed to USSD request</string>
    <string name="stk_cc_ss_to_ss_error">Changed to new SS request</string>
    <string name="stk_cc_ss_to_dial_video_error">SS request changed to video call</string>

    <!-- Status message displayed in the "Call settings error" dialog when operation fails due to FDN
         [CHAR LIMIT=NONE] -->
    <string name="fdn_check_failure">Your Phone app\'s Fixed Dialing Numbers setting is turned on. As a result, some call-related features aren\'t working.</string>
    <!-- Status message displayed in the "Call settings error" dialog -->
    <string name="radio_off_error">Turn on the radio before viewing these settings.</string>
    <!-- Button label used to dismiss the "Call settings error" dialog -->
    <string name="close_dialog">OK</string>
    <!-- Button label used in several settings-related dialogs -->
    <string name="enable">Turn on</string>
    <!-- Button label used in several settings-related dialogs -->
    <string name="disable">Turn off</string>
    <!-- Button label which indicates the user wants to update a stored
         phone number; used in several settings-related dialogs -->
    <string name="change_num">Update</string>
    <!-- Phone settings: Caller ID preference values -->
    <string-array name="clir_display_values">
        <!-- Phone settings "Caller ID" preference option: use the default value -->
        <item>Network default</item>
        <!-- Phone settings "Caller ID" preference option: hide outgoing Caller ID info -->
        <item>Hide number</item>
        <!-- Phone settings "Caller ID" preference option: show outgoing Caller ID info -->
        <item>Show number</item>
    </string-array>
    <!-- Phone settings: Internal keys used for Caller ID preference values.  DO NOT TRANSLATE. -->
    <string-array name="clir_values" translatable="false">
        <!-- Phone settings: Internal key used for Caller ID preference values.  DO NOT TRANSLATE. -->
        <item><xliff:g>DEFAULT</xliff:g></item>
        <!-- Phone settings: Internal key used for Caller ID preference values.  DO NOT TRANSLATE. -->
        <item><xliff:g>HIDE</xliff:g></item>
        <!-- Phone settings: Internal key used for Caller ID preference values.  DO NOT TRANSLATE. -->
        <item><xliff:g>SHOW</xliff:g></item>
    </string-array>

    <!-- voicemail setting strings --><skip/>
    <!-- Call settings screen, Set voicemail number dialog text -->
    <string name="vm_changed">Voicemail number changed.</string>
    <!-- Call settings screen, Set voicemail number dialog text -->
    <string name="vm_change_failed">Couldn\'t change the voicemail number.\nContact your carrier if this problem persists.</string>
    <!-- Call settings screen, displayed when vm provider supplied forwarding number change fails-->
    <string name="fw_change_failed">Couldn\'t change the forwarding number.\nContact your carrier if this problem persists.</string>
    <!-- Call settings screen, displayed when forwarding number read fails-->
    <string name="fw_get_in_vm_failed">Couldn\'t retrieve and save current forwarding number settings.\nSwitch to the new provider anyway?</string>
    <!-- Call settings screen, Set voicemail number dialog text -->
    <string name="no_change">No changes were made.</string>
    <!-- Call settings screen, "Voicemail" provider setting summary text when no provider is selected -->
    <string name="sum_voicemail_choose_provider">Choose voicemail service</string>
    <!-- Call settings screen, "Voicemail" screen, default option - Your Carrier -->
    <string name="voicemail_default">Your carrier</string>

    <!-- Hint for the old PIN field in the change vociemail PIN dialog -->
    <string name="vm_change_pin_old_pin">Old PIN</string>
    <!-- Hint for the new PIN field in the change vociemail PIN dialog -->
    <string name="vm_change_pin_new_pin">New PIN</string>

    <!-- Message on the dialog when PIN changing is in progress -->
    <string name="vm_change_pin_progress_message">Please wait.</string>
    <!-- Error message for the voicemail PIN change if the PIN is too short -->
    <string name="vm_change_pin_error_too_short">The new PIN is too short.</string>
    <!-- Error message for the voicemail PIN change if the PIN is too long -->
    <string name="vm_change_pin_error_too_long">The new PIN is too long.</string>
    <!-- Error message for the voicemail PIN change if the PIN is too weak -->
    <string name="vm_change_pin_error_too_weak">The new PIN is too weak. A strong password should not have continuous sequence or repeated digits.</string>
    <!-- Error message for the voicemail PIN change if the old PIN entered doesn't match  -->
    <string name="vm_change_pin_error_mismatch">The old PIN does not match.</string>
    <!-- Error message for the voicemail PIN change if the new PIN contains invalid character -->
    <string name="vm_change_pin_error_invalid">The new PIN contains invalid characters.</string>
    <!-- Error message for the voicemail PIN change if operation has failed -->
    <string name="vm_change_pin_error_system_error">Unable to change PIN</string>
    <!-- Message to replace the transcription if a visual voicemail message is not supported-->
    <string name="vvm_unsupported_message_format">Unsupported message type, call <xliff:g id="number" example="*86">%s</xliff:g> to listen.</string>

    <!-- networks setting strings --><skip/>
    <!-- Mobile network settings screen title/heading -->
    <string name="network_settings_title">Mobile network</string>
    <!-- Available networks screen title/heading -->
    <string name="label_available">Available networks</string>
    <!-- Mobile network settings screen, toast when searching for available networks -->
    <string name="load_networks_progress">Searching\u2026</string>
    <!-- Available networks screen, text when no networks are found -->
    <string name="empty_networks_list">No networks found.</string>
    <!-- Available networks screen, toast when an error is encountered when searching for networks -->
    <string name="network_query_error">Couldn\'t find networks. Try again.</string>
    <!-- Available networks screen, toast when registering on a specific network -->
    <string name="register_on_network">Registering on <xliff:g id="network">%s</xliff:g>\u2026</string>
    <!-- Available networks screen, toast when SIM card isn't allowed on a network -->
    <string name="not_allowed">Your SIM card doesn\'t allow a connection to this network.</string>
    <!-- Available networks screen, toast when unable to connect to a network temporarily -->
    <string name="connect_later">Can\'t connect to this network right now. Try again later.</string>
    <!-- Available networks screen, toast when registered on a specific network -->
    <string name="registration_done">Registered on network.</string>
    <!-- Available networks, toast when user selects automatic selection  -->
    <string name="already_auto">Already in automatic selection.</string>
    <!-- Available networks screen, name of switch button for whether to select network automatically -->
    <string name="select_automatically">Automatically select network</string>
    <!-- Available networks screen, summary when button disallowed due to permanent automatic mode -->
    <string name="manual_mode_disallowed_summary">Unavailable when connected to %1$s</string>
    <!-- Available networks screen, name of button when user wants to select network manually  -->
    <string name="network_select_title">Network</string>
    <string name="register_automatically">Automatic registration\u2026</string>
    <string name="preferred_network_mode_title">Preferred network type</string>
    <string name="preferred_network_mode_summary">Change the network operating mode</string>
    <string name="preferred_network_mode_dialogtitle">Preferred network type</string>
    <string name="forbidden_network">(forbidden)</string>
    <!-- Available networks screen, name of button when user wants to select network manually  -->
    <string name="choose_network_title">Choose network</string>
    <!-- Available networks screen, text when no networks connected -->
    <string name="network_disconnected">Disconnected</string>
    <!-- Available networks screen, text when network connected -->
    <string name="network_connected">Connected</string>
    <!-- Available networks screen, text when a network is connecting -->
    <string name="network_connecting">Connecting...</string>
    <!-- Available networks screen, text when a network cannot be connected -->
    <string name="network_could_not_connect">Couldn’t connect</string>
    <!-- In-call screen: call failure reason (call denied because call barring
            is ON on MT side ) -->
    <string name="callFailed_incoming_cb_enabled">Party has barred all Incoming calls.</string>
    <!-- In-call screen: status label for an incoming call that is not answered and forwarded  -->
    <string name="callUnanswered_forwarded">Call Unanswered and Forwarded</string>

    <!-- The preferred network modes in Mobile network settings -->
    <string-array name="preferred_network_mode_choices">
        <item>GSM/WCDMA preferred</item>
        <item>GSM only</item>
        <item>WCDMA only</item>
        <item>GSM/WCDMA auto</item>
        <item>CDMA/EvDo auto</item>
        <item>CDMA w/o EvDo</item>
        <item>EvDo only</item>
        <item>CDMA/EvDo/GSM/WCDMA</item>
        <item>CDMA + LTE/EvDo</item>
        <item>GSM/WCDMA/LTE</item>
        <item>Global</item>
        <item>LTE</item>
        <item>LTE / WCDMA</item>
        <item>TDSCDMA only</item>
        <item>TDSCDMA/WCDMA</item>
        <item>LTE/TDSCDMA</item>
        <item>TDSCDMA/GSM</item>
        <item>LTE/TDSCDMA/GSM</item>
        <item>TDSCDMA/GSM/WCDMA</item>
        <item>LTE/TDSCDMA/WCDMA</item>
        <item>LTE/TDSCDMA/GSM/WCDMA</item>
        <item>TDSCDMA/CDMA/EVDO/GSM/WCDMA </item>
        <item>LTE/TDSCDMA/CDMA/EVDO/GSM/WCDMA</item>
        <item>NR only</item>
        <item>NR/LTE</item>
        <item>NR/LTE/CDMA/EvDo</item>
        <item>NR/LTE/GSM/WCDMA</item>
        <item>NR/LTE/CDMA/EvDo/GSM/WCDMA</item>
        <item>NR/LTE/WCDMA</item>
        <item>NR/LTE/TDSCDMA</item>
        <item>NR/LTE/TDSCDMA/GSM</item>
        <item>NR/LTE/TDSCDMA/WCDMA</item>
        <item>NR/LTE/TDSCDMA/GSM/WCDMA</item>
        <item>NR/LTE/TDSCDMA/CDMA/EvDo/GSM/WCDMA</item>
    </string-array>
    <!-- The preferred network modes RIL constants, in order of the modes above,
         e.g. the choice "GSM/WCDMA preferred" has the corresponding value "0" -->
    <string-array name="preferred_network_mode_values"  translatable="false">
        <item>"0"</item>
        <item>"1"</item>
        <item>"2"</item>
        <item>"3"</item>
        <item>"4"</item>
        <item>"5"</item>
        <item>"6"</item>
        <item>"7"</item>
        <item>"8"</item>
        <item>"9"</item>
        <item>"10"</item>
        <item>"11"</item>
        <item>"12"</item>
        <item>"13"</item>
        <item>"14"</item>
        <item>"15"</item>
        <item>"16"</item>
        <item>"17"</item>
        <item>"18"</item>
        <item>"19"</item>
        <item>"20"</item>
        <item>"21"</item>
        <item>"22"</item>
        <item>"23"</item>
        <item>"24"</item>
        <item>"25"</item>
        <item>"26"</item>
        <item>"27"</item>
        <item>"28"</item>
        <item>"29"</item>
        <item>"30"</item>
        <item>"31"</item>
        <item>"32"</item>
        <item>"33"</item>
    </string-array>

    <!-- The following strings are summaries for preferred network modes in Mobile network settings,
         and have a character limit of 100 -->
    <!-- WCDMA preferred -->
    <string name="preferred_network_mode_wcdma_perf_summary">Preferred network mode: WCDMA preferred</string>
    <!-- GSM only -->
    <string name="preferred_network_mode_gsm_only_summary">Preferred network mode: GSM only</string>
    <!-- WCDMA only -->
    <string name="preferred_network_mode_wcdma_only_summary">Preferred network mode: WCDMA only</string>
    <!-- GSM / WCDMA -->
    <string name="preferred_network_mode_gsm_wcdma_summary">Preferred network mode: GSM / WCDMA</string>
    <!-- CDMA -->
    <string name="preferred_network_mode_cdma_summary">Preferred network mode: CDMA</string>
    <!-- CDMA / EvDo -->
    <string name="preferred_network_mode_cdma_evdo_summary">Preferred network mode: CDMA / EvDo</string>
    <!-- CDMA only -->
    <string name="preferred_network_mode_cdma_only_summary">Preferred network mode: CDMA only</string>
    <!-- EvDo only -->
    <string name="preferred_network_mode_evdo_only_summary">Preferred network mode: EvDo only</string>
    <!-- CDMA/EvDo/GSM/WCDMA -->
    <string name="preferred_network_mode_cdma_evdo_gsm_wcdma_summary">Preferred network mode: CDMA/EvDo/GSM/WCDMA</string>
    <!-- LTE  -->
    <string name="preferred_network_mode_lte_summary">Preferred network mode: LTE </string>
    <!-- GSM/WCDMA/LTE -->
    <string name="preferred_network_mode_lte_gsm_wcdma_summary">Preferred network mode: GSM/WCDMA/LTE</string>
    <!-- CDMA+LTE/EVDO -->
    <string name="preferred_network_mode_lte_cdma_evdo_summary">Preferred network mode: CDMA+LTE/EVDO</string>
    <!-- LTE/CDMA/EvDo/GSM/WCDMA [CHAR LIMIT=NONE] -->
    <string name="preferred_network_mode_lte_cdma_evdo_gsm_wcdma_summary">Preferred network mode: LTE/CDMA/EvDo/GSM/WCDMA</string>
    <!-- Global -->
    <string name="preferred_network_mode_global_summary">Preferred network mode: Global</string>
    <!-- LTE / WCDMA -->
    <string name="preferred_network_mode_lte_wcdma_summary">Preferred network mode: LTE / WCDMA</string>
    <!-- LTE / GSM / UMTS -->
    <string name="preferred_network_mode_lte_gsm_umts_summary">Preferred network mode: LTE / GSM / UMTS</string>
    <!-- LTE / CDMA -->
    <string name="preferred_network_mode_lte_cdma_summary">Preferred network mode: LTE / CDMA</string>
    <!-- TDSCDMA -->
    <string name="preferred_network_mode_tdscdma_summary">Preferred network mode: TDSCDMA</string>
    <!-- TDSCDMA / WCDMA -->
    <string name="preferred_network_mode_tdscdma_wcdma_summary">Preferred network mode: TDSCDMA / WCDMA</string>
    <!-- LTE / TDSCDMA -->
    <string name="preferred_network_mode_lte_tdscdma_summary">Preferred network mode: LTE / TDSCDMA</string>
    <!-- TDSCDMA / GSM -->
    <string name="preferred_network_mode_tdscdma_gsm_summary">Preferred network mode: TDSCDMA / GSM</string>
    <!-- LTE/GSM/TDSCDMA -->
    <string name="preferred_network_mode_lte_tdscdma_gsm_summary">Preferred network mode: LTE/GSM/TDSCDMA</string>
    <!-- TDSCDMA/GSM/WCDMA -->
    <string name="preferred_network_mode_tdscdma_gsm_wcdma_summary">Preferred network mode: TDSCDMA/GSM/WCDMA</string>
    <!-- LTE/TDSCDMA/WCDMA -->
    <string name="preferred_network_mode_lte_tdscdma_wcdma_summary">Preferred network mode: LTE/TDSCDMA/WCDMA</string>
    <!-- LTE/TDSCDMA/GSM/WCDMA -->
    <string name="preferred_network_mode_lte_tdscdma_gsm_wcdma_summary">Preferred network mode: LTE/TDSCDMA/GSM/WCDMA</string>
    <!-- TDSCDMA/CDMA/EvDo/GSM/WCDMA -->
    <string name="preferred_network_mode_tdscdma_cdma_evdo_gsm_wcdma_summary">Preferred network mode: TDSCDMA/CDMA/EvDo/GSM/WCDMA</string>
    <!-- LTE/TDSCDMA/CDMA/EvDo/GSM/WCDMA -->
    <string name="preferred_network_mode_lte_tdscdma_cdma_evdo_gsm_wcdma_summary">Preferred network mode: LTE/TDSCDMA/CDMA/EvDo/GSM/WCDMA</string>
    <!-- NR only [CHAR LIMIT=NONE] -->
    <string name="preferred_network_mode_nr_only_summary">Preferred network mode: NR only</string>
    <!-- NR / LTE [CHAR LIMIT=NONE] -->
    <string name="preferred_network_mode_nr_lte_summary">Preferred network mode: NR / LTE</string>
    <!-- NR/LTE/CDMA/EvDo [CHAR LIMIT=NONE] -->
    <string name="preferred_network_mode_nr_lte_cdma_evdo_summary">Preferred network mode: NR/LTE/CDMA/EvDo</string>
    <!-- NR/LTE/GSM/WCDMA [CHAR LIMIT=NONE] -->
    <string name="preferred_network_mode_nr_lte_gsm_wcdma_summary">Preferred network mode: NR/LTE/GSM/WCDMA</string>
    <!-- NR/LTE/TDSCDMA/CDMA/EvDo/GSM/WCDMA [CHAR LIMIT=NONE] -->
    <string name="preferred_network_mode_nr_lte_cdma_evdo_gsm_wcdma_summary">Preferred network mode: NR/LTE/CDMA/EvDo/GSM/WCDMA</string>
    <!-- NR/LTE/WCDMA [CHAR LIMIT=NONE] -->
    <string name="preferred_network_mode_nr_lte_wcdma_summary">Preferred network mode: NR/LTE/WCDMA</string>
    <!-- NR/LTE/TDSCDMA [CHAR LIMIT=NONE] -->
    <string name="preferred_network_mode_nr_lte_tdscdma_summary">Preferred network mode: NR/LTE/TDSCDMA</string>
    <!-- NR/LTE/TDSCDMA/GSM [CHAR LIMIT=NONE] -->
    <string name="preferred_network_mode_nr_lte_tdscdma_gsm_summary">Preferred network mode: NR/LTE/TDSCDMA/GSM</string>
    <!-- NR/LTE/TDSCDMA/WCDMA [CHAR LIMIT=NONE] -->
    <string name="preferred_network_mode_nr_lte_tdscdma_wcdma_summary">Preferred network mode: NR/LTE/TDSCDMA/WCDMA</string>
    <!-- NR/LTE/TDSCDMA/GSM/WCDMA [CHAR LIMIT=NONE] -->
    <string name="preferred_network_mode_nr_lte_tdscdma_gsm_wcdma_summary">Preferred network mode: NR/LTE/TDSCDMA/GSM/WCDMA</string>
    <!-- NR/LTE/TDSCDMA/CDMA/EvDo/GSM/WCDMA [CHAR LIMIT=NONE] -->
    <string name="preferred_network_mode_nr_lte_tdscdma_cdma_evdo_gsm_wcdma_summary">Preferred network mode: NR/LTE/TDSCDMA/CDMA/EvDo/GSM/WCDMA</string>

    <!-- Mobile network settings screen, name for call settings category -->
    <string name="call_category">Calling</string>
    <!-- Mobile network settings screen, name for network operator category -->
    <string name="network_operator_category">Network</string>

    <!-- Mobile network 4G title [CHAR LIMIT=30] -->
    <string name="enhanced_4g_lte_mode_title">Enhanced 4G LTE Mode</string>
    <!-- Carrier variant of Enhaced 4G LTE Mode title.  [CHAR LIMIT=50] -->
    <string-array name="enhanced_4g_lte_mode_title_variant">
        <!-- 0: Default -->
        <item>@string/enhanced_4g_lte_mode_title</item>
        <!-- 1: Verizon -->
        <item>Advanced Calling</item>
        <!-- 2: O2 UK -->
        <item>4G Calling</item>
    </string-array>

    <!-- Mobile network 4G summary [CHAR LIMIT=80] -->
    <string name="enhanced_4g_lte_mode_summary">Use LTE services to improve voice and other communications (recommended)</string>
    <string name="enhanced_4g_lte_mode_summary_o2">Use 4G services to improve voice and other communications (recommended)</string>
    <!-- Carrier variant of Enhaced 4G LTE Mode summary.  [CHAR LIMIT=80] -->
    <string-array name="enhanced_4g_lte_mode_sumary_variant">
        <!-- 0: Default -->
        <item>@string/enhanced_4g_lte_mode_summary</item>
        <!-- 1: Verizon -->
        <item>@string/enhanced_4g_lte_mode_summary</item>
        <!-- 2: O2 UK -->
        <item>@string/enhanced_4g_lte_mode_summary_o2</item>
    </string-array>

    <!-- Mobile network settings screen, data enabling checkbox name -->
    <string name="data_enabled">Data enabled</string>
    <!-- Mobile network settings screen, setting summary text when check box is not selected (explains what selecting it would do) [CHAR LIMITS=40] -->
    <string name="data_enable_summary">Allow data usage</string>
    <!-- Mobile network settings screen, title for alert dialog -->
    <string name="dialog_alert_title">Attention</string>
    <!-- Mobile network settings screen, setting check box name -->
    <string name="roaming">Roaming</string>
    <!-- Mobile network settings screen, setting summary text when check box is selected -->
    <string name="roaming_enable">Connect to data services when roaming</string>
    <!-- Mobile network settings screen, setting summary text when check box is clear -->
    <string name="roaming_disable">Connect to data services when roaming</string>
    <!-- Mobile network settings UI: notification message shown when you
         lose data connectivity because you're roaming and you have the
         "data roaming" feature turned off. -->
    <string name="roaming_reenable_message">Data roaming is turned off. Tap to turn on.</string>
    <!-- Mobile network settings UI: notification message shown when you
         are roaming and you have the "data roaming" feature turned on. -->
    <string name="roaming_enabled_message">Roaming charges may apply. Tap to modify.</string>
    <!-- Roaming notification tile, notifying lost of roaming data connection -->
    <string name="roaming_notification_title">Lost mobile data connection</string>
    <!-- Roaming notification tile, notifying continued roaming data connection -->
    <string name="roaming_on_notification_title">Data roaming is on</string>
    <!-- Mobile network settings screen, dialog message when user selects the Data roaming check box -->
    <string name="roaming_warning">You may incur significant charges.</string>
    <!-- Mobile network settings screen, message asking the user to check their pricing with their Carrier, when enabling Data roaming. -->
    <string name="roaming_check_price_warning">Check with your network provider for pricing.</string>
    <!-- Mobile network settings screen, dialog message title when user selects the Data roaming check box -->
    <string name="roaming_alert_title">Allow data roaming?</string>
    <!-- Notification title for limited sim function during dual sim -->
    <string name="limited_sim_function_notification_title">Limited SIM functionality</string>
    <!-- Notification message for limited sim function during dual sim [CHAR LIMIT=80]-->
    <string name="limited_sim_function_with_phone_num_notification_message"><xliff:g id="carrier_name">%1$s</xliff:g> calls and data services may be blocked while using <xliff:g id="phone_number">%2$s</xliff:g>.</string>
    <!-- Notification message for limited sim function during dual sim [CHAR LIMIT=80]-->
    <string name="limited_sim_function_notification_message"><xliff:g id="carrier_name">%1$s</xliff:g> calls and data services may be blocked while using another SIM.</string>
    <!-- Notification title for SIP accounts removed -->
    <string name="sip_accounts_removed_notification_title">Deprecated SIP accounts found and removed</string>
    <!-- Notification message for SIP accoutns removed -->
    <string name="sip_accounts_removed_notification_message">
        SIP calling is no longer supported by Android platform.\nYour existing SIP accounts <xliff:g id="removed_sip_accounts">%s</xliff:g> have been removed.\nPlease confirm your default calling account setting.
    </string>
    <string name="sip_accounts_removed_notification_action">Go to settings</string>
    <!-- Mobile network settings screen, data usage setting check box name -->
    <string name="data_usage_title">App data usage</string>
    <!-- Summary about how much data has been used in a date range [CHAR LIMIT=100] -->
    <string name="data_usage_template"><xliff:g name="amount" example="200 MB">%1$s</xliff:g> mobile data used <xliff:g name="date_range" example="Jan 1 -- Feb 2">%2$s</xliff:g></string>
    <!-- Mobile network settings screen, Advanced button to show more items when clicked [CHAR LIMIT=50] -->
    <string name="advanced_options_title">Advanced</string>
    <!-- Mobile network settings screen, name of the option to manage carrier profiles on devices which support embedded carrier profiles -->
    <string name="carrier_settings_euicc">Carrier</string>
    <!-- Keywords used to search the carrier menu for managing carrier profiles on devices which support embedded carrier profiles. eSIM/eUICC is embedded SIM card used to store this data.  -->
    <string name="keywords_carrier_settings_euicc">carrier, esim, sim, euicc, switch carriers, add carrier</string>
    <!-- Mobile network settings screen, summary of the option to manage carrier profiles on devices which support embedded carrier profiles -->
    <string name="carrier_settings_euicc_summary"><xliff:g id="carrier_name">%1$s</xliff:g> &#8212; <xliff:g id="phone_number">%2$s</xliff:g></string>
    <!-- Mobile network settings screen, title of Mobile Data switch preference -->
    <string name="mobile_data_settings_title">Mobile data</string>
    <!-- Mobile network settings screen, title of Mobile data switch preference -->
    <string name="mobile_data_settings_summary">Access data using mobile network</string>
    <!-- Message to show when user trying to turn off mobile data, in single sim mode [CHAR LIMIT=100]-->
    <string name="data_usage_disable_mobile">Turn off mobile data?</string>
    <!-- When a SIM preference hasn't been selected yet, this string is displayed as the pref summary until the user chooses a SIM subscription from the preference list [CHAR LIMIT=50] -->
    <string name="sim_selection_required_pref">Selection required</string>
    <!-- Title asking user if they wish to change the default sim for cellular data.  [CHAR LIMIT=30] -->
    <string name="sim_change_data_title">Change data SIM?</string>
    <!-- Message confirming the user wishes to change the default data SIM from one to another.  [CHAR LIMIT=NONE] -->
    <string name="sim_change_data_message">Use <xliff:g id="new_sim">%1$s</xliff:g> instead of <xliff:g id="old_sim">%2$s</xliff:g> for mobile data?</string>
    <!-- Mobile network settings screen, title of Wi-Fi calling setting -->
    <string name="wifi_calling_settings_title">Wi-Fi calling</string>
    <!-- Mobile network settings screen, title of Video calling setting -->
    <string name="video_calling_settings_title">Carrier video calling</string>


    <!-- USSD aggregation dialog box: separator strings between messages (new-lines will be added before and after) -->
    <string name="ussd_dialog_sep" translatable="false">----------</string>

    <string name="gsm_umts_options">GSM/UMTS Options</string>
    <string name="call_forward_option">CallForward Options</string>
    <string name="cdma_options">CDMA Options</string>

    <!-- Screen option on the mobile network settings to go into data usage settings -->
    <string name="throttle_data_usage">Data usage</string>
    <!-- Data usage settings screen option for checking the current usage -->
    <string name="throttle_current_usage">Data used in current period</string>
    <!-- Data usage settings screen option for time frame-->
    <string name="throttle_time_frame">Data use period</string>
    <!-- Data usage settings screen option for throttling rate-->
    <string name="throttle_rate">Data rate policy</string>
    <!-- Data usage settings screen option for accessing the carrier website-->
    <string name="throttle_help">Learn more</string>

    <string name="throttle_status_subtext"><xliff:g id="used">%1$s</xliff:g> (<xliff:g id="used">%2$d</xliff:g>\u066A) of <xliff:g id="used">%3$s</xliff:g> period maximum\nNext period starts in <xliff:g id="used">%4$d</xliff:g> days (<xliff:g id="used">%5$s</xliff:g>)</string>

    <string name="throttle_data_usage_subtext"><xliff:g id="used">%1$s</xliff:g> (<xliff:g id="used">%2$d</xliff:g>\u066A) of <xliff:g id="used">%3$s</xliff:g> period maximum</string>

    <string name="throttle_data_rate_reduced_subtext"><xliff:g id="used">%1$s</xliff:g> maximum exceeded\nData rate reduced to <xliff:g id="used">%2$d</xliff:g> Kb/s</string>

    <string name="throttle_time_frame_subtext"><xliff:g id="used">%1$d</xliff:g>\u066A of cycle elapsed\nNext period starts in <xliff:g id="used">%2$d</xliff:g> days (<xliff:g id="used">%3$s</xliff:g>)</string>

    <string name="throttle_rate_subtext">Data rate reduced to <xliff:g id="used">%1$d</xliff:g> Kb/s if data use limit is exceeded</string>

    <string name="throttle_help_subtext">More information about your carrier\'s mobile network data use policy</string>

    <string name="cell_broadcast_sms">Cell Broadcast SMS</string>

    <string name="enable_disable_cell_bc_sms">Cell Broadcast SMS</string>
    <string name="cell_bc_sms_enable">Cell Broadcast SMS enabled</string>
    <string name="cell_bc_sms_disable">Cell Broadcast SMS disabled</string>

    <string name="cb_sms_settings">Cell Broadcast SMS settings</string>

    <string name="enable_disable_emergency_broadcast">Emergency Broadcast</string>
    <string name="emergency_broadcast_enable">Emergency Broadcast enabled</string>
    <string name="emergency_broadcast_disable">Emergency Broadcast disabled</string>

    <string name="enable_disable_administrative">Administrative</string>
    <string name="administrative_enable">Administrative enabled</string>
    <string name="administrative_disable">Administrative disabled</string>

    <string name="enable_disable_maintenance">Maintenance</string>
    <string name="maintenance_enable">Maintenance enabled</string>
    <string name="maintenance_disable">Maintenance disabled</string>

    <string name="general_news_settings">General News</string>
    <string name="bf_news_settings">Business and Financial News</string>
    <string name="sports_news_settings">Sports News</string>
    <string name="entertainment_news_settings">Entertainment News</string>

    <string name="enable_disable_local">Local</string>
    <string name="local_enable">Local news enabled</string>
    <string name="local_disable">Local news disabled</string>

    <string name="enable_disable_regional">Regional</string>
    <string name="regional_enable">Regional news enabled</string>
    <string name="regional_disable">Regional news disabled</string>

    <string name="enable_disable_national">National</string>
    <string name="national_enable">National news enabled</string>
    <string name="national_disable">National news disabled</string>

    <string name="enable_disable_international">International</string>
    <string name="international_enable">International news enabled</string>
    <string name="international_disable">International news disabled</string>

    <string name="list_language_title">Language</string>
    <string name="list_language_summary">Select the news language</string>
    <string-array name="list_language_entries">
        <item>English</item>
        <item>French</item>
        <item>Spanish</item>
        <item>Japanese</item>
        <item>Korean</item>
        <item>Chinese</item>
        <item>Hebrew</item>
    </string-array>
    <string-array name="list_language_values">
        <item>"1"</item>
        <item>"2"</item>
        <item>"3"</item>
        <item>"4"</item>
        <item>"5"</item>
        <item>"6"</item>
        <item>"7"</item>
    </string-array>
    <string name="list_language_dtitle">Languages</string>

    <string name="enable_disable_local_weather">Local Weather</string>
    <string name="local_weather_enable">Local Weather enabled</string>
    <string name="local_weather_disable">Local Weather disabled</string>

    <string name="enable_disable_atr">Area Traffic Reports</string>
    <string name="atr_enable">Area Traffic Reports enabled</string>
    <string name="atr_disable">Area Traffic Reports disabled</string>

    <string name="enable_disable_lafs">Local Airport Flight Schedules</string>
    <string name="lafs_enable">Local Airport Flight Schedules enabled</string>
    <string name="lafs_disable">Local Airport Flight Schedules disabled</string>

    <string name="enable_disable_restaurants">Restaurants</string>
    <string name="restaurants_enable">Restaurants enabled</string>
    <string name="restaurants_disable">Restaurants disabled</string>

    <string name="enable_disable_lodgings">Lodgings</string>
    <string name="lodgings_enable">Lodgings enabled</string>
    <string name="lodgings_disable">Lodgings disabled</string>

    <string name="enable_disable_retail_directory">Retail Directory</string>
    <string name="retail_directory_enable">Retail Directory enabled</string>
    <string name="retail_directory_disable">Retail Directory disabled</string>

    <string name="enable_disable_advertisements">Advertisements</string>
    <string name="advertisements_enable">Advertisements enabled</string>
    <string name="advertisements_disable">Advertisements disabled</string>

    <string name="enable_disable_stock_quotes">Stock Quotes</string>
    <string name="stock_quotes_enable">Stock Quotes enabled</string>
    <string name="stock_quotes_disable">Stock Quotes disabled</string>

    <string name="enable_disable_eo">Employment Opportunities</string>
    <string name="eo_enable">Employment Opportunities enabled</string>
    <string name="eo_disable">Employment Opportunities disabled</string>

    <string name="enable_disable_mhh">Medical, Health, and Hospital</string>
    <string name="mhh_enable">Medical, Health, and Hospital enabled</string>
    <string name="mhh_disable">Medical, Health, and Hospital disabled</string>

    <string name="enable_disable_technology_news">Technology News</string>
    <string name="technology_news_enable">Technology News enabled</string>
    <string name="technology_news_disable">Technology News disabled</string>

    <string name="enable_disable_multi_category">Multi-category</string>
    <string name="multi_category_enable">Multi-category enabled</string>
    <string name="multi_category_disable">Multi-category disabled</string>

    <string name="network_recommended">\u0020(recommended)</string>
    <string name="network_5G" translatable="false">5G</string>
    <string name="network_lte_pure" translatable="false">LTE</string>
    <string name="network_4G_pure" translatable="false">4G</string>
    <string name="network_lte">LTE (recommended)</string>
    <string name="network_4G">4G (recommended)</string>
    <string name="network_3G" translatable="false">3G</string>
    <string name="network_2G" translatable="false">2G</string>
    <string name="network_1x" translatable="false">1x</string>
    <string name="network_global">Global</string>

    <string-array name="enabled_networks_except_gsm_choices" translatable="false">
        <item>@string/network_lte</item>
        <item>@string/network_3G</item>
    </string-array>
    <string-array name="enabled_networks_except_gsm_4g_choices" translatable="false">
        <item>@string/network_4G</item>
        <item>@string/network_3G</item>
    </string-array>
    <string-array name="enabled_networks_except_gsm_values" translatable="false">
        <item>"9"</item>
        <item>"0"</item>
    </string-array>

    <string-array name="enabled_networks_except_lte_choices" translatable="false">
        <item>@string/network_3G</item>
        <item>@string/network_2G</item>
    </string-array>
    <string-array name="enabled_networks_except_lte_values" translatable="false">
        <item>"0"</item>
        <item>"1"</item>
    </string-array>

    <string-array name="enabled_networks_except_gsm_lte_choices" translatable="false">
        <item>@string/network_3G</item>
    </string-array>
    <string-array name="enabled_networks_except_gsm_lte_values" translatable="false">
        <item>"0"</item>
    </string-array>

    <string-array name="enabled_networks_choices" translatable="false">
        <item>@string/network_lte</item>
        <item>@string/network_3G</item>
        <item>@string/network_2G</item>
    </string-array>
    <string-array name="enabled_networks_4g_choices" translatable="false">
        <item>@string/network_4G</item>
        <item>@string/network_3G</item>
        <item>@string/network_2G</item>
    </string-array>
    <string-array name="enabled_networks_values" translatable="false">
        <item>"9"</item>
        <item>"0"</item>
        <item>"1"</item>
    </string-array>

    <string-array name="enabled_networks_cdma_choices" translatable="false">
        <item>@string/network_lte</item>
        <item>@string/network_3G</item>
        <item>@string/network_1x</item>
        <item>@string/network_global</item>
    </string-array>
    <string-array name="enabled_networks_cdma_values" translatable="false">
        <item>"8"</item>
        <item>"4"</item>
        <item>"5"</item>
        <item>"10"</item>
    </string-array>

    <string-array name="enabled_networks_cdma_no_lte_choices" translatable="false">
        <item>@string/network_3G</item>
        <item>@string/network_1x</item>
    </string-array>
    <string-array name="enabled_networks_cdma_no_lte_values" translatable="false">
        <item>"4"</item>
        <item>"5"</item>
    </string-array>

    <string-array name="enabled_networks_cdma_only_lte_choices" translatable="false">
        <item>@string/network_lte</item>
        <item>@string/network_global</item>
    </string-array>
    <string-array name="enabled_networks_cdma_only_lte_values" translatable="false">
        <item>"8"</item>
        <item>"10"</item>
    </string-array>

    <string-array name="enabled_networks_tdscdma_choices" translatable="false">
        <item>@string/network_lte</item>
        <item>@string/network_3G</item>
        <item>@string/network_2G</item>
    </string-array>
    <string-array name="enabled_networks_tdscdma_values" translatable="false">
        <item>"22"</item>
        <item>"18"</item>
        <item>"1"</item>
    </string-array>

    <!-- CDMA System select strings -->
    <!-- Mobile network settings screen, setting option name -->
    <string name="cdma_system_select_title">System select</string>
    <!-- Mobile network settings screen, setting summary text -->
    <string name="cdma_system_select_summary">Change the CDMA roaming mode</string>
    <!-- System select settings screen title -->
    <string name="cdma_system_select_dialogtitle">System select</string>
    <string-array name="cdma_system_select_choices">
        <!-- System select dialog screen, setting option name -->
        <item>Home only</item>
        <!-- Remove the following option "Affiliated Networks" from the option list -->
        <!-- <item>Affiliated Networks</item> -->
        <!-- System select dialog screen, setting option name -->
        <item>Automatic</item>
    </string-array>
    <string-array name="cdma_system_select_values" translatable="false">
        <!-- Do not translate. -->
        <item>"0"</item>
        <!-- Remove the following value "1" which corresponds to "Affiliated Networks" above -->
        <!-- <item>"1"</item>  -->
        <!-- Do not translate. -->
        <item>"2"</item>
    </string-array>

    <string name="cdma_subscription_title">CDMA subscription</string>
    <string name="cdma_subscription_summary">Change between RUIM/SIM and NV</string>
    <string name="cdma_subscription_dialogtitle">subscription</string>
    <string-array name="cdma_subscription_choices">
        <item>RUIM/SIM</item>
        <item>NV</item>
    </string-array>
    <string-array name="cdma_subscription_values">
        <item>"0"</item>
        <item>"1"</item>
    </string-array>
    <!-- Preference title with which users can activate CDMA network [CHAR LIMIT=30] -->
    <string name="cdma_activate_device">Activate device</string>
    <!-- Preference title for launching an account manager page for prepaid LTE [CHAR LIMIT=30] -->
    <string name="cdma_lte_data_service">Set up data service</string>

    <!-- A menu item in "Mobile network settings" that allows the user to update the phone
         with mobile operator specific settings. [CHAR LIMIT=25] -->
    <string name="carrier_settings_title">Carrier settings</string>

    <!-- FDN settings strings -->
    <!-- Label for "Fixed Dialing Number" settings in call settings. -->
    <string name="fdn">Fixed Dialing Numbers</string>
    <!-- Title for "Fixed Dialing Number" settings, with a label to identify the SIM the settings
        apply to. -->
    <string name="fdn_with_label">Fixed Dialing Numbers (<xliff:g id="subscriptionlabel" example="Verizon">%s</xliff:g>)</string>

    <!-- Call settings screen, button label that takes you to the Fixed Dialing Number management screen -->
    <string name="manage_fdn_list">FDN list</string>
    <!-- Title for settings screen to manage Fixed Dialing Number contacts, with a label to identify
         the SIM the settings apply to. -->
    <string name="fdn_list_with_label">FDN list (<xliff:g id="subscriptionlabel" example="Verizon">%s</xliff:g>)</string>
    <!-- Call settings screen, preference item label -->
    <string name="fdn_activation">FDN activation</string>
    <!-- Call settings setting option name when FDN is enabled -->
    <string name="fdn_enabled">Fixed Dialing Numbers are enabled</string>
    <!-- Call settings setting option name  when FDN is disabled-->
    <string name="fdn_disabled">Fixed Dialing Numbers are disabled</string>
    <!-- Call settings screen, setting option name -->
    <string name="enable_fdn">Enable FDN</string>
    <!-- Call settings screen, setting option name -->
    <string name="disable_fdn">Disable FDN</string>
    <!-- Call settings screen, setting option name -->
    <string name="change_pin2">Change PIN2</string>
    <!-- Call settings screen, setting option name when FDN is enabled -->
    <string name="enable_fdn_ok">Disable FDN</string>
    <!-- Call settings screen, setting option name when FDN is disabled -->
    <string name="disable_fdn_ok">Enable FDN</string>
    <!-- Call settings screen, setting summary text -->
    <string name="sum_fdn">Manage Fixed Dialing Numbers</string>
    <!-- Call settings, FDN screen, setting option name -->
    <string name="sum_fdn_change_pin">Change PIN for FDN access</string>
    <!-- Call settings, FDN screen, setting option name -->
    <string name="sum_fdn_manage_list">Manage phone number list</string>
    <!-- Voice privacy on CDMA is an added layer of voice encryption. Theoretically, it would be harder to break in to a phone call with this feature enabled. -->
    <string name="voice_privacy">Voice privacy</string>
    <string name="voice_privacy_summary">Enable enhanced privacy mode</string>
    <string name="tty_mode_option_title">TTY mode</string>
    <string name="tty_mode_option_summary">Set TTY mode</string>
    <string name="auto_retry_mode_title">Auto-retry</string>
    <string name="auto_retry_mode_summary">Enable Auto-retry mode</string>
    <string name="vibrating_for_outgoing_call_accepted_title">Vibrating for outgoing call accepted</string>
    <string name="vibrating_for_outgoing_call_accepted_summary">Enable vibrating mode for outgoing call accepted</string>
    <!-- TTY Mode change is NOT allowed during a video call -->
    <string name="tty_mode_not_allowed_video_call">TTY Mode change is not allowed during a video call</string>
    <!-- FDN list screen: menu item label -->
    <string name="menu_add">Add contact</string>
    <!-- FDN list screen: menu item label -->
    <string name="menu_edit">Edit contact</string>
    <!-- FDN list screen: menu item label -->
    <string name="menu_delete">Delete contact</string>
    <!-- FDN list screen: menu item label -->
    <string name="menu_dial">Dial contact</string>

    <!-- FDN related strings -->
    <!-- Label for PIN2 entry screen -->
    <string name="get_pin2">Type PIN2</string>
    <!-- "Edit FDN Contact" screen: Label for the "name" text field -->
    <string name="name">Name</string>
    <!-- "Edit FDN Contact" screen: Label for the "number" text field -->
    <string name="number">Number</string>
    <!-- "Edit FDN Contact" screen: Button label for "save" action -->
    <string name="save">Save</string>
    <!-- Title of "Edit FDN Contact" screen for a new contact -->
    <string name="add_fdn_contact">Add fixed dialing number</string>
    <!-- "Edit FDN Contact" screen: status message displayed in a popup (toast) -->
    <string name="adding_fdn_contact">Adding fixed dialing number\u2026</string>
    <!-- "Edit FDN Contact" screen: status message displayed in a popup (toast) -->
    <string name="fdn_contact_added">Fixed dialing number added.</string>
    <!-- Title of "Edit FDN Contact" screen when editing an already-existing contact -->
    <string name="edit_fdn_contact">Edit fixed dialing number</string>
    <!-- "Edit FDN Contact" screen: status message displayed in a popup (toast) -->
    <string name="updating_fdn_contact">Updating fixed dialing number\u2026</string>
    <!-- "Edit FDN Contact" screen: status message displayed in a popup (toast) -->
    <string name="fdn_contact_updated">Fixed dialing number updated.</string>
    <!-- Title of "Delete FDN Contact" screen -->
    <string name="delete_fdn_contact">Delete fixed dialing number</string>
    <!-- "Delete FDN Contact" screen: status message displayed in a popup (toast) -->
    <string name="deleting_fdn_contact">Deleting fixed dialing number\u2026</string>
    <!-- "Delete FDN Contact" screen: status message displayed in a popup (toast) -->
    <string name="fdn_contact_deleted">Fixed dialing number deleted.</string>
    <!-- FDN settings: error message displayed in a popup (toast) -->
    <string name="pin2_invalid">FDN wasn\'t updated because you typed an incorrect PIN.</string>
    <!-- FDN settings: error message displayed in a popup (toast) -->
    <string name="fdn_invalid_number">FDN wasn\'t updated because the number exceeds <xliff:g id="FDN_NUMBER_LIMIT_LENGTH">%d</xliff:g> digits.</string>
    <!-- FDN settings: error message displayed in a popup (toast), when the entered
         FDN number was inappropriate, OR, PIN2 the user entered was incorrect.
         Because of API restriction, there's no way to determine which is the exact
         cause of the failure.
         [CHAR LIMIT=NONE] -->
    <string name="pin2_or_fdn_invalid">FDN wasn\'t updated. The PIN2 was incorrect, or the phone number was rejected.</string>
    <!-- FDN settings: error message displayed in a popup (toast) -->
    <string name="fdn_failed">FDN operation failed.</string>

    <!-- ADN related strings -->
    <!-- Placeholder text displayed while loading the list of SIM contacts -->
    <string name="simContacts_emptyLoading">Reading from SIM card\u2026</string>
    <!-- Call settings, string that appears on FDN contact list when there are no contacts on the SIM. -->
    <string name="simContacts_empty">No contacts on your SIM card.</string>
    <!-- Call settings: title of the dialog that lets you select contacts from the SIM. -->
    <string name="simContacts_title">Select contacts to import</string>
    <!-- Appears when user tries to import contacts in SIM during airplane mode [CHAR LIMIT=NONE] -->
    <string name="simContacts_airplaneMode">Turn off airplane mode to import contacts from the SIM card.</string>

    <!-- SIM PIN strings -->
    <!-- Title of "Enable/disable SIM PIN" screen -->
    <string name="enable_pin">Enable/disable SIM PIN</string>
    <!-- Title of "Change SIM PIN" screen -->
    <string name="change_pin">Change SIM PIN</string>
    <!-- SIM PIN screen: label for PIN entry widget -->
    <string name="enter_pin_text">SIM PIN:</string>
    <!-- SIM PIN screen: label for PIN entry widget -->
    <string name="oldPinLabel">Old PIN</string>
    <!-- SIM PIN screen: label for PIN entry widget -->
    <string name="newPinLabel">New PIN</string>
    <!-- SIM PIN screen: label for PIN entry widget -->
    <string name="confirmPinLabel">Confirm new PIN</string>
    <!-- SIM PIN screen: error message -->
    <string name="badPin">The old PIN you typed isn\'t correct. Try again.</string>
    <!-- SIM PIN screen: error message -->
    <string name="mismatchPin">The PINs you typed don\'t match. Try again.</string>
    <!-- SIM PIN screen: error message when PIN is too short or too long -->
    <string name="invalidPin">Type a PIN that is 4 to 8 numbers.</string>
    <!-- Title of "Disable SIM PIN" screen -->
    <string name="disable_sim_pin">Clear SIM PIN</string>
    <!-- Title of "Enable SIM PIN" screen -->
    <string name="enable_sim_pin">Set SIM PIN</string>
    <!-- SIM PIN screen: progress message displayed while enabling -->
    <string name="enable_in_progress">Setting PIN\u2026</string>
    <!-- SIM PIN screen: status message displayed in a popup (toast) -->
    <string name="enable_pin_ok">PIN set</string>
    <!-- SIM PIN screen: status message displayed in a popup (toast) -->
    <string name="disable_pin_ok">PIN cleared</string>
    <!-- SIM PIN screen: error message displayed in a popup (toast) -->
    <string name="pin_failed">PIN incorrect</string>
    <!-- SIM PIN screen: status message displayed in a popup (toast) -->
    <string name="pin_changed">PIN updated</string>
    <!-- SIM PIN screen: error message displayed in a dialog -->
    <string name="puk_requested">Password incorrect. PIN now blocked. PUK requested.</string>

    <!-- SIM PIN2 strings -->
    <!-- SIM PIN2 screen: label for PIN entry widget -->
    <string name="enter_pin2_text">PIN2</string>
    <!-- SIM PIN2 screen: label for PIN entry widget -->
    <string name="oldPin2Label">Old PIN2</string>
    <!-- SIM PIN2 screen: label for PIN entry widget -->
    <string name="newPin2Label">New PIN2</string>
    <!-- SIM PIN2 screen: label for PIN entry widget -->
    <string name="confirmPin2Label">Confirm new PIN2</string>
    <!-- SIM PIN2 screen: error message -->
    <string name="badPuk2">PUK2 incorrect. Try again.</string>
    <!-- SIM PIN2 screen: error message -->
    <string name="badPin2">Old PIN2 incorrect. Try again.</string>
    <!-- SIM PIN2 screen: error message -->
    <string name="mismatchPin2">PIN2s don\'t match. Try again.</string>
    <!-- SIM PIN2 screen: error message -->
    <string name="invalidPin2">Enter a PIN2 that is 4 to 8 numbers.</string>
    <!-- SIM PIN2 screen: error message -->
    <string name="invalidPuk2">Enter a PUK2 that is 8 numbers.</string>
    <!-- SIM PIN2 screen: status message displayed in a popup (toast) -->
    <string name="pin2_changed">PIN2 updated</string>
    <!-- SIM PIN2 screen: label for PUK2 entry widget -->
    <string name="label_puk2_code">Enter PUK2 code</string>
    <!-- SIM PIN2 screen: error message displayed in a dialog -->
    <string name="fdn_enable_puk2_requested">Password incorrect. PIN2 now Blocked. To try again, change PIN 2.</string>
    <!-- SIM PIN2 screen: error message displayed in a dialog -->
    <string name="puk2_requested">Password incorrect. SIM now locked. Enter PUK2.</string>
    <!-- SIM PIN2 screen: error message -->
    <string name="puk2_blocked">PUK2 is permanently blocked.</string>
    <!-- SIM PIN2 screen: error message -->
    <string name="pin2_attempts">\nYou have <xliff:g id="number">%d</xliff:g> remaining attempts.</string>
    <!-- SIM PIN screen: status message displayed in a popup (toast) -->
    <string name="pin2_unblocked">PIN2 no longer blocked</string>
    <!-- SIM PIN screen: error message shown in dialog when there is a network or sim error.
         [CHAR LIMIT=NONE] -->
    <string name="pin2_error_exception">Network or SIM card error</string>

    <!-- SIM PIN screen: button label -->
    <string name="doneButton">Done</string>

    <!-- Used in FakePhoneActivity test code.  DO NOT TRANSLATE. -->
    <string name="fake_phone_activity_phoneNumber_text" translatable="false">(650) 555-1234</string>
    <!-- Used in FakePhoneActivity test code.  DO NOT TRANSLATE. -->
    <string name="fake_phone_activity_infoText_text" translatable="false">Incoming phone number</string>
    <!-- Used in FakePhoneActivity test code.  DO NOT TRANSLATE. -->
    <string name="fake_phone_activity_placeCall_text" translatable="false">Fake Incoming Call</string>

    <!-- Call settings screen, Set voicemail dialog title -->
    <string name="voicemail_settings_number_label">Voicemail number</string>

    <!-- Card titles -->
    <!-- In-call screen: status label for a call in the "dialing" state -->
    <string name="card_title_dialing">Dialing</string>
    <!-- In-call screen: status label for a re-dialing call -->
    <string name="card_title_redialing">Redialing</string>
    <!-- In-call screen: status label for a conference call -->
    <string name="card_title_conf_call">Conference call</string>
    <!-- In-call screen: status label for an incoming call -->
    <string name="card_title_incoming_call">Incoming call</string>
    <!-- In-call screen: status label displayed briefly after a call ends -->
    <string name="card_title_call_ended">Call ended</string>
    <!-- In-call screen: status label for call that's on hold -->
    <string name="card_title_on_hold">On hold</string>
    <!-- In-call screen: status label for a call that's in the process of hanging up -->
    <string name="card_title_hanging_up">Hanging up</string>
    <!-- In-call screen: status label for a call that's in CDMA flash mode -->
    <string name="card_title_in_call">In call</string>

    <!-- Notification strings -->
    <!-- Label for the "Voicemail" notification item, when expanded. -->
    <string name="notification_voicemail_title">New voicemail</string>
    <!-- Label for the expanded "Voicemail" notification item,
         including a count of messages. -->
    <string name="notification_voicemail_title_count">New voicemail (<xliff:g id="count">%d</xliff:g>)</string>
    <!-- Message displayed in the "Voicemail" notification item, allowing the user
         to dial the indicated number. -->
    <string name="notification_voicemail_text_format">Dial <xliff:g id="voicemail_number">%s</xliff:g></string>
    <!-- Message displayed in the "Voicemail" notification item,
         indicating that there's no voicemail number available -->
    <string name="notification_voicemail_no_vm_number">Voicemail number unknown</string>
    <!-- Label for the "No service" notification item, when expanded. -->
    <string name="notification_network_selection_title">No service</string>
    <!-- Label for the expanded "No service" notification item, including the
         operator name set by user. No space after "network", appended in nonempty value. -->
    <string name="notification_network_selection_text">Selected network<xliff:g id="operator_name">%s</xliff:g> unavailable</string>

    <!-- In-call screen: call failure message displayed in an error dialog. [CHAR_LIMIT=NONE] -->
    <string name="incall_error_power_off" product="watch">Turn on mobile network, turn off airplane mode or turn off battery saver mode to make a call.</string>
    <!-- In-call screen: call failure message displayed in an error dialog. [CHAR_LIMIT=NONE] -->
    <string name="incall_error_power_off" product="default">Turn off airplane mode to make a call.</string>
    <!-- In-call screen: call failure message displayed in an error dialog when in airplane mode, WFC is enabled, not wifi-only, and not connected to wireless networks. [CHAR_LIMIT=NONE] -->
    <string name="incall_error_power_off_wfc">Turn off airplane mode or connect to a wireless network to make a call.</string>
    <!-- In-call screen: call failure message displayed when the user attempts to make a non-emergency call while the phone is in emergency callback mode. -->
    <string name="incall_error_ecm_emergency_only">Exit emergency callback mode to make a non-emergency call.</string>
    <!-- In-call screen: call failure message displayed in an error dialog.
         This string is currently unused (see comments in InCallScreen.java.) -->
    <string name="incall_error_emergency_only">Not registered on network.</string>
    <!-- In-call screen: call failure message displayed in an error dialog -->
    <string name="incall_error_out_of_service">Mobile network not available.</string>
    <!-- In-call screen: call failure message displayed in an error dialog -->
    <string name="incall_error_out_of_service_wfc">Mobile network is not available. Connect to a wireless network to make a call.</string>
    <!-- In-call screen: call failure message displayed in an error dialog -->
    <string name="incall_error_no_phone_number_supplied">To place a call, enter a valid number.</string>
    <!-- In-call screen: call failure message displayed in an error dialog -->
    <string name="incall_error_call_failed">Call failed.</string>
    <!-- In-call screen: call failure message displayed in an error dialog -->
    <string name="incall_error_outgoing_call_failed">Outgoing call failed.</string>
    <!-- In-call screen: call failure message displayed in an error dialog -->
    <string name="incall_error_cannot_add_call">Call cannot be added at this time.  You can try to reach out by sending a message.</string>
    <!-- In-call screen: message displayed in an error dialog -->
    <string name="incall_error_supp_service_unknown">Service not supported</string>
    <!-- In-call screen: message displayed in an error dialog -->
    <string name="incall_error_supp_service_switch">Can\'t switch calls.</string>
    <!-- In-call screen: message displayed in an error dialog when the user attempts to resume a
         call, and the system encountered an error which prevented the call from being resumed. -->
    <string name="incall_error_supp_service_resume">Can\'t resume call.</string>
    <!-- In-call screen: message displayed in an error dialog -->
    <string name="incall_error_supp_service_separate">Can\'t separate call.</string>
    <!-- In-call screen: message displayed in an error dialog -->
    <string name="incall_error_supp_service_transfer">Can\'t transfer.</string>
    <!-- In-call screen: message displayed in an error dialog.  Shown when the user attempts to
        merge calls to form a conference call, but there was an error which prevented this from
        occurring. -->
    <string name="incall_error_supp_service_conference">Unable to merge calls.</string>
    <!-- In-call screen: message displayed in an error dialog -->
    <string name="incall_error_supp_service_reject">Can\'t reject call.</string>
    <!-- In-call screen: message displayed in an error dialog -->
    <string name="incall_error_supp_service_hangup">Can\'t release call(s).</string>
    <!-- In-call screen: message displayed in an error dialog -->
    <string name="incall_error_supp_service_hold">Can\'t hold calls.</string>
    <!-- In-call screen: call failure message displayed in an error dialog when WFC is enabled, is wifi-only, and not connected to a wireless network. [CHAR_LIMIT=NONE] -->
    <string name="incall_error_wfc_only_no_wireless_network">Connect to a wireless network to make a call.</string>
    <!-- In-call screen: call failure message displayed in an error dialog when the user is connected to a wireless network, but wifi calling is turned off. [CHAR_LIMIT=NONE] -->
    <string name="incall_error_promote_wfc">Enable Wi-Fi calling to make a call.</string>

    <!-- Hint for the button of emergency information -->
    <string name="emergency_information_hint">Emergency information</string>
    <!-- Hint for the owner of emergency information -->
    <string name="emergency_information_owner_hint">Owner</string>
    <!-- Hint for confirm the emergency information -->
    <string name="emergency_information_confirm_hint">Tap again to view info</string>
    <!-- Dialog title for the "radio enable" UI for emergency calls -->
    <string name="emergency_enable_radio_dialog_title">Emergency call</string>
    <!-- Emergency dialer: Title of single emergency shortcut button -->
    <string name="single_emergency_number_title">Emergency number</string>
    <!-- Emergency dialer: Title of numerous emergency shortcut buttons -->
    <string name="numerous_emergency_numbers_title">Emergency numbers</string>
    <!-- Emergency dialer: Hint of selected emergency shortcut button -->
    <string name="emergency_call_shortcut_hint">Tap again to call <xliff:g id="emergency_number">%s</xliff:g></string>
    <!-- Status message for the "radio enable" UI for emergency calls -->
    <string name="emergency_enable_radio_dialog_message">Turning on radio\u2026</string>
    <!-- Status message for the "radio enable" UI for emergency calls -->
    <string name="emergency_enable_radio_dialog_retry">No service. Trying again\u2026</string>
    <!-- Toast message shown when user tries to turn on airplane mode while in an emergency call -->
    <string name="radio_off_during_emergency_call">Cannot enter airplane mode during an emergency call.</string>

    <!-- Dialer text on Emergency Dialer -->
    <!-- Emergency dialer: message displayed in an error dialog -->
    <string name="dial_emergency_error">Can\'t call. <xliff:g id="non_emergency_number">%s</xliff:g> is not an emergency number.</string>
    <!-- Emergency dialer: message displayed in an error dialog -->
    <string name="dial_emergency_empty_error">Can\'t call. Dial an emergency number.</string>
    <!-- Message displayed over top of the emergency dialer dialpad indicating to the user that
         emergency calling is not currently available. -->
    <string name="dial_emergency_calling_not_available">Emergency calling not available</string>

    <!-- Only handle pin entry when phone user is system-->
    <string name="pin_puk_system_user_only">Only the owner of the device can enter PIN/PUK codes.</string>

    <!-- Text for description of police calling type -->
    <string name="police_type_description">Police</string>
    <!-- Text for description of ambulance calling type -->
    <string name="ambulance_type_description">Ambulance</string>
    <!-- Text for description of fire calling type -->
    <string name="fire_type_description">Fire</string>

    <!-- Format for concatenating multiple emergency type descriptions. The separator may differ in
         different locales, for example arabic comma "،" is used in some countries. Some languages
         may use full-width separator without leading or trailing spaces, eg. Ideographic comma "、"
         in Chinese and Japanese. -->
    <string name="description_concat_format">%1$s, %2$s</string>

    <!-- Displayed in the text entry box in the dialer when in landscape mode to guide the user
         to dial using the physical keyboard -->
    <string name="dialerKeyboardHintText">Use keyboard to dial</string>

    <!-- Text for the onscreen "Hold" button -->
    <string name="onscreenHoldText">Hold</string>
    <!-- Text for the onscreen "End call" button -->
    <string name="onscreenEndCallText">End</string>
    <!-- Text for the onscreen "Show Dialpad" button -->
    <string name="onscreenShowDialpadText">Dialpad</string>
    <!-- Text for the onscreen "Mute" button -->
    <string name="onscreenMuteText">Mute</string>
    <!-- Text for the onscreen "Add call" button -->
    <string name="onscreenAddCallText">Add call</string>
    <!-- Text for the onscreen "Merge calls" button -->
    <string name="onscreenMergeCallsText">Merge calls</string>
    <!-- Text for the onscreen "Swap calls" button -->
    <string name="onscreenSwapCallsText">Swap</string>
    <!-- Text for the onscreen "Manage calls" button -->
    <string name="onscreenManageCallsText">Manage calls</string>
    <!-- Text for the onscreen "Manage conference" button [CHAR LIMIT=20] -->
    <string name="onscreenManageConferenceText">Manage conference</string>
    <!-- Text for the onscreen "Audio" button that lets you switch
         between speaker / bluetooth / earpiece [CHAR LIMIT=10] -->
    <string name="onscreenAudioText">Audio</string>
    <!-- Text for the onscreen "Video call" button used to change a voice call
         to a video call. [CHAR LIMIT=10] -->
    <string name="onscreenVideoCallText">Video call</string>

    <!-- Menu item label in SIM Contacts: Import a single contact entry from the SIM card -->
    <string name="importSimEntry">Import</string>
    <!-- Menu item label in SIM Contacts: Import all contact entries from the SIM card -->
    <string name="importAllSimEntries">Import all</string>
    <!-- SIM Contacts: status message displayed while importing card -->
    <string name="importingSimContacts">Importing SIM contacts</string>
    <!-- Import a single contact entry from contacts to the SIM card -->
    <string name="importToFDNfromContacts">Import from contacts</string>

    <!-- Message shown when a single contact is imported from SIM card -->
    <string name="singleContactImportedMsg">Imported contact</string>
    <!-- Message shown when a single contact could not be imported from SIM card -->
    <string name="failedToImportSingleContactMsg">Failed to import contact</string>

    <!-- Hearing aid settings -->
    <string name="hac_mode_title">Hearing aids</string>
    <string name="hac_mode_summary">Turn on hearing aid compatibility</string>

    <!-- RTT settings: used to turn on/off Real-Time Text, an accessibility feature similar to
         TTY that allows users to send text over a phone call. -->
    <string name="rtt_mode_title">Real-time text (RTT) call</string>
    <string name="rtt_mode_summary">Allow messaging within a voice call</string>
    <string name="rtt_mode_more_information">
       RTT assists callers who are deaf, hard of hearing, have a speech disability,
       or need more than voice alone.&lt;br>
       &lt;a href="<xliff:g example="http://www.google.com" id="url">http://support.google.com/mobile?p=telephony_rtt</xliff:g>">Learn more&lt;/a>
       &lt;br>&lt;br> - RTT calls are saved as a message transcript
       &lt;br> - RTT is not available for video calls</string>

    <string name="no_rtt_when_roaming">Note: RTT is not available while roaming</string>

    <!-- Service option entries.  -->
    <string-array name="tty_mode_entries">
        <item>TTY Off</item>
        <item>TTY Full</item>
        <item>TTY HCO</item>
        <item>TTY VCO</item>
    </string-array>

    <!-- Do not translate. -->
    <string-array name="tty_mode_values" translatable="false">
        <!-- Do not translate. -->
        <item>0</item>
        <!-- Do not translate. -->
        <item>1</item>
        <!-- Do not translate. -->
        <item>2</item>
        <!-- Do not translate. -->
        <item>3</item>
    </string-array>

    <!-- Dtmf tones settings -->
    <!-- Title for the DTMF Tones options displayed in Call Settings -->
    <string name="dtmf_tones_title">DTMF tones</string>
    <!-- Summary for the DTMF Tones options displayed in Call Settings -->
    <string name="dtmf_tones_summary">Set the length of DTMF tones</string>
    <!-- Options displayed as part of DTMF Tones in Call Settings -->
    <string-array name="dtmf_tone_entries">
      <item>Normal</item>
      <item>Long</item>
    </string-array>
    <!-- Do not translate. -->
    <string-array name="dtmf_tone_values" translatable="false">
       <item>0</item>
       <item>1</item>
    </string-array>

    <!-- Title for the dialog used to display CDMA DisplayInfo -->
    <string name="network_info_message">Network message</string>
    <!-- Title for the dialog used to display a network error message to the user -->
    <string name="network_error_message">Error message</string>

    <!-- OTA-specific strings -->
    <!-- Title shown on OTA screen -->
    <string name="ota_title_activate">Activate your phone</string>
    <!-- Message displayed on the OTA activation screen. -->
    <string name="ota_touch_activate">A special call needs to be made to activate your phone service.
    \n\nAfter pressing \u201CActivate\u201D, listen to the instructions provided to activate your phone.</string>
    <!-- Title shown during Hands Free Activation -->
    <string name="ota_hfa_activation_title">Activating...</string>
    <!-- Message shown during the hands free activation screen of the setup wizard. -->
    <string name="ota_hfa_activation_dialog_message">The phone is activating your mobile data service.\n\nThis can take up to 5 minutes.</string>
    <!-- Title of skip activation dialog -->
    <string name="ota_skip_activation_dialog_title">Skip activation\?</string>
    <!-- Message displayed in skip activation dialog  -->
    <string name="ota_skip_activation_dialog_message">If you skip activation, you can\'t place calls or connect to mobile data networks (though you can connect to Wi-Fi networks). Until you activate your phone, you are asked to activate it each time you turn it on.</string>
    <!-- Label shown on dialog button that allows the user to skip activation -->
    <string name="ota_skip_activation_dialog_skip_label">Skip</string>

    <!-- Button label within the OTA activation screen -->
    <string name="ota_activate">Activate</string>
    <!-- Title text shown when phone activation is successful -->
    <string name="ota_title_activate_success">Phone is activated.</string>
    <!-- Title text shown on screen where activation fails -->
    <string name="ota_title_problem_with_activation">Problem with activation</string>
    <!-- Message displayed on the OTA "listening" screen. This message
         needs to be kept at 2 lines or less to be sure that there's
         enough room for the dialpad. [CHAR LIMIT=80] -->
    <string name="ota_listen">Follow the spoken instructions until you hear that activation is complete.</string>

    <!-- Button label within the OTA listen screen -->
    <string name="ota_speaker">Speaker</string>
    <!-- String to be displayed on OTA listen screen once user has selected the
         correct option to begin provisioning -->
    <string name="ota_progress">Programming your phone\u2026</string>
    <!-- String to display within the OTA Fail Notice dialog -->
    <string name="ota_failure">Couldn\'t program your phone</string>
    <!-- String to be displayed on the OTA Fail/Success screen upon successful provisioning -->
    <string name="ota_successful">Your phone is now activated.  It may take up to 15 minutes for service to start.</string>
    <!-- String to be displayed on the OTA Fail/Success screen upon unsuccessful provisioning -->
    <string name="ota_unsuccessful">Your phone didn\'t activate.
    \nYou may need to find an area with better coverage (near a window, or outside).
    \n\nTry again or call customer service for more options.</string>
    <!-- String to display within the OTA SPC Fail Notice dialog -->
    <string name="ota_spc_failure">EXCESS SPC FAILURES</string>
    <!-- Button label in OTA listen screen that cancels activation and goes to the previous screen -->
    <string name="ota_call_end">Back</string>
    <!-- Button label shown on OTA error screen to allow the user to try again -->
    <string name="ota_try_again">Try again</string>
    <!-- Button label shown on OTA screens that have a next screen -->
    <string name="ota_next">Next</string>

    <!-- Emergency Callback Mode (ECM) -->
    <string name="ecm_exit_dialog">EcmExitDialog</string>
    <!-- ECM: Status bar notification message -->
    <string name="phone_entered_ecm_text">Entered Emergency Callback Mode</string>
    <!-- ECM: Notification title -->
    <string name="phone_in_ecm_notification_title">Emergency Callback Mode</string>
    <!-- ECM: Notification body -->
    <string name="phone_in_ecm_call_notification_text">Data connection disabled</string>
    <!-- ECM: Displays the time when ECM will end, Example: "No Data Connection until 10:45 AM" -->
    <string name="phone_in_ecm_notification_complete_time">No data connection until <xliff:g id="completeTime">%s</xliff:g></string>
    <!-- ECM: Dialog box message for exiting from the notifications screen -->
    <plurals name="alert_dialog_exit_ecm">
        <!-- number of minutes is one -->
        <item quantity="one">The phone will be in Emergency Callback mode for <xliff:g id="count">%s</xliff:g> minute. While in this mode no apps using a data connection can be used. Do you want to exit now?</item>
        <!-- number of minutes is not equal to one -->
        <item quantity="other">The phone will be in Emergency Callback mode for <xliff:g id="count">%s</xliff:g> minutes. While in this mode no applications using a data connection can be used. Do you want to exit now?</item>
    </plurals>
    <!-- ECM: Dialog box message for exiting from any other app -->
    <plurals name="alert_dialog_not_avaialble_in_ecm">
        <!-- number of minutes is one -->
        <item quantity="one">The selected action isn\'t available while in the Emergency Callback mode. The phone will be in this mode for <xliff:g id="count">%s</xliff:g> minute. Do you want to exit now?</item>
        <!-- number of minutes is not equal to one -->
        <item quantity="other">The selected action isn\'t available while in the Emergency Callback mode. The phone will be in this mode for <xliff:g id="count">%s</xliff:g> minutes. Do you want to exit now?</item>
    </plurals>
    <!-- ECM: Dialog box message while in emergency call -->
    <string name="alert_dialog_in_ecm_call">The selected action isn\'t available while in an emergency call.</string>
    <!-- ECM: Progress text -->
    <string name="progress_dialog_exiting_ecm">Exiting Emergency Callback mode</string>
    <!-- ECM: ECM exit dialog choice -->
    <string name="alert_dialog_yes">Yes</string>
    <!-- ECM: ECM exit dialog choice -->
    <string name="alert_dialog_no">No</string>
    <!-- ECM: ECM exit dialog choice -->
    <string name="alert_dialog_dismiss">Dismiss</string>
    <!-- ECM: Notification body wihout data restriction hint -->
    <string name="phone_in_ecm_call_notification_text_without_data_restriction_hint">The phone is in emergency callback mode</string>
    <!-- ECM: Displays the time when ECM will end without data restriction hint, Example: "Until 10:45 AM" -->
    <string name="phone_in_ecm_notification_complete_time_without_data_restriction_hint">Until <xliff:g id="completeTime">%s</xliff:g></string>
    <!-- ECM: Dialog box message without data restriction hint for exiting from the notifications screen -->
    <plurals name="alert_dialog_exit_ecm_without_data_restriction_hint">
        <!-- number of minutes is one -->
        <item quantity="one">The phone will be in emergency callback mode for <xliff:g id="count">%s</xliff:g> minute.\nDo you want to exit now?</item>
        <!-- number of minutes is not equal to one -->
        <item quantity="other">The phone will be in emergency callback mode for <xliff:g id="count">%s</xliff:g> minutes.\nDo you want to exit now?</item>
    </plurals>

    <!-- For incoming calls, this is a string we can get from a CDMA network instead of
         the actual phone number, to indicate there's no number present.  DO NOT TRANSLATE. -->
    <string-array name="absent_num" translatable="false">
        <item>ABSENT NUMBER</item>
        <item>ABSENTNUMBER</item>
    </string-array>

    <!-- Preference for Voicemail service provider under "Voicemail" settings.
         [CHAR LIMIT=40] -->
    <string name="voicemail_provider">Service</string>

    <!-- Preference for Voicemail setting of each provider.
         [CHAR LIMIT=40] -->
    <string name="voicemail_settings">Setup</string>

    <!-- String to display in voicemail number summary when no voicemail num is set -->
    <string name="voicemail_number_not_set">&lt;Not set&gt;</string>

    <!-- Title displayed above settings coming after voicemail in the call features screen -->
    <string name="other_settings">Other call settings</string>

    <!-- Title displayed in the overlay when a call is placed using a 3rd party provider.
         [CHAR LIMIT=40] -->
    <string name="calling_via_template">Calling via <xliff:g id="provider_name">%s</xliff:g></string>

    <!-- Use this as a default to describe the contact photo; currently for screen readers through accessibility. -->
    <string name="contactPhoto">contact photo</string>
    <!-- Use this to describe the separate conference call button; currently for screen readers through accessibility. -->
    <string name="goPrivate">go private</string>
    <!--  Use this to describe the select contact button in EditPhoneNumberPreference; currently for screen readers through accessibility. -->
    <string name="selectContact">select contact</string>

    <!-- Dialog title to notify user that Voice calling is not supported
         on this device. [CHAR LIMIT=40] -->
    <string name="not_voice_capable">Voice calling not supported</string>

    <!-- String describing the Dial ImageButton

         Used by AccessibilityService to announce the purpose of the button.
         [CHAR LIMIT=NONE]
    -->
    <string name="description_dial_button">dial</string>

    <!-- String describing the Dialpad ImageButton

         Used by AccessibilityService to announce the purpose of the button.
         [CHAR LIMIT=NONE]
    -->
    <string name="description_dialpad_button">show dialpad</string>

    <!-- Pane title of the Emergency Dialpad

     Used by AccessibilityService to announce the purpose of the pane of emergency dialpad.
     [CHAR LIMIT=NONE]
    -->
    <string name="pane_title_emergency_dialpad">Emergency Dialpad</string>

    <!-- Visual voicemail on/off title [CHAR LIMIT=40] -->
    <string name="voicemail_visual_voicemail_switch_title">Visual Voicemail</string>

    <!-- Voicemail change PIN dialog title [CHAR LIMIT=40] -->
    <string name="voicemail_set_pin_dialog_title">Set PIN</string>
    <!-- Voicemail change PIN dialog title [CHAR LIMIT=40] -->
    <string name="voicemail_change_pin_dialog_title">Change PIN</string>

    <!-- Title for the category "ringtone", which is shown above ringtone and vibration
         related settings.
         [CHAR LIMIT=30] -->
    <string name="preference_category_ringtone">Ringtone &amp; Vibrate</string>

    <!-- String resource for the font-family to use for the call setting activity's title
         Do not translate. -->
    <string name="call_settings_title_font_family">sans-serif-light</string>

    <!-- Label for PSTN connection service. -->
    <string name="pstn_connection_service_label">Built-in SIM cards</string>

    <!-- Label for enabling video calling. -->
    <string name="enable_video_calling_title">Turn on video calling</string>

    <!-- Message for dialog shown when the user tries to turn on video calling but enhanced 4G LTE
         is disabled. They have to turn on Enhanced 4G LTE capability in network settings first. -->
    <string name="enable_video_calling_dialog_msg">
        To turn on video calling, you need to enable Enhanced 4G LTE Mode in network settings.
    </string>

    <!-- Label for action button in dialog which opens mobile network settings, for video calling
         setting. -->
    <string name="enable_video_calling_dialog_settings">Network settings</string>

    <!-- Label for close button in dialog, for video calling setting. -->
    <string name="enable_video_calling_dialog_close">Close</string>

    <!-- Strings used in Settings->Sim cards for each installed Sim. -->
    <string name="sim_label_emergency_calls">Emergency calls</string>
    <string name="sim_description_emergency_calls">Emergency calling only</string>
    <string name="sim_description_default">SIM card, slot: <xliff:g id="slot_id">%s</xliff:g></string>

    <!-- Title for activity to control accessibility settings such as TTY mode and hearing aid
         compatability. [CHAR LIMIT=40] -->
    <string name="accessibility_settings_activity_title">Accessibility</string>

    <!-- Configuration setting for world mode Format is <true;GID if any to be checked>-->
    <string translatable="false" name="config_world_mode"/>

    <!-- Status hint label for an incoming call over a wifi network which has not been accepted yet.
         [CHAR LIMIT=25] -->
    <string name="status_hint_label_incoming_wifi_call">Wi-Fi call from</string>
    <!-- Status hint label for a call being made over a wifi network. [CHAR LIMIT=25] -->
    <string name="status_hint_label_wifi_call">Wi-Fi call</string>

    <!-- DO NOT TRANSLATE. Internal key for a visual voicemail preference. -->
    <string name="voicemail_visual_voicemail_key">voicemail_visual_voicemail_key</string>
    <!-- DO NOT TRANSLATE. Internal key for a voicemail change pin preference. -->
    <string name="voicemail_change_pin_key">voicemail_change_pin_key</string>
    <!-- DO NOT TRANSLATE. Internal key for tty mode preference. -->
    <string name="tty_mode_key">button_tty_mode_key</string>
    <!-- DO NOT TRANSLATE. Internal key for a voicemail notification preference. -->
    <string name="wifi_calling_settings_key">button_wifi_calling_settings_key</string>

    <!-- Hint appearing below a selected action on the emergency dialer telling user to tap again to execute the action [CHAR LIMIT=NONE] -->
    <string name="emergency_action_launch_hint">Tap again to open</string>

    <!-- Strings for IMAP -->

    <!-- String used in place of a message that could not be properly decoded (e.g. bad base64
       data was received.) [CHAR LIMIT=none] -->
    <string name="message_decode_error">There was an error while decoding the message.</string>

    <!-- Call failure reason: SIM card and roaming capabilities have already been activated. [CHAR LIMIT=NONE]-->
    <string name="callFailed_cdma_activation">
        A SIM card has activated your service and updated your phone\'s roaming capabilities.
    </string>

    <!-- Call failure reason: Cannot add a call because there are already too many active calls. -->
    <string name="callFailed_cdma_call_limit">
        There are too many active calls. Please end or merge existing calls before placing a new one.
    </string>
     <!-- Smart Divert Settings -->
     <!-- Title for the Smart Divert Feature displayed in Call Settings -->
     <string name="smart_divert_title">Smart-Divert</string>
     <!-- Summary for the Smart Divert Feature displayed in Call Settings -->
     <string name="smart_divert_summary">CFNRc Settings</string>

    <!-- Call failure reason: If the network does not accept the emergency call request, e.g., because IMEI was used as identification and this capability is not supported -->
    <string name="callFailed_imei_not_accepted">
        Unable to connect, please insert a valid SIM card.
    </string>

    <!-- Call failure reason displayed when an in-progress WIFI call fails due to a loss of WIFI
         connectivity, or the WIFI signal has degraded to the point the call cannot continue. -->
    <string name="callFailed_wifi_lost">
        Wi-Fi connection lost.  Call ended.
    </string>

    <!-- Call failure reason displayed when the user's outgoing call cannot be placed due to a low
         battery. -->
    <string name="dialFailed_low_battery">Your video call cannot be placed due to low battery.</string>

    <!-- Call failure reason displayed when the user's call is ended due to a low battery. This
         message is shown when an in-progress call is ended due to the battery being low. -->
    <string name="callFailed_low_battery">Video call ended due to low battery.</string>

    <!-- In-call screen: error message shown when the user attempts to place an emergency call
         over wifi calling (WFC), but emergency services are not available in the current
         location. -->
    <string name="callFailed_emergency_call_over_wfc_not_available">Emergency calls over Wi-Fi calling not available in this location.</string>

    <!-- In-call screen: error message shown when the user attempts to place a call over wifi
         calling (WFC), but wifi calling is not available in the current location. -->
    <string name="callFailed_wfc_service_not_available_in_this_location">Wi-Fi calling is not available in this location.</string>

    <!-- The title for the change voicemail PIN activity -->
    <string name="change_pin_title">Change Voicemail PIN</string>
    <!-- The label for the continue button in change voicemail PIN activity -->
    <string name="change_pin_continue_label">Continue</string>
    <!-- The label for the cancel button in change voicemail PIN activity -->
    <string name="change_pin_cancel_label">Cancel</string>
    <!-- The label for the ok button in change voicemail PIN activity -->
    <string name="change_pin_ok_label">Ok</string>
    <!-- The title for the enter old pin step in change voicemail PIN activity -->
    <string name="change_pin_enter_old_pin_header">Confirm your old PIN</string>
    <!-- The hint for the enter old pin step in change voicemail PIN activity -->
    <string name="change_pin_enter_old_pin_hint">Enter your voicemail PIN to continue.</string>
    <!-- The title for the enter new pin step in change voicemail PIN activity -->
    <string name="change_pin_enter_new_pin_header">Set a new PIN</string>
    <!-- The hint for the enter new pin step in change voicemail PIN activity -->
    <string name="change_pin_enter_new_pin_hint">PIN must be <xliff:g id="min" example="4">%1$d</xliff:g>-<xliff:g id="max" example="7">%2$d</xliff:g> digits.</string>
    <!-- The title for the confirm new pin step in change voicemail PIN activity -->
    <string name="change_pin_confirm_pin_header">Confirm your PIN</string>
    <!-- The error message for th confirm new pin step in change voicemail PIN activity, if the pin doen't match the one previously entered -->
    <string name="change_pin_confirm_pins_dont_match">PINs don\'t match</string>
    <!-- The toast to show after the voicemail PIN has been successfully changed -->
    <string name="change_pin_succeeded">Voicemail PIN updated</string>
    <!-- The error message to show if the server reported an error while attempting to change the voicemail PIN -->
    <string name="change_pin_system_error">Unable to set PIN</string>

    <!-- The subtext for mobile data setting. shown if roaming settings turned off -->
    <string name="mobile_data_status_roaming_turned_off_subtext">Data roaming is turned off</string>
    <!-- The subtext for mobile data setting. shown if roaming settings turned on -->
    <string name="mobile_data_status_roaming_turned_on_subtext">Data roaming is turned on</string>
    <!-- The subtext for mobile data setting. shown if currently roaming, have roaming settings turned on but don't have a roaming data plan-->
    <string name="mobile_data_status_roaming_without_plan_subtext">Currently roaming, need data plan</string>
    <!-- The subtext for mobile data setting. shown if currently roaming, have roaming settings turned and have an active roaming data plan-->
    <string name="mobile_data_status_roaming_with_plan_subtext">Currently roaming, data plan is active</string>
    <!-- The subtext for mobile data setting. shown if not in roaming and prepaid sim has run out of balance -->
    <string name="mobile_data_status_no_plan_subtext">No mobile data left</string>

    <!-- The setting option name for activate prepaid mobile data plan -->
    <string name="mobile_data_activate_prepaid">No mobile data left</string>
    <!-- The setting option summary for activate prepaid mobile data plan -->
    <string name="mobile_data_activate_prepaid_summary">Add mobile data through <xliff:g id="provider_name">%s</xliff:g></string>
    <!-- The setting option name for for adding roaming data plan -->
    <string name="mobile_data_activate_roaming_plan">No roaming plan</string>
    <!-- The setting option summary for adding roaming data plan -->
    <string name="mobile_data_activate_roaming_plan_summary">Add roaming plan through <xliff:g id="provider_name">%s</xliff:g></string>
    <!-- The setting option footer for adding data either prepaid or roaming -->
    <string name="mobile_data_activate_footer">You can add mobile data or a roaming plan through your carrier, <xliff:g id="provider_name">%s</xliff:g>.</string>
    <!-- activate data plan dialogue title for either prepaid or roaming -->
    <string name="mobile_data_activate_diag_title">Add data?</string>
    <!-- activate data plan dialogue message for either prepaid or roaming -->
    <string name="mobile_data_activate_diag_message">You may need to add data through <xliff:g id="provider_name">%s</xliff:g></string>
    <!-- activate data plan dialogue button for adding data, which will take users out of the setting page -->
    <string name="mobile_data_activate_button">ADD DATA</string>
    <!-- activate data plan dialogue button for cancel further actions-->
    <string name="mobile_data_activate_cancel_button">CANCEL</string>

    <!-- Call failed messages -->
    <!-- In-call screen: status label displayed briefly after a call ends -->
    <string name="clh_card_title_call_ended_txt">Call ended</string>
    <!-- In-call screen: call failure reason (radio is off) -->
    <string name="clh_callFailed_powerOff_txt">Airplane mode is on</string>
    <!-- In-call screen: call failure reason (SIM error) -->
    <string name="clh_callFailed_simError_txt">Can\'t access SIM card</string>
    <!-- In-call screen: call failure message displayed in an error dialog -->
    <string name="clh_incall_error_out_of_service_txt">Mobile network not available</string>

    <!-- See CallFailCause for details on what causes each message -->
    <!-- In-call screen: call failure reason (Cause Number 1) -->
    <string name="clh_callFailed_unassigned_number_txt">Issue with phone number you are trying to dial. Error code 1.</string>
    <!-- In-call screen: call failure reason (Cause Number 3) -->
    <string name="clh_callFailed_no_route_to_destination_txt">Couldn\'t complete call. Error code 3.</string>
    <!-- In-call screen: call failure reason (Cause Number 6) -->
    <string name="clh_callFailed_channel_unacceptable_txt">Couldn\'t complete call. Error code 6.</string>
    <!-- In-call screen: call failure reason (Cause Number 8) -->
    <string name="clh_callFailed_operator_determined_barring_txt">Couldn\'t complete call. Error code 8.</string>
    <!-- In-call screen: call failure reason (Cause Number 16) -->
    <string name="clh_callFailed_normal_call_clearing_txt">Couldn\'t complete call. Error code 16.</string>
    <!-- In-call screen: call failure reason (Cause Number 17) -->
    <string name="clh_callFailed_user_busy_txt">User busy</string>
    <!-- In-call screen: call failure reason (Cause Number 18) -->
    <string name="clh_callFailed_no_user_responding_txt">User not responding</string>
    <!-- In-call screen: call failure reason (Cause Number 19) -->
    <string name="clh_callFailed_user_alerting_txt">Couldn\'t complete call. Error code 19.</string>
    <!-- In-call screen: call failure reason (Cause Number 21) -->
    <string name="clh_callFailed_call_rejected_txt">Call rejected</string>
    <!-- In-call screen: call failure reason (Cause Number 22) -->
    <string name="clh_callFailed_number_changed_txt">Number changed</string>
    <!-- In-call screen: call failure reason (Cause Number 25) -->
    <string name="clh_callFailed_pre_emption_txt">Couldn\'t complete call. Error code 25.</string>
    <!-- In-call screen: call failure reason (Cause Number 26) -->
    <string name="clh_callFailed_non_selected_user_clearing_txt">Couldn\'t complete call. Error code 26.</string>
    <!-- In-call screen: call failure reason (Cause Number 27) -->
    <string name="clh_callFailed_destination_out_of_order_txt">Couldn\'t complete call. Error code 27.</string>
    <!-- In-call screen: call failure reason (Cause Number 28) -->
    <string name="clh_callFailed_invalid_number_format_txt">Invalid number format (incomplete number)</string>
    <!-- In-call screen: call failure reason (Cause Number 29) -->
    <string name="clh_callFailed_facility_rejected_txt">Couldn\'t complete call. Error code 29.</string>
    <!-- In-call screen: call failure reason (Cause Number 30) -->
    <string name="clh_callFailed_response_to_STATUS_ENQUIRY_txt">Couldn\'t complete call. Error code 30.</string>
    <!-- In-call screen: call failure reason (Cause Number 31) -->
    <string name="clh_callFailed_normal_unspecified_txt">Couldn\'t complete call. Error code 31.</string>
    <!-- In-call screen: call failure reason (Cause Number 34) -->
    <string name="clh_callFailed_no_circuit_available_txt">Couldn\'t complete call. Error code 34.</string>
    <!-- In-call screen: call failure reason (Cause Number 38) -->
    <string name="clh_callFailed_network_out_of_order_txt">Couldn\'t complete call. Error code 38.</string>
    <!-- In-call screen: call failure reason (Cause Number 41) -->
    <string name="clh_callFailed_temporary_failure_txt">Couldn\'t complete call. Error code 41.</string>
    <!-- In-call screen: call failure reason (Cause Number 42) -->
    <string name="clh_callFailed_switching_equipment_congestion_txt">Couldn\'t complete call. Error code 42.</string>
    <!-- In-call screen: call failure reason (Cause Number 43) -->
    <string name="clh_callFailed_access_information_discarded_txt">Couldn\'t complete call. Error code 43.</string>
    <!-- In-call screen: call failure reason (Cause Number 44) -->
    <string name="clh_callFailed_requested_circuit_txt">Couldn\'t complete call. Error code 44.</string>
    <!-- In-call screen: call failure reason (Cause Number 47) -->
    <string name="clh_callFailed_resources_unavailable_unspecified_txt">Couldn\'t complete call. Error code 47.</string>
    <!-- In-call screen: call failure reason (Cause Number 49) -->
    <string name="clh_callFailed_quality_of_service_unavailable_txt">Couldn\'t complete call. Error code 49.</string>
    <!-- In-call screen: call failure reason (Cause Number 50) -->
    <string name="clh_callFailed_requested_facility_not_subscribed_txt">Couldn\'t complete call. Error code 50.</string>
    <!-- In-call screen: call failure reason (Cause Number 55) -->
    <string name="clh_callFailed_incoming_calls_barred_within_the_CUG_txt">Couldn\'t complete call. Error code 55.</string>
    <!-- In-call screen: call failure reason (Cause Number 57) -->
    <string name="clh_callFailed_bearer_capability_not_authorized_txt">Couldn\'t complete call. Error code 57.</string>
    <!-- In-call screen: call failure reason (Cause Number 58) -->
    <string name="clh_callFailed_bearer_capability_not_presently_available_txt">Couldn\'t complete call. Error code 58.</string>
    <!-- In-call screen: call failure reason (Cause Number 63) -->
    <string name="clh_callFailed_service_or_option_not_available_unspecified_txt">Couldn\'t complete call. Error code 63.</string>
    <!-- In-call screen: call failure reason (Cause Number 65) -->
    <string name="clh_callFailed_bearer_service_not_implemented_txt">Couldn\'t complete call. Error code 65.</string>
    <!-- In-call screen: call failure reason (Cause Number 68) -->
    <string name="clh_callFailed_ACM_equal_to_or_greater_than_ACMmax_txt">Couldn\'t complete call. Error code 68.</string>
    <!-- In-call screen: call failure reason (Cause Number 69) -->
    <string name="clh_callFailed_requested_facility_not_implemented_txt">Couldn\'t complete call. Error code 69.</string>
    <!-- In-call screen: call failure reason (Cause Number 70) -->
    <string name="clh_callFailed_only_restricted_digital_information_bearer_capability_is_available_txt">Couldn\'t complete call. Error code 70.</string>
    <!-- In-call screen: call failure reason (Cause Number 79) -->
    <string name="clh_callFailed_service_or_option_not_implemented_unspecified_txt">Couldn\'t complete call. Error code 79.</string>
    <!-- In-call screen: call failure reason (Cause Number 81) -->
    <string name="clh_callFailed_invalid_transaction_identifier_value_txt">Couldn\'t complete call. Error code 81.</string>
    <!-- In-call screen: call failure reason (Cause Number 87) -->
    <string name="clh_callFailed_user_not_member_of_CUG_txt">Couldn\'t complete call. Error code 87.</string>
    <!-- In-call screen: call failure reason (Cause Number 88) -->
    <string name="clh_callFailed_incompatible_destination_txt">Couldn\'t complete call. Error code 88.</string>
    <!-- In-call screen: call failure reason (Cause Number 91) -->
    <string name="clh_callFailed_invalid_transit_network_selection_txt">Couldn\'t complete call. Error code 91.</string>
    <!-- In-call screen: call failure reason (Cause Number 95) -->
    <string name="clh_callFailed_semantically_incorrect_message_txt">Couldn\'t complete call. Error code 95.</string>
    <!-- In-call screen: call failure reason (Cause Number 96) -->
    <string name="clh_callFailed_invalid_mandatory_information_txt">Couldn\'t complete call. Error code 96.</string>
    <!-- In-call screen: call failure reason (Cause Number 97) -->
    <string name="clh_callFailed_message_type_non_existent_or_not_implemented_txt">Couldn\'t complete call. Error code 97.</string>
    <!-- In-call screen: call failure reason (Cause Number 98) -->
    <string name="clh_callFailed_message_type_not_compatible_with_protocol_state_txt">Couldn\'t complete call. Error code 98.</string>
    <!-- In-call screen: call failure reason (Cause Number 99) -->
    <string name="clh_callFailed_information_element_non_existent_or_not_implemented_txt">Couldn\'t complete call. Error code 99.</string>
    <!-- In-call screen: call failure reason (Cause Number 100) -->
    <string name="clh_callFailed_conditional_IE_error_txt">Couldn\'t complete call. Error code 100.</string>
    <!-- In-call screen: call failure reason (Cause Number 101) -->
    <string name="clh_callFailed_message_not_compatible_with_protocol_state_txt">Couldn\'t complete call. Error code 101.</string>
    <!-- In-call screen: call failure reason (Cause Number 102) -->
    <string name="clh_callFailed_recovery_on_timer_expiry_txt">Couldn\'t complete call. Error code 102.</string>
    <!-- In-call screen: call failure reason (Cause Number 111) -->
    <string name="clh_callFailed_protocol_Error_unspecified_txt">Couldn\'t complete call. Error code 111.</string>
    <!-- In-call screen: call failure reason (Cause Number 127) -->
    <string name="clh_callFailed_interworking_unspecified_txt">Couldn\'t complete call. Error code 127.</string>
    <!-- Call settings screen, setting option name -->
    <string name="labelCallBarring">Call barring</string>
    <!-- Call barring settings screen, setting summary text when a call barring option is activated -->
    <string name="sum_call_barring_enabled">On</string>
    <!-- Call barring settings screen, setting summary text when a call barring option is deactivated -->
    <string name="sum_call_barring_disabled">Off</string>
    <!-- Call barring settings screen, setting option name -->
    <string name="call_barring_baoc">All outgoing</string>
    <!-- Call barring settings screen, Disable blocking of all outgoing calls -->
    <string name="call_barring_baoc_enabled">Disable blocking of all outgoing calls?</string>
    <!-- Call barring settings screen, Block all outgoing calls -->
    <string name="call_barring_baoc_disabled">Block all outgoing calls?</string>
    <!-- Call barring settings screen, setting option name -->
    <string name="call_barring_baoic">Outgoing international</string>
    <!-- Call barring settings screen, Disable blocking of outgoing international calls -->
    <string name="call_barring_baoic_enabled">Disable blocking of outgoing international calls?</string>
    <!-- Call barring settings screen, Block outgoing international calls-->
    <string name="call_barring_baoic_disabled">Block outgoing international calls?</string>
    <!-- Call barring settings screen, setting option name -->
    <string name="call_barring_baoicr">Outgoing international roaming</string>
    <!-- Call barring settings screen, Disable blocking of outgoing international roaming -->
    <string name="call_barring_baoicr_enabled">Disable blocking of outgoing international roaming?</string>
    <!-- Call barring settings screen, Block outgoing international roaming -->
    <string name="call_barring_baoicr_disabled">Block outgoing international roaming?</string>
    <!-- Call barring settings screen, setting option name -->
    <string name="call_barring_baic">All incoming</string>
    <!-- Call barring settings screen, Disable blocking of all incoming calls -->
    <string name="call_barring_baic_enabled">Disable blocking of all incoming calls?</string>
    <!-- Call barring settings screen, Block all incoming calls -->
    <string name="call_barring_baic_disabled">Block all incoming calls?</string>
    <!-- Call barring settings screen, setting option name -->
    <string name="call_barring_baicr">Incoming international roaming</string>
    <!-- Call barring settings screen, Disable blocking of all incoming international roaming -->
    <string name="call_barring_baicr_enabled">Disable blocking of all incoming international roaming?</string>
    <!-- Call barring settings screen, Block incoming international roaming-->
    <string name="call_barring_baicr_disabled">Block incoming international roaming?</string>
    <!-- Call barring settings screen, setting option name -->
    <string name="call_barring_deactivate_all">Deactivate all</string>
    <!-- Call barring settings screen, setting summary text when BAAll check box is selected -->
    <string name="call_barring_deactivate_all_description">Deactivate all call barring settings</string>
    <!-- Call barring settings screen, deactivate all successfully -->
    <string name="call_barring_deactivate_success">Call barring deactivated</string>
    <!-- Call barring settings screen, change password -->
    <string name="call_barring_change_pwd">Change password</string>
    <!-- Call barring settings screen, change password -->
    <string name="call_barring_change_pwd_description">Change call barring password</string>
    <!-- Call barring settings screen, not possible to change call barring password -->
    <string name="call_barring_change_pwd_description_disabled">Cannot change call barring password</string>
    <!-- Call barring settings screen, change password -->
    <string name="call_barring_pwd_not_match">Passwords do not match</string>
    <!-- Call barring settings screen, change password -->
    <string name="call_barring_right_pwd_number">Enter a password with 4 numbers</string>
    <!-- Call barring settings screen, change password -->
    <string name="call_barring_change_pwd_success">Password changed</string>
    <!-- Call barring settings screen, change password -->
    <string name="call_barring_old_pwd">Old password</string>
    <!-- Call barring settings screen, change password -->
    <string name="call_barring_new_pwd">New password</string>
    <!-- Call barring settings screen, change password -->
    <string name="call_barring_confirm_pwd">Confirm password</string>
    <!-- Call forwarding dialog box, text field label -->
    <string name="messageCallBarring">Enter password</string>
    <!-- Call barring settings screen, section heading -->
    <string name="call_barring_settings">Call barring settings</string>
    <!-- In-call screen: error message shown when the user attempts to place a call, but the network
         does not have enough resources (e.g. it is busy) and the call cannot be placed. -->
    <string name="callFailed_NetworkBusy">Network is busy.  Please try your call again later.</string>
    <!-- In-call screen: error message shown when the user attempts to place a call, but the network
         does not have enough resources (e.g. it is congested) and the call cannot be placed. -->
    <string name="callFailed_NetworkCongested">Network is congested.  Contact your mobile operator
    for assistance.</string>
    <!-- Message displayed to the user when an outgoing call is deflected.  This means that the
         party the user is calling has chosen to send the call to another phone number. -->
    <string name="supp_service_notification_call_deflected">Call deflected.</string>
    <!-- Message displayed to the user when an outgoing call is forwarded to another number.
         This happens because the party the user is calling has call forwarding active. -->
    <string name="supp_service_notification_call_forwarded">Call forwarded.</string>
    <!-- Message displayed to the user when an outgoing call is waiting.  This happens when the
         party the user is calling is already in another call. -->
    <string name="supp_service_notification_call_waiting">Call is waiting.</string>
    <!-- Message displayed to the user when they have chosen to block their phone number for an
         outgoing call, but the network has rejected that request. -->
    <string name="supp_service_clir_suppression_rejected">Number blocking is rejected.</string>
    <!-- Message displayed to the user to inform them that the call is to or from a number which is
         part of a closed user group.  A closed user group is a network feature which restricts
         calls on a device to members of the closed user group. -->
    <string name="supp_service_closed_user_group_call">Closed user group call.</string>
    <!-- Message displayed to the user when incoming call barring is active.  This means that the
         user has enabled the network feature which prevents all incoming calls. -->
    <string name="supp_service_incoming_calls_barred">Incoming calls barred.</string>
    <!-- Message displayed to the user when outgoing call barring is active.  This means that the
         user has enabled the network feature which prevents all outgoing calls. -->
    <string name="supp_service_outgoing_calls_barred">Outgoing calls barred.</string>
    <!-- Message displayed to the user to indicate that call forwarding is active. -->
    <string name="supp_service_call_forwarding_active">Call forwarding active.</string>
    <!-- Message displayed to the user when they receive multiple incoming calls at the same time
         and one of them is forwarded to the network.  Phones can't handle multiple incoming calls
         so the network will typically forward one of the calls to voicemail or another number
         defined by the user. -->
    <string name="supp_service_additional_call_forwarded">Additional call forwarded.</string>
    <!-- Message displayed to the user to indicate that a call has been successfully transferred
         to another phone number. -->
    <string name="supp_service_additional_ect_connected">Explicit call transfer complete.</string>
    <!-- Message displayed to the user to indicate that the call is in the process of being
         transferred to another phone number.-->
    <string name="supp_service_additional_ect_connecting">Explicit call transfer in progress.</string>
    <!-- Message displayed to the user to indicate that the remote party has put the user
         on hold. -->
    <string name="supp_service_call_on_hold">Call on hold.</string>
    <!-- Message displayed to the user to indicate that the remote party has taken the user
         off hold. -->
    <string name="supp_service_call_resumed">Call resumed.</string>
    <!-- Message displayed to the user to indicate that an incoming call was deflected from another
         number.  This means that the call originated as a result of the original caller choosing
         to forward the call to the current user rather than answering it themselves. -->
    <string name="supp_service_deflected_call">Call was deflected.</string>
    <!-- Message displayed to the user to indicate that an incoming call was forwarded from another
         number. -->
    <string name="supp_service_forwarded_call">Forwarded call.</string>
    <!-- Message displayed to the user to indicate that they are joining a conference call. -->
    <string name="supp_service_conference_call">Joining conference call.</string>
    <!-- Message displayed to the user to indicate that a held call has been released /
         disconnected. -->
    <string name="supp_service_held_call_released">Held call has been released.</string>
    <string name="srvcc_video_message">"Video call is downgraded to 2G/3G voice call due to 4G network is not available."</string>
    <string name="srvcc_message">"4G voice call is downgraded to 2G/3G voice call due to 4G network is not available."</string>
    <string name="ut_not_support">UT is not available</string>
    <string name="ct_ut_not_support_close_4glte">UT is not available, please turn off Enhanced 4G LTE Mode in Settings</string>
    <string name="switch_dds_to_sub_alert_msg">Please switch mobile data to SIM</string>

    <!-- In-call screen: error message shown when the user attempts to place a call, but the device
         is currently in the process of being provisioned for service.  Provisioning is the process
         by which a device confirms which services are available to the user by contacting the
         mobile service provider. -->
    <string name="callFailed_otasp_provisioning_in_process">Cannot place a call as the device is currently being provisioned.</string>
    <!-- In-call screen: error message shown when the user has attempted to place a new outgoing
         call, but there is already a call in dialing state. -->
    <string name="callFailed_already_dialing">Cannot place a call as another outgoing call is already dialing.</string>
    <!-- In-call screen: error message shown when the user has attempted to place a new outgoing
         call while there is already a call in ringing state. -->
    <string name="callFailed_already_ringing">Cannot place a call as there is an unanswered incoming call.  Answer or reject the incoming call prior to placing a new call.</string>
    <!-- In-call screen: error message shown when the user attempts to place a call, but calling has
         been disabled using a debug property. -->
    <string name="callFailed_calling_disabled">Cannot place a call as calling has been disabled using the ro.telephony.disable-call system property.</string>
    <!-- In-call screen: error message shown when the user attempts to place a call, but calling has
         been disabled using a debug property. -->
    <string name="callFailed_too_many_calls">Cannot place a call a there are already two calls in progress.  Disconnect one of the calls or merge them into a conference prior to placing a new call.</string>
    <!-- Message displayed to the user when they attempt to edit options for a supplementary service
         (call waiting, call barring, call forwarding, and caller ID), but they are required to
         enable mobile data first. -->
    <string name="supp_service_over_ut_precautions">To use <xliff:g id="supp service">%s</xliff:g>, make sure mobile data is turned on. You can change this in mobile network settings.</string>
    <!-- Message displayed to the user when they attempt to edit options for a supplementary service
         (call waiting, call barring, call forwarding, and caller ID) in roaming, but they are
         required to enable mobile data and data roaming first. -->
    <string name="supp_service_over_ut_precautions_roaming">To use <xliff:g id="supp service">%s</xliff:g>, make sure mobile data and data roaming are turned on. You can change these in mobile network settings.</string>
    <!-- Message displayed to the user when they attempt to edit options for a supplementary service
         (call waiting, call barring, call forwarding, and caller ID), but they are
         required to enable mobile data first for each sim. -->
    <string name="supp_service_over_ut_precautions_dual_sim">To use <xliff:g id="supp service">%1$s</xliff:g>, make sure mobile data is turned on for SIM <xliff:g id="sim number">%2$d</xliff:g>. You can change this in mobile network settings.</string>
    <!-- Message displayed to the user when they attempt to edit options for a supplementary service
         (call waiting, call barring, call forwarding, and caller ID) in roaming device, but
         they are required to enable mobile data and data roaming first for each sim. -->
    <string name="supp_service_over_ut_precautions_roaming_dual_sim">To use <xliff:g id="supp service">%1$s</xliff:g>, make sure mobile data and data roaming are turned on for SIM <xliff:g id="sim number">%2$d</xliff:g>. You can change these in mobile network settings.</string>
    <!-- supplementary services over ut precaution exit dialog choice -->
    <string name="supp_service_over_ut_precautions_dialog_dismiss">Dismiss</string>

    <!-- Data Connection Enable. Only shown in diagnostic screen, so precise translation is not needed. -->
    <string name="radio_info_data_connection_enable">Enable Data Connection</string>
    <!-- Data Connection Disable. Only shown in diagnostic screen, so precise translation is not needed. -->
    <string name="radio_info_data_connection_disable">Disable Data Connection</string>

    <!-- VoLTE provisioning flag on. Only shown in diagnostic screen, so precise translation is not needed. -->
    <string name="volte_provisioned_switch_string">VoLTE Provisioned</string>

    <!-- Video calling provisioning flag on. Only shown in diagnostic screen, so precise translation is not needed. -->
    <string name="vt_provisioned_switch_string">Video Calling Provisioned</string>

    <!-- Wifi Calling provisioning flag on. Only shown in diagnostic screen, so precise translation is not needed. -->
    <string name="wfc_provisioned_switch_string">Wifi Calling Provisioned</string>

    <!-- EAB provisioning flag on. Only shown in diagnostic screen, so precise translation is not needed. -->
    <string name="eab_provisioned_switch_string">EAB/Presence Provisioned</string>

    <!-- Cbrs enable disable flag. Only shown in diagnostic screen, so precise translation is not needed -->
    <string name="cbrs_data_switch_string">Cbrs Data</string>

    <!-- Dsds enable/disable flag. Only shown in diagnostic screen, so precise translation is not needed, [CHAR LIMIT=none] -->
    <string name="dsds_switch_string">Enable DSDS</string>

    <!-- UI debug setting: Enable/Disable DSDS [CHAR LIMIT=none] -->
    <string name="dsds_dialog_title">Restart Device?</string>

    <!-- UI debug setting: Enable/Disable DSDS [CHAR LIMIT=none] -->
    <string name="dsds_dialog_message">You need to restart your device to change this setting.</string>

    <!-- UI debug setting: Enable/Disable DSDS [CHAR LIMIT=none] -->
    <string name="dsds_dialog_confirm">Restart</string>

    <!-- UI debug setting: Enable/Disable DSDS [CHAR LIMIT=none] -->
    <string name="dsds_dialog_cancel">Cancel</string>

    <!-- Title for controlling on/off for Mobile phone's radio power. Only shown in diagnostic screen, so precise translation is not needed. -->
    <string name="radio_info_radio_power">Mobile Radio Power</string>

    <!-- Phone Info screen. Menu item label.  Used for diagnostic info screens, precise translation isn't needed -->
    <string name="radioInfo_menu_viewADN">View SIM Address Book</string>
    <!-- Phone Info screen. Menu item label.  Used for diagnostic info screens, precise translation isn't needed -->
    <string name="radioInfo_menu_viewFDN">View Fixed Dialing Numbers</string>
    <!-- Phone Info screen. Menu item label.  Used for diagnostic info screens, precise translation isn't needed -->
    <string name="radioInfo_menu_viewSDN">View Service Dialing Numbers</string>
    <!-- Phone Info screen. Menu item label.  Used for diagnostic info screens, precise translation isn't needed -->
    <string name="radioInfo_menu_getIMS">IMS Service Status</string>

    <!-- Phone Info screen. IMS Registration Title.  Used for diagnostic info screens, precise translation isn't needed -->
    <string name="radio_info_ims_reg_status_title">IMS Status</string>

    <!-- Phone Info screen. IMS Status - Registered.  Used for diagnostic info screens, precise translation isn't needed -->
    <string name="radio_info_ims_reg_status_registered">Registered</string>
    <!-- Phone Info screen. Ims Status - Unregistered.  Used for diagnostic info screens, precise translation isn't needed -->
    <string name="radio_info_ims_reg_status_not_registered">Not Registered</string>

    <!-- Phone Info screen. Ims Feature Status label.  Used for diagnostic info screens, precise translation isn't needed -->
    <string name="radio_info_ims_feature_status_available">Available</string>
    <!-- Phone Info screen. Ims Feature status label.  Used for diagnostic info screens, precise translation isn't needed -->
    <string name="radio_info_ims_feature_status_unavailable">Unavailable</string>

    <!-- Phone Info screen. IMS Registration.  Used for diagnostic info screens, precise translation isn't needed -->
    <string name="radio_info_ims_reg_status">IMS Registration: <xliff:g id="status" example="registered">%1$s</xliff:g>\u000AVoice over LTE: <xliff:g id="availability" example="available">%2$s</xliff:g>\u000AVoice over WiFi: <xliff:g id="availability" example="available">%3$s</xliff:g>\u000AVideo Calling: <xliff:g id="availability" example="available">%4$s</xliff:g>\u000AUT Interface: <xliff:g id="availability" example="available">%5$s</xliff:g></string>

    <!-- Phone Info screen. Status label.  Used for diagnostic info screens, precise translation isn't needed -->
    <string name="radioInfo_service_in">In Service</string>
    <!-- Phone Info screen. Status label.  Used for diagnostic info screens, precise translation isn't needed -->
    <string name="radioInfo_service_out">Out of Service</string>
    <!-- Phone Info screen. Status label.  Used for diagnostic info screens, precise translation isn't needed -->
    <string name="radioInfo_service_emergency">Emergency Calls Only</string>
    <!-- Phone Info screen. Status label.  Used for diagnostic info screens, precise translation isn't needed -->
    <string name="radioInfo_service_off">Radio Off</string>

    <!-- Phone Info screen. Status label.  Used for diagnostic info screens, precise translation isn't needed -->
    <string name="radioInfo_roaming_in">Roaming</string>
    <!-- Phone Info screen. Status label.  Used for diagnostic info screens, precise translation isn't needed -->
    <string name="radioInfo_roaming_not">Not Roaming</string>

    <!-- Phone Info screen. Status label.  Used for diagnostic info screens, precise translation isn't needed -->
    <string name="radioInfo_phone_idle">Idle</string>
    <!-- Phone Info screen. Status label.  Used for diagnostic info screens, precise translation isn't needed -->
    <string name="radioInfo_phone_ringing">Ringing</string>
    <!-- Phone Info screen. Status label.  Used for diagnostic info screens, precise translation isn't needed -->
    <string name="radioInfo_phone_offhook">Call in Progress</string>

    <!-- Phone Info screen. Status label.  Used for diagnostic info screens, precise translation isn't needed -->
    <string name="radioInfo_data_disconnected">Disconnected</string>
    <!-- Phone Info screen. Status label.  Used for diagnostic info screens, precise translation isn't needed -->
    <string name="radioInfo_data_connecting">Connecting</string>
    <!-- Phone Info screen. Status label.  Used for diagnostic info screens, precise translation isn't needed -->
    <string name="radioInfo_data_connected">Connected</string>
    <!-- Phone Info screen. Status label.  Used for diagnostic info screens, precise translation isn't needed -->
    <string name="radioInfo_data_suspended">Suspended</string>

    <!-- Used for diagnostic info screens, precise translation isn't needed -->
    <string name="radioInfo_unknown">Unknown</string>
    <!-- Phone Info screen. Units shown after a value.  Used for diagnostic info screens, precise translation isn't needed -->
    <string name="radioInfo_display_packets">pkts</string>
    <!-- Phone Info screen. Units shown after a value.  Used for diagnostic info screens, precise translation isn't needed -->
    <string name="radioInfo_display_bytes">bytes</string>
    <!-- Phone Info screen. Units shown after a value.  Used for diagnostic info screens, precise translation isn't needed -->
    <string name="radioInfo_display_dbm">dBm</string>
    <!-- Phone Info screen. Units shown after a value.  Used for diagnostic info screens, precise translation isn't needed -->
    <string name="radioInfo_display_asu">asu</string>
    <!-- Used for diagnostic info screens, precise translation isn't needed -->
    <string name="radioInfo_lac">LAC</string>
    <!-- Used for diagnostic info screens, precise translation isn't needed -->
    <string name="radioInfo_cid">CID</string>


    <!-- Radio Info screen. Label for a status item.  Used for diagnostic info screens, precise translation isn't needed -->
    <string name="radio_info_subid">Current subId:</string>
    <!-- Radio Info screen. Label for a status item.  Used for diagnostic info screens, precise translation isn't needed -->
    <string name="radio_info_dds">SubId of default data SIM:</string>
    <!-- Radio Info screen. Label for a status item.  Used for diagnostic info screens, precise translation isn't needed -->
    <string name="radio_info_dl_kbps">DL Bandwidth (kbps):</string>
    <!-- Radio Info screen. Label for a status item.  Used for diagnostic info screens, precise translation isn't needed -->
    <string name="radio_info_ul_kbps">UL Bandwidth (kbps):</string>
    <!-- Radio Info screen. Label for a status item.  Used for diagnostic info screens, precise translation isn't needed -->
    <string name="radio_info_phy_chan_config">LTE Physical Channel Configuration:</string>
    <!-- Radio Info screen. Label for a status item.  Used for diagnostic info screens, precise translation isn't needed -->
    <string name="radio_info_cell_info_refresh_rate">Cell Info Refresh Rate:</string>
    <!-- Radio Info screen. Label for a status item.  Used for diagnostic info screens, precise translation isn't needed -->
    <string name="radio_info_cellinfo_label">All Cell Measurement Info:</string>
    <!-- Radio Info screen. Label for a status item.  Used for diagnostic info screens, precise translation isn't needed -->
    <string name="radio_info_gprs_service_label">Data Service:</string>
    <!-- Radio Info screen. Label for a status item.  Used for diagnostic info screens, precise translation isn't needed -->
    <string name="radio_info_roaming_label">Roaming:</string>
    <!-- Radio Info screen. Label for a status item.  Used for diagnostic info screens, precise translation isn't needed -->
    <string name="radio_info_imei_label">IMEI:</string>
    <!-- Radio Info screen. Label for a status item.  Used for diagnostic info screens, DO NOT TRANSLATE. -->
    <string name="radio_info_imsi_label">IMSI:</string>
    <!-- Radio Info screen. Label for a status item.  Used for diagnostic info screens, precise translation isn't needed -->
    <string name="radio_info_call_redirect_label">Call Redirect:</string>
    <!-- Radio Info screen. Label for a status item.  Used for diagnostic info screens, precise translation isn't needed -->
    <string name="radio_info_ppp_resets_label">Number of PPP Reset Since Boot:</string>
    <!-- Radio Info screen. Label for a status item.  Used for diagnostic info screens, precise translation isn't needed -->
    <string name="radio_info_current_network_label">Current Network:</string>
    <!-- Radio Info screen. Label for a status item.  Used for diagnostic info screens, precise translation isn't needed -->
    <string name="radio_info_ppp_received_label">Data Received:</string>
    <!-- Radio Info screen. Label for a status item.  Used for diagnostic info screens, precise translation isn't needed -->
    <string name="radio_info_gsm_service_label">Voice Service:</string>
    <!-- Radio Info screen. Label for a status item.  Used for diagnostic info screens, precise translation isn't needed -->
    <string name="radio_info_signal_strength_label">Signal Strength:</string>
    <!-- Radio Info screen. Label for a status item.  Used for diagnostic info screens, precise translation isn't needed -->
    <string name="radio_info_call_status_label">Voice Call Status:</string>
    <!-- Radio Info screen. Label for a status item.  Used for diagnostic info screens, precise translation isn't needed -->
    <string name="radio_info_ppp_sent_label">Data Sent:</string>
    <!-- Radio Info screen. Label for a status item.  Used for diagnostic info screens, precise translation isn't needed -->
    <string name="radio_info_message_waiting_label">Message Waiting:</string>
    <!-- Radio Info screen. Label for a status item.  Used for diagnostic info screens, precise translation isn't needed -->
    <string name="radio_info_phone_number_label">Phone Number:</string>
    <!-- Radio Info screen. Label for a status item.  Used for diagnostic info screens, precise translation isn't needed -->
    <string name="radio_info_band_mode_label">Select Radio Band</string>
    <!-- Radio Info screen. Label for a status item.  Used for diagnostic info screens, precise translation isn't needed -->
    <string name="radio_info_voice_network_type_label">Voice Network Type:</string>
    <!-- Radio Info screen. Label for a status item.  Used for diagnostic info screens, precise translation isn't needed -->
    <string name="radio_info_data_network_type_label">Data Network Type:</string>
    <!-- Radio Info screen. Label for a status item.  Used for diagnostic info screens, precise translation isn't needed -->
    <string name="phone_index_label">Select phone index</string>
    <!-- Radio Info screen. Label for a status item.  Used for diagnostic info screens, precise translation isn't needed -->
    <string name="radio_info_set_perferred_label">Set Preferred Network Type:</string>
    <!-- Radio Info screen. Label for a status item.  Used for diagnostic info screens, precise translation isn't needed -->
    <string name="radio_info_ping_hostname_v4">Ping Hostname(www.google.com) IPv4:</string>
    <!-- Radio Info screen. Label for a status item.  Used for diagnostic info screens, precise translation isn't needed -->
    <string name="radio_info_ping_hostname_v6">Ping Hostname(www.google.com) IPv6:</string>
    <!-- Radio Info screen. Label for a status item.  Used for diagnostic info screens, precise translation isn't needed -->
    <string name="radio_info_http_client_test">HTTP Client Test:</string>
    <!-- Radio Info screen. Label for a status item.  Used for diagnostic info screens, precise translation isn't needed -->
    <string name="ping_test_label">Run Ping Test</string>
    <!-- Radio Info screen. Label for a status item.  Used for diagnostic info screens, precise translation isn't needed -->
    <string name="radio_info_smsc_label">SMSC:</string>
    <!-- Radio Info screen. Label for a status item.  Used for diagnostic info screens, precise translation isn't needed -->
    <string name="radio_info_smsc_update_label">Update</string>
    <!-- Radio Info screen. Label for a status item.  Used for diagnostic info screens, precise translation isn't needed -->
    <string name="radio_info_smsc_refresh_label">Refresh</string>
    <!-- Radio Info screen. Label for a status item.  Used for diagnostic info screens, precise translation isn't needed -->
    <string name="radio_info_toggle_dns_check_label">Toggle DNS Check</string>
    <!-- Radio Info screen. Label for a status item.  Used for diagnostic info screens, precise translation isn't needed -->
    <string name="oem_radio_info_label">OEM-specific Info/Settings</string>
    <!-- Radio Info screen. Label for a status item.  Used for diagnostic info screens, precise translation isn't needed -->
    <string name="radio_info_endc_available">EN-DC Available:</string>
    <!-- Radio Info screen. Label for a status item.  Used for diagnostic info screens, precise translation isn't needed -->
    <string name="radio_info_dcnr_restricted">DCNR Restricted:</string>
    <!-- Radio Info screen. Label for a status item.  Used for diagnostic info screens, precise translation isn't needed -->
    <string name="radio_info_nr_available">NR Available:</string>
    <!-- Radio Info screen. Label for a status item.  Used for diagnostic info screens, precise translation isn't needed -->
    <string name="radio_info_nr_state">NR State:</string>
    <!-- Radio Info screen. Label for a status item.  Used for diagnostic info screens, precise translation isn't needed -->
    <string name="radio_info_nr_frequency">NR Frequency:</string>

    <!-- Band Mode Selection -->
    <!-- Band mode screen.  Title of activity. -->
    <string name="band_mode_title">Set Radio Band Mode</string>
    <!-- Band mode screen.  Loading message. -->
    <string name="band_mode_loading">Loading Band List\u2026</string>
    <!-- Band mode screen. Button caption to set the bandmode. -->
    <string name="band_mode_set">Set</string>
    <!-- Band mode screen. Status message when unsuccessful. -->
    <string name="band_mode_failed">Unsuccessful</string>
    <!-- Band mode screen. Statusm essage when successful. -->
    <string name="band_mode_succeeded">Successful</string>

    <!-- The title of the activity to see phone info -->
    <string name="phone_info_label" product="tablet">Tablet info</string>
    <!-- The title of the activity to see phone info -->
    <string name="phone_info_label" product="default">Phone info</string>

    <!-- Carrier Provisioning Info [CHAR LIMIT=NONE] -->
    <string name="carrier_provisioning">Carrier Provisioning Info</string>
    <!-- Trigger Carrier Provisioning [CHAR LIMIT=NONE] -->
    <string name="trigger_carrier_provisioning">Trigger Carrier Provisioning</string>

    <!-- details of the message popped up when there is
    bad call quality caused by bluetooth connection-->
    <string name="call_quality_notification_bluetooth_details">
        Your bluetooth signal is weak.  Try switching to speakerphone.</string>
    <!-- name of the notification that pops up during
    a phone call when there is bad call quality -->
    <string name="call_quality_notification_name">Call Quality Notification</string>
<<<<<<< HEAD

    <string name="labelCommonMore">Call settings</string>
    <string name="labelCommonMore_with_label">Call settings (<xliff:g id="subscriptionlabel" example="T-Mobile">%s</xliff:g>)</string>
    <string name="sum_common_call_settings">Additional call settings</string>
    <string name="ut_unavailable_to_set_video_cf_toast">UT is unavailable to set call forwarding for video, please close this page and exit.</string>
    <!-- Instruction text to notify user that emergency calls may not be possible when voice is enabled over wifi. [CHAR LIMIT=NONE] -->
    <string name="limited_service_alert_dialog_description"><b>Emergency calls via WiFi Calling</b>\nEmergency calls are not possible via WiFi Calling.
\n\nThe device switches automatically to a cellular network (2G/3G) to place an emergency call.
\n\nEmergency calls are only possible in areas with cellular coverage.</string>
    <!-- Option to hide the popup dialog if it is not necessary for the user. [CHAR LIMIT=40] -->
    <string name="do_not_show_again">Do not show again</string>
=======
    <!-- Telephony notification channel name for a channel containing SIP accounts removed
     notificatios -->
    <string name="notification_channel_sip_account">Deprecated SIP accounts</string>
>>>>>>> 546a0bc9
</resources><|MERGE_RESOLUTION|>--- conflicted
+++ resolved
@@ -2227,7 +2227,9 @@
     <!-- name of the notification that pops up during
     a phone call when there is bad call quality -->
     <string name="call_quality_notification_name">Call Quality Notification</string>
-<<<<<<< HEAD
+    <!-- Telephony notification channel name for a channel containing SIP accounts removed
+     notificatios -->
+    <string name="notification_channel_sip_account">Deprecated SIP accounts</string>
 
     <string name="labelCommonMore">Call settings</string>
     <string name="labelCommonMore_with_label">Call settings (<xliff:g id="subscriptionlabel" example="T-Mobile">%s</xliff:g>)</string>
@@ -2239,9 +2241,4 @@
 \n\nEmergency calls are only possible in areas with cellular coverage.</string>
     <!-- Option to hide the popup dialog if it is not necessary for the user. [CHAR LIMIT=40] -->
     <string name="do_not_show_again">Do not show again</string>
-=======
-    <!-- Telephony notification channel name for a channel containing SIP accounts removed
-     notificatios -->
-    <string name="notification_channel_sip_account">Deprecated SIP accounts</string>
->>>>>>> 546a0bc9
 </resources>