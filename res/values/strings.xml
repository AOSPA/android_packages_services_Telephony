<?xml version="1.0" encoding="utf-8"?>
<!-- Copyright (C) 2007 The Android Open Source Project

     Licensed under the Apache License, Version 2.0 (the "License");
     you may not use this file except in compliance with the License.
     You may obtain a copy of the License at

          http://www.apache.org/licenses/LICENSE-2.0

     Unless required by applicable law or agreed to in writing, software
     distributed under the License is distributed on an "AS IS" BASIS,
     WITHOUT WARRANTIES OR CONDITIONS OF ANY KIND, either express or implied.
     See the License for the specific language governing permissions and
     limitations under the License.
-->

<resources xmlns:xliff="urn:oasis:names:tc:xliff:document:1.2">

    <!-- Official label of the phone app, as seen in "Manage Applications"
         and other settings UIs.  This is the version of the label for
         tablet devices, where the phone app handles mobile data but not
         actual phone calls. -->
    <string name="phoneAppLabel" product="tablet">Mobile Data</string>

    <!-- Official label of the phone app, as seen in "Manage Applications"
         and other settings UIs. -->
    <string name="phoneAppLabel" product="default">Phone Services</string>

    <!-- Screen title for Emergency Dialer UI -->
    <string name="emergencyDialerIconLabel">Emergency Dialer</string>
    <!-- Activity label for the in-call UI -->
    <string name="phoneIconLabel">Phone</string>
    <!-- Title of FDN list screen -->
    <string name="fdnListLabel">FDN list</string>

    <!-- Call status -->
    <!-- Incoming call screen, name of "unknown" caller -->
    <string name="unknown">Unknown</string>
    <!-- Incoming call screen, string when number hidden -->
    <string name="private_num">Private number</string>
    <!-- Incoming call screen, string when called from a pay phone -->
    <string name="payphone">Payphone</string>
    <!-- In-call screen: status label for a call that's on hold -->
    <string name="onHold">On hold</string>
    <!-- Title for carrier MMI message -->
    <string name="carrier_mmi_msg_title"><xliff:g id="mmicarrier" example="T-Mobile">%s</xliff:g> Message</string>
    <!-- Default title for carrier MMI message -->
    <string name="default_carrier_mmi_msg_title">Carrier Message</string>
    <!-- Title for USSD code initiated -->
    <string name="ussdinitiated_title">USSD Initiated</string>
    <!-- Possible error messages with outgoing calls --><skip/>
    <string name="mmiStarted">MMI code started</string>
    <!-- Dialog label when a USSD code starts running -->
    <string name="ussdRunning">USSD code running\u2026</string>
    <!-- Dialog label when an MMI code is canceled -->
    <string name="mmiCancelled">MMI code canceled</string>
    <!-- Label for "cancel" button on the MMI dialog -->
    <string name="cancel">Cancel</string>
    <!-- Toast string displayed to user if the input in MMI dialog is < 1 or > 160 -->
    <string name="enter_input">USSD message must be between <xliff:g id="min_len" >%1$d</xliff:g> and <xliff:g id="max_len" >%2$d</xliff:g> characters. Please try again.</string>

    <!-- Label for "Manage conference call" panel [CHAR LIMIT=40] -->
    <string name="manageConferenceLabel">Manage conference call</string>

    <!-- Positive button label ("OK") used in several dialogs in the phone UI [CHAR LIMIT=10] -->
    <string name="ok">OK</string>

    <!-- "Audio mode" popup menu: Item label to select the speakerphone [CHAR LIMIT=25] -->
    <string name="audio_mode_speaker">Speaker</string>
    <!-- "Audio mode" popup menu: Item label to select the handset earpiece [CHAR LIMIT=25] -->
    <string name="audio_mode_earpiece">Handset earpiece</string>
    <!-- "Audio mode" popup menu: Item label to select the wired headset [CHAR LIMIT=25] -->
    <string name="audio_mode_wired_headset">Wired headset</string>
    <!-- "Audio mode" popup menu: Item label to select the bluetooth headset [CHAR LIMIT=25] -->
    <string name="audio_mode_bluetooth">Bluetooth</string>

    <!-- post dial -->
    <!-- In-call screen: body text of the dialog that appears when we encounter
         the "wait" character in a phone number to be dialed; this dialog asks the
         user if it's OK to send the numbers following the "wait". -->
    <string name="wait_prompt_str">Send the following tones?\n</string>
    <!-- In-call screen: body text of the dialog that appears when we encounter
         the "PAUSE" character in a phone number to be dialed; this dialog gives
         informative message to the user to show the sending numbers following the "Pause". -->
    <string name="pause_prompt_str">Sending tones\n</string>
    <!-- In-call screen: button label on the "wait" prompt dialog -->
    <string name="send_button">Send</string>
    <!-- In-call screen: button label on the "wait" prompt dialog in CDMA Mode-->
    <string name="pause_prompt_yes">Yes</string>
    <!-- In-call screen: button label on the "wait" prompt dialog in CDMA Mode-->
    <string name="pause_prompt_no">No</string>
    <!-- In-call screen: on the "wild" character dialog, this is the label
         for a text widget that lets the user enter the digits that should
         replace the "wild" character. -->
    <string name="wild_prompt_str">Replace wild character with</string>

    <!-- missing voicemail number -->
    <!-- Title of the "Missing voicemail number" dialog -->
    <string name="no_vm_number">Missing voicemail number</string>
    <!-- Body text of the "Missing voicemail number" dialog -->
    <string name="no_vm_number_msg">No voicemail number is stored on the SIM card.</string>
    <!-- Button label on the "Missing voicemail number" dialog -->
    <string name="add_vm_number_str">Add number</string>
    <!--Toast in Call settings when asked to launch voicemail for a guest user -->
    <string name="voice_number_setting_primary_user_only">Voicemail Settings can only be modified by the Primary User.</string>

    <!-- Status message displayed on SIM PIN unlock panel -->
    <string name="puk_unlocked">Your SIM card has been unblocked. Your phone is unlocking\u2026</string>
    <!-- network depersonalization -->
    <!-- Label text for PIN entry widget on SIM Network Depersonalization panel -->
    <string name="label_ndp">SIM network unlock PIN</string>
    <!-- Label text for Operator displayName on SIM Network Depersonalization panel -->
    <string name="label_phoneid">SIM locked for operator</string>
    <!-- Button label on SIM Network Depersonalization panel -->
    <string name="sim_ndp_unlock_text">Unlock</string>
    <!-- Button label on SIM Network Depersonalization panel -->
    <string name="sim_ndp_dismiss_text">Dismiss</string>
    <!-- Status message displayed on SIM Network Depersonalization panel -->
    <string name="requesting_unlock">Requesting network unlock\u2026</string>
    <!-- Error message displayed on SIM Network Depersonalization panel -->
    <string name="unlock_failed"> Network unlock request unsuccessful.</string>
    <!-- Success message displayed on SIM Network Depersonalization panel -->
    <string name="unlock_success">SIM Network unlock successful.</string>

    <!-- settings strings -->

    <!-- Error message for users that aren't allowed to modify Mobile Network settings [CHAR LIMIT=none] -->
    <string name="mobile_network_settings_not_available">Mobile network settings are not available for this user</string>
    <!-- GSM Call settings screen, setting option name. [CHAR LIMIT=40] -->
    <string name="labelGSMMore">GSM call settings</string>
    <!-- GSM Call settings screen, setting option name with label indicating the SIM the settings
         are applied to. [CHAR LIMIT=40] -->
    <string name="labelGsmMore_with_label">GSM call settings (<xliff:g id="subscriptionlabel" example="T-Mobile">%s</xliff:g>)</string>
    <string name="labelCFType">Call Forward Setting</string>
    <string name="labelCFVoice">Voice</string>
    <string name="labelCFVideo">Video</string>
    <!-- CDMA Call settings screen, setting option name -->
    <string name="labelCDMAMore">CDMA call settings</string>
    <!-- CDMA Call settings screen, setting option name with label indicating the SIM the settings
         are applied to. [CHAR LIMIT=40] -->
    <string name="labelCdmaMore_with_label">CDMA call settings (<xliff:g id="subscriptionlabel" example="Verizon">%s</xliff:g>)</string>
    <!-- Mobile network settings screen, setting option name -->
    <string name="apn_settings">Access Point Names</string>
    <!-- Label for the "Network settings" screen in the Settings UI -->
    <string name="settings_label">Network settings</string>

    <!-- Label for settings screen for phone accounts. -->
    <string name="phone_accounts">Calling accounts</string>
    <!-- Label for list item which opens a dialog to select the default outgoing account -->
    <string name="phone_accounts_make_calls_with">Make calls with</string>
    <!-- Label for list item which opens a dialog to select the default outgoing account for SIP calls. -->
    <string name="phone_accounts_make_sip_calls_with">Make SIP calls with</string>
    <!-- Entry in dialog to "ask first" for accounts when making a call -->
    <string name="phone_accounts_ask_every_time">Ask first</string>
    <!-- Account label for when a SIM account has no service (i.e. airplane mode) -->
    <string name="phone_accounts_default_account_label">No network available</string>

    <!-- Label for heading of the per-account settings section in the phone accounts settings
         screen. -->
    <string name="phone_accounts_settings_header">Settings</string>
    <!-- Label for invoking phone account selection screen -->
    <string name="phone_accounts_choose_accounts">Choose accounts</string>
    <!-- Label for heading in the phone account selection screen -->
    <string name="phone_accounts_selection_header">Phone accounts</string>
    <!-- Title for the button to add a new sip account. [CHAR LIMIT=NONE] -->
    <string name="phone_accounts_add_sip_account">Add SIP account</string>
    <!-- Description label for icon to configure a phone account's settings. -->
    <string name="phone_accounts_configure_account_settings">Configure account settings</string>
    <!-- Label for heading that takes user to the list of calling accounts where they can enable
         and disable all accounts. -->
    <string name="phone_accounts_all_calling_accounts">All calling accounts</string>
    <!-- Summary for all-calling-account setting indicating that is where the user goes to enable
         and disable phone accounts. -->
    <string name="phone_accounts_all_calling_accounts_summary">Select which accounts can make calls</string>

    <!-- Title for setting to select Wi-Fi call manager account -->
    <string name="wifi_calling">Wi-Fi calling</string>
    <!-- Built-in label for the default connection service setting. -->
    <string name="connection_service_default_label">Built-in connection service</string>
    <!-- Call settings screen, setting option name -->
    <string name="voicemail">Voicemail</string>
    <!-- Title of the "Voicemail" settings screen, with a text label identifying which SIM the settings are for. -->
    <string name="voicemail_settings_with_label">Voicemail (<xliff:g id="subscriptionlabel" example="Mock Carrier">%s</xliff:g>)</string>
    <!-- Call forwarding dialog box, voicemail number prefix -->
    <string name="voicemail_abbreviated">VM:</string>
    <!-- DO NOT TRANSLATE. Internal key for a voicemail notification preference. -->
    <string name="voicemail_notifications_key" translatable="false">voicemail_notification_key</string>

    <!-- Title for Make and receive calls category. -->
    <string name="make_and_receive_calls">Make &amp; receive calls</string>
    <!-- Title for the button to launch smart forwarding which will configure call forwarding on both SIMs to forward the call to the other SIM number when its not reachable. -->
    <string name="smart_forwarding_settings_menu">Smart Forwarding</string>
    <!-- Description of smart forwarding setting. -->
    <string name="smart_forwarding_settings_menu_summary">When one number isn\'t reachable, always forward calls to your other number</string>

    <!-- Voicemail notifications title. The user clicks on this preference navigate to the system settings screen for that channel
    .[CHAR LIMIT=30] -->
    <string name="voicemail_notifications_preference_title">Notifications</string>
    <!-- Cell Broadcast settings title.  [CHAR LIMIT=50] -->
    <string name="cell_broadcast_settings">Emergency broadcasts</string>
    <!-- Call settings screen title -->
    <string name="call_settings">Call settings</string>
    <!-- GSM Call settings screen, setting option name -->
    <string name="additional_gsm_call_settings">Additional settings</string>
    <!-- GSM Call settings screen, setting option name, with label identifying the SIM the settings are for. -->
    <string name="additional_gsm_call_settings_with_label">Additional settings (<xliff:g id="subscriptionlabel" example="Verizon">%s</xliff:g>)</string>
    <!-- GSM-only Call settings screen, setting option name-->
    <string name="sum_gsm_call_settings">Additional GSM only call settings</string>
    <!-- CDMA Call settings screen, setting option name -->
    <string name="additional_cdma_call_settings">Additional CDMA call settings</string>
    <!-- CDMA-only Call settings screen, setting option name-->
    <string name="sum_cdma_call_settings">Additional CDMA only call settings</string>
    <!-- Call setting screen, nework service setting name -->
    <string name="labelNwService">Network service settings</string>
    <!-- Call settings screen, setting option name -->
    <string name="labelCallerId">Caller ID</string>
    <!-- Additional call settings screen, setting summary text when the setting is being loaded [CHAR LIMIT=40] -->
    <string name="sum_loading_settings">Loading settings\u2026</string>
    <!-- Additional call settings screen, setting summary text when Caller ID is hidden -->
    <string name="sum_hide_caller_id">Number hidden in outgoing calls</string>
    <!-- Additional call settings screen, setting summary text when Caller ID is shown -->
    <string name="sum_show_caller_id">Number displayed in outgoing calls</string>
    <!-- Additional call settings screen, setting summary text for default Caller ID value -->
    <string name="sum_default_caller_id">Use default operator settings to display my number in outgoing calls</string>
    <!-- Additional call settings screen, setting check box name -->
    <string name="labelCW">Call waiting</string>
    <!-- Additional call settings screen, setting summary text when call waiting check box is selected -->
    <string name="sum_cw_enabled">During a call, notify me of incoming calls</string>
    <!-- Additional call settings screen, setting summary text when call waiting check box is clear -->
    <string name="sum_cw_disabled">During a call, notify me of incoming calls</string>
    <!-- Call forwarding settings screen, section heading -->
    <string name="call_forwarding_settings">Call forwarding settings</string>
    <!-- Call forwarding settings screen, section heading, with a label identifying the SIM the settings are for. -->
    <string name="call_forwarding_settings_with_label">Call forwarding settings (<xliff:g id="subscriptionlabel" example="Verizon">%s</xliff:g>)</string>
    <!-- Call settings screen, setting option name -->
    <string name="labelCF">Call forwarding</string>

    <!-- Call forwarding settings screen, setting option name -->
    <string name="labelCFU">Always forward</string>
    <!-- Call forwarding dialog box, text field label -->
    <string name="messageCFU">Always use this number</string>
    <!-- Call forwarding settings screen, setting summary text when forwarding all calls -->
    <string name="sum_cfu_enabled_indicator">Forwarding all calls</string>
    <!-- Call forwarding settings screen, setting summary text the Always forward is set -->
    <string name="sum_cfu_enabled">Forwarding all calls to <xliff:g id="phonenumber" example="555-1212">{0}</xliff:g></string>
    <!-- Call forwarding settings screen, Always forward is enabled but the number is unavailable -->
    <string name="sum_cfu_enabled_no_number">Number is unavailable</string>
    <!-- Call forwarding settings screen, setting summary text when Always forward is disabled -->
    <string name="sum_cfu_disabled">Off</string>

    <!-- Call forwarding settings screen, setting timer info for cfut case -->
    <string name="set_time_period">Set time period</string>
    <string name="all_day">All day</string>
    <string name="time_interval_char">: </string>
    <string name="time_start">From</string>
    <string name="time_start_hour">time start hour</string>
    <string name="time_start_minute">time start minute</string>
    <string name="time_end">To</string>
    <string name="time_next_day">next day</string>
    <string name="time_end_hour">time end hour</string>
    <string name="time_end_minute">time end minute</string>
    <string name="time_formate_am">AM</string>
    <string name="time_formate_pm">PM</string>
    <string name="cf_setting_mobile_data_alert">Please turn on mobile data and make sure that WLAN is off</string>
    <string name="cf_setting_mobile_data_roaming_alert">Please turn on data roaming</string>

    <!-- Call forwarding settings screen, setting option name -->
    <string name="labelCFB">When busy</string>
    <!-- Call forwarding dialog box, text field label -->
    <string name="messageCFB">Number when busy</string>
    <!-- Call forwarding settings screen, setting summary text when forwarding to specific number when busy -->
    <string name="sum_cfb_enabled">Forwarding to <xliff:g id="phonenumber" example="555-1212">{0}</xliff:g></string>
    <!-- Call forwarding settings screen, setting summary text when forwarding when busy is disabled -->
    <string name="sum_cfb_disabled">Off</string>
    <!-- Error message displayed after failing to disable forwarding calls when the phone is busy -->
    <string name="disable_cfb_forbidden">Your operator doesn\'t support disabling call forwarding when your phone is busy.</string>

    <!-- Call forwarding settings screen, setting option name -->
    <string name="labelCFNRy">When unanswered</string>
    <!-- Call forwarding dialog box, text field label -->
    <string name="messageCFNRy">Number when unanswered</string>
    <!-- Call forwarding settings screen, setting summary text when forwarding to a specific number when unanswered -->
    <string name="sum_cfnry_enabled">Forwarding to <xliff:g id="phonenumber" example="555-1212">{0}</xliff:g></string>
    <!-- Call forwarding settings screen, setting summary text when Forward when unanswered is disabled -->
    <string name="sum_cfnry_disabled">Off</string>
    <!-- Error message displayed after failing to disable forwarding calls when the phone does not answer -->
    <string name="disable_cfnry_forbidden">Your operator doesn\'t support disabling call forwarding when your phone doesn\'t answer.</string>

    <!-- Call forwarding settings screen, setting option name -->
    <string name="labelCFNRc">When unreachable</string>
    <!-- Call forwarding dialog box, text field label -->
    <string name="messageCFNRc">Number when unreachable</string>
    <!-- Call forwarding settings screen, setting summary text when forwarding to a specific number when unreachable-->
    <string name="sum_cfnrc_enabled">Forwarding to <xliff:g id="phonenumber" example="555-1212">{0}</xliff:g></string>
    <!-- Call forwarding settings screen, setting summary text when Forward when unreachable is disabled -->
    <string name="sum_cfnrc_disabled">Off</string>
    <!-- Error message displayed after failing to disable forwarding calls when the phone is unreachable -->
    <string name="disable_cfnrc_forbidden">Your carrier doesn\'t support disabling call forwarding when your phone is unreachable.</string>
    <string name="registration_cf_forbidden">Your carrier doesn\'t support call forwarding.</string>

    <!-- Call forwarding settings screen, setting option name -->
    <string name="labelCFNL">When not logged in</string>
    <!-- Call forwarding dialog box, text field label -->
    <string name="messageCFNL">Number when not logged in</string>
    <!-- Call forwarding settings screen, setting summary text when forwarding to a specific number when not logged in-->
    <string name="sum_cfnl_enabled">Forwarding to <xliff:g id="phonenumber" example="555-1212">{0}</xliff:g></string>
    <!-- Call forwarding settings screen, setting summary text when Forward when not logged in is disabled -->
    <string name="sum_cfnl_disabled">Off</string>

    <!-- Cdma Call waiting settings screen, setting option name -->
    <string name="cdma_call_waiting">Turn on call waiting?</string>
    <string name="enable_cdma_call_waiting_setting">During a call, you\'ll be notified about incoming calls</string>
    <string name="enable_cdma_cw">Turn on</string>
    <string name="disable_cdma_cw">Cancel</string>
    <string name="cdma_call_waiting_in_ims_on">CDMA Call Waiting under IMS On</string>
    <string name="cdma_call_waiting_in_ims_off">CDMA Call Waiting under IMS Off</string>

    <!-- Title of the progress dialog displayed while updating Call settings -->
    <string name="updating_title">Call settings</string>
    <!-- Toast in Call settings when asked to launch settings for a secondary user -->
    <string name="call_settings_admin_user_only">Call settings can only be changed by the admin user.</string>
    <!-- Title of the "Call settings" settings screen, with a text label identifying which SIM the settings are for. -->
    <string name="call_settings_with_label">Settings (<xliff:g id="subscriptionlabel" example="Mock Carrier">%s</xliff:g>)</string>
    <!-- Title of the alert dialog displayed if an error occurs while updating Call settings -->
    <string name="error_updating_title">Call settings error</string>
    <!-- Toast in Call settings dialog while settings are being read -->
    <string name="reading_settings">Reading settings\u2026</string>
    <!-- Toast in Call settings dialog while settings are being saved -->
    <string name="updating_settings">Updating settings\u2026</string>
    <!-- Toast in Call settings dialog while settings are being reverted -->
    <string name="reverting_settings">Reverting settings\u2026</string>
    <!-- Status message displayed in the "Call settings error" dialog -->
    <string name="response_error">Unexpected response from network.</string>
    <!-- Status message displayed in the "Call settings error" dialog -->
    <string name="exception_error">Network or SIM card error.</string>
    <!-- Status message displayed in the "Call settings error" dialog when
         current SS request is modified to a different request by STK CC -->
    <string name="stk_cc_ss_to_dial_error">SS request changed to regular call</string>
    <string name="stk_cc_ss_to_ussd_error">SS request changed to USSD request</string>
    <string name="stk_cc_ss_to_ss_error">Changed to new SS request</string>
    <string name="stk_cc_ss_to_dial_video_error">SS request changed to video call</string>

    <!-- Status message displayed in the "Call settings error" dialog when operation fails due to FDN
         [CHAR LIMIT=NONE] -->
    <string name="fdn_check_failure">Your Phone app\'s Fixed Dialing Numbers setting is turned on. As a result, some call-related features aren\'t working.</string>
    <!-- Status message displayed in the "Call settings error" dialog -->
    <string name="radio_off_error">Turn on the radio before viewing these settings.</string>
    <!-- Button label used to dismiss the "Call settings error" dialog -->
    <string name="close_dialog">OK</string>
    <!-- Button label used in several settings-related dialogs -->
    <string name="enable">Turn on</string>
    <!-- Button label used in several settings-related dialogs -->
    <string name="disable">Turn off</string>
    <!-- Button label which indicates the user wants to update a stored
         phone number; used in several settings-related dialogs -->
    <string name="change_num">Update</string>
    <!-- Phone settings: Caller ID preference values -->
    <string-array name="clir_display_values">
        <!-- Phone settings "Caller ID" preference option: use the default value -->
        <item>Network default</item>
        <!-- Phone settings "Caller ID" preference option: hide outgoing Caller ID info -->
        <item>Hide number</item>
        <!-- Phone settings "Caller ID" preference option: show outgoing Caller ID info -->
        <item>Show number</item>
    </string-array>
    <!-- Phone settings: Internal keys used for Caller ID preference values.  DO NOT TRANSLATE. -->
    <string-array name="clir_values" translatable="false">
        <!-- Phone settings: Internal key used for Caller ID preference values.  DO NOT TRANSLATE. -->
        <item><xliff:g>DEFAULT</xliff:g></item>
        <!-- Phone settings: Internal key used for Caller ID preference values.  DO NOT TRANSLATE. -->
        <item><xliff:g>HIDE</xliff:g></item>
        <!-- Phone settings: Internal key used for Caller ID preference values.  DO NOT TRANSLATE. -->
        <item><xliff:g>SHOW</xliff:g></item>
    </string-array>

    <!-- voicemail setting strings --><skip/>
    <!-- Call settings screen, Set voicemail number dialog text -->
    <string name="vm_changed">Voicemail number changed.</string>
    <!-- Call settings screen, Set voicemail number dialog text -->
    <string name="vm_change_failed">Couldn\'t change the voicemail number.\nContact your carrier if this problem persists.</string>
    <!-- Call settings screen, displayed when vm provider supplied forwarding number change fails-->
    <string name="fw_change_failed">Couldn\'t change the forwarding number.\nContact your carrier if this problem persists.</string>
    <!-- Call settings screen, displayed when forwarding number read fails-->
    <string name="fw_get_in_vm_failed">Couldn\'t retrieve and save current forwarding number settings.\nSwitch to the new provider anyway?</string>
    <!-- Call settings screen, Set voicemail number dialog text -->
    <string name="no_change">No changes were made.</string>
    <!-- Call settings screen, "Voicemail" provider setting summary text when no provider is selected -->
    <string name="sum_voicemail_choose_provider">Choose voicemail service</string>
    <!-- Call settings screen, "Voicemail" screen, default option - Your Carrier -->
    <string name="voicemail_default">Your carrier</string>

    <!-- Hint for the old PIN field in the change vociemail PIN dialog -->
    <string name="vm_change_pin_old_pin">Old PIN</string>
    <!-- Hint for the new PIN field in the change vociemail PIN dialog -->
    <string name="vm_change_pin_new_pin">New PIN</string>

    <!-- Message on the dialog when PIN changing is in progress -->
    <string name="vm_change_pin_progress_message">Please wait.</string>
    <!-- Error message for the voicemail PIN change if the PIN is too short -->
    <string name="vm_change_pin_error_too_short">The new PIN is too short.</string>
    <!-- Error message for the voicemail PIN change if the PIN is too long -->
    <string name="vm_change_pin_error_too_long">The new PIN is too long.</string>
    <!-- Error message for the voicemail PIN change if the PIN is too weak -->
    <string name="vm_change_pin_error_too_weak">The new PIN is too weak. A strong password should not have continuous sequence or repeated digits.</string>
    <!-- Error message for the voicemail PIN change if the old PIN entered doesn't match  -->
    <string name="vm_change_pin_error_mismatch">The old PIN does not match.</string>
    <!-- Error message for the voicemail PIN change if the new PIN contains invalid character -->
    <string name="vm_change_pin_error_invalid">The new PIN contains invalid characters.</string>
    <!-- Error message for the voicemail PIN change if operation has failed -->
    <string name="vm_change_pin_error_system_error">Unable to change PIN</string>
    <!-- Message to replace the transcription if a visual voicemail message is not supported-->
    <string name="vvm_unsupported_message_format">Unsupported message type, call <xliff:g id="number" example="*86">%s</xliff:g> to listen.</string>

    <!-- networks setting strings --><skip/>
    <!-- Mobile network settings screen title/heading -->
    <string name="network_settings_title">Mobile network</string>
    <!-- Available networks screen title/heading -->
    <string name="label_available">Available networks</string>
    <!-- Mobile network settings screen, toast when searching for available networks -->
    <string name="load_networks_progress">Searching\u2026</string>
    <!-- Available networks screen, text when no networks are found -->
    <string name="empty_networks_list">No networks found.</string>
    <!-- Available networks screen, toast when an error is encountered when searching for networks -->
    <string name="network_query_error">Couldn\'t find networks. Try again.</string>
    <!-- Available networks screen, toast when registering on a specific network -->
    <string name="register_on_network">Registering on <xliff:g id="network">%s</xliff:g>\u2026</string>
    <!-- Available networks screen, toast when SIM card isn't allowed on a network -->
    <string name="not_allowed">Your SIM card doesn\'t allow a connection to this network.</string>
    <!-- Available networks screen, toast when unable to connect to a network temporarily -->
    <string name="connect_later">Can\'t connect to this network right now. Try again later.</string>
    <!-- Available networks screen, toast when registered on a specific network -->
    <string name="registration_done">Registered on network.</string>
    <!-- Available networks, toast when user selects automatic selection  -->
    <string name="already_auto">Already in automatic selection.</string>
    <!-- Available networks screen, name of switch button for whether to select network automatically -->
    <string name="select_automatically">Automatically select network</string>
    <!-- Available networks screen, summary when button disallowed due to permanent automatic mode -->
    <string name="manual_mode_disallowed_summary">Unavailable when connected to %1$s</string>
    <!-- Available networks screen, name of button when user wants to select network manually  -->
    <string name="network_select_title">Network</string>
    <string name="register_automatically">Automatic registration\u2026</string>
    <string name="preferred_network_mode_title">Preferred network type</string>
    <string name="preferred_network_mode_summary">Change the network operating mode</string>
    <string name="preferred_network_mode_dialogtitle">Preferred network type</string>
    <string name="forbidden_network">(forbidden)</string>
    <!-- Available networks screen, name of button when user wants to select network manually  -->
    <string name="choose_network_title">Choose network</string>
    <!-- Available networks screen, text when no networks connected -->
    <string name="network_disconnected">Disconnected</string>
    <!-- Available networks screen, text when network connected -->
    <string name="network_connected">Connected</string>
    <!-- Available networks screen, text when a network is connecting -->
    <string name="network_connecting">Connecting...</string>
    <!-- Available networks screen, text when a network cannot be connected -->
    <string name="network_could_not_connect">Couldn’t connect</string>
    <!-- In-call screen: call failure reason (call denied because call barring
            is ON on MT side ) -->
    <string name="callFailed_incoming_cb_enabled">Party has barred all Incoming calls.</string>
    <!-- In-call screen: status label for an incoming call that is not answered and forwarded  -->
    <string name="callUnanswered_forwarded">Call Unanswered and Forwarded</string>

    <!-- The preferred network modes in Mobile network settings -->
    <string-array name="preferred_network_mode_choices">
        <item>GSM/WCDMA preferred</item>
        <item>GSM only</item>
        <item>WCDMA only</item>
        <item>GSM/WCDMA auto</item>
        <item>CDMA/EvDo auto</item>
        <item>CDMA w/o EvDo</item>
        <item>EvDo only</item>
        <item>CDMA/EvDo/GSM/WCDMA</item>
        <item>CDMA + LTE/EvDo</item>
        <item>GSM/WCDMA/LTE</item>
        <item>Global</item>
        <item>LTE</item>
        <item>LTE / WCDMA</item>
        <item>TDSCDMA only</item>
        <item>TDSCDMA/WCDMA</item>
        <item>LTE/TDSCDMA</item>
        <item>TDSCDMA/GSM</item>
        <item>LTE/TDSCDMA/GSM</item>
        <item>TDSCDMA/GSM/WCDMA</item>
        <item>LTE/TDSCDMA/WCDMA</item>
        <item>LTE/TDSCDMA/GSM/WCDMA</item>
        <item>TDSCDMA/CDMA/EVDO/GSM/WCDMA </item>
        <item>LTE/TDSCDMA/CDMA/EVDO/GSM/WCDMA</item>
        <item>NR only</item>
        <item>NR/LTE</item>
        <item>NR/LTE/CDMA/EvDo</item>
        <item>NR/LTE/GSM/WCDMA</item>
        <item>NR/LTE/CDMA/EvDo/GSM/WCDMA</item>
        <item>NR/LTE/WCDMA</item>
        <item>NR/LTE/TDSCDMA</item>
        <item>NR/LTE/TDSCDMA/GSM</item>
        <item>NR/LTE/TDSCDMA/WCDMA</item>
        <item>NR/LTE/TDSCDMA/GSM/WCDMA</item>
        <item>NR/LTE/TDSCDMA/CDMA/EvDo/GSM/WCDMA</item>
    </string-array>
    <!-- The preferred network modes RIL constants, in order of the modes above,
         e.g. the choice "GSM/WCDMA preferred" has the corresponding value "0" -->
    <string-array name="preferred_network_mode_values"  translatable="false">
        <item>"0"</item>
        <item>"1"</item>
        <item>"2"</item>
        <item>"3"</item>
        <item>"4"</item>
        <item>"5"</item>
        <item>"6"</item>
        <item>"7"</item>
        <item>"8"</item>
        <item>"9"</item>
        <item>"10"</item>
        <item>"11"</item>
        <item>"12"</item>
        <item>"13"</item>
        <item>"14"</item>
        <item>"15"</item>
        <item>"16"</item>
        <item>"17"</item>
        <item>"18"</item>
        <item>"19"</item>
        <item>"20"</item>
        <item>"21"</item>
        <item>"22"</item>
        <item>"23"</item>
        <item>"24"</item>
        <item>"25"</item>
        <item>"26"</item>
        <item>"27"</item>
        <item>"28"</item>
        <item>"29"</item>
        <item>"30"</item>
        <item>"31"</item>
        <item>"32"</item>
        <item>"33"</item>
    </string-array>

    <!-- The following strings are summaries for preferred network modes in Mobile network settings,
         and have a character limit of 100 -->
    <!-- WCDMA preferred -->
    <string name="preferred_network_mode_wcdma_perf_summary">Preferred network mode: WCDMA preferred</string>
    <!-- GSM only -->
    <string name="preferred_network_mode_gsm_only_summary">Preferred network mode: GSM only</string>
    <!-- WCDMA only -->
    <string name="preferred_network_mode_wcdma_only_summary">Preferred network mode: WCDMA only</string>
    <!-- GSM / WCDMA -->
    <string name="preferred_network_mode_gsm_wcdma_summary">Preferred network mode: GSM / WCDMA</string>
    <!-- CDMA -->
    <string name="preferred_network_mode_cdma_summary">Preferred network mode: CDMA</string>
    <!-- CDMA / EvDo -->
    <string name="preferred_network_mode_cdma_evdo_summary">Preferred network mode: CDMA / EvDo</string>
    <!-- CDMA only -->
    <string name="preferred_network_mode_cdma_only_summary">Preferred network mode: CDMA only</string>
    <!-- EvDo only -->
    <string name="preferred_network_mode_evdo_only_summary">Preferred network mode: EvDo only</string>
    <!-- CDMA/EvDo/GSM/WCDMA -->
    <string name="preferred_network_mode_cdma_evdo_gsm_wcdma_summary">Preferred network mode: CDMA/EvDo/GSM/WCDMA</string>
    <!-- LTE  -->
    <string name="preferred_network_mode_lte_summary">Preferred network mode: LTE </string>
    <!-- GSM/WCDMA/LTE -->
    <string name="preferred_network_mode_lte_gsm_wcdma_summary">Preferred network mode: GSM/WCDMA/LTE</string>
    <!-- CDMA+LTE/EVDO -->
    <string name="preferred_network_mode_lte_cdma_evdo_summary">Preferred network mode: CDMA+LTE/EVDO</string>
    <!-- LTE/CDMA/EvDo/GSM/WCDMA [CHAR LIMIT=NONE] -->
    <string name="preferred_network_mode_lte_cdma_evdo_gsm_wcdma_summary">Preferred network mode: LTE/CDMA/EvDo/GSM/WCDMA</string>
    <!-- Global -->
    <string name="preferred_network_mode_global_summary">Preferred network mode: Global</string>
    <!-- LTE / WCDMA -->
    <string name="preferred_network_mode_lte_wcdma_summary">Preferred network mode: LTE / WCDMA</string>
    <!-- LTE / GSM / UMTS -->
    <string name="preferred_network_mode_lte_gsm_umts_summary">Preferred network mode: LTE / GSM / UMTS</string>
    <!-- LTE / CDMA -->
    <string name="preferred_network_mode_lte_cdma_summary">Preferred network mode: LTE / CDMA</string>
    <!-- TDSCDMA -->
    <string name="preferred_network_mode_tdscdma_summary">Preferred network mode: TDSCDMA</string>
    <!-- TDSCDMA / WCDMA -->
    <string name="preferred_network_mode_tdscdma_wcdma_summary">Preferred network mode: TDSCDMA / WCDMA</string>
    <!-- LTE / TDSCDMA -->
    <string name="preferred_network_mode_lte_tdscdma_summary">Preferred network mode: LTE / TDSCDMA</string>
    <!-- TDSCDMA / GSM -->
    <string name="preferred_network_mode_tdscdma_gsm_summary">Preferred network mode: TDSCDMA / GSM</string>
    <!-- LTE/GSM/TDSCDMA -->
    <string name="preferred_network_mode_lte_tdscdma_gsm_summary">Preferred network mode: LTE/GSM/TDSCDMA</string>
    <!-- TDSCDMA/GSM/WCDMA -->
    <string name="preferred_network_mode_tdscdma_gsm_wcdma_summary">Preferred network mode: TDSCDMA/GSM/WCDMA</string>
    <!-- LTE/TDSCDMA/WCDMA -->
    <string name="preferred_network_mode_lte_tdscdma_wcdma_summary">Preferred network mode: LTE/TDSCDMA/WCDMA</string>
    <!-- LTE/TDSCDMA/GSM/WCDMA -->
    <string name="preferred_network_mode_lte_tdscdma_gsm_wcdma_summary">Preferred network mode: LTE/TDSCDMA/GSM/WCDMA</string>
    <!-- TDSCDMA/CDMA/EvDo/GSM/WCDMA -->
    <string name="preferred_network_mode_tdscdma_cdma_evdo_gsm_wcdma_summary">Preferred network mode: TDSCDMA/CDMA/EvDo/GSM/WCDMA</string>
    <!-- LTE/TDSCDMA/CDMA/EvDo/GSM/WCDMA -->
    <string name="preferred_network_mode_lte_tdscdma_cdma_evdo_gsm_wcdma_summary">Preferred network mode: LTE/TDSCDMA/CDMA/EvDo/GSM/WCDMA</string>
    <!-- NR only [CHAR LIMIT=NONE] -->
    <string name="preferred_network_mode_nr_only_summary">Preferred network mode: NR only</string>
    <!-- NR / LTE [CHAR LIMIT=NONE] -->
    <string name="preferred_network_mode_nr_lte_summary">Preferred network mode: NR / LTE</string>
    <!-- NR/LTE/CDMA/EvDo [CHAR LIMIT=NONE] -->
    <string name="preferred_network_mode_nr_lte_cdma_evdo_summary">Preferred network mode: NR/LTE/CDMA/EvDo</string>
    <!-- NR/LTE/GSM/WCDMA [CHAR LIMIT=NONE] -->
    <string name="preferred_network_mode_nr_lte_gsm_wcdma_summary">Preferred network mode: NR/LTE/GSM/WCDMA</string>
    <!-- NR/LTE/TDSCDMA/CDMA/EvDo/GSM/WCDMA [CHAR LIMIT=NONE] -->
    <string name="preferred_network_mode_nr_lte_cdma_evdo_gsm_wcdma_summary">Preferred network mode: NR/LTE/CDMA/EvDo/GSM/WCDMA</string>
    <!-- NR/LTE/WCDMA [CHAR LIMIT=NONE] -->
    <string name="preferred_network_mode_nr_lte_wcdma_summary">Preferred network mode: NR/LTE/WCDMA</string>
    <!-- NR/LTE/TDSCDMA [CHAR LIMIT=NONE] -->
    <string name="preferred_network_mode_nr_lte_tdscdma_summary">Preferred network mode: NR/LTE/TDSCDMA</string>
    <!-- NR/LTE/TDSCDMA/GSM [CHAR LIMIT=NONE] -->
    <string name="preferred_network_mode_nr_lte_tdscdma_gsm_summary">Preferred network mode: NR/LTE/TDSCDMA/GSM</string>
    <!-- NR/LTE/TDSCDMA/WCDMA [CHAR LIMIT=NONE] -->
    <string name="preferred_network_mode_nr_lte_tdscdma_wcdma_summary">Preferred network mode: NR/LTE/TDSCDMA/WCDMA</string>
    <!-- NR/LTE/TDSCDMA/GSM/WCDMA [CHAR LIMIT=NONE] -->
    <string name="preferred_network_mode_nr_lte_tdscdma_gsm_wcdma_summary">Preferred network mode: NR/LTE/TDSCDMA/GSM/WCDMA</string>
    <!-- NR/LTE/TDSCDMA/CDMA/EvDo/GSM/WCDMA [CHAR LIMIT=NONE] -->
    <string name="preferred_network_mode_nr_lte_tdscdma_cdma_evdo_gsm_wcdma_summary">Preferred network mode: NR/LTE/TDSCDMA/CDMA/EvDo/GSM/WCDMA</string>

    <!-- Mobile network settings screen, name for call settings category -->
    <string name="call_category">Calling</string>
    <!-- Mobile network settings screen, name for network operator category -->
    <string name="network_operator_category">Network</string>

    <!-- Mobile network 4G title [CHAR LIMIT=30] -->
    <string name="enhanced_4g_lte_mode_title">Enhanced 4G LTE Mode</string>
    <!-- Carrier variant of Enhaced 4G LTE Mode title.  [CHAR LIMIT=50] -->
    <string-array name="enhanced_4g_lte_mode_title_variant">
        <!-- 0: Default -->
        <item>@string/enhanced_4g_lte_mode_title</item>
        <!-- 1: Verizon -->
        <item>Advanced Calling</item>
        <!-- 2: O2 UK -->
        <item>4G Calling</item>
    </string-array>

    <!-- Mobile network 4G summary [CHAR LIMIT=80] -->
    <string name="enhanced_4g_lte_mode_summary">Use LTE services to improve voice and other communications (recommended)</string>
    <string name="enhanced_4g_lte_mode_summary_o2">Use 4G services to improve voice and other communications (recommended)</string>
    <!-- Carrier variant of Enhaced 4G LTE Mode summary.  [CHAR LIMIT=80] -->
    <string-array name="enhanced_4g_lte_mode_sumary_variant">
        <!-- 0: Default -->
        <item>@string/enhanced_4g_lte_mode_summary</item>
        <!-- 1: Verizon -->
        <item>@string/enhanced_4g_lte_mode_summary</item>
        <!-- 2: O2 UK -->
        <item>@string/enhanced_4g_lte_mode_summary_o2</item>
    </string-array>

    <!-- Mobile network settings screen, data enabling checkbox name -->
    <string name="data_enabled">Data enabled</string>
    <!-- Mobile network settings screen, setting summary text when check box is not selected (explains what selecting it would do) [CHAR LIMITS=40] -->
    <string name="data_enable_summary">Allow data usage</string>
    <!-- Mobile network settings screen, title for alert dialog -->
    <string name="dialog_alert_title">Attention</string>
    <!-- Mobile network settings screen, setting check box name -->
    <string name="roaming">Roaming</string>
    <!-- Mobile network settings screen, setting summary text when check box is selected -->
    <string name="roaming_enable">Connect to data services when roaming</string>
    <!-- Mobile network settings screen, setting summary text when check box is clear -->
    <string name="roaming_disable">Connect to data services when roaming</string>
    <!-- Mobile network settings UI: notification message shown when you
         lose data connectivity because you're roaming and you have the
         "data roaming" feature turned off. -->
    <string name="roaming_reenable_message">Data roaming is turned off. Tap to turn on.</string>
    <!-- Mobile network settings UI: notification message shown when you
         are roaming and you have the "data roaming" feature turned on. -->
    <string name="roaming_enabled_message">Roaming charges may apply. Tap to modify.</string>
    <!-- Roaming notification tile, notifying lost of roaming data connection -->
    <string name="roaming_notification_title">Lost mobile data connection</string>
    <!-- Roaming notification tile, notifying continued roaming data connection -->
    <string name="roaming_on_notification_title">Data roaming is on</string>
    <!-- Mobile network settings screen, dialog message when user selects the Data roaming check box -->
    <string name="roaming_warning">You may incur significant charges.</string>
    <!-- Mobile network settings screen, message asking the user to check their pricing with their Carrier, when enabling Data roaming. -->
    <string name="roaming_check_price_warning">Check with your network provider for pricing.</string>
    <!-- Mobile network settings screen, dialog message title when user selects the Data roaming check box -->
    <string name="roaming_alert_title">Allow data roaming?</string>
    <!-- Notification title for limited sim function during dual sim -->
    <string name="limited_sim_function_notification_title">Limited SIM functionality</string>
    <!-- Notification message for limited sim function during dual sim [CHAR LIMIT=80]-->
    <string name="limited_sim_function_with_phone_num_notification_message"><xliff:g id="carrier_name">%1$s</xliff:g> calls and data services may be blocked while using <xliff:g id="phone_number">%2$s</xliff:g>.</string>
    <!-- Notification message for limited sim function during dual sim [CHAR LIMIT=80]-->
    <string name="limited_sim_function_notification_message"><xliff:g id="carrier_name">%1$s</xliff:g> calls and data services may be blocked while using another SIM.</string>
    <!-- Notification title for SIP accounts removed -->
    <string name="sip_accounts_removed_notification_title">Deprecated SIP accounts found and removed</string>
    <!-- Notification message for SIP accoutns removed -->
    <string name="sip_accounts_removed_notification_message">
        SIP calling is no longer supported by Android platform.\nYour existing SIP accounts <xliff:g id="removed_sip_accounts">%s</xliff:g> have been removed.\nPlease confirm your default calling account setting.
    </string>
    <string name="sip_accounts_removed_notification_action">Go to settings</string>
    <!-- Mobile network settings screen, data usage setting check box name -->
    <string name="data_usage_title">App data usage</string>
    <!-- Summary about how much data has been used in a date range [CHAR LIMIT=100] -->
    <string name="data_usage_template"><xliff:g name="amount" example="200 MB">%1$s</xliff:g> mobile data used <xliff:g name="date_range" example="Jan 1 -- Feb 2">%2$s</xliff:g></string>
    <!-- Mobile network settings screen, Advanced button to show more items when clicked [CHAR LIMIT=50] -->
    <string name="advanced_options_title">Advanced</string>
    <!-- Mobile network settings screen, name of the option to manage carrier profiles on devices which support embedded carrier profiles -->
    <string name="carrier_settings_euicc">Carrier</string>
    <!-- Keywords used to search the carrier menu for managing carrier profiles on devices which support embedded carrier profiles. eSIM/eUICC is embedded SIM card used to store this data.  -->
    <string name="keywords_carrier_settings_euicc">carrier, esim, sim, euicc, switch carriers, add carrier</string>
    <!-- Mobile network settings screen, summary of the option to manage carrier profiles on devices which support embedded carrier profiles -->
    <string name="carrier_settings_euicc_summary"><xliff:g id="carrier_name">%1$s</xliff:g> &#8212; <xliff:g id="phone_number">%2$s</xliff:g></string>
    <!-- Mobile network settings screen, title of Mobile Data switch preference -->
    <string name="mobile_data_settings_title">Mobile data</string>
    <!-- Mobile network settings screen, title of Mobile data switch preference -->
    <string name="mobile_data_settings_summary">Access data using mobile network</string>
    <!-- Message to show when user trying to turn off mobile data, in single sim mode [CHAR LIMIT=100]-->
    <string name="data_usage_disable_mobile">Turn off mobile data?</string>
    <!-- When a SIM preference hasn't been selected yet, this string is displayed as the pref summary until the user chooses a SIM subscription from the preference list [CHAR LIMIT=50] -->
    <string name="sim_selection_required_pref">Selection required</string>
    <!-- Title asking user if they wish to change the default sim for cellular data.  [CHAR LIMIT=30] -->
    <string name="sim_change_data_title">Change data SIM?</string>
    <!-- Message confirming the user wishes to change the default data SIM from one to another.  [CHAR LIMIT=NONE] -->
    <string name="sim_change_data_message">Use <xliff:g id="new_sim">%1$s</xliff:g> instead of <xliff:g id="old_sim">%2$s</xliff:g> for mobile data?</string>
    <!-- Mobile network settings screen, title of Wi-Fi calling setting -->
    <string name="wifi_calling_settings_title">Wi-Fi calling</string>
    <!-- Mobile network settings screen, title of Video calling setting -->
    <string name="video_calling_settings_title">Carrier video calling</string>


    <!-- USSD aggregation dialog box: separator strings between messages (new-lines will be added before and after) -->
    <string name="ussd_dialog_sep" translatable="false">----------</string>

    <string name="gsm_umts_options">GSM/UMTS Options</string>
    <string name="call_forward_option">CallForward Options</string>
    <string name="cdma_options">CDMA Options</string>

    <!-- Screen option on the mobile network settings to go into data usage settings -->
    <string name="throttle_data_usage">Data usage</string>
    <!-- Data usage settings screen option for checking the current usage -->
    <string name="throttle_current_usage">Data used in current period</string>
    <!-- Data usage settings screen option for time frame-->
    <string name="throttle_time_frame">Data use period</string>
    <!-- Data usage settings screen option for throttling rate-->
    <string name="throttle_rate">Data rate policy</string>
    <!-- Data usage settings screen option for accessing the carrier website-->
    <string name="throttle_help">Learn more</string>

    <string name="throttle_status_subtext"><xliff:g id="used">%1$s</xliff:g> (<xliff:g id="used">%2$d</xliff:g>\u066A) of <xliff:g id="used">%3$s</xliff:g> period maximum\nNext period starts in <xliff:g id="used">%4$d</xliff:g> days (<xliff:g id="used">%5$s</xliff:g>)</string>

    <string name="throttle_data_usage_subtext"><xliff:g id="used">%1$s</xliff:g> (<xliff:g id="used">%2$d</xliff:g>\u066A) of <xliff:g id="used">%3$s</xliff:g> period maximum</string>

    <string name="throttle_data_rate_reduced_subtext"><xliff:g id="used">%1$s</xliff:g> maximum exceeded\nData rate reduced to <xliff:g id="used">%2$d</xliff:g> Kb/s</string>

    <string name="throttle_time_frame_subtext"><xliff:g id="used">%1$d</xliff:g>\u066A of cycle elapsed\nNext period starts in <xliff:g id="used">%2$d</xliff:g> days (<xliff:g id="used">%3$s</xliff:g>)</string>

    <string name="throttle_rate_subtext">Data rate reduced to <xliff:g id="used">%1$d</xliff:g> Kb/s if data use limit is exceeded</string>

    <string name="throttle_help_subtext">More information about your carrier\'s mobile network data use policy</string>

    <string name="cell_broadcast_sms">Cell Broadcast SMS</string>

    <string name="enable_disable_cell_bc_sms">Cell Broadcast SMS</string>
    <string name="cell_bc_sms_enable">Cell Broadcast SMS enabled</string>
    <string name="cell_bc_sms_disable">Cell Broadcast SMS disabled</string>

    <string name="cb_sms_settings">Cell Broadcast SMS settings</string>

    <string name="enable_disable_emergency_broadcast">Emergency Broadcast</string>
    <string name="emergency_broadcast_enable">Emergency Broadcast enabled</string>
    <string name="emergency_broadcast_disable">Emergency Broadcast disabled</string>

    <string name="enable_disable_administrative">Administrative</string>
    <string name="administrative_enable">Administrative enabled</string>
    <string name="administrative_disable">Administrative disabled</string>

    <string name="enable_disable_maintenance">Maintenance</string>
    <string name="maintenance_enable">Maintenance enabled</string>
    <string name="maintenance_disable">Maintenance disabled</string>

    <string name="general_news_settings">General News</string>
    <string name="bf_news_settings">Business and Financial News</string>
    <string name="sports_news_settings">Sports News</string>
    <string name="entertainment_news_settings">Entertainment News</string>

    <string name="enable_disable_local">Local</string>
    <string name="local_enable">Local news enabled</string>
    <string name="local_disable">Local news disabled</string>

    <string name="enable_disable_regional">Regional</string>
    <string name="regional_enable">Regional news enabled</string>
    <string name="regional_disable">Regional news disabled</string>

    <string name="enable_disable_national">National</string>
    <string name="national_enable">National news enabled</string>
    <string name="national_disable">National news disabled</string>

    <string name="enable_disable_international">International</string>
    <string name="international_enable">International news enabled</string>
    <string name="international_disable">International news disabled</string>

    <string name="list_language_title">Language</string>
    <string name="list_language_summary">Select the news language</string>
    <string-array name="list_language_entries">
        <item>English</item>
        <item>French</item>
        <item>Spanish</item>
        <item>Japanese</item>
        <item>Korean</item>
        <item>Chinese</item>
        <item>Hebrew</item>
    </string-array>
    <string-array name="list_language_values">
        <item>"1"</item>
        <item>"2"</item>
        <item>"3"</item>
        <item>"4"</item>
        <item>"5"</item>
        <item>"6"</item>
        <item>"7"</item>
    </string-array>
    <string name="list_language_dtitle">Languages</string>

    <string name="enable_disable_local_weather">Local Weather</string>
    <string name="local_weather_enable">Local Weather enabled</string>
    <string name="local_weather_disable">Local Weather disabled</string>

    <string name="enable_disable_atr">Area Traffic Reports</string>
    <string name="atr_enable">Area Traffic Reports enabled</string>
    <string name="atr_disable">Area Traffic Reports disabled</string>

    <string name="enable_disable_lafs">Local Airport Flight Schedules</string>
    <string name="lafs_enable">Local Airport Flight Schedules enabled</string>
    <string name="lafs_disable">Local Airport Flight Schedules disabled</string>

    <string name="enable_disable_restaurants">Restaurants</string>
    <string name="restaurants_enable">Restaurants enabled</string>
    <string name="restaurants_disable">Restaurants disabled</string>

    <string name="enable_disable_lodgings">Lodgings</string>
    <string name="lodgings_enable">Lodgings enabled</string>
    <string name="lodgings_disable">Lodgings disabled</string>

    <string name="enable_disable_retail_directory">Retail Directory</string>
    <string name="retail_directory_enable">Retail Directory enabled</string>
    <string name="retail_directory_disable">Retail Directory disabled</string>

    <string name="enable_disable_advertisements">Advertisements</string>
    <string name="advertisements_enable">Advertisements enabled</string>
    <string name="advertisements_disable">Advertisements disabled</string>

    <string name="enable_disable_stock_quotes">Stock Quotes</string>
    <string name="stock_quotes_enable">Stock Quotes enabled</string>
    <string name="stock_quotes_disable">Stock Quotes disabled</string>

    <string name="enable_disable_eo">Employment Opportunities</string>
    <string name="eo_enable">Employment Opportunities enabled</string>
    <string name="eo_disable">Employment Opportunities disabled</string>

    <string name="enable_disable_mhh">Medical, Health, and Hospital</string>
    <string name="mhh_enable">Medical, Health, and Hospital enabled</string>
    <string name="mhh_disable">Medical, Health, and Hospital disabled</string>

    <string name="enable_disable_technology_news">Technology News</string>
    <string name="technology_news_enable">Technology News enabled</string>
    <string name="technology_news_disable">Technology News disabled</string>

    <string name="enable_disable_multi_category">Multi-category</string>
    <string name="multi_category_enable">Multi-category enabled</string>
    <string name="multi_category_disable">Multi-category disabled</string>

    <string name="network_recommended">\u0020(recommended)</string>
    <string name="network_5G" translatable="false">5G</string>
    <string name="network_lte_pure" translatable="false">LTE</string>
    <string name="network_4G_pure" translatable="false">4G</string>
    <string name="network_lte">LTE (recommended)</string>
    <string name="network_4G">4G (recommended)</string>
    <string name="network_3G" translatable="false">3G</string>
    <string name="network_2G" translatable="false">2G</string>
    <string name="network_1x" translatable="false">1x</string>
    <string name="network_global">Global</string>

    <string-array name="enabled_networks_except_gsm_choices" translatable="false">
        <item>@string/network_lte</item>
        <item>@string/network_3G</item>
    </string-array>
    <string-array name="enabled_networks_except_gsm_4g_choices" translatable="false">
        <item>@string/network_4G</item>
        <item>@string/network_3G</item>
    </string-array>
    <string-array name="enabled_networks_except_gsm_values" translatable="false">
        <item>"9"</item>
        <item>"0"</item>
    </string-array>

    <string-array name="enabled_networks_except_lte_choices" translatable="false">
        <item>@string/network_3G</item>
        <item>@string/network_2G</item>
    </string-array>
    <string-array name="enabled_networks_except_lte_values" translatable="false">
        <item>"0"</item>
        <item>"1"</item>
    </string-array>

    <string-array name="enabled_networks_except_gsm_lte_choices" translatable="false">
        <item>@string/network_3G</item>
    </string-array>
    <string-array name="enabled_networks_except_gsm_lte_values" translatable="false">
        <item>"0"</item>
    </string-array>

    <string-array name="enabled_networks_choices" translatable="false">
        <item>@string/network_lte</item>
        <item>@string/network_3G</item>
        <item>@string/network_2G</item>
    </string-array>
    <string-array name="enabled_networks_4g_choices" translatable="false">
        <item>@string/network_4G</item>
        <item>@string/network_3G</item>
        <item>@string/network_2G</item>
    </string-array>
    <string-array name="enabled_networks_values" translatable="false">
        <item>"9"</item>
        <item>"0"</item>
        <item>"1"</item>
    </string-array>

    <string-array name="enabled_networks_cdma_choices" translatable="false">
        <item>@string/network_lte</item>
        <item>@string/network_3G</item>
        <item>@string/network_1x</item>
        <item>@string/network_global</item>
    </string-array>
    <string-array name="enabled_networks_cdma_values" translatable="false">
        <item>"8"</item>
        <item>"4"</item>
        <item>"5"</item>
        <item>"10"</item>
    </string-array>

    <string-array name="enabled_networks_cdma_no_lte_choices" translatable="false">
        <item>@string/network_3G</item>
        <item>@string/network_1x</item>
    </string-array>
    <string-array name="enabled_networks_cdma_no_lte_values" translatable="false">
        <item>"4"</item>
        <item>"5"</item>
    </string-array>

    <string-array name="enabled_networks_cdma_only_lte_choices" translatable="false">
        <item>@string/network_lte</item>
        <item>@string/network_global</item>
    </string-array>
    <string-array name="enabled_networks_cdma_only_lte_values" translatable="false">
        <item>"8"</item>
        <item>"10"</item>
    </string-array>

    <string-array name="enabled_networks_tdscdma_choices" translatable="false">
        <item>@string/network_lte</item>
        <item>@string/network_3G</item>
        <item>@string/network_2G</item>
    </string-array>
    <string-array name="enabled_networks_tdscdma_values" translatable="false">
        <item>"22"</item>
        <item>"18"</item>
        <item>"1"</item>
    </string-array>

    <!-- CDMA System select strings -->
    <!-- Mobile network settings screen, setting option name -->
    <string name="cdma_system_select_title">System select</string>
    <!-- Mobile network settings screen, setting summary text -->
    <string name="cdma_system_select_summary">Change the CDMA roaming mode</string>
    <!-- System select settings screen title -->
    <string name="cdma_system_select_dialogtitle">System select</string>
    <string-array name="cdma_system_select_choices">
        <!-- System select dialog screen, setting option name -->
        <item>Home only</item>
        <!-- Remove the following option "Affiliated Networks" from the option list -->
        <!-- <item>Affiliated Networks</item> -->
        <!-- System select dialog screen, setting option name -->
        <item>Automatic</item>
    </string-array>
    <string-array name="cdma_system_select_values" translatable="false">
        <!-- Do not translate. -->
        <item>"0"</item>
        <!-- Remove the following value "1" which corresponds to "Affiliated Networks" above -->
        <!-- <item>"1"</item>  -->
        <!-- Do not translate. -->
        <item>"2"</item>
    </string-array>

    <string name="cdma_subscription_title">CDMA subscription</string>
    <string name="cdma_subscription_summary">Change between RUIM/SIM and NV</string>
    <string name="cdma_subscription_dialogtitle">subscription</string>
    <string-array name="cdma_subscription_choices">
        <item>RUIM/SIM</item>
        <item>NV</item>
    </string-array>
    <string-array name="cdma_subscription_values">
        <item>"0"</item>
        <item>"1"</item>
    </string-array>
    <!-- Preference title with which users can activate CDMA network [CHAR LIMIT=30] -->
    <string name="cdma_activate_device">Activate device</string>
    <!-- Preference title for launching an account manager page for prepaid LTE [CHAR LIMIT=30] -->
    <string name="cdma_lte_data_service">Set up data service</string>

    <!-- A menu item in "Mobile network settings" that allows the user to update the phone
         with mobile operator specific settings. [CHAR LIMIT=25] -->
    <string name="carrier_settings_title">Carrier settings</string>

    <!-- FDN settings strings -->
    <!-- Label for "Fixed Dialing Number" settings in call settings. -->
    <string name="fdn">Fixed Dialing Numbers</string>
    <!-- Title for "Fixed Dialing Number" settings, with a label to identify the SIM the settings
        apply to. -->
    <string name="fdn_with_label">Fixed Dialing Numbers (<xliff:g id="subscriptionlabel" example="Verizon">%s</xliff:g>)</string>

    <!-- Call settings screen, button label that takes you to the Fixed Dialing Number management screen -->
    <string name="manage_fdn_list">FDN list</string>
    <!-- Title for settings screen to manage Fixed Dialing Number contacts, with a label to identify
         the SIM the settings apply to. -->
    <string name="fdn_list_with_label">FDN list (<xliff:g id="subscriptionlabel" example="Verizon">%s</xliff:g>)</string>
    <!-- Call settings screen, preference item label -->
    <string name="fdn_activation">FDN activation</string>
    <!-- Call settings setting option name when FDN is enabled -->
    <string name="fdn_enabled">Fixed Dialing Numbers are enabled</string>
    <!-- Call settings setting option name  when FDN is disabled-->
    <string name="fdn_disabled">Fixed Dialing Numbers are disabled</string>
    <!-- Call settings screen, setting option name -->
    <string name="enable_fdn">Enable FDN</string>
    <!-- Call settings screen, setting option name -->
    <string name="disable_fdn">Disable FDN</string>
    <!-- Call settings screen, setting option name -->
    <string name="change_pin2">Change PIN2</string>
    <!-- Call settings screen, setting option name when FDN is enabled -->
    <string name="enable_fdn_ok">Disable FDN</string>
    <!-- Call settings screen, setting option name when FDN is disabled -->
    <string name="disable_fdn_ok">Enable FDN</string>
    <!-- Call settings screen, setting summary text -->
    <string name="sum_fdn">Manage Fixed Dialing Numbers</string>
    <!-- Call settings, FDN screen, setting option name -->
    <string name="sum_fdn_change_pin">Change PIN for FDN access</string>
    <!-- Call settings, FDN screen, setting option name -->
    <string name="sum_fdn_manage_list">Manage phone number list</string>
    <!-- Voice privacy on CDMA is an added layer of voice encryption. Theoretically, it would be harder to break in to a phone call with this feature enabled. -->
    <string name="voice_privacy">Voice privacy</string>
    <string name="voice_privacy_summary">Enable enhanced privacy mode</string>
    <string name="tty_mode_option_title">TTY mode</string>
    <string name="tty_mode_option_summary">Set TTY mode</string>
    <string name="auto_retry_mode_title">Auto-retry</string>
    <string name="auto_retry_mode_summary">Enable Auto-retry mode</string>
    <string name="vibrating_for_outgoing_call_accepted_title">Vibrating for outgoing call accepted</string>
    <string name="vibrating_for_outgoing_call_accepted_summary">Enable vibrating mode for outgoing call accepted</string>
    <!-- TTY Mode change is NOT allowed during a video call -->
    <string name="tty_mode_not_allowed_video_call">TTY Mode change is not allowed during a video call</string>
    <!-- FDN list screen: menu item label -->
    <string name="menu_add">Add contact</string>
    <!-- FDN list screen: menu item label -->
    <string name="menu_edit">Edit contact</string>
    <!-- FDN list screen: menu item label -->
    <string name="menu_delete">Delete contact</string>
    <!-- FDN list screen: menu item label -->
    <string name="menu_dial">Dial contact</string>

    <!-- FDN related strings -->
    <!-- Label for PIN2 entry screen -->
    <string name="get_pin2">Type PIN2</string>
    <!-- "Edit FDN Contact" screen: Label for the "name" text field -->
    <string name="name">Name</string>
    <!-- "Edit FDN Contact" screen: Label for the "number" text field -->
    <string name="number">Number</string>
    <!-- "Edit FDN Contact" screen: Button label for "save" action -->
    <string name="save">Save</string>
    <!-- Title of "Edit FDN Contact" screen for a new contact -->
    <string name="add_fdn_contact">Add fixed dialing number</string>
    <!-- "Edit FDN Contact" screen: status message displayed in a popup (toast) -->
    <string name="adding_fdn_contact">Adding fixed dialing number\u2026</string>
    <!-- "Edit FDN Contact" screen: status message displayed in a popup (toast) -->
    <string name="fdn_contact_added">Fixed dialing number added.</string>
    <!-- Title of "Edit FDN Contact" screen when editing an already-existing contact -->
    <string name="edit_fdn_contact">Edit fixed dialing number</string>
    <!-- "Edit FDN Contact" screen: status message displayed in a popup (toast) -->
    <string name="updating_fdn_contact">Updating fixed dialing number\u2026</string>
    <!-- "Edit FDN Contact" screen: status message displayed in a popup (toast) -->
    <string name="fdn_contact_updated">Fixed dialing number updated.</string>
    <!-- Title of "Delete FDN Contact" screen -->
    <string name="delete_fdn_contact">Delete fixed dialing number</string>
    <!-- "Delete FDN Contact" screen: status message displayed in a popup (toast) -->
    <string name="deleting_fdn_contact">Deleting fixed dialing number\u2026</string>
    <!-- "Delete FDN Contact" screen: status message displayed in a popup (toast) -->
    <string name="fdn_contact_deleted">Fixed dialing number deleted.</string>
    <!-- FDN settings: error message displayed in a popup (toast) -->
    <string name="pin2_invalid">FDN wasn\'t updated because you typed an incorrect PIN.</string>
    <!-- FDN settings: error message displayed in a popup (toast) -->
    <string name="fdn_invalid_number">FDN wasn\'t updated because the number exceeds <xliff:g id="FDN_NUMBER_LIMIT_LENGTH">%d</xliff:g> digits.</string>
    <!-- FDN settings: error message displayed in a popup (toast), when the entered
         FDN number was inappropriate, OR, PIN2 the user entered was incorrect.
         Because of API restriction, there's no way to determine which is the exact
         cause of the failure.
         [CHAR LIMIT=NONE] -->
    <string name="pin2_or_fdn_invalid">FDN wasn\'t updated. The PIN2 was incorrect, or the phone number was rejected.</string>
    <!-- FDN settings: error message displayed in a popup (toast) -->
    <string name="fdn_failed">FDN operation failed.</string>

    <!-- ADN related strings -->
    <!-- Placeholder text displayed while loading the list of SIM contacts -->
    <string name="simContacts_emptyLoading">Reading from SIM card\u2026</string>
    <!-- Call settings, string that appears on FDN contact list when there are no contacts on the SIM. -->
    <string name="simContacts_empty">No contacts on your SIM card.</string>
    <!-- Call settings: title of the dialog that lets you select contacts from the SIM. -->
    <string name="simContacts_title">Select contacts to import</string>
    <!-- Appears when user tries to import contacts in SIM during airplane mode [CHAR LIMIT=NONE] -->
    <string name="simContacts_airplaneMode">Turn off airplane mode to import contacts from the SIM card.</string>

    <!-- SIM PIN strings -->
    <!-- Title of "Enable/disable SIM PIN" screen -->
    <string name="enable_pin">Enable/disable SIM PIN</string>
    <!-- Title of "Change SIM PIN" screen -->
    <string name="change_pin">Change SIM PIN</string>
    <!-- SIM PIN screen: label for PIN entry widget -->
    <string name="enter_pin_text">SIM PIN:</string>
    <!-- SIM PIN screen: label for PIN entry widget -->
    <string name="oldPinLabel">Old PIN</string>
    <!-- SIM PIN screen: label for PIN entry widget -->
    <string name="newPinLabel">New PIN</string>
    <!-- SIM PIN screen: label for PIN entry widget -->
    <string name="confirmPinLabel">Confirm new PIN</string>
    <!-- SIM PIN screen: error message -->
    <string name="badPin">The old PIN you typed isn\'t correct. Try again.</string>
    <!-- SIM PIN screen: error message -->
    <string name="mismatchPin">The PINs you typed don\'t match. Try again.</string>
    <!-- SIM PIN screen: error message when PIN is too short or too long -->
    <string name="invalidPin">Type a PIN that is 4 to 8 numbers.</string>
    <!-- Title of "Disable SIM PIN" screen -->
    <string name="disable_sim_pin">Clear SIM PIN</string>
    <!-- Title of "Enable SIM PIN" screen -->
    <string name="enable_sim_pin">Set SIM PIN</string>
    <!-- SIM PIN screen: progress message displayed while enabling -->
    <string name="enable_in_progress">Setting PIN\u2026</string>
    <!-- SIM PIN screen: status message displayed in a popup (toast) -->
    <string name="enable_pin_ok">PIN set</string>
    <!-- SIM PIN screen: status message displayed in a popup (toast) -->
    <string name="disable_pin_ok">PIN cleared</string>
    <!-- SIM PIN screen: error message displayed in a popup (toast) -->
    <string name="pin_failed">PIN incorrect</string>
    <!-- SIM PIN screen: status message displayed in a popup (toast) -->
    <string name="pin_changed">PIN updated</string>
    <!-- SIM PIN screen: error message displayed in a dialog -->
    <string name="puk_requested">Password incorrect. PIN now blocked. PUK requested.</string>

    <!-- SIM PIN2 strings -->
    <!-- SIM PIN2 screen: label for PIN entry widget -->
    <string name="enter_pin2_text">PIN2</string>
    <!-- SIM PIN2 screen: label for PIN entry widget -->
    <string name="oldPin2Label">Old PIN2</string>
    <!-- SIM PIN2 screen: label for PIN entry widget -->
    <string name="newPin2Label">New PIN2</string>
    <!-- SIM PIN2 screen: label for PIN entry widget -->
    <string name="confirmPin2Label">Confirm new PIN2</string>
    <!-- SIM PIN2 screen: error message -->
    <string name="badPuk2">PUK2 incorrect. Try again.</string>
    <!-- SIM PIN2 screen: error message -->
    <string name="badPin2">Old PIN2 incorrect. Try again.</string>
    <!-- SIM PIN2 screen: error message -->
    <string name="mismatchPin2">PIN2s don\'t match. Try again.</string>
    <!-- SIM PIN2 screen: error message -->
    <string name="invalidPin2">Enter a PIN2 that is 4 to 8 numbers.</string>
    <!-- SIM PIN2 screen: error message -->
    <string name="invalidPuk2">Enter a PUK2 that is 8 numbers.</string>
    <!-- SIM PIN2 screen: status message displayed in a popup (toast) -->
    <string name="pin2_changed">PIN2 updated</string>
    <!-- SIM PIN2 screen: label for PUK2 entry widget -->
    <string name="label_puk2_code">Enter PUK2 code</string>
    <!-- SIM PIN2 screen: error message displayed in a dialog -->
    <string name="fdn_enable_puk2_requested">Password incorrect. PIN2 now Blocked. To try again, change PIN 2.</string>
    <!-- SIM PIN2 screen: error message displayed in a dialog -->
    <string name="puk2_requested">Password incorrect. SIM now locked. Enter PUK2.</string>
    <!-- SIM PIN2 screen: error message -->
    <string name="puk2_blocked">PUK2 is permanently blocked.</string>
    <!-- SIM PIN2 screen: error message -->
    <string name="pin2_attempts">\nYou have <xliff:g id="number">%d</xliff:g> remaining attempts.</string>
    <!-- SIM PIN2 screen: error message displayed in a dialog -->
    <string name="puk2_locked">PUK2 locked. Contact service provider to unlock.</string>
    <!-- SIM PIN screen: status message displayed in a popup (toast) -->
    <string name="pin2_unblocked">PIN2 no longer blocked</string>
    <!-- SIM PIN screen: error message shown in dialog when there is a network or sim error.
         [CHAR LIMIT=NONE] -->
    <string name="pin2_error_exception">Network or SIM card error</string>

    <!-- SIM PIN screen: button label -->
    <string name="doneButton">Done</string>

    <!-- Used in FakePhoneActivity test code.  DO NOT TRANSLATE. -->
    <string name="fake_phone_activity_phoneNumber_text" translatable="false">(650) 555-1234</string>
    <!-- Used in FakePhoneActivity test code.  DO NOT TRANSLATE. -->
    <string name="fake_phone_activity_infoText_text" translatable="false">Incoming phone number</string>
    <!-- Used in FakePhoneActivity test code.  DO NOT TRANSLATE. -->
    <string name="fake_phone_activity_placeCall_text" translatable="false">Fake Incoming Call</string>

    <!-- Call settings screen, Set voicemail dialog title -->
    <string name="voicemail_settings_number_label">Voicemail number</string>

    <!-- Card titles -->
    <!-- In-call screen: status label for a call in the "dialing" state -->
    <string name="card_title_dialing">Dialing</string>
    <!-- In-call screen: status label for a re-dialing call -->
    <string name="card_title_redialing">Redialing</string>
    <!-- In-call screen: status label for a conference call -->
    <string name="card_title_conf_call">Conference call</string>
    <!-- In-call screen: status label for an incoming call -->
    <string name="card_title_incoming_call">Incoming call</string>
    <!-- In-call screen: status label displayed briefly after a call ends -->
    <string name="card_title_call_ended">Call ended</string>
    <!-- In-call screen: status label for call that's on hold -->
    <string name="card_title_on_hold">On hold</string>
    <!-- In-call screen: status label for a call that's in the process of hanging up -->
    <string name="card_title_hanging_up">Hanging up</string>
    <!-- In-call screen: status label for a call that's in CDMA flash mode -->
    <string name="card_title_in_call">In call</string>

    <!-- Notification strings -->
    <!-- Label for the "Voicemail" notification item, when expanded. -->
    <string name="notification_voicemail_title">New voicemail</string>
    <!-- Label for the expanded "Voicemail" notification item,
         including a count of messages. -->
    <string name="notification_voicemail_title_count">New voicemail (<xliff:g id="count">%d</xliff:g>)</string>
    <!-- Message displayed in the "Voicemail" notification item, allowing the user
         to dial the indicated number. -->
    <string name="notification_voicemail_text_format">Dial <xliff:g id="voicemail_number">%s</xliff:g></string>
    <!-- Message displayed in the "Voicemail" notification item,
         indicating that there's no voicemail number available -->
    <string name="notification_voicemail_no_vm_number">Voicemail number unknown</string>
    <!-- Label for the "No service" notification item, when expanded. -->
    <string name="notification_network_selection_title">No service</string>
    <!-- Label for the expanded "No service" notification item, including the
         operator name set by user. No space after "network", appended in nonempty value. -->
    <string name="notification_network_selection_text">Selected network<xliff:g id="operator_name">%s</xliff:g> unavailable</string>

    <!-- In-call screen: call failure message displayed in an error dialog. [CHAR_LIMIT=NONE] -->
    <string name="incall_error_power_off" product="watch">Turn on mobile network, turn off airplane mode or turn off battery saver mode to make a call.</string>
    <!-- In-call screen: call failure message displayed in an error dialog. [CHAR_LIMIT=NONE] -->
    <string name="incall_error_power_off" product="default">Turn off airplane mode to make a call.</string>
    <!-- In-call screen: call failure message displayed in an error dialog when in airplane mode, WFC is enabled, not wifi-only, and not connected to wireless networks. [CHAR_LIMIT=NONE] -->
    <string name="incall_error_power_off_wfc">Turn off airplane mode or connect to a wireless network to make a call.</string>
    <!-- In-call screen: call failure message displayed in an error dialog when radio off due to thermal mitigation. [CHAR_LIMIT=NONE] -->
    <string name="incall_error_power_off_thermal" product="default"><b>Phone too hot</b>\n\nCan\'t complete this call. Try again when your phone cools down.\n\nYou can still make emergency calls.</string>
    <!-- In-call screen: call failure message displayed when the user attempts to make a non-emergency call while the phone is in emergency callback mode. -->
    <string name="incall_error_ecm_emergency_only">Exit emergency callback mode to make a non-emergency call.</string>
    <!-- In-call screen: call failure message displayed in an error dialog.
         This string is currently unused (see comments in InCallScreen.java.) -->
    <string name="incall_error_emergency_only">Not registered on network.</string>
    <!-- In-call screen: call failure message displayed in an error dialog -->
    <string name="incall_error_out_of_service">Mobile network not available.</string>
    <!-- In-call screen: call failure message displayed in an error dialog -->
    <string name="incall_error_out_of_service_wfc">Mobile network is not available. Connect to a wireless network to make a call.</string>
    <!-- In-call screen: call failure message displayed in an error dialog -->
    <string name="incall_error_no_phone_number_supplied">To place a call, enter a valid number.</string>
    <!-- In-call screen: call failure message displayed in an error dialog -->
    <string name="incall_error_call_failed">Call failed.</string>
    <!-- In-call screen: call failure message displayed in an error dialog -->
    <string name="incall_error_outgoing_call_failed">Outgoing call failed.</string>
    <!-- In-call screen: call failure message displayed in an error dialog -->
    <string name="incall_error_cannot_add_call">Call cannot be added at this time.  You can try to reach out by sending a message.</string>
    <!-- In-call screen: message displayed in an error dialog -->
    <string name="incall_error_supp_service_unknown">Service not supported</string>
    <!-- In-call screen: message displayed in an error dialog -->
    <string name="incall_error_supp_service_switch">Can\'t switch calls.</string>
    <!-- In-call screen: message displayed in an error dialog when the user attempts to resume a
         call, and the system encountered an error which prevented the call from being resumed. -->
    <string name="incall_error_supp_service_resume">Can\'t resume call.</string>
    <!-- In-call screen: message displayed in an error dialog -->
    <string name="incall_error_supp_service_separate">Can\'t separate call.</string>
    <!-- In-call screen: message displayed in an error dialog -->
    <string name="incall_error_supp_service_transfer">Can\'t transfer.</string>
    <!-- In-call screen: message displayed in an error dialog.  Shown when the user attempts to
        merge calls to form a conference call, but there was an error which prevented this from
        occurring. -->
    <string name="incall_error_supp_service_conference">Unable to merge calls.</string>
    <!-- In-call screen: message displayed in an error dialog -->
    <string name="incall_error_supp_service_reject">Can\'t reject call.</string>
    <!-- In-call screen: message displayed in an error dialog -->
    <string name="incall_error_supp_service_hangup">Can\'t release call(s).</string>
    <!-- In-call screen: message displayed in an error dialog -->
    <string name="incall_error_supp_service_hold">Can\'t hold calls.</string>
    <!-- In-call screen: call failure message displayed in an error dialog when WFC is enabled, is wifi-only, and not connected to a wireless network. [CHAR_LIMIT=NONE] -->
    <string name="incall_error_wfc_only_no_wireless_network">Connect to a wireless network to make a call.</string>
    <!-- In-call screen: call failure message displayed in an error dialog when the user is connected to a wireless network, but wifi calling is turned off. [CHAR_LIMIT=NONE] -->
    <string name="incall_error_promote_wfc">Enable Wi-Fi calling to make a call.</string>

    <!-- Hint for the button of emergency information -->
    <string name="emergency_information_hint">Emergency information</string>
    <!-- Hint for the owner of emergency information -->
    <string name="emergency_information_owner_hint">Owner</string>
    <!-- Hint for confirm the emergency information -->
    <string name="emergency_information_confirm_hint">Tap again to view info</string>
    <!-- Dialog title for the "radio enable" UI for emergency calls -->
    <string name="emergency_enable_radio_dialog_title">Emergency call</string>
    <!-- Emergency dialer: Title of single emergency shortcut button -->
    <string name="single_emergency_number_title">Emergency number</string>
    <!-- Emergency dialer: Title of numerous emergency shortcut buttons -->
    <string name="numerous_emergency_numbers_title">Emergency numbers</string>
    <!-- Emergency dialer: Hint of selected emergency shortcut button -->
    <string name="emergency_call_shortcut_hint">Tap again to call <xliff:g id="emergency_number">%s</xliff:g></string>
    <!-- Status message for the "radio enable" UI for emergency calls -->
    <string name="emergency_enable_radio_dialog_message">Turning on radio\u2026</string>
    <!-- Status message for the "radio enable" UI for emergency calls -->
    <string name="emergency_enable_radio_dialog_retry">No service. Trying again\u2026</string>
    <!-- Toast message shown when user tries to turn on airplane mode while in an emergency call -->
    <string name="radio_off_during_emergency_call">Cannot enter airplane mode during an emergency call.</string>

    <!-- Dialer text on Emergency Dialer -->
    <!-- Emergency dialer: message displayed in an error dialog -->
    <string name="dial_emergency_error">Can\'t call. <xliff:g id="non_emergency_number">%s</xliff:g> is not an emergency number.</string>
    <!-- Emergency dialer: message displayed in an error dialog -->
    <string name="dial_emergency_empty_error">Can\'t call. Dial an emergency number.</string>
    <!-- Message displayed over top of the emergency dialer dialpad indicating to the user that
         emergency calling is not currently available. -->
    <string name="dial_emergency_calling_not_available">Emergency calling not available</string>

    <!-- Only handle pin entry when phone user is system-->
    <string name="pin_puk_system_user_only">Only the owner of the device can enter PIN/PUK codes.</string>

    <!-- Text for description of police calling type -->
    <string name="police_type_description">Police</string>
    <!-- Text for description of ambulance calling type -->
    <string name="ambulance_type_description">Ambulance</string>
    <!-- Text for description of fire calling type -->
    <string name="fire_type_description">Fire</string>

    <!-- Format for concatenating multiple emergency type descriptions. The separator may differ in
         different locales, for example arabic comma "،" is used in some countries. Some languages
         may use full-width separator without leading or trailing spaces, eg. Ideographic comma "、"
         in Chinese and Japanese. -->
    <string name="description_concat_format">%1$s, %2$s</string>

    <!-- Displayed in the text entry box in the dialer when in landscape mode to guide the user
         to dial using the physical keyboard -->
    <string name="dialerKeyboardHintText">Use keyboard to dial</string>

    <!-- Text for the onscreen "Hold" button -->
    <string name="onscreenHoldText">Hold</string>
    <!-- Text for the onscreen "End call" button -->
    <string name="onscreenEndCallText">End</string>
    <!-- Text for the onscreen "Show Dialpad" button -->
    <string name="onscreenShowDialpadText">Dialpad</string>
    <!-- Text for the onscreen "Mute" button -->
    <string name="onscreenMuteText">Mute</string>
    <!-- Text for the onscreen "Add call" button -->
    <string name="onscreenAddCallText">Add call</string>
    <!-- Text for the onscreen "Merge calls" button -->
    <string name="onscreenMergeCallsText">Merge calls</string>
    <!-- Text for the onscreen "Swap calls" button -->
    <string name="onscreenSwapCallsText">Swap</string>
    <!-- Text for the onscreen "Manage calls" button -->
    <string name="onscreenManageCallsText">Manage calls</string>
    <!-- Text for the onscreen "Manage conference" button [CHAR LIMIT=20] -->
    <string name="onscreenManageConferenceText">Manage conference</string>
    <!-- Text for the onscreen "Audio" button that lets you switch
         between speaker / bluetooth / earpiece [CHAR LIMIT=10] -->
    <string name="onscreenAudioText">Audio</string>
    <!-- Text for the onscreen "Video call" button used to change a voice call
         to a video call. [CHAR LIMIT=10] -->
    <string name="onscreenVideoCallText">Video call</string>

    <!-- Menu item label in SIM Contacts: Import a single contact entry from the SIM card -->
    <string name="importSimEntry">Import</string>
    <!-- Menu item label in SIM Contacts: Import all contact entries from the SIM card -->
    <string name="importAllSimEntries">Import all</string>
    <!-- SIM Contacts: status message displayed while importing card -->
    <string name="importingSimContacts">Importing SIM contacts</string>
    <!-- Import a single contact entry from contacts to the SIM card -->
    <string name="importToFDNfromContacts">Import from contacts</string>

    <!-- Message shown when a single contact is imported from SIM card -->
    <string name="singleContactImportedMsg">Imported contact</string>
    <!-- Message shown when a single contact could not be imported from SIM card -->
    <string name="failedToImportSingleContactMsg">Failed to import contact</string>

    <!-- Hearing aid settings -->
    <string name="hac_mode_title">Hearing aids</string>
    <string name="hac_mode_summary">Turn on hearing aid compatibility</string>

    <!-- RTT settings: used to turn on/off Real-Time Text, an accessibility feature similar to
         TTY that allows users to send text over a phone call. -->
    <string name="rtt_mode_title">Real-time text (RTT) call</string>
    <string name="rtt_mode_summary">Allow messaging within a voice call</string>
    <string name="rtt_mode_more_information">
       RTT assists callers who are deaf, hard of hearing, have a speech disability,
       or need more than voice alone.&lt;br>
       &lt;a href="<xliff:g example="http://www.google.com" id="url">http://support.google.com/mobile?p=telephony_rtt</xliff:g>">Learn more&lt;/a>
       &lt;br>&lt;br> - RTT calls are saved as a message transcript
       &lt;br> - RTT is not available for video calls</string>

    <string name="no_rtt_when_roaming">Note: RTT is not available while roaming</string>

    <!-- Service option entries.  -->
    <string-array name="tty_mode_entries">
        <item>TTY Off</item>
        <item>TTY Full</item>
        <item>TTY HCO</item>
        <item>TTY VCO</item>
    </string-array>

    <!-- Do not translate. -->
    <string-array name="tty_mode_values" translatable="false">
        <!-- Do not translate. -->
        <item>0</item>
        <!-- Do not translate. -->
        <item>1</item>
        <!-- Do not translate. -->
        <item>2</item>
        <!-- Do not translate. -->
        <item>3</item>
    </string-array>

    <!-- Dtmf tones settings -->
    <!-- Title for the DTMF Tones options displayed in Call Settings -->
    <string name="dtmf_tones_title">DTMF tones</string>
    <!-- Summary for the DTMF Tones options displayed in Call Settings -->
    <string name="dtmf_tones_summary">Set the length of DTMF tones</string>
    <!-- Options displayed as part of DTMF Tones in Call Settings -->
    <string-array name="dtmf_tone_entries">
      <item>Normal</item>
      <item>Long</item>
    </string-array>
    <!-- Do not translate. -->
    <string-array name="dtmf_tone_values" translatable="false">
       <item>0</item>
       <item>1</item>
    </string-array>

    <!-- Title for the dialog used to display CDMA DisplayInfo -->
    <string name="network_info_message">Network message</string>
    <!-- Title for the dialog used to display a network error message to the user -->
    <string name="network_error_message">Error message</string>

    <!-- OTA-specific strings -->
    <!-- Title shown on OTA screen -->
    <string name="ota_title_activate">Activate your phone</string>
    <!-- Message displayed on the OTA activation screen. -->
    <string name="ota_touch_activate">A special call needs to be made to activate your phone service.
    \n\nAfter pressing \u201CActivate\u201D, listen to the instructions provided to activate your phone.</string>
    <!-- Title shown during Hands Free Activation -->
    <string name="ota_hfa_activation_title">Activating...</string>
    <!-- Message shown during the hands free activation screen of the setup wizard. -->
    <string name="ota_hfa_activation_dialog_message">The phone is activating your mobile data service.\n\nThis can take up to 5 minutes.</string>
    <!-- Title of skip activation dialog -->
    <string name="ota_skip_activation_dialog_title">Skip activation\?</string>
    <!-- Message displayed in skip activation dialog  -->
    <string name="ota_skip_activation_dialog_message">If you skip activation, you can\'t place calls or connect to mobile data networks (though you can connect to Wi-Fi networks). Until you activate your phone, you are asked to activate it each time you turn it on.</string>
    <!-- Label shown on dialog button that allows the user to skip activation -->
    <string name="ota_skip_activation_dialog_skip_label">Skip</string>

    <!-- Button label within the OTA activation screen -->
    <string name="ota_activate">Activate</string>
    <!-- Title text shown when phone activation is successful -->
    <string name="ota_title_activate_success">Phone is activated.</string>
    <!-- Title text shown on screen where activation fails -->
    <string name="ota_title_problem_with_activation">Problem with activation</string>
    <!-- Message displayed on the OTA "listening" screen. This message
         needs to be kept at 2 lines or less to be sure that there's
         enough room for the dialpad. [CHAR LIMIT=80] -->
    <string name="ota_listen">Follow the spoken instructions until you hear that activation is complete.</string>

    <!-- Button label within the OTA listen screen -->
    <string name="ota_speaker">Speaker</string>
    <!-- String to be displayed on OTA listen screen once user has selected the
         correct option to begin provisioning -->
    <string name="ota_progress">Programming your phone\u2026</string>
    <!-- String to display within the OTA Fail Notice dialog -->
    <string name="ota_failure">Couldn\'t program your phone</string>
    <!-- String to be displayed on the OTA Fail/Success screen upon successful provisioning -->
    <string name="ota_successful">Your phone is now activated.  It may take up to 15 minutes for service to start.</string>
    <!-- String to be displayed on the OTA Fail/Success screen upon unsuccessful provisioning -->
    <string name="ota_unsuccessful">Your phone didn\'t activate.
    \nYou may need to find an area with better coverage (near a window, or outside).
    \n\nTry again or call customer service for more options.</string>
    <!-- String to display within the OTA SPC Fail Notice dialog -->
    <string name="ota_spc_failure">EXCESS SPC FAILURES</string>
    <!-- Button label in OTA listen screen that cancels activation and goes to the previous screen -->
    <string name="ota_call_end">Back</string>
    <!-- Button label shown on OTA error screen to allow the user to try again -->
    <string name="ota_try_again">Try again</string>
    <!-- Button label shown on OTA screens that have a next screen -->
    <string name="ota_next">Next</string>

    <!-- Emergency Callback Mode (ECM) -->
    <string name="ecm_exit_dialog">EcmExitDialog</string>
    <!-- ECM: Status bar notification message -->
    <string name="phone_entered_ecm_text">Entered Emergency Callback Mode</string>
    <!-- ECM: Notification title -->
    <string name="phone_in_ecm_notification_title">Emergency Callback Mode</string>
    <!-- ECM: Notification body -->
    <string name="phone_in_ecm_call_notification_text">Data connection disabled</string>
    <!-- ECM: Displays the time when ECM will end, Example: "No Data Connection until 10:45 AM" -->
    <string name="phone_in_ecm_notification_complete_time">No data connection until <xliff:g id="completeTime">%s</xliff:g></string>
    <!-- ECM: Dialog box message for exiting from the notifications screen -->
    <string name="alert_dialog_exit_ecm"> {count, plural,
        <!-- number of minutes is one -->
        =1    {The phone will be in Emergency Callback mode for one minute. While in this mode no apps using a data connection can be used. Do you want to exit now?}
        <!-- number of minutes is not equal to one -->
        other {The phone will be in Emergency Callback mode for %s minutes. While in this mode no applications using a data connection can be used. Do you want to exit now?}
    }</string>
    <!-- ECM: Dialog box message for exiting from any other app -->
    <string name="alert_dialog_not_avaialble_in_ecm"> {count, plural,
        <!-- number of minutes is one -->
        =1    {The selected action isn\'t available while in the Emergency Callback mode. The phone will be in this mode for one minute. Do you want to exit now?}
        <!-- number of minutes is not equal to one -->
        other {The selected action isn\'t available while in the Emergency Callback mode. The phone will be in this mode for %s minutes. Do you want to exit now?}
    }</string>
    <!-- ECM: Dialog box message while in emergency call -->
    <string name="alert_dialog_in_ecm_call">The selected action isn\'t available while in an emergency call.</string>
    <!-- ECM: Progress text -->
    <string name="progress_dialog_exiting_ecm">Exiting Emergency Callback mode</string>
    <!-- ECM: ECM exit dialog choice -->
    <string name="alert_dialog_yes">Yes</string>
    <!-- ECM: ECM exit dialog choice -->
    <string name="alert_dialog_no">No</string>
    <!-- ECM: ECM exit dialog choice -->
    <string name="alert_dialog_dismiss">Dismiss</string>
    <!-- ECM: Notification body wihout data restriction hint -->
    <string name="phone_in_ecm_call_notification_text_without_data_restriction_hint">The phone is in emergency callback mode</string>
    <!-- ECM: Displays the time when ECM will end without data restriction hint, Example: "Until 10:45 AM" -->
    <string name="phone_in_ecm_notification_complete_time_without_data_restriction_hint">Until <xliff:g id="completeTime">%s</xliff:g></string>
    <!-- ECM: Dialog box message without data restriction hint for exiting from the notifications screen -->
    <string name="alert_dialog_exit_ecm_without_data_restriction_hint"> {count, plural,
        <!-- number of minutes is one -->
        =1    {The phone will be in emergency callback mode for one minute.\nDo you want to exit now?}
        <!-- number of minutes is not equal to one -->
        other {The phone will be in emergency callback mode for %s minutes.\nDo you want to exit now?}
    }</string>

    <!-- Sms Callback Mode (SCM) -->
    <string name="scm_exit_dialog">ScmExitDialog</string>
    <!-- SCM: Status bar notification message -->
    <string name="phone_entered_scm_text">Entered SMS Callback Mode</string>
    <!-- SCM: Notification title -->
    <string name="phone_in_scm_notification_title">SMS Callback Mode</string>
    <!-- SCM: Displays the time when SCM will end, Example: "No Data Connection until 10:45 AM" -->
    <string name="phone_in_scm_notification_complete_time">Since <xliff:g id="completeTime">%s</xliff:g></string>
    <!-- SCM: Dialog box message for exiting from the notifications screen -->
    <string name="alert_dialog_exit_scm">The phone is in SMS Callback mode. While in this mode, no apps using a data connection can be used. Do you want to exit now?</string>
    <!-- SCM: Dialog box message for exiting from any other app -->
    <string name="alert_dialog_not_avaialble_in_scm">The selected action isn\'t available while in the SMS Callback mode.Do you want to exit now?</string>
    <!-- SCM: Dialog box message while in emergency call -->
    <string name="alert_dialog_in_scm_call">The selected action isn\'t available while in an emergency call.</string>
    <!-- SCM: Progress text -->
    <string name="progress_dialog_exiting_scm">Exiting SMS Callback mode</string>
    <!-- SCM: Notification body wihout data restriction hint -->
    <string name="phone_in_scm_call_notification_text_without_data_restriction_hint">The phone is in SMS callback mode</string>
    <!-- For incoming calls, this is a string we can get from a CDMA network instead of
         the actual phone number, to indicate there's no number present.  DO NOT TRANSLATE. -->
    <string-array name="absent_num" translatable="false">
        <item>ABSENT NUMBER</item>
        <item>ABSENTNUMBER</item>
    </string-array>

    <!-- Preference for Voicemail service provider under "Voicemail" settings.
         [CHAR LIMIT=40] -->
    <string name="voicemail_provider">Service</string>

    <!-- Preference for Voicemail setting of each provider.
         [CHAR LIMIT=40] -->
    <string name="voicemail_settings">Setup</string>

    <!-- String to display in voicemail number summary when no voicemail num is set -->
    <string name="voicemail_number_not_set">&lt;Not set&gt;</string>

    <!-- Title displayed above settings coming after voicemail in the call features screen -->
    <string name="other_settings">Other call settings</string>

    <!-- Title displayed in the overlay when a call is placed using a 3rd party provider.
         [CHAR LIMIT=40] -->
    <string name="calling_via_template">Calling via <xliff:g id="provider_name">%s</xliff:g></string>

    <!-- Use this as a default to describe the contact photo; currently for screen readers through accessibility. -->
    <string name="contactPhoto">contact photo</string>
    <!-- Use this to describe the separate conference call button; currently for screen readers through accessibility. -->
    <string name="goPrivate">go private</string>
    <!--  Use this to describe the select contact button in EditPhoneNumberPreference; currently for screen readers through accessibility. -->
    <string name="selectContact">select contact</string>

    <!-- Dialog title to notify user that Voice calling is not supported
         on this device. [CHAR LIMIT=40] -->
    <string name="not_voice_capable">Voice calling not supported</string>

    <!-- String describing the Dial ImageButton

         Used by AccessibilityService to announce the purpose of the button.
         [CHAR LIMIT=NONE]
    -->
    <string name="description_dial_button">dial</string>

    <!-- String describing the Dialpad ImageButton

         Used by AccessibilityService to announce the purpose of the button.
         [CHAR LIMIT=NONE]
    -->
    <string name="description_dialpad_button">show dialpad</string>

    <!-- Pane title of the Emergency Dialpad

     Used by AccessibilityService to announce the purpose of the pane of emergency dialpad.
     [CHAR LIMIT=NONE]
    -->
    <string name="pane_title_emergency_dialpad">Emergency Dialpad</string>

    <!-- Visual voicemail on/off title [CHAR LIMIT=40] -->
    <string name="voicemail_visual_voicemail_switch_title">Visual Voicemail</string>

    <!-- Voicemail change PIN dialog title [CHAR LIMIT=40] -->
    <string name="voicemail_set_pin_dialog_title">Set PIN</string>
    <!-- Voicemail change PIN dialog title [CHAR LIMIT=40] -->
    <string name="voicemail_change_pin_dialog_title">Change PIN</string>

    <!-- Title for the category "ringtone", which is shown above ringtone and vibration
         related settings.
         [CHAR LIMIT=30] -->
    <string name="preference_category_ringtone">Ringtone &amp; Vibrate</string>

    <!-- String resource for the font-family to use for the call setting activity's title
         Do not translate. -->
    <string name="call_settings_title_font_family">sans-serif-light</string>

    <!-- Label for PSTN connection service. -->
    <string name="pstn_connection_service_label">Built-in SIM cards</string>

    <!-- Label for enabling video calling. -->
    <string name="enable_video_calling_title">Turn on video calling</string>

    <!-- Message for dialog shown when the user tries to turn on video calling but enhanced 4G LTE
         is disabled. They have to turn on Enhanced 4G LTE capability in network settings first. -->
    <string name="enable_video_calling_dialog_msg">
        To turn on video calling, you need to enable Enhanced 4G LTE Mode in network settings.
    </string>

    <!-- Label for action button in dialog which opens mobile network settings, for video calling
         setting. -->
    <string name="enable_video_calling_dialog_settings">Network settings</string>

    <!-- Label for close button in dialog, for video calling setting. -->
    <string name="enable_video_calling_dialog_close">Close</string>

    <!-- Strings used in Settings->Sim cards for each installed Sim. -->
    <string name="sim_label_emergency_calls">Emergency calls</string>
    <string name="sim_description_emergency_calls">Emergency calling only</string>
    <string name="sim_description_default">SIM card, slot: <xliff:g id="slot_id">%s</xliff:g></string>

    <!-- Title for activity to control accessibility settings such as TTY mode and hearing aid
         compatability. [CHAR LIMIT=40] -->
    <string name="accessibility_settings_activity_title">Accessibility</string>

    <!-- Configuration setting for world mode Format is <true;GID if any to be checked>-->
    <string translatable="false" name="config_world_mode"/>

    <!-- Status hint label for an incoming call over a wifi network which has not been accepted yet.
         [CHAR LIMIT=25] -->
    <string name="status_hint_label_incoming_wifi_call">Wi-Fi call from</string>
    <!-- Status hint label for a call being made over a wifi network. [CHAR LIMIT=25] -->
    <string name="status_hint_label_wifi_call">Wi-Fi call</string>

    <!-- DO NOT TRANSLATE. Internal key for a visual voicemail preference. -->
    <string name="voicemail_visual_voicemail_key">voicemail_visual_voicemail_key</string>
    <!-- DO NOT TRANSLATE. Internal key for a voicemail change pin preference. -->
    <string name="voicemail_change_pin_key">voicemail_change_pin_key</string>
    <!-- DO NOT TRANSLATE. Internal key for tty mode preference. -->
    <string name="tty_mode_key">button_tty_mode_key</string>
    <!-- DO NOT TRANSLATE. Internal key for a voicemail notification preference. -->
    <string name="wifi_calling_settings_key">button_wifi_calling_settings_key</string>

    <!-- Strings for IMAP -->

    <!-- String used in place of a message that could not be properly decoded (e.g. bad base64
       data was received.) [CHAR LIMIT=none] -->
    <string name="message_decode_error">There was an error while decoding the message.</string>

    <!-- Call failure reason: SIM card and roaming capabilities have already been activated. [CHAR LIMIT=NONE]-->
    <string name="callFailed_cdma_activation">
        A SIM card has activated your service and updated your phone\'s roaming capabilities.
    </string>

    <!-- Call failure reason: Cannot add a call because there are already too many active calls. -->
    <string name="callFailed_cdma_call_limit">
        There are too many active calls. Please end or merge existing calls before placing a new one.
    </string>
     <!-- Smart Divert Settings -->
     <!-- Title for the Smart Divert Feature displayed in Call Settings -->
     <string name="smart_divert_title">Smart-Divert</string>
     <!-- Summary for the Smart Divert Feature displayed in Call Settings -->
     <string name="smart_divert_summary">CFNRc Settings</string>

    <!-- Call failure reason: If the network does not accept the emergency call request, e.g., because IMEI was used as identification and this capability is not supported -->
    <string name="callFailed_imei_not_accepted">
        Unable to connect, please insert a valid SIM card.
    </string>

    <!-- Call failure reason displayed when an in-progress WIFI call fails due to a loss of WIFI
         connectivity, or the WIFI signal has degraded to the point the call cannot continue. -->
    <string name="callFailed_wifi_lost">
        Wi-Fi connection lost.  Call ended.
    </string>

    <!-- Call failure reason displayed when the user's outgoing call cannot be placed due to a low
         battery. -->
    <string name="dialFailed_low_battery">Your video call cannot be placed due to low battery.</string>

    <!-- Call failure reason displayed when the user's call is ended due to a low battery. This
         message is shown when an in-progress call is ended due to the battery being low. -->
    <string name="callFailed_low_battery">Video call ended due to low battery.</string>

    <!-- In-call screen: error message shown when the user attempts to place an emergency call
         over wifi calling (WFC), but emergency services are not available in the current
         location. -->
    <string name="callFailed_emergency_call_over_wfc_not_available">Emergency calls over Wi-Fi calling not available in this location.</string>

    <!-- In-call screen: error message shown when the user attempts to place a call over wifi
         calling (WFC), but wifi calling is not available in the current location. -->
    <string name="callFailed_wfc_service_not_available_in_this_location">Wi-Fi calling is not available in this location.</string>

    <!-- The title for the change voicemail PIN activity -->
    <string name="change_pin_title">Change Voicemail PIN</string>
    <!-- The label for the continue button in change voicemail PIN activity -->
    <string name="change_pin_continue_label">Continue</string>
    <!-- The label for the cancel button in change voicemail PIN activity -->
    <string name="change_pin_cancel_label">Cancel</string>
    <!-- The label for the ok button in change voicemail PIN activity -->
    <string name="change_pin_ok_label">Ok</string>
    <!-- The title for the enter old pin step in change voicemail PIN activity -->
    <string name="change_pin_enter_old_pin_header">Confirm your old PIN</string>
    <!-- The hint for the enter old pin step in change voicemail PIN activity -->
    <string name="change_pin_enter_old_pin_hint">Enter your voicemail PIN to continue.</string>
    <!-- The title for the enter new pin step in change voicemail PIN activity -->
    <string name="change_pin_enter_new_pin_header">Set a new PIN</string>
    <!-- The hint for the enter new pin step in change voicemail PIN activity -->
    <string name="change_pin_enter_new_pin_hint">PIN must be <xliff:g id="min" example="4">%1$d</xliff:g>-<xliff:g id="max" example="7">%2$d</xliff:g> digits.</string>
    <!-- The title for the confirm new pin step in change voicemail PIN activity -->
    <string name="change_pin_confirm_pin_header">Confirm your PIN</string>
    <!-- The error message for th confirm new pin step in change voicemail PIN activity, if the pin doen't match the one previously entered -->
    <string name="change_pin_confirm_pins_dont_match">PINs don\'t match</string>
    <!-- The toast to show after the voicemail PIN has been successfully changed -->
    <string name="change_pin_succeeded">Voicemail PIN updated</string>
    <!-- The error message to show if the server reported an error while attempting to change the voicemail PIN -->
    <string name="change_pin_system_error">Unable to set PIN</string>

    <!-- The subtext for mobile data setting. shown if roaming settings turned off -->
    <string name="mobile_data_status_roaming_turned_off_subtext">Data roaming is turned off</string>
    <!-- The subtext for mobile data setting. shown if roaming settings turned on -->
    <string name="mobile_data_status_roaming_turned_on_subtext">Data roaming is turned on</string>
    <!-- The subtext for mobile data setting. shown if currently roaming, have roaming settings turned on but don't have a roaming data plan-->
    <string name="mobile_data_status_roaming_without_plan_subtext">Currently roaming, need data plan</string>
    <!-- The subtext for mobile data setting. shown if currently roaming, have roaming settings turned and have an active roaming data plan-->
    <string name="mobile_data_status_roaming_with_plan_subtext">Currently roaming, data plan is active</string>
    <!-- The subtext for mobile data setting. shown if not in roaming and prepaid sim has run out of balance -->
    <string name="mobile_data_status_no_plan_subtext">No mobile data left</string>

    <!-- The setting option name for activate prepaid mobile data plan -->
    <string name="mobile_data_activate_prepaid">No mobile data left</string>
    <!-- The setting option summary for activate prepaid mobile data plan -->
    <string name="mobile_data_activate_prepaid_summary">Add mobile data through <xliff:g id="provider_name">%s</xliff:g></string>
    <!-- The setting option name for for adding roaming data plan -->
    <string name="mobile_data_activate_roaming_plan">No roaming plan</string>
    <!-- The setting option summary for adding roaming data plan -->
    <string name="mobile_data_activate_roaming_plan_summary">Add roaming plan through <xliff:g id="provider_name">%s</xliff:g></string>
    <!-- The setting option footer for adding data either prepaid or roaming -->
    <string name="mobile_data_activate_footer">You can add mobile data or a roaming plan through your carrier, <xliff:g id="provider_name">%s</xliff:g>.</string>
    <!-- activate data plan dialogue title for either prepaid or roaming -->
    <string name="mobile_data_activate_diag_title">Add data?</string>
    <!-- activate data plan dialogue message for either prepaid or roaming -->
    <string name="mobile_data_activate_diag_message">You may need to add data through <xliff:g id="provider_name">%s</xliff:g></string>
    <!-- activate data plan dialogue button for adding data, which will take users out of the setting page -->
    <string name="mobile_data_activate_button">ADD DATA</string>
    <!-- activate data plan dialogue button for cancel further actions-->
    <string name="mobile_data_activate_cancel_button">CANCEL</string>

    <!-- Call failed messages -->
    <!-- In-call screen: status label displayed briefly after a call ends -->
    <string name="clh_card_title_call_ended_txt">Call ended</string>
    <!-- In-call screen: call failure reason (radio is off) -->
    <string name="clh_callFailed_powerOff_txt">Airplane mode is on</string>
    <!-- In-call screen: call failure reason (SIM error) -->
    <string name="clh_callFailed_simError_txt">Can\'t access SIM card</string>
    <!-- In-call screen: call failure message displayed in an error dialog -->
    <string name="clh_incall_error_out_of_service_txt">Mobile network not available</string>

    <!-- See CallFailCause for details on what causes each message -->
    <!-- In-call screen: call failure reason (Cause Number 1) -->
    <string name="clh_callFailed_unassigned_number_txt">Issue with phone number you are trying to dial. Error code 1.</string>
    <!-- In-call screen: call failure reason (Cause Number 3) -->
    <string name="clh_callFailed_no_route_to_destination_txt">Couldn\'t complete call. Error code 3.</string>
    <!-- In-call screen: call failure reason (Cause Number 6) -->
    <string name="clh_callFailed_channel_unacceptable_txt">Couldn\'t complete call. Error code 6.</string>
    <!-- In-call screen: call failure reason (Cause Number 8) -->
    <string name="clh_callFailed_operator_determined_barring_txt">Couldn\'t complete call. Error code 8.</string>
    <!-- In-call screen: call failure reason (Cause Number 16) -->
    <string name="clh_callFailed_normal_call_clearing_txt">Couldn\'t complete call. Error code 16.</string>
    <!-- In-call screen: call failure reason (Cause Number 17) -->
    <string name="clh_callFailed_user_busy_txt">User busy</string>
    <!-- In-call screen: call failure reason (Cause Number 18) -->
    <string name="clh_callFailed_no_user_responding_txt">User not responding</string>
    <!-- In-call screen: call failure reason (Cause Number 19) -->
    <string name="clh_callFailed_user_alerting_txt">Couldn\'t complete call. Error code 19.</string>
    <!-- In-call screen: call failure reason (Cause Number 21) -->
    <string name="clh_callFailed_call_rejected_txt">Call rejected</string>
    <!-- In-call screen: call failure reason (Cause Number 22) -->
    <string name="clh_callFailed_number_changed_txt">Number changed</string>
    <!-- In-call screen: call failure reason (Cause Number 25) -->
    <string name="clh_callFailed_pre_emption_txt">Couldn\'t complete call. Error code 25.</string>
    <!-- In-call screen: call failure reason (Cause Number 26) -->
    <string name="clh_callFailed_non_selected_user_clearing_txt">Couldn\'t complete call. Error code 26.</string>
    <!-- In-call screen: call failure reason (Cause Number 27) -->
    <string name="clh_callFailed_destination_out_of_order_txt">Couldn\'t complete call. Error code 27.</string>
    <!-- In-call screen: call failure reason (Cause Number 28) -->
    <string name="clh_callFailed_invalid_number_format_txt">Invalid number format (incomplete number)</string>
    <!-- In-call screen: call failure reason (Cause Number 29) -->
    <string name="clh_callFailed_facility_rejected_txt">Couldn\'t complete call. Error code 29.</string>
    <!-- In-call screen: call failure reason (Cause Number 30) -->
    <string name="clh_callFailed_response_to_STATUS_ENQUIRY_txt">Couldn\'t complete call. Error code 30.</string>
    <!-- In-call screen: call failure reason (Cause Number 31) -->
    <string name="clh_callFailed_normal_unspecified_txt">Couldn\'t complete call. Error code 31.</string>
    <!-- In-call screen: call failure reason (Cause Number 34) -->
    <string name="clh_callFailed_no_circuit_available_txt">Couldn\'t complete call. Error code 34.</string>
    <!-- In-call screen: call failure reason (Cause Number 38) -->
    <string name="clh_callFailed_network_out_of_order_txt">Couldn\'t complete call. Error code 38.</string>
    <!-- In-call screen: call failure reason (Cause Number 41) -->
    <string name="clh_callFailed_temporary_failure_txt">Couldn\'t complete call. Error code 41.</string>
    <!-- In-call screen: call failure reason (Cause Number 42) -->
    <string name="clh_callFailed_switching_equipment_congestion_txt">Couldn\'t complete call. Error code 42.</string>
    <!-- In-call screen: call failure reason (Cause Number 43) -->
    <string name="clh_callFailed_access_information_discarded_txt">Couldn\'t complete call. Error code 43.</string>
    <!-- In-call screen: call failure reason (Cause Number 44) -->
    <string name="clh_callFailed_requested_circuit_txt">Couldn\'t complete call. Error code 44.</string>
    <!-- In-call screen: call failure reason (Cause Number 47) -->
    <string name="clh_callFailed_resources_unavailable_unspecified_txt">Couldn\'t complete call. Error code 47.</string>
    <!-- In-call screen: call failure reason (Cause Number 49) -->
    <string name="clh_callFailed_quality_of_service_unavailable_txt">Couldn\'t complete call. Error code 49.</string>
    <!-- In-call screen: call failure reason (Cause Number 50) -->
    <string name="clh_callFailed_requested_facility_not_subscribed_txt">Couldn\'t complete call. Error code 50.</string>
    <!-- In-call screen: call failure reason (Cause Number 55) -->
    <string name="clh_callFailed_incoming_calls_barred_within_the_CUG_txt">Couldn\'t complete call. Error code 55.</string>
    <!-- In-call screen: call failure reason (Cause Number 57) -->
    <string name="clh_callFailed_bearer_capability_not_authorized_txt">Couldn\'t complete call. Error code 57.</string>
    <!-- In-call screen: call failure reason (Cause Number 58) -->
    <string name="clh_callFailed_bearer_capability_not_presently_available_txt">Couldn\'t complete call. Error code 58.</string>
    <!-- In-call screen: call failure reason (Cause Number 63) -->
    <string name="clh_callFailed_service_or_option_not_available_unspecified_txt">Couldn\'t complete call. Error code 63.</string>
    <!-- In-call screen: call failure reason (Cause Number 65) -->
    <string name="clh_callFailed_bearer_service_not_implemented_txt">Couldn\'t complete call. Error code 65.</string>
    <!-- In-call screen: call failure reason (Cause Number 68) -->
    <string name="clh_callFailed_ACM_equal_to_or_greater_than_ACMmax_txt">Couldn\'t complete call. Error code 68.</string>
    <!-- In-call screen: call failure reason (Cause Number 69) -->
    <string name="clh_callFailed_requested_facility_not_implemented_txt">Couldn\'t complete call. Error code 69.</string>
    <!-- In-call screen: call failure reason (Cause Number 70) -->
    <string name="clh_callFailed_only_restricted_digital_information_bearer_capability_is_available_txt">Couldn\'t complete call. Error code 70.</string>
    <!-- In-call screen: call failure reason (Cause Number 79) -->
    <string name="clh_callFailed_service_or_option_not_implemented_unspecified_txt">Couldn\'t complete call. Error code 79.</string>
    <!-- In-call screen: call failure reason (Cause Number 81) -->
    <string name="clh_callFailed_invalid_transaction_identifier_value_txt">Couldn\'t complete call. Error code 81.</string>
    <!-- In-call screen: call failure reason (Cause Number 87) -->
    <string name="clh_callFailed_user_not_member_of_CUG_txt">Couldn\'t complete call. Error code 87.</string>
    <!-- In-call screen: call failure reason (Cause Number 88) -->
    <string name="clh_callFailed_incompatible_destination_txt">Couldn\'t complete call. Error code 88.</string>
    <!-- In-call screen: call failure reason (Cause Number 91) -->
    <string name="clh_callFailed_invalid_transit_network_selection_txt">Couldn\'t complete call. Error code 91.</string>
    <!-- In-call screen: call failure reason (Cause Number 95) -->
    <string name="clh_callFailed_semantically_incorrect_message_txt">Couldn\'t complete call. Error code 95.</string>
    <!-- In-call screen: call failure reason (Cause Number 96) -->
    <string name="clh_callFailed_invalid_mandatory_information_txt">Couldn\'t complete call. Error code 96.</string>
    <!-- In-call screen: call failure reason (Cause Number 97) -->
    <string name="clh_callFailed_message_type_non_existent_or_not_implemented_txt">Couldn\'t complete call. Error code 97.</string>
    <!-- In-call screen: call failure reason (Cause Number 98) -->
    <string name="clh_callFailed_message_type_not_compatible_with_protocol_state_txt">Couldn\'t complete call. Error code 98.</string>
    <!-- In-call screen: call failure reason (Cause Number 99) -->
    <string name="clh_callFailed_information_element_non_existent_or_not_implemented_txt">Couldn\'t complete call. Error code 99.</string>
    <!-- In-call screen: call failure reason (Cause Number 100) -->
    <string name="clh_callFailed_conditional_IE_error_txt">Couldn\'t complete call. Error code 100.</string>
    <!-- In-call screen: call failure reason (Cause Number 101) -->
    <string name="clh_callFailed_message_not_compatible_with_protocol_state_txt">Couldn\'t complete call. Error code 101.</string>
    <!-- In-call screen: call failure reason (Cause Number 102) -->
    <string name="clh_callFailed_recovery_on_timer_expiry_txt">Couldn\'t complete call. Error code 102.</string>
    <!-- In-call screen: call failure reason (Cause Number 111) -->
    <string name="clh_callFailed_protocol_Error_unspecified_txt">Couldn\'t complete call. Error code 111.</string>
    <!-- In-call screen: call failure reason (Cause Number 127) -->
    <string name="clh_callFailed_interworking_unspecified_txt">Couldn\'t complete call. Error code 127.</string>
    <!-- Call settings screen, setting option name -->
    <string name="labelCallBarring">Call barring</string>
    <!-- Call barring settings screen, setting summary text when a call barring option is activated -->
    <string name="sum_call_barring_enabled">On</string>
    <!-- Call barring settings screen, setting summary text when a call barring option is deactivated -->
    <string name="sum_call_barring_disabled">Off</string>
    <!-- Call barring settings screen, setting option name -->
    <string name="call_barring_baoc">All outgoing</string>
    <!-- Call barring settings screen, Disable blocking of all outgoing calls -->
    <string name="call_barring_baoc_enabled">Disable blocking of all outgoing calls?</string>
    <!-- Call barring settings screen, Block all outgoing calls -->
    <string name="call_barring_baoc_disabled">Block all outgoing calls?</string>
    <!-- Call barring settings screen, setting option name -->
    <string name="call_barring_baoic">Outgoing international</string>
    <!-- Call barring settings screen, Disable blocking of outgoing international calls -->
    <string name="call_barring_baoic_enabled">Disable blocking of outgoing international calls?</string>
    <!-- Call barring settings screen, Block outgoing international calls-->
    <string name="call_barring_baoic_disabled">Block outgoing international calls?</string>
    <!-- Call barring settings screen, setting option name -->
    <string name="call_barring_baoicr">Outgoing international roaming</string>
    <!-- Call barring settings screen, Disable blocking of outgoing international roaming -->
    <string name="call_barring_baoicr_enabled">Disable blocking of outgoing international roaming?</string>
    <!-- Call barring settings screen, Block outgoing international roaming -->
    <string name="call_barring_baoicr_disabled">Block outgoing international roaming?</string>
    <!-- Call barring settings screen, setting option name -->
    <string name="call_barring_baic">All incoming</string>
    <!-- Call barring settings screen, Disable blocking of all incoming calls -->
    <string name="call_barring_baic_enabled">Disable blocking of all incoming calls?</string>
    <!-- Call barring settings screen, Block all incoming calls -->
    <string name="call_barring_baic_disabled">Block all incoming calls?</string>
    <!-- Call barring settings screen, setting option name -->
    <string name="call_barring_baicr">Incoming international roaming</string>
    <!-- Call barring settings screen, Disable blocking of all incoming international roaming -->
    <string name="call_barring_baicr_enabled">Disable blocking of all incoming international roaming?</string>
    <!-- Call barring settings screen, Block incoming international roaming-->
    <string name="call_barring_baicr_disabled">Block incoming international roaming?</string>
    <!-- Call barring settings screen, setting option name -->
    <string name="call_barring_deactivate_all">Deactivate all</string>
    <!-- Call barring settings screen, setting summary text when BAAll check box is selected -->
    <string name="call_barring_deactivate_all_description">Deactivate all call barring settings</string>
    <!-- Call barring settings screen, deactivate all successfully -->
    <string name="call_barring_deactivate_success">Call barring deactivated</string>
    <!-- Call barring settings screen, change password -->
    <string name="call_barring_change_pwd">Change password</string>
    <!-- Call barring settings screen, change password -->
    <string name="call_barring_change_pwd_description">Change call barring password</string>
    <!-- Call barring settings screen, not possible to change call barring password -->
    <string name="call_barring_change_pwd_description_disabled">Cannot change call barring password</string>
    <!-- Call barring settings screen, change password -->
    <string name="call_barring_pwd_not_match">Passwords do not match</string>
    <!-- Call barring settings screen, change password -->
    <string name="call_barring_right_pwd_number">Enter a password with 4 numbers</string>
    <!-- Call barring settings screen, change password -->
    <string name="call_barring_change_pwd_success">Password changed</string>
    <!-- Call barring settings screen, change password -->
    <string name="call_barring_old_pwd">Old password</string>
    <!-- Call barring settings screen, change password -->
    <string name="call_barring_new_pwd">New password</string>
    <!-- Call barring settings screen, change password -->
    <string name="call_barring_confirm_pwd">Confirm password</string>
    <!-- Call forwarding dialog box, text field label -->
    <string name="messageCallBarring">Enter password</string>
    <!-- Call barring settings screen, section heading -->
    <string name="call_barring_settings">Call barring settings</string>
    <!-- In-call screen: error message shown when the user attempts to place a call, but the network
         does not have enough resources (e.g. it is busy) and the call cannot be placed. -->
    <string name="callFailed_NetworkBusy">Network is busy.  Please try your call again later.</string>
    <!-- In-call screen: error message shown when the user attempts to place a call, but the network
         does not have enough resources (e.g. it is congested) and the call cannot be placed. -->
    <string name="callFailed_NetworkCongested">Network is congested.  Contact your mobile operator
    for assistance.</string>
    <string name="callFailed_concurrent_calls_not_possible">Call ended due to concurrent calls not
    possible.</string>
    <!-- Message displayed to the user when an outgoing call is deflected.  This means that the
         party the user is calling has chosen to send the call to another phone number. -->
    <string name="supp_service_notification_call_deflected">Call deflected.</string>
    <!-- Message displayed to the user when an outgoing call is forwarded to another number.
         This happens because the party the user is calling has call forwarding active. -->
    <string name="supp_service_notification_call_forwarded">Call forwarded.</string>
    <!-- Message displayed to the user when an outgoing call is waiting.  This happens when the
         party the user is calling is already in another call. -->
    <string name="supp_service_notification_call_waiting">Call is waiting.</string>
    <!-- Message displayed to the user when they have chosen to block their phone number for an
         outgoing call, but the network has rejected that request. -->
    <string name="supp_service_clir_suppression_rejected">Number blocking is rejected.</string>
    <!-- Message displayed to the user to inform them that the call is to or from a number which is
         part of a closed user group.  A closed user group is a network feature which restricts
         calls on a device to members of the closed user group. -->
    <string name="supp_service_closed_user_group_call">Closed user group call.</string>
    <!-- Message displayed to the user when incoming call barring is active.  This means that the
         user has enabled the network feature which prevents all incoming calls. -->
    <string name="supp_service_incoming_calls_barred">Incoming calls barred.</string>
    <!-- Message displayed to the user when outgoing call barring is active.  This means that the
         user has enabled the network feature which prevents all outgoing calls. -->
    <string name="supp_service_outgoing_calls_barred">Outgoing calls barred.</string>
    <!-- Message displayed to the user to indicate that call forwarding is active. -->
    <string name="supp_service_call_forwarding_active">Call forwarding active.</string>
    <!-- Message displayed to the user when they receive multiple incoming calls at the same time
         and one of them is forwarded to the network.  Phones can't handle multiple incoming calls
         so the network will typically forward one of the calls to voicemail or another number
         defined by the user. -->
    <string name="supp_service_additional_call_forwarded">Additional call forwarded.</string>
    <!-- Message displayed to the user to indicate that a call has been successfully transferred
         to another phone number. -->
    <string name="supp_service_additional_ect_connected">Explicit call transfer complete.</string>
    <!-- Message displayed to the user to indicate that the call is in the process of being
         transferred to another phone number.-->
    <string name="supp_service_additional_ect_connecting">Explicit call transfer in progress.</string>
    <!-- Message displayed to the user to indicate that the remote party has put the user
         on hold. -->
    <string name="supp_service_call_on_hold">Call on hold.</string>
    <!-- Message displayed to the user to indicate that the remote party has taken the user
         off hold. -->
    <string name="supp_service_call_resumed">Call resumed.</string>
    <!-- Message displayed to the user to indicate that an incoming call was deflected from another
         number.  This means that the call originated as a result of the original caller choosing
         to forward the call to the current user rather than answering it themselves. -->
    <string name="supp_service_deflected_call">Call was deflected.</string>
    <!-- Message displayed to the user to indicate that an incoming call was forwarded from another
         number. -->
    <string name="supp_service_forwarded_call">Forwarded call.</string>
    <!-- Message displayed to the user to indicate that they are joining a conference call. -->
    <string name="supp_service_conference_call">Joining conference call.</string>
    <!-- Message displayed to the user to indicate that a held call has been released /
         disconnected. -->
    <string name="supp_service_held_call_released">Held call has been released.</string>
    <string name="srvcc_video_message">"Video call is downgraded to 2G/3G voice call due to 4G network is not available."</string>
    <string name="srvcc_message">"4G voice call is downgraded to 2G/3G voice call due to 4G network is not available."</string>
    <string name="ut_not_support">UT is not available</string>
    <string name="ct_ut_not_support_close_4glte">UT is not available, please turn off Enhanced 4G LTE Mode in Settings</string>
    <string name="switch_dds_to_sub_alert_msg">Please switch mobile data to SIM</string>

    <!-- In-call screen: error message shown when the user attempts to place a call, but the device
         is currently in the process of being provisioned for service.  Provisioning is the process
         by which a device confirms which services are available to the user by contacting the
         mobile service provider. -->
    <string name="callFailed_otasp_provisioning_in_process">Cannot place a call as the device is currently being provisioned.</string>
    <!-- In-call screen: error message shown when the user has attempted to place a new outgoing
         call, but there is already a call in dialing state. -->
    <string name="callFailed_already_dialing">Cannot place a call as another outgoing call is already dialing.</string>
    <!-- In-call screen: error message shown when the user has attempted to place a new outgoing
         call while there is already a call in ringing state. -->
    <string name="callFailed_already_ringing">Cannot place a call as there is an unanswered incoming call.  Answer or reject the incoming call prior to placing a new call.</string>
    <!-- In-call screen: error message shown when the user attempts to place a call, but calling has
         been disabled using a debug property. -->
    <string name="callFailed_calling_disabled">Cannot place a call as calling has been disabled using the ro.telephony.disable-call system property.</string>
    <!-- In-call screen: error message shown when the user attempts to place a call, but calling has
         been disabled using a debug property. -->
    <string name="callFailed_too_many_calls">Cannot place a call as there are already two calls in progress.  Disconnect one of the calls or merge them into a conference prior to placing a new call.</string>
    <!-- In-call screen: error message shown when the user attempts to place a call in Secure Mode -->
    <string name="callFailed_secure_mode">Cannot place a non-emergency call in Secure Mode.</string>
    <!-- Message displayed to the user when they attempt to edit options for a supplementary service
         (call waiting, call barring, call forwarding, and caller ID), but they are required to
         enable mobile data first. -->
    <string name="supp_service_over_ut_precautions">To use <xliff:g id="supp service">%s</xliff:g>, make sure mobile data is turned on. You can change this in mobile network settings.</string>
    <!-- Message displayed to the user when they attempt to edit options for a supplementary service
         (call waiting, call barring, call forwarding, and caller ID) in roaming, but they are
         required to enable mobile data and data roaming first. -->
    <string name="supp_service_over_ut_precautions_roaming">To use <xliff:g id="supp service">%s</xliff:g>, make sure mobile data and data roaming are turned on. You can change these in mobile network settings.</string>
    <!-- Message displayed to the user when they attempt to edit options for a supplementary service
         (call waiting, call barring, call forwarding, and caller ID), but they are
         required to enable mobile data first for each sim. -->
    <string name="supp_service_over_ut_precautions_dual_sim">To use <xliff:g id="supp service">%1$s</xliff:g>, make sure mobile data is turned on for SIM <xliff:g id="sim number">%2$d</xliff:g>. You can change this in mobile network settings.</string>
    <!-- Message displayed to the user when they attempt to edit options for a supplementary service
         (call waiting, call barring, call forwarding, and caller ID) in roaming device, but
         they are required to enable mobile data and data roaming first for each sim. -->
    <string name="supp_service_over_ut_precautions_roaming_dual_sim">To use <xliff:g id="supp service">%1$s</xliff:g>, make sure mobile data and data roaming are turned on for SIM <xliff:g id="sim number">%2$d</xliff:g>. You can change these in mobile network settings.</string>
    <!-- supplementary services over ut precaution exit dialog choice -->
    <string name="supp_service_over_ut_precautions_dialog_dismiss">Dismiss</string>

    <!-- Data Connection Enable. Only shown in diagnostic screen, so precise translation is not needed. -->
    <string name="radio_info_data_connection_enable">Enable Data Connection</string>
    <!-- Data Connection Disable. Only shown in diagnostic screen, so precise translation is not needed. -->
    <string name="radio_info_data_connection_disable">Disable Data Connection</string>

    <!-- VoLTE provisioning flag on. Only shown in diagnostic screen, so precise translation is not needed. -->
    <string name="volte_provisioned_switch_string">VoLTE Provisioned</string>

    <!-- Video calling provisioning flag on. Only shown in diagnostic screen, so precise translation is not needed. -->
    <string name="vt_provisioned_switch_string">Video Calling Provisioned</string>

    <!-- Wifi Calling provisioning flag on. Only shown in diagnostic screen, so precise translation is not needed. -->
    <string name="wfc_provisioned_switch_string">Wifi Calling Provisioned</string>

    <!-- EAB provisioning flag on. Only shown in diagnostic screen, so precise translation is not needed. -->
    <string name="eab_provisioned_switch_string">EAB/Presence Provisioned</string>

    <!-- Cbrs enable disable flag. Only shown in diagnostic screen, so precise translation is not needed -->
    <string name="cbrs_data_switch_string">Cbrs Data</string>

    <!-- Dsds enable/disable flag. Only shown in diagnostic screen, so precise translation is not needed, [CHAR LIMIT=none] -->
    <string name="dsds_switch_string">Enable DSDS</string>

    <!-- UI debug setting: Enable/Disable DSDS [CHAR LIMIT=none] -->
    <string name="dsds_dialog_title">Restart Device?</string>

    <!-- UI debug setting: Enable/Disable DSDS [CHAR LIMIT=none] -->
    <string name="dsds_dialog_message">You need to restart your device to change this setting.</string>

    <!-- UI debug setting: Enable/Disable DSDS [CHAR LIMIT=none] -->
    <string name="dsds_dialog_confirm">Restart</string>

    <!-- UI debug setting: Enable/Disable DSDS [CHAR LIMIT=none] -->
    <string name="dsds_dialog_cancel">Cancel</string>

    <!-- Setting Removable esim as default. Only shown in diagnostic screen, so precise translation is not needed -->
    <string name="removable_esim_string">Set Removable eSIM as Default</string>

    <!-- Title for controlling on/off for Mobile phone's radio power. Only shown in diagnostic screen, so precise translation is not needed. -->
    <string name="radio_info_radio_power">Mobile Radio Power</string>

    <!-- Title for simulating device out of service. -->
    <string name="simulate_out_of_service_string">Simulate Out of Service (Debug Build only)</string>

    <!-- Phone Info screen. Menu item label.  Used for diagnostic info screens, precise translation isn't needed -->
    <string name="radioInfo_menu_viewADN">View SIM Address Book</string>
    <!-- Phone Info screen. Menu item label.  Used for diagnostic info screens, precise translation isn't needed -->
    <string name="radioInfo_menu_viewFDN">View Fixed Dialing Numbers</string>
    <!-- Phone Info screen. Menu item label.  Used for diagnostic info screens, precise translation isn't needed -->
    <string name="radioInfo_menu_viewSDN">View Service Dialing Numbers</string>
    <!-- Phone Info screen. Menu item label.  Used for diagnostic info screens, precise translation isn't needed -->
    <string name="radioInfo_menu_getIMS">IMS Service Status</string>

    <!-- Phone Info screen. IMS Registration Title.  Used for diagnostic info screens, precise translation isn't needed -->
    <string name="radio_info_ims_reg_status_title">IMS Status</string>

    <!-- Phone Info screen. IMS Status - Registered.  Used for diagnostic info screens, precise translation isn't needed -->
    <string name="radio_info_ims_reg_status_registered">Registered</string>
    <!-- Phone Info screen. Ims Status - Unregistered.  Used for diagnostic info screens, precise translation isn't needed -->
    <string name="radio_info_ims_reg_status_not_registered">Not Registered</string>

    <!-- Phone Info screen. Ims Feature Status label.  Used for diagnostic info screens, precise translation isn't needed -->
    <string name="radio_info_ims_feature_status_available">Available</string>
    <!-- Phone Info screen. Ims Feature status label.  Used for diagnostic info screens, precise translation isn't needed -->
    <string name="radio_info_ims_feature_status_unavailable">Unavailable</string>

    <!-- Phone Info screen. IMS Registration.  Used for diagnostic info screens, precise translation isn't needed -->
    <string name="radio_info_ims_reg_status">IMS Registration: <xliff:g id="status" example="registered">%1$s</xliff:g>\u000AVoice over LTE: <xliff:g id="availability" example="available">%2$s</xliff:g>\u000AVoice over WiFi: <xliff:g id="availability" example="available">%3$s</xliff:g>\u000AVideo Calling: <xliff:g id="availability" example="available">%4$s</xliff:g>\u000AUT Interface: <xliff:g id="availability" example="available">%5$s</xliff:g></string>

    <!-- Phone Info screen. Status label.  Used for diagnostic info screens, precise translation isn't needed -->
    <string name="radioInfo_service_in">In Service</string>
    <!-- Phone Info screen. Status label.  Used for diagnostic info screens, precise translation isn't needed -->
    <string name="radioInfo_service_out">Out of Service</string>
    <!-- Phone Info screen. Status label.  Used for diagnostic info screens, precise translation isn't needed -->
    <string name="radioInfo_service_emergency">Emergency Calls Only</string>
    <!-- Phone Info screen. Status label.  Used for diagnostic info screens, precise translation isn't needed -->
    <string name="radioInfo_service_off">Radio Off</string>

    <!-- Phone Info screen. Status label.  Used for diagnostic info screens, precise translation isn't needed -->
    <string name="radioInfo_roaming_in">Roaming</string>
    <!-- Phone Info screen. Status label.  Used for diagnostic info screens, precise translation isn't needed -->
    <string name="radioInfo_roaming_not">Not Roaming</string>

    <!-- Phone Info screen. Status label.  Used for diagnostic info screens, precise translation isn't needed -->
    <string name="radioInfo_phone_idle">Idle</string>
    <!-- Phone Info screen. Status label.  Used for diagnostic info screens, precise translation isn't needed -->
    <string name="radioInfo_phone_ringing">Ringing</string>
    <!-- Phone Info screen. Status label.  Used for diagnostic info screens, precise translation isn't needed -->
    <string name="radioInfo_phone_offhook">Call in Progress</string>

    <!-- Phone Info screen. Status label.  Used for diagnostic info screens, precise translation isn't needed -->
    <string name="radioInfo_data_disconnected">Disconnected</string>
    <!-- Phone Info screen. Status label.  Used for diagnostic info screens, precise translation isn't needed -->
    <string name="radioInfo_data_connecting">Connecting</string>
    <!-- Phone Info screen. Status label.  Used for diagnostic info screens, precise translation isn't needed -->
    <string name="radioInfo_data_connected">Connected</string>
    <!-- Phone Info screen. Status label.  Used for diagnostic info screens, precise translation isn't needed -->
    <string name="radioInfo_data_suspended">Suspended</string>

    <!-- Used for diagnostic info screens, precise translation isn't needed -->
    <string name="radioInfo_unknown">Unknown</string>
    <!-- Phone Info screen. Units shown after a value.  Used for diagnostic info screens, precise translation isn't needed -->
    <string name="radioInfo_display_packets">pkts</string>
    <!-- Phone Info screen. Units shown after a value.  Used for diagnostic info screens, precise translation isn't needed -->
    <string name="radioInfo_display_bytes">bytes</string>
    <!-- Phone Info screen. Units shown after a value.  Used for diagnostic info screens, precise translation isn't needed -->
    <string name="radioInfo_display_dbm">dBm</string>
    <!-- Phone Info screen. Units shown after a value.  Used for diagnostic info screens, precise translation isn't needed -->
    <string name="radioInfo_display_asu">asu</string>
    <!-- Used for diagnostic info screens, precise translation isn't needed -->
    <string name="radioInfo_lac">LAC</string>
    <!-- Used for diagnostic info screens, precise translation isn't needed -->
    <string name="radioInfo_cid">CID</string>


    <!-- Radio Info screen. Label for a status item.  Used for diagnostic info screens, precise translation isn't needed -->
    <string name="radio_info_subid">Current subId:</string>
    <!-- Radio Info screen. Label for a status item.  Used for diagnostic info screens, precise translation isn't needed -->
    <string name="radio_info_dds">SubId of default data SIM:</string>
    <!-- Radio Info screen. Label for a status item.  Used for diagnostic info screens, precise translation isn't needed -->
    <string name="radio_info_dl_kbps">DL Bandwidth (kbps):</string>
    <!-- Radio Info screen. Label for a status item.  Used for diagnostic info screens, precise translation isn't needed -->
    <string name="radio_info_ul_kbps">UL Bandwidth (kbps):</string>
    <!-- Radio Info screen. Label for a status item.  Used for diagnostic info screens, precise translation isn't needed -->
    <string name="radio_info_phy_chan_config">LTE Physical Channel Configuration:</string>
    <!-- Radio Info screen. Label for a status item.  Used for diagnostic info screens, precise translation isn't needed -->
    <string name="radio_info_cell_info_refresh_rate">Cell Info Refresh Rate:</string>
    <!-- Radio Info screen. Label for a status item.  Used for diagnostic info screens, precise translation isn't needed -->
    <string name="radio_info_cellinfo_label">All Cell Measurement Info:</string>
    <!-- Radio Info screen. Label for a status item.  Used for diagnostic info screens, precise translation isn't needed -->
    <string name="radio_info_gprs_service_label">Data Service:</string>
    <!-- Radio Info screen. Label for a status item.  Used for diagnostic info screens, precise translation isn't needed -->
    <string name="radio_info_roaming_label">Roaming:</string>
    <!-- Radio Info screen. Label for a status item.  Used for diagnostic info screens, precise translation isn't needed -->
    <string name="radio_info_imei_label">IMEI:</string>
    <!-- Radio Info screen. Label for a status item.  Used for diagnostic info screens, DO NOT TRANSLATE. -->
    <string name="radio_info_imsi_label">IMSI:</string>
    <!-- Radio Info screen. Label for a status item.  Used for diagnostic info screens, precise translation isn't needed -->
    <string name="radio_info_call_redirect_label">Call Redirect:</string>
    <!-- Radio Info screen. Label for a status item.  Used for diagnostic info screens, precise translation isn't needed -->
    <string name="radio_info_ppp_resets_label">Number of PPP Reset Since Boot:</string>
    <!-- Radio Info screen. Label for a status item.  Used for diagnostic info screens, precise translation isn't needed -->
    <string name="radio_info_current_network_label">Current Network:</string>
    <!-- Radio Info screen. Label for a status item.  Used for diagnostic info screens, precise translation isn't needed -->
    <string name="radio_info_ppp_received_label">Data Received:</string>
    <!-- Radio Info screen. Label for a status item.  Used for diagnostic info screens, precise translation isn't needed -->
    <string name="radio_info_gsm_service_label">Voice Service:</string>
    <!-- Radio Info screen. Label for a status item.  Used for diagnostic info screens, precise translation isn't needed -->
    <string name="radio_info_signal_strength_label">Signal Strength:</string>
    <!-- Radio Info screen. Label for a status item.  Used for diagnostic info screens, precise translation isn't needed -->
    <string name="radio_info_call_status_label">Voice Call Status:</string>
    <!-- Radio Info screen. Label for a status item.  Used for diagnostic info screens, precise translation isn't needed -->
    <string name="radio_info_ppp_sent_label">Data Sent:</string>
    <!-- Radio Info screen. Label for a status item.  Used for diagnostic info screens, precise translation isn't needed -->
    <string name="radio_info_message_waiting_label">Message Waiting:</string>
    <!-- Radio Info screen. Label for a status item.  Used for diagnostic info screens, precise translation isn't needed -->
    <string name="radio_info_phone_number_label">Phone Number:</string>
    <!-- Radio Info screen. Label for a status item.  Used for diagnostic info screens, precise translation isn't needed -->
    <string name="radio_info_band_mode_label">Select Radio Band</string>
    <!-- Radio Info screen. Label for a status item.  Used for diagnostic info screens, precise translation isn't needed -->
    <string name="radio_info_voice_network_type_label">Voice Network Type:</string>
    <!-- Radio Info screen. Label for a status item.  Used for diagnostic info screens, precise translation isn't needed -->
    <string name="radio_info_data_network_type_label">Data Network Type:</string>
    <!-- Radio Info screen. Label for a status item.  Used for diagnostic info screens, precise translation isn't needed -->
    <string name="radio_info_override_network_type_label">Override Network Type:</string>
    <!-- Radio Info screen. Label for a status item.  Used for diagnostic info screens, precise translation isn't needed -->
    <string name="phone_index_label">Select phone index</string>
    <!-- Radio Info screen. Label for a status item.  Used for diagnostic info screens, precise translation isn't needed -->
    <string name="radio_info_set_perferred_label">Set Preferred Network Type:</string>
    <!-- Radio Info screen. Label for a status item.  Used for diagnostic info screens, precise translation isn't needed -->
    <string name="radio_info_ping_hostname_v4">Ping Hostname(www.google.com) IPv4:</string>
    <!-- Radio Info screen. Label for a status item.  Used for diagnostic info screens, precise translation isn't needed -->
    <string name="radio_info_ping_hostname_v6">Ping Hostname(www.google.com) IPv6:</string>
    <!-- Radio Info screen. Label for a status item.  Used for diagnostic info screens, precise translation isn't needed -->
    <string name="radio_info_http_client_test">HTTP Client Test:</string>
    <!-- Radio Info screen. Label for a status item.  Used for diagnostic info screens, precise translation isn't needed -->
    <string name="ping_test_label">Run Ping Test</string>
    <!-- Radio Info screen. Label for a status item.  Used for diagnostic info screens, precise translation isn't needed -->
    <string name="radio_info_smsc_label">SMSC:</string>
    <!-- Radio Info screen. Label for a status item.  Used for diagnostic info screens, precise translation isn't needed -->
    <string name="radio_info_smsc_update_label">Update</string>
    <!-- Radio Info screen. Label for a status item.  Used for diagnostic info screens, precise translation isn't needed -->
    <string name="radio_info_smsc_refresh_label">Refresh</string>
    <!-- Radio Info screen. Label for a status item.  Used for diagnostic info screens, precise translation isn't needed -->
    <string name="radio_info_toggle_dns_check_label">Toggle DNS Check</string>
    <!-- Radio Info screen. Label for a status item.  Used for diagnostic info screens, precise translation isn't needed -->
    <string name="oem_radio_info_label">OEM-specific Info/Settings</string>
    <!-- Radio Info screen. Label for a status item.  Used for diagnostic info screens, precise translation isn't needed -->
    <string name="radio_info_endc_available">EN-DC Available (NSA):</string>
    <!-- Radio Info screen. Label for a status item.  Used for diagnostic info screens, precise translation isn't needed -->
    <string name="radio_info_dcnr_restricted">DCNR Restricted (NSA):</string>
    <!-- Radio Info screen. Label for a status item.  Used for diagnostic info screens, precise translation isn't needed -->
    <string name="radio_info_nr_available">NR Available (NSA):</string>
    <!-- Radio Info screen. Label for a status item.  Used for diagnostic info screens, precise translation isn't needed -->
    <string name="radio_info_nr_state">NR State (NSA):</string>
    <!-- Radio Info screen. Label for a status item.  Used for diagnostic info screens, precise translation isn't needed -->
    <string name="radio_info_nr_frequency">NR Frequency:</string>
    <!-- Radio Info screen. Label for a status item.  Used for diagnostic info screens, precise translation isn't needed -->
    <string name="radio_info_network_slicing_config" translatable="false">Network Slicing Config:</string>

    <!-- Band Mode Selection -->
    <!-- Band mode screen.  Title of activity. -->
    <string name="band_mode_title">Set Radio Band Mode</string>
    <!-- Band mode screen.  Loading message. -->
    <string name="band_mode_loading">Loading Band List\u2026</string>
    <!-- Band mode screen. Button caption to set the bandmode. -->
    <string name="band_mode_set">Set</string>
    <!-- Band mode screen. Status message when unsuccessful. -->
    <string name="band_mode_failed">Unsuccessful</string>
    <!-- Band mode screen. Statusm essage when successful. -->
    <string name="band_mode_succeeded">Successful</string>

    <!-- The title of the activity to see phone info -->
    <string name="phone_info_label" product="tablet">Tablet info</string>
    <!-- The title of the activity to see phone info -->
    <string name="phone_info_label" product="default">Phone info</string>

    <!-- Carrier Provisioning Info [CHAR LIMIT=NONE] -->
    <string name="carrier_provisioning">Carrier Provisioning Info</string>
    <!-- Trigger Carrier Provisioning [CHAR LIMIT=NONE] -->
    <string name="trigger_carrier_provisioning">Trigger Carrier Provisioning</string>

    <!-- details of the message popped up when there is
    bad call quality caused by bluetooth connection-->
    <string name="call_quality_notification_bluetooth_details">
        Your bluetooth signal is weak.  Try switching to speakerphone.</string>
    <!-- name of the notification that pops up during
    a phone call when there is bad call quality -->
    <string name="call_quality_notification_name">Call Quality Notification</string>
    <!-- Telephony notification channel name for a channel containing SIP accounts removed
     notificatios -->
    <string name="notification_channel_sip_account">Deprecated SIP accounts</string>
<<<<<<< HEAD
    <string name="labelCommonMore">Call settings</string>
    <string name="labelCommonMore_with_label">Call settings (<xliff:g id="subscriptionlabel" example="T-Mobile">%s</xliff:g>)</string>
    <string name="sum_common_call_settings">Additional call settings</string>
    <string name="ut_unavailable_to_set_video_cf_toast">UT is unavailable to set call forwarding for video, please close this page and exit.</string>

    <!-- Backup Calling exit notification -->
    <string name="c_iwlan_exit_notification_title">Voice Over Cellular Internet unavailable</string>
    <string name="c_iwlan_exit_notification_description">Disabling it might help acquire service.</string>
    <string name="c_iwlan_exit_notification_positive_button">OPEN SETTINGS</string>
    <string name="c_iwlan_exit_notification_negative_button">DISMISS</string>
    <string name="c_iwlan_channel_name">C_IWLAN</string>
=======

    <!-- Telephony notification channel name for network boost notifications. -->
    <string name="network_boost_notification_channel">Network Boost</string>
    <!-- Notification title text for the network boost notification. -->
    <string name="network_boost_notification_title">%s recommends a data boost</string>
    <!-- Notification detail text for the network boost notification. -->
    <string name="network_boost_notification_detail">Buy a network boost for better performance</string>
    <!-- Notification button text to delay the network boost notification. -->
    <string name="network_boost_notification_button_delay">Not now</string>
    <!-- Notification button text to manage the network boost notification. -->
    <string name="network_boost_notification_button_manage">Manage</string>
>>>>>>> 3f0c95b9
</resources><|MERGE_RESOLUTION|>--- conflicted
+++ resolved
@@ -2274,19 +2274,6 @@
     <!-- Telephony notification channel name for a channel containing SIP accounts removed
      notificatios -->
     <string name="notification_channel_sip_account">Deprecated SIP accounts</string>
-<<<<<<< HEAD
-    <string name="labelCommonMore">Call settings</string>
-    <string name="labelCommonMore_with_label">Call settings (<xliff:g id="subscriptionlabel" example="T-Mobile">%s</xliff:g>)</string>
-    <string name="sum_common_call_settings">Additional call settings</string>
-    <string name="ut_unavailable_to_set_video_cf_toast">UT is unavailable to set call forwarding for video, please close this page and exit.</string>
-
-    <!-- Backup Calling exit notification -->
-    <string name="c_iwlan_exit_notification_title">Voice Over Cellular Internet unavailable</string>
-    <string name="c_iwlan_exit_notification_description">Disabling it might help acquire service.</string>
-    <string name="c_iwlan_exit_notification_positive_button">OPEN SETTINGS</string>
-    <string name="c_iwlan_exit_notification_negative_button">DISMISS</string>
-    <string name="c_iwlan_channel_name">C_IWLAN</string>
-=======
 
     <!-- Telephony notification channel name for network boost notifications. -->
     <string name="network_boost_notification_channel">Network Boost</string>
@@ -2298,5 +2285,15 @@
     <string name="network_boost_notification_button_delay">Not now</string>
     <!-- Notification button text to manage the network boost notification. -->
     <string name="network_boost_notification_button_manage">Manage</string>
->>>>>>> 3f0c95b9
+    <string name="labelCommonMore">Call settings</string>
+    <string name="labelCommonMore_with_label">Call settings (<xliff:g id="subscriptionlabel" example="T-Mobile">%s</xliff:g>)</string>
+    <string name="sum_common_call_settings">Additional call settings</string>
+    <string name="ut_unavailable_to_set_video_cf_toast">UT is unavailable to set call forwarding for video, please close this page and exit.</string>
+
+    <!-- Backup Calling exit notification -->
+    <string name="c_iwlan_exit_notification_title">Voice Over Cellular Internet unavailable</string>
+    <string name="c_iwlan_exit_notification_description">Disabling it might help acquire service.</string>
+    <string name="c_iwlan_exit_notification_positive_button">OPEN SETTINGS</string>
+    <string name="c_iwlan_exit_notification_negative_button">DISMISS</string>
+    <string name="c_iwlan_channel_name">C_IWLAN</string>
 </resources>