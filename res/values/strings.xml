--- conflicted
+++ resolved
@@ -1836,7 +1836,7 @@
     <string name="srvcc_message">"4G voice call is downgraded to 2G/3G voice call due to 4G network is not available."</string>
     <string name="ut_not_support">UT is not available</string>
     <string name="ct_ut_not_support_close_4glte">UT is not available, please turn off Enhanced 4G LTE Mode in Settings</string>
-<<<<<<< HEAD
+    <string name="switch_dds_to_sub_alert_msg">Please switch mobile data to CT SIM</string>
 
     <!-- In-call screen: error message shown when the user has attempted to place a new outgoing
          call, but there is already a call in dialing state. -->
@@ -1850,7 +1850,4 @@
     <!-- In-call screen: error message shown when the user attempts to place a call, but calling has
          been disabled using a debug property. -->
     <string name="callFailed_too_many_calls">Cannot place a call a there are already two calls in progress.  Disconnect one of the calls or merge them into a conference prior to placing a new call.</string>
-=======
-    <string name="switch_dds_to_sub_alert_msg">Please switch mobile data to CT SIM</string>
->>>>>>> 00f0379f
 </resources>