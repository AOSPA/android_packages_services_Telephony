--- conflicted
+++ resolved
@@ -222,7 +222,6 @@
     <!-- Whether the emergency only account can make emergency calls -->
     <bool name="config_pstnCanPlaceEmergencyCalls">true</bool>
 
-<<<<<<< HEAD
     <!-- To disable/enable CallForwardUnconditional Timer -->
     <bool name="config_enable_cfu_time">false</bool>
 
@@ -259,8 +258,7 @@
          This needs to be re designed as the same config is
          used by Dialer also to make a speed dial from Dialer-->
     <integer name="speed_dial_emergency_number_assigned_key">9</integer>
-=======
+
     <!-- Whether the cellular radio is allowed to be power down when the Bluetooth can provide the data/call capabilities -->
     <bool name="config_allowRadioPowerDownOnBluetooth">false</bool>
->>>>>>> 993a920d
 </resources>