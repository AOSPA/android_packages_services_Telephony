<?xml version="1.0" encoding="utf-8"?>
<!-- Copyright (C) 2007 The Android Open Source Project

     Licensed under the Apache License, Version 2.0 (the "License");
     you may not use this file except in compliance with the License.
     You may obtain a copy of the License at

          http://www.apache.org/licenses/LICENSE-2.0

     Unless required by applicable law or agreed to in writing, software
     distributed under the License is distributed on an "AS IS" BASIS,
     WITHOUT WARRANTIES OR CONDITIONS OF ANY KIND, either express or implied.
     See the License for the specific language governing permissions and
     limitations under the License.
-->

<resources>
    <drawable name="grayBg">#FF333333</drawable>

    <style name="IccPanel">
        <item name="android:windowFrame">@null</item>
        <item name="android:windowBackground">@drawable/grayBg</item>
    </style>

    <style name="info_label">
        <item name="android:layout_height">wrap_content</item>
        <item name="android:layout_width">wrap_content</item>
        <item name="android:textAppearance">@style/TextAppearance.info_label</item>
        <item name="android:paddingEnd">4dip</item>
    </style>

    <style name="info_layout">
        <item name="android:orientation">vertical</item>
        <item name="android:paddingStart">10dip</item>
        <item name="android:paddingTop">10dip</item>
        <item name="android:paddingEnd">10dip</item>
        <item name="android:paddingBottom">10dip</item>
        <item name="android:layout_width">match_parent</item>
        <item name="android:layout_height">match_parent</item>
    </style>

    <style name="entry_layout">
        <item name="android:orientation">vertical</item>
        <item name="android:layout_width">wrap_content</item>
        <item name="android:layout_height">wrap_content</item>
    </style>

    <style name="RadioInfo_entry_layout">
        <item name="android:orientation">horizontal</item>
        <item name="android:layout_width">wrap_content</item>
        <item name="android:layout_height">wrap_content</item>
    </style>

    <style name="info_value">
        <item name="android:layout_height">wrap_content</item>
        <item name="android:layout_width">wrap_content</item>
        <item name="android:textAppearance">@style/TextAppearance.info_value</item>
    </style>

    <style name="form_value">
        <item name="android:layout_height">wrap_content</item>
        <item name="android:layout_width">match_parent</item>
    </style>

    <style name="TextAppearance" parent="android:TextAppearance">
    </style>

    <style name="TextAppearance.info_label">
        <item name="android:textSize">14sp</item>
        <item name="android:textStyle">bold</item>
    </style>

    <style name="TextAppearance.info_value">
        <item name="android:textSize">14sp</item>
        <item name="android:textStyle">normal</item>
    </style>

    <!-- Preference Style for the phone number preferences -->
    <style name="EditPhoneNumberPreference">
        <item name="enableButtonText">@string/enable</item>
        <item name="disableButtonText">@string/disable</item>
        <item name="changeNumButtonText">@string/change_num</item>
        <item name="confirmMode">activation</item>
    </style>

    <!-- OTA Call Card styles -->
    <style name="ccOtaButtonBar">
        <!-- TODO: change height to 'wrap_content' when layout bug is fixed -->
        <item name="android:layout_height">60dip</item>
        <item name="android:layout_width">match_parent</item>
        <item name="android:background">@android:drawable/bottom_bar</item>
    </style>

    <style name="ccOtaButton">
        <item name="android:layout_width">150dip</item>
        <item name="android:layout_height">wrap_content</item>
        <item name="android:layout_marginTop">5dip</item>
        <item name="android:layout_marginBottom">5dip</item>
    </style>

    <style name="ccOtaNextButton" parent="ccOtaButton">
        <!-- <item name="android:drawableEnd">@drawable/ic_btn_next</item>
             <item name="android:drawablePadding">10dip</item>
          -->
        <item name="android:layout_alignParentBottom">true</item>
        <item name="android:layout_alignParentEnd">true</item>
        <item name="android:layout_marginEnd">4dip</item>
    </style>

    <style name="ccOtaSkipButton" parent="ccOtaButton">
        <item name="android:layout_alignParentBottom">true</item>
        <item name="android:layout_alignParentStart">true</item>
        <item name="android:layout_marginStart">4dip</item>
    </style>

    <style name="ccOtaWizardTitle">
        <item name="android:textSize">22sp</item>
        <item name="android:textColor">@color/ota_title_color</item>
    </style>

    <style name="ccOtaTextPrimary">
        <item name="android:textColor">?android:attr/textColorPrimary</item>
        <item name="android:textSize">17sp</item>
    </style>

    <!-- Buttons in the main "button row" of the in-call onscreen touch UI. -->
    <style name="InCallButton">
        <item name="android:layout_width">0px</item>
        <item name="android:layout_height">@dimen/in_call_button_height</item>
        <item name="android:layout_weight">1</item>
        <item name="android:background">?android:attr/selectableItemBackground</item>
    </style>

    <!-- "Compound button" variation of InCallButton.
         These buttons have the concept of two states: checked and unchecked.
         (This style is just like "InCallButton" except that we also
         clear out android:textOn and android:textOff, to avoid the default
         text label behavior of the ToggleButton class.) -->
    <style name="InCallCompoundButton" parent="InCallButton">
        <item name="android:textOn">@null</item>
        <item name="android:textOff">@null</item>
    </style>

    <style name="VerticalSeparator">
        <item name="android:layout_width">2dp</item>
        <item name="android:layout_height">match_parent</item>
        <item name="android:background">@android:color/black</item>
    </style>

    <!-- "End" button; similar to InCallButton. -->
    <style name="InCallEndButton">
        <item name="android:layout_width">0dip</item>
        <item name="android:layout_height">@dimen/in_call_end_button_height</item>
        <item name="android:layout_weight">1</item>
    </style>

    <!-- Buttons in extra button row. -->
    <style name="InCallExtraRowButton">
        <item name="android:layout_width">@dimen/extra_row_button_width</item>
        <item name="android:layout_height">@dimen/extra_row_button_height</item>
        <item name="android:background">@null</item>
    </style>

    <!-- Text label drawn alongside buttons in the "extra button row" of
         the in-call onscreen touch UI. -->
    <style name="InCallExtraRowButtonLabel">
        <item name="android:textAppearance">?android:attr/textAppearanceSmall</item>
        <item name="android:textColor">@color/incall_call_banner_text_color</item>
        <item name="android:textAllCaps">true</item>
        <item name="android:textStyle">bold</item>
        <item name="android:layout_width">wrap_content</item>
        <item name="android:layout_height">wrap_content</item>
        <item name="android:layout_gravity">center_vertical</item>
        <item name="android:layout_marginStart">5dip</item>
        <item name="android:layout_marginEnd">5dip</item>
    </style>

    <style name="SettingsLight" parent="android:Theme.Material.Light">
        <item name="android:forceDarkAllowed">true</item>
        <item name="android:windowBackground">@color/phone_settings_background_color</item>
        <item name="android:windowContentOverlay">@null</item>
        <item name="android:actionBarStyle">@style/DialtactsActionBarStyle</item>
        <item name="android:actionMenuTextColor">@color/phone_settings_actionbar_text_color</item>
        <item name="android:actionOverflowButtonStyle">@style/DialtactsActionBarOverflow</item>
        <item name="android:windowActionBarOverlay">false</item>
        <item name="android:colorPrimaryDark">@color/actionbar_background_color_dark</item>
        <!-- Setting text. -->
        <item name="android:textColorPrimary">@color/settings_text_color_primary</item>
        <!-- Setting description. -->
        <item name="android:textColorSecondary">@color/settings_text_color_secondary</item>
    </style>

    <style name="DialerSettingsLight" parent="SettingsLight">
        <!-- Action bar.-->
        <item name="android:windowBackground">@color/dialer_background_color</item>
        <item name="android:actionModeBackground">@color/dialer_background_color</item>
        <item name="android:windowLightStatusBar">true</item>
        <!-- Navigation bar.-->
        <item name="android:navigationBarColor">@color/dialer_background_color</item>
        <item name="android:navigationBarDividerColor">@color/dialer_divider_color</item>
        <item name="android:windowLightNavigationBar">true</item>
        <item name="android:colorAccent">@color/dialer_theme_color</item>
        <item name="android:dialogTheme">@style/DialerAlertDialogTheme</item>
        <item name="android:homeAsUpIndicator">@drawable/ic_back_arrow</item>
    </style>

    <style name="DialerAlertDialogTheme"
        parent="@android:style/Theme.Material.Light.Dialog">
        <item name="android:forceDarkAllowed">true</item>
        <item name="android:colorAccent">@color/dialer_theme_color</item>
        <item name="android:textColor">?android:attr/textColorPrimaryInverseDisableOnly</item>
    </style>

    <style name="Empty" parent="@android:style/Theme.Material.Light">
        <item name="android:forceDarkAllowed">true</item>
        <item name="android:windowIsTranslucent">true</item>
        <item name="android:windowBackground">@android:color/transparent</item>
        <item name="android:windowContentOverlay">@null</item>
        <item name="android:windowNoTitle">true</item>
        <item name="android:windowIsFloating">true</item>
        <item name="android:backgroundDimEnabled">true</item>
    </style>

    <!-- Style for the call settings action bar.  Should be kept in sync with Dialer. -->
    <style name="DialtactsActionBarStyle" parent="@style/TelephonyActionBarStyle">
        <!-- Shift the title text to the right -->
        <item name="android:contentInsetStart">@dimen/actionbar_contentInsetStart</item>
    </style>

    <style name="TelephonyActionBarStyle" parent="android:Widget.Material.ActionBar">
        <item name="android:displayOptions">showHome|homeAsUp|showTitle</item>
        <item name="android:background">@color/actionbar_background_color</item>
        <item name="android:titleTextStyle">@style/DialtactsActionBarTitleText</item>
        <item name="android:height">@dimen/action_bar_height</item>
        <item name="android:elevation">@dimen/action_bar_elevation</item>
        <!-- Empty icon -->
        <item name="android:icon">@android:color/transparent</item>
    </style>

    <!-- Text in the action bar at the top of the screen.  Should be kept in sync with Dialer. -->
    <style name="DialtactsActionBarTitleText"
           parent="@android:style/TextAppearance.Material.Widget.ActionBar.Title">
        <item name="android:textColor">@color/dialer_primary_text_color</item>
        <item name="android:textSize">@dimen/dialer_head1_font_size</item>
        <item name="android:fontFamily">sans-serif-regular</item>
    </style>

    <!-- Action bar overflow menu icon. -->
    <style name="DialtactsActionBarOverflow"
           parent="@android:style/Widget.Holo.ActionButton.Overflow">
        <item name="android:src">@drawable/overflow_menu</item>
    </style>

    <style name="EmergencyDialerTheme" parent="@android:style/Theme.Material.NoActionBar">
        <item name="android:forceDarkAllowed">true</item>
        <item name="android:colorPrimaryDark">?android:attr/colorPrimary</item>
        <item name="android:colorBackgroundCacheHint">@null</item>
        <item name="android:windowShowWallpaper">true</item>
        <item name="android:statusBarColor">@android:color/transparent</item>
        <item name="android:navigationBarColor">@android:color/transparent</item>
        <item name="android:homeAsUpIndicator">@drawable/ic_back_arrow</item>
        <item name="emergencyButtonBackgroundColor">#3cffffff</item>
        <item name="dialpadTheme">@style/Dialpad_DarkTransparent</item>
    </style>

    <style name="EmergencyDialerThemeDark" parent="@style/EmergencyDialerTheme">
        <item name="android:forceDarkAllowed">true</item>
        <item name="android:textColor">?android:attr/textColorPrimaryInverse</item>
        <item name="emergencyButtonBackgroundColor">#19414549</item>
        <item name="android:colorControlHighlight">#40000000</item>
        <item name="dialpadTheme">@style/Dialpad_LightTransparent</item>
    </style>

    <style name="EmergencyDialerAlertDialogTheme"
           parent="@android:style/Theme.Material.Dialog">
        <item name="android:forceDarkAllowed">true</item>
        <item name="android:textColor">?android:attr/textColorPrimary</item>
    </style>

    <style name="SimImportTheme" parent="@android:style/Theme.Material.Light">
        <item name="android:forceDarkAllowed">true</item>
        <item name="android:actionBarStyle">@style/TelephonyActionBarStyle</item>
        <item name="android:colorPrimaryDark">@color/dialer_theme_color_dark</item>
        <item name="android:homeAsUpIndicator">@drawable/ic_back_arrow</item>
        <item name="android:actionOverflowButtonStyle">@style/DialtactsActionBarOverflow</item>
    </style>

    <style name="DialtactsDigitsTextAppearance">
        <item name="android:maxLines">1</item>
        <item name="android:textSize">@dimen/dialpad_digits_text_size</item>
        <item name="android:textColor">?android:attr/textColorPrimary</item>
        <item name="android:freezesText">true</item>
        <item name="android:editable">true</item>
        <item name="android:cursorVisible">false</item>
    </style>

    <style name="Theme.Transparent" parent="android:Theme">
        <item name="android:windowIsTranslucent">true</item>
        <item name="android:windowBackground">@android:color/transparent</item>
        <item name="android:windowContentOverlay">@null</item>
        <item name="android:windowNoTitle">true</item>
        <item name="android:windowIsFloating">true</item>
        <item name="android:backgroundDimEnabled">false</item>
    </style>

    <style name="CallSettingsWithoutDividerTheme" parent="DialerSettingsLight">
        <item name="android:listDivider">@null</item>
    </style>

<<<<<<< HEAD
    <style name="cfut_value">
        <item name="android:layout_width">80dip</item>
        <item name="android:layout_height">wrap_content</item>
        <item name="android:textAppearance">?android:attr/textAppearanceSmall</item>
        <item name="android:singleLine">true</item>
    </style>

    <style name="EmergencyInfoNameTextAppearance">
        <item name="android:fontFamily">@*android:string/config_headlineFontFamily</item>
        <item name="android:textColor">@*android:color/primary_text_default_material_dark</item>
=======
    <style name="EmergencyInfoNameTextAppearance"
           parent="@android:style/TextAppearance.Material.Subhead">
        <item name="android:textColor">@color/primary_text_default_material_dark</item>
>>>>>>> 4c118011
        <item name="android:textSize">@dimen/emergency_info_name_text_size</item>
    </style>

    <style name="EmergencyInfoHintTextAppearance"
           parent="@android:style/TextAppearance.Material.Subhead">
        <item name="android:textColor">@color/secondary_text_default_material_dark</item>
        <item name="android:textSize">@dimen/emergency_info_hint_text_size</item>
    </style>

    <style name="EmergencyInfoTapHintTextAppearance"
           parent="@android:style/TextAppearance.Material.Subhead">
        <item name="android:textColor">@android:color/white</item>
        <item name="android:textSize">@dimen/emergency_info_tap_hint_text_size</item>
    </style>

    <style name="ShortcutViewHintTextAppearance"
           parent="@android:style/TextAppearance.Material.Subhead">
        <item name="android:textColor">@color/secondary_text_default_material_dark</item>
    </style>

    <style name="PhoneNumberTextAppearance"
           parent="@android:style/TextAppearance.Material.Subhead">
        <item name="android:textColor">@color/primary_text_default_material_light</item>
        <item name="android:textSize">@dimen/emergency_shortcut_number_text_size</item>
    </style>

    <style name="PhoneNumberTypeAppearance">
        <item name="android:fontFamily">roboto</item>
        <item name="android:textColor">@color/secondary_text_default_material_light</item>
        <item name="android:textSize">@dimen/emergency_shortcut_type_text_size</item>
    </style>

    <style name="PhoneNumberTapHintAppearance"
           parent="@android:style/TextAppearance.Material.Subhead">
        <item name="android:textColor">@android:color/white</item>
        <item name="android:textSize">@dimen/emergency_shortcut_tap_hint_text_size</item>
    </style>
</resources><|MERGE_RESOLUTION|>--- conflicted
+++ resolved
@@ -307,7 +307,6 @@
         <item name="android:listDivider">@null</item>
     </style>
 
-<<<<<<< HEAD
     <style name="cfut_value">
         <item name="android:layout_width">80dip</item>
         <item name="android:layout_height">wrap_content</item>
@@ -315,14 +314,9 @@
         <item name="android:singleLine">true</item>
     </style>
 
-    <style name="EmergencyInfoNameTextAppearance">
-        <item name="android:fontFamily">@*android:string/config_headlineFontFamily</item>
-        <item name="android:textColor">@*android:color/primary_text_default_material_dark</item>
-=======
     <style name="EmergencyInfoNameTextAppearance"
            parent="@android:style/TextAppearance.Material.Subhead">
         <item name="android:textColor">@color/primary_text_default_material_dark</item>
->>>>>>> 4c118011
         <item name="android:textSize">@dimen/emergency_info_name_text_size</item>
     </style>
 
