--- conflicted
+++ resolved
@@ -168,42 +168,12 @@
     <string name="not_allowed" msgid="5613353860205691579">"Thẻ SIM của bạn không cho phép kết nối với mạng này."</string>
     <string name="connect_later" msgid="2308119155752343975">"Không thể kết nối với mạng này ngay bây giờ. Hãy thử lại sau."</string>
     <string name="registration_done" msgid="495135664535876612">"Đã đăng ký trên mạng."</string>
-<<<<<<< HEAD
-    <string name="sum_carrier_select" msgid="3494252551249882718">"Chọn nhà cung cấp dịch vụ mạng"</string>
-    <string name="sum_search_networks" msgid="2921092249873272715">"Tìm kiếm tất cả mạng khả dụng"</string>
-=======
->>>>>>> 1071dd75
     <string name="select_automatically" msgid="1046727200631770962">"Tự động chọn mạng"</string>
     <string name="network_select_title" msgid="7733107364757544558">"Mạng"</string>
     <string name="register_automatically" msgid="6017849844573519637">"Đăng ký tự động..."</string>
-    <string name="preferred_network_mode_title" msgid="2336624679902659306">"Loại mạng ưu tiên"</string>
+    <string name="preferred_network_mode_title" msgid="2336624679902659306">"Loại mạng ưa thích"</string>
     <string name="preferred_network_mode_summary" msgid="1434820673166126609">"Thay đổi chế độ hoạt động của mạng"</string>
-    <string name="preferred_network_mode_dialogtitle" msgid="4048082093347807230">"Loại mạng ưu tiên"</string>
-  <string-array name="preferred_network_mode_choices">
-    <item msgid="3628460389382468528">"GSM/WCDMA được ưu tiên"</item>
-    <item msgid="8442633436636425221">"Chỉ GSM"</item>
-    <item msgid="2032314385791760810">"Chỉ WCDMA"</item>
-    <item msgid="6334554401059422303">"GSM/WCDMA tự động"</item>
-    <item msgid="1462198368200398663">"CDMA/EvDo tự động"</item>
-    <item msgid="3611460019185359968">"CDMA không có EvDo"</item>
-    <item msgid="545430093607698090">"Chỉ EvDo"</item>
-    <item msgid="4286774020869405140">"CDMA/EvDo/GSM/WCDMA"</item>
-    <item msgid="4006002265696868538">"CDMA + LTE/EvDo"</item>
-    <item msgid="8973936140318359205">"GSM/WCDMA/LTE"</item>
-    <item msgid="3471059554252610472">"Toàn cầu"</item>
-    <item msgid="2882615514545171802">"LTE"</item>
-    <item msgid="8076204422288290116">"LTE / WCDMA"</item>
-    <item msgid="3982984144824159726">"Chỉ TDSCDMA"</item>
-    <item msgid="3686191974505922271">"TDSCDMA/WCDMA"</item>
-    <item msgid="7135671700201836475">"LTE/TDSCDMA"</item>
-    <item msgid="3736619459066330755">"TDSCDMA/GSM"</item>
-    <item msgid="4778666570887216861">"LTE/TDSCDMA/GSM"</item>
-    <item msgid="2952322596201849456">"TDSCDMA/GSM/WCDMA"</item>
-    <item msgid="115984258536697617">"LTE/TDSCDMA/WCDMA"</item>
-    <item msgid="7957991936217192636">"LTE/TDSCDMA/GSM/WCDMA"</item>
-    <item msgid="2828588917858484655">"TDSCDMA/CDMA/EVDO/GSM/WCDMA"</item>
-    <item msgid="4989979948139945854">"LTE/TDSCDMA/CDMA/EVDO/GSM/WCDMA"</item>
-  </string-array>
+    <string name="preferred_network_mode_dialogtitle" msgid="4048082093347807230">"Loại mạng ưa thích"</string>
     <string name="preferred_network_mode_wcdma_perf_summary" msgid="8521677230113533809">"Chế độ mạng được ưa thích: ưu tiên WCDMA"</string>
     <string name="preferred_network_mode_gsm_only_summary" msgid="3352445413437453511">"Chế độ mạng được ưa thích: chỉ GSM"</string>
     <string name="preferred_network_mode_wcdma_only_summary" msgid="2836897236221063413">"Chế độ mạng được ưa thích: chỉ WCDMA"</string>
@@ -221,17 +191,6 @@
     <string name="preferred_network_mode_lte_gsm_umts_summary" msgid="633315028976225026">"Chế độ mạng ưu tiên: LTE / GSM / UMTS"</string>
     <string name="preferred_network_mode_lte_cdma_summary" msgid="3722647806454528426">"Chế độ mạng được ưa thích: LTE / CDMA"</string>
     <string name="preferred_network_mode_tdscdma_summary" msgid="8021016193718678775">"Chế độ mạng được ưa thích: TDSCDMA"</string>
-<<<<<<< HEAD
-    <string name="preferred_network_mode_tdscdma_wcdma_summary" msgid="2405154895437348623">"Chế độ mạng được ưa thích: TDSCDMA / WCDMA"</string>
-    <string name="preferred_network_mode_lte_tdscdma_summary" msgid="2104702896644235637">"Chế độ mạng được ưa thích: LTE / TDSCDMA"</string>
-    <string name="preferred_network_mode_tdscdma_gsm_summary" msgid="4893784445338396204">"Chế độ mạng được ưa thích: TDSCDMA / GSM"</string>
-    <string name="preferred_network_mode_lte_tdscdma_gsm_summary" msgid="1815169717046729757">"Chế độ mạng được ưa thích: LTE/GSM/TDSCDMA"</string>
-    <string name="preferred_network_mode_tdscdma_gsm_wcdma_summary" msgid="2195358773359424099">"Chế độ mạng được ưa thích: TDSCDMA/GSM/WCDMA"</string>
-    <string name="preferred_network_mode_lte_tdscdma_wcdma_summary" msgid="1181424059695667803">"Chế độ mạng được ưa thích: LTE/TDSCDMA/WCDMA"</string>
-    <string name="preferred_network_mode_lte_tdscdma_gsm_wcdma_summary" msgid="2526539326505354382">"Chế độ mạng được ưa thích: LTE/TDSCDMA/GSM/WCDMA"</string>
-    <string name="preferred_network_mode_tdscdma_cdma_evdo_gsm_wcdma_summary" msgid="8195248059196614939">"Chế độ mạng được ưa thích: TDSCDMA/CDMA/EvDo/GSM/WCDMA"</string>
-    <string name="preferred_network_mode_lte_tdscdma_cdma_evdo_gsm_wcdma_summary" msgid="5596733053095592791">"Chế độ mạng được ưa thích: LTE/TDSCDMA/CDMA/EvDo/GSM/WCDMA"</string>
-=======
   <string-array name="preferred_network_mode_choices">
     <item msgid="7886739962255042385">"LTE / WCDMA"</item>
     <item msgid="577652050447385699">"LTE"</item>
@@ -247,7 +206,6 @@
     <item msgid="1524224863879435516">"Chỉ GSM"</item>
     <item msgid="3817924849415716259">"GSM/WCDMA được ưa thích"</item>
   </string-array>
->>>>>>> 1071dd75
     <string name="call_category" msgid="5863978196309462052">"Đang gọi"</string>
     <string name="network_operator_category" msgid="4830701959205735636">"Mạng"</string>
     <string name="enhanced_4g_lte_mode_title" msgid="522191650223239171">"Chế độ 4G LTE tăng cường"</string>
@@ -264,13 +222,6 @@
     <string name="roaming_alert_title" msgid="3654815360303826008">"Cho phép chuyển vùng dữ liệu?"</string>
     <string name="data_usage_title" msgid="8759619109516889802">"Mức sử dụng dữ liệu"</string>
     <string name="data_usage_template" msgid="8065650945732671045">"Đã sử dụng <xliff:g id="ID_1">%1$s</xliff:g> dữ liệu di động trong khoảng thời gian từ <xliff:g id="ID_2">%2$s</xliff:g>"</string>
-<<<<<<< HEAD
-    <string name="carrier_settings_euicc" msgid="6714062862127226405">"Nhà cung cấp dịch vụ"</string>
-    <string name="keywords_carrier_settings_euicc" msgid="783429609643157743">"nhà cung cấp dịch vụ, esim, sim, euicc"</string>
-    <string name="carrier_settings_euicc_summary" msgid="5115001942761995457">"<xliff:g id="CARRIER_NAME">%1$s</xliff:g> — <xliff:g id="PHONE_NUMBER">%2$s</xliff:g>"</string>
-    <string name="mobile_data_settings_title" msgid="3273340917802377121">"Dữ liệu di động"</string>
-    <string name="mobile_data_settings_summary" msgid="5087255915840576895">"Truy cập dữ liệu bằng mạng di động"</string>
-=======
     <string name="advanced_options_title" msgid="8074895510265488035">"Nâng cao"</string>
     <string name="carrier_settings_euicc" msgid="6714062862127226405">"Nhà cung cấp dịch vụ"</string>
     <!-- no translation found for keywords_carrier_settings_euicc (783429609643157743) -->
@@ -282,7 +233,6 @@
     <string name="sim_selection_required_pref" msgid="7049424902961844236">"Bắt buộc lựa chọn"</string>
     <string name="sim_change_data_title" msgid="5332425991853799280">"Thay đổi SIM cho dữ liệu di động?"</string>
     <string name="sim_change_data_message" msgid="2163963581444907496">"Sử dụng <xliff:g id="NEW_SIM">%1$s</xliff:g> thay vì <xliff:g id="OLD_SIM">%2$s</xliff:g> cho dữ liệu di động?"</string>
->>>>>>> 1071dd75
     <string name="wifi_calling_settings_title" msgid="7741961465416430470">"Gọi qua Wi-Fi"</string>
     <string name="video_calling_settings_title" msgid="539714564273795574">"Tính năng gọi điện video của nhà cung cấp dịch vụ"</string>
     <string name="gsm_umts_options" msgid="6538311689850981686">"Tùy chọn GSM/UMTS"</string>
@@ -635,8 +585,6 @@
     <string name="callFailed_cdma_call_limit" msgid="1556916577171457086">"Có quá nhiều cuộc gọi hiện hoạt. Vui lòng kết thúc hoặc hợp nhất các cuộc gọi hiện có trước khi thực hiện cuộc gọi mới."</string>
     <string name="callFailed_imei_not_accepted" msgid="132192626901238542">"Không thể kết nối, vui lòng lắp thẻ SIM hợp lệ."</string>
     <string name="callFailed_wifi_lost" msgid="5968076625137297184">"Mất kết nối Wi-Fi. Đã kết thúc cuộc gọi."</string>
-    <string name="dialFailed_low_battery" msgid="8760548177088774268">"Không thể thực hiện cuộc gọi video của bạn do pin yếu."</string>
-    <string name="callFailed_low_battery" msgid="4913582435905872616">"Cuộc gọi video đã kết thúc do pin yếu."</string>
     <string name="change_pin_title" msgid="7790232089699034029">"Thay đổi mã PIN thư thoại"</string>
     <string name="change_pin_continue_label" msgid="2135088662420163447">"Tiếp tục"</string>
     <string name="change_pin_cancel_label" msgid="353535488390948596">"Hủy"</string>
