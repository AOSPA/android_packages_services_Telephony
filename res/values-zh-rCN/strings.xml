<?xml version="1.0" encoding="UTF-8"?>
<!--  Copyright (C) 2007 The Android Open Source Project

     Licensed under the Apache License, Version 2.0 (the "License");
     you may not use this file except in compliance with the License.
     You may obtain a copy of the License at

          http://www.apache.org/licenses/LICENSE-2.0

     Unless required by applicable law or agreed to in writing, software
     distributed under the License is distributed on an "AS IS" BASIS,
     WITHOUT WARRANTIES OR CONDITIONS OF ANY KIND, either express or implied.
     See the License for the specific language governing permissions and
     limitations under the License.
 -->

<resources xmlns:android="http://schemas.android.com/apk/res/android"
    xmlns:xliff="urn:oasis:names:tc:xliff:document:1.2">
    <string name="phoneAppLabel" product="tablet" msgid="8576272342240415145">"移动数据"</string>
    <string name="phoneAppLabel" product="default" msgid="6790717591729922998">"电话服务"</string>
    <string name="emergencyDialerIconLabel" msgid="7812140032168171053">"紧急拨号器"</string>
    <string name="phoneIconLabel" msgid="2331230813161304895">"电话"</string>
    <string name="fdnListLabel" msgid="8630418672279521003">"固定拨号列表"</string>
    <string name="unknown" msgid="6878797917991465859">"未知"</string>
    <string name="private_num" msgid="6713286113000232309">"私密号码"</string>
    <string name="payphone" msgid="4793877574636445118">"公用电话"</string>
    <string name="onHold" msgid="9035493194749959955">"保持"</string>
    <string name="carrier_mmi_msg_title" msgid="2264333074811244588">"<xliff:g id="MMICARRIER">%s</xliff:g>信息"</string>
    <string name="default_carrier_mmi_msg_title" msgid="2680497876583134832">"运营商信息"</string>
    <string name="mmiStarted" msgid="6347869857061147003">"MMI 码已启动"</string>
    <string name="ussdRunning" msgid="485588686340541690">"正在运行 USSD 代码..."</string>
    <string name="mmiCancelled" msgid="2771923949751842276">"MMI 码已取消"</string>
    <string name="cancel" msgid="5044513931633602634">"取消"</string>
    <string name="enter_input" msgid="1810529547726803893">"USSD 消息的长度必须介于<xliff:g id="MIN_LEN">%1$d</xliff:g>与<xliff:g id="MAX_LEN">%2$d</xliff:g>个字符之间，请重试。"</string>
    <string name="manageConferenceLabel" msgid="4691922394301969053">"管理电话会议"</string>
    <string name="ok" msgid="3811371167865772377">"确定"</string>
    <string name="audio_mode_speaker" msgid="27649582100085266">"扬声器"</string>
    <string name="audio_mode_earpiece" msgid="4156527186373869107">"手机听筒"</string>
    <string name="audio_mode_wired_headset" msgid="1465350758489175975">"有线耳机"</string>
    <string name="audio_mode_bluetooth" msgid="3047641300848211128">"蓝牙"</string>
    <string name="wait_prompt_str" msgid="7601815427707856238">"发送以下音频？\n"</string>
    <string name="pause_prompt_str" msgid="1789964702154314806">"正在发送双音频\n"</string>
    <string name="send_button" msgid="4106860097497818751">"发送"</string>
    <string name="pause_prompt_yes" msgid="3564467212025151797">"是"</string>
    <string name="pause_prompt_no" msgid="6686238803236884877">"否"</string>
    <string name="wild_prompt_str" msgid="5543521676355533577">"将通配符替换为"</string>
    <string name="no_vm_number" msgid="4164780423805688336">"缺少语音信箱号码"</string>
    <string name="no_vm_number_msg" msgid="1300729501030053828">"SIM卡上未存储语音信箱号码。"</string>
    <string name="add_vm_number_str" msgid="4676479471644687453">"添加号码"</string>
    <string name="voice_number_setting_primary_user_only" msgid="6596604364907022416">"只有主用户才能修改语音信箱设置。"</string>
    <string name="puk_unlocked" msgid="2284912838477558454">"您的SIM卡已解锁。正在解锁您的手机..."</string>
    <string name="label_ndp" msgid="780479633159517250">"SIM 网络解锁 PIN 码"</string>
    <string name="sim_ndp_unlock_text" msgid="683628237760543009">"解锁"</string>
    <string name="sim_ndp_dismiss_text" msgid="1604823375752456947">"关闭"</string>
    <string name="requesting_unlock" msgid="6412629401033249351">"正在请求网络解锁..."</string>
    <string name="unlock_failed" msgid="6490531697031504225">"网络解锁请求失败。"</string>
    <string name="unlock_success" msgid="6770085622238180152">"网络解锁成功。"</string>
    <string name="mobile_network_settings_not_available" msgid="7355254462995117896">"此用户无法修改移动网络设置"</string>
    <string name="labelGSMMore" msgid="5930842194056092106">"GSM 通话设置"</string>
    <string name="labelGsmMore_with_label" msgid="2674012918829238901">"GSM 通话设置（<xliff:g id="SUBSCRIPTIONLABEL">%s</xliff:g>）"</string>
    <string name="labelCDMAMore" msgid="1630676740428229339">"CDMA 通话设置"</string>
    <string name="labelCdmaMore_with_label" msgid="6333588719319970399">"CDMA 通话设置（<xliff:g id="SUBSCRIPTIONLABEL">%s</xliff:g>）"</string>
    <string name="apn_settings" msgid="9043423184895642077">"接入点名称 (APN)"</string>
    <string name="settings_label" msgid="3876743539816984008">"网络设置"</string>
    <string name="phone_accounts" msgid="6376603393888116364">"通话帐号"</string>
    <string name="phone_accounts_make_calls_with" msgid="1969188078933152231">"选择通话帐号"</string>
    <string name="phone_accounts_make_sip_calls_with" msgid="4677789312053828493">"选择 SIP 通话帐号"</string>
    <string name="phone_accounts_ask_every_time" msgid="4346499067149985702">"先询问"</string>
    <string name="phone_accounts_default_account_label" msgid="4183772241814460014">"无可用网络"</string>
    <string name="phone_accounts_settings_header" msgid="4141710640883261094">"设置"</string>
    <string name="phone_accounts_choose_accounts" msgid="5232948804226424002">"选择帐号"</string>
    <string name="phone_accounts_selection_header" msgid="1365215726106915865">"电话帐号"</string>
    <string name="phone_accounts_add_sip_account" msgid="2023821743341923271">"添加 SIP 帐号"</string>
    <string name="phone_accounts_configure_account_settings" msgid="1361715069911607109">"配置帐号设置"</string>
    <string name="phone_accounts_all_calling_accounts" msgid="207619531589278471">"所有通话帐号"</string>
    <string name="phone_accounts_all_calling_accounts_summary" msgid="8594186415822657011">"选择可用于拨打电话的帐号"</string>
    <string name="wifi_calling" msgid="739018212480165598">"WLAN 通话"</string>
    <string name="connection_service_default_label" msgid="1498481943805913754">"内置网络连接服务"</string>
    <string name="voicemail" msgid="8693759337917898954">"语音信箱"</string>
    <string name="voicemail_settings_with_label" msgid="152724978380748296">"语音信箱（<xliff:g id="SUBSCRIPTIONLABEL">%s</xliff:g>）"</string>
    <string name="voicemail_abbreviated" msgid="2215592488517217448">"语音信箱："</string>
    <string name="make_and_receive_calls" msgid="1258596928285972166">"拨打和接听电话"</string>
    <string name="smart_forwarding_settings_menu" msgid="3874243342391798449">"智能转接"</string>
    <string name="smart_forwarding_settings_menu_summary" msgid="8962247659470565059">"如果某个号码联系不上，系统会一律将电话转接至您的其他号码"</string>
    <string name="voicemail_notifications_preference_title" msgid="4019728578955102213">"通知"</string>
    <string name="cell_broadcast_settings" msgid="8740238216690502563">"紧急广播"</string>
    <string name="call_settings" msgid="6112441768261754562">"通话设置"</string>
    <string name="additional_gsm_call_settings" msgid="1391795981938800617">"其他设置"</string>
    <string name="additional_gsm_call_settings_with_label" msgid="1385241520708457376">"其他设置 (<xliff:g id="SUBSCRIPTIONLABEL">%s</xliff:g>)"</string>
    <string name="sum_gsm_call_settings" msgid="4076647190996778012">"其他仅适用于 GSM 通话的设置"</string>
    <string name="additional_cdma_call_settings" msgid="8628958775721886909">"其他 CDMA 通话设置"</string>
    <string name="sum_cdma_call_settings" msgid="284753265979035549">"仅适用于 CDMA 的其他通话设置"</string>
    <string name="labelNwService" msgid="4699970172021870983">"网络服务设置"</string>
    <string name="labelCallerId" msgid="3888899447379069198">"本机号码"</string>
    <string name="sum_loading_settings" msgid="1826692909391168620">"正在加载设置..."</string>
    <string name="sum_hide_caller_id" msgid="1071407020290873782">"外拨电话时隐藏本机号码"</string>
    <string name="sum_show_caller_id" msgid="6768534125447290401">"外拨电话时显示本机号码"</string>
    <string name="sum_default_caller_id" msgid="1954518825510901365">"外拨电话时按照运营商的默认设置来显示本机号码"</string>
    <string name="labelCW" msgid="6120513814915920200">"来电等待"</string>
    <string name="sum_cw_enabled" msgid="8083061901633671397">"在通话期间，通知我有其他来电"</string>
    <string name="sum_cw_disabled" msgid="3648693907300104575">"在通话期间，通知我有其他来电"</string>
    <string name="call_forwarding_settings" msgid="3378927671091537173">"来电转接设置"</string>
    <string name="call_forwarding_settings_with_label" msgid="8569489414006897127">"来电转接设置 (<xliff:g id="SUBSCRIPTIONLABEL">%s</xliff:g>)"</string>
    <string name="labelCF" msgid="2574386948026924737">"来电转接"</string>
    <string name="labelCFU" msgid="8147177368148660600">"始终转接"</string>
    <string name="messageCFU" msgid="3560082430662923687">"始终使用此号码"</string>
    <string name="sum_cfu_enabled_indicator" msgid="4014187342724130197">"转接所有来电"</string>
    <string name="sum_cfu_enabled" msgid="2450052502198827927">"将所有来电转接到 <xliff:g id="PHONENUMBER">{0}</xliff:g>"</string>
    <string name="sum_cfu_enabled_no_number" msgid="6591985777096823616">"未提供电话号码"</string>
    <string name="sum_cfu_disabled" msgid="8384177689501334080">"关闭"</string>
    <string name="labelCFB" msgid="6139853033106283172">"占线时"</string>
    <string name="messageCFB" msgid="3711089705936187129">"占线时的转接号码"</string>
    <string name="sum_cfb_enabled" msgid="5984198104833116690">"转接到 <xliff:g id="PHONENUMBER">{0}</xliff:g>"</string>
    <string name="sum_cfb_disabled" msgid="4913145177320506827">"关闭"</string>
    <string name="disable_cfb_forbidden" msgid="3506984333877998061">"您的运营商不支持在手机占线时停用来电转接功能。"</string>
    <string name="labelCFNRy" msgid="1736067178393744351">"无人接听时"</string>
    <string name="messageCFNRy" msgid="672317899884380374">"无人接听时的转接号码"</string>
    <string name="sum_cfnry_enabled" msgid="6955775691317662910">"转接到 <xliff:g id="PHONENUMBER">{0}</xliff:g>"</string>
    <string name="sum_cfnry_disabled" msgid="3884684060443538097">"关闭"</string>
    <string name="disable_cfnry_forbidden" msgid="4308233959150658058">"您的运营商不支持在手机无人接听时停用来电转接功能。"</string>
    <string name="labelCFNRc" msgid="2614827454402079766">"无法接通时"</string>
    <string name="messageCFNRc" msgid="6380695421020295119">"无法接通时的转接号码"</string>
    <string name="sum_cfnrc_enabled" msgid="7010898346095497421">"转接到 <xliff:g id="PHONENUMBER">{0}</xliff:g>"</string>
    <string name="sum_cfnrc_disabled" msgid="2684474391807469832">"关闭"</string>
    <string name="disable_cfnrc_forbidden" msgid="5646361343094064333">"您的运营商不支持在手机无法接通时停用来电转接功能。"</string>
    <string name="updating_title" msgid="6146755386174019046">"通话设置"</string>
    <string name="call_settings_admin_user_only" msgid="4526094783818216374">"只有管理员用户才能更改通话设置。"</string>
    <string name="call_settings_with_label" msgid="3401177261468593519">"设置（<xliff:g id="SUBSCRIPTIONLABEL">%s</xliff:g>）"</string>
    <string name="error_updating_title" msgid="7970259216988931777">"通话设置出错"</string>
    <string name="reading_settings" msgid="1920291699287055284">"正在读取设置..."</string>
    <string name="updating_settings" msgid="8171225533884883252">"正在更新设置..."</string>
    <string name="reverting_settings" msgid="4752151682666912828">"正在恢复设置..."</string>
    <string name="response_error" msgid="6674110501330139405">"网络响应异常。"</string>
    <string name="exception_error" msgid="7027667130619518211">"网络或SIM卡出错。"</string>
    <string name="stk_cc_ss_to_dial_error" msgid="4440038807310535377">"SS 请求已更改为普通通话"</string>
    <string name="stk_cc_ss_to_ussd_error" msgid="6095812685884176176">"SS 请求已更改为 USSD 请求"</string>
    <string name="stk_cc_ss_to_ss_error" msgid="7920654012697945858">"已更改为新的 SS 请求"</string>
    <string name="stk_cc_ss_to_dial_video_error" msgid="3873905132181743781">"SS 请求已更改为视频通话"</string>
    <string name="fdn_check_failure" msgid="18200614306525434">"拨号应用的固定拨号设置已启用。因此，部分与拨号相关的功能将不能正常使用。"</string>
    <string name="radio_off_error" msgid="2304459933248513376">"请先开启无线装置，然后再查看这些设置。"</string>
    <string name="close_dialog" msgid="2365884406356986917">"确定"</string>
    <string name="enable" msgid="7248657275000173526">"开启"</string>
    <string name="disable" msgid="4678348128118573672">"关闭"</string>
    <string name="change_num" msgid="239476305819844391">"更新"</string>
  <string-array name="clir_display_values">
    <item msgid="5560134294467334594">"网络默认设置"</item>
    <item msgid="7876195870037833661">"隐藏号码"</item>
    <item msgid="1108394741608734023">"显示号码"</item>
  </string-array>
    <string name="vm_changed" msgid="380744030726254139">"语音信箱号码已更改。"</string>
    <string name="vm_change_failed" msgid="3352934863246208918">"无法更改语音信箱号码。\n如果此问题仍然存在，请与您的运营商联系。"</string>
    <string name="fw_change_failed" msgid="5298103228470214665">"无法更改转接号码。\n如果此问题仍然存在，请与您的运营商联系。"</string>
    <string name="fw_get_in_vm_failed" msgid="8862896836093833973">"无法检索和保存当前转接号码设置。\n仍然要切换到新的服务提供商吗？"</string>
    <string name="no_change" msgid="3186040086622435212">"未做任何更改。"</string>
    <string name="sum_voicemail_choose_provider" msgid="59911196126278922">"选择语音信箱服务"</string>
    <string name="voicemail_default" msgid="2001233554889016880">"您的运营商"</string>
    <string name="vm_change_pin_old_pin" msgid="7295220109886682573">"旧的 PIN 码"</string>
    <string name="vm_change_pin_new_pin" msgid="5412922262839438097">"新的 PIN 码"</string>
    <string name="vm_change_pin_progress_message" msgid="3977357361934350336">"请稍候。"</string>
    <string name="vm_change_pin_error_too_short" msgid="5974971097302710497">"新的 PIN 码太短。"</string>
    <string name="vm_change_pin_error_too_long" msgid="8476870806115051865">"新的 PIN 码太长。"</string>
    <string name="vm_change_pin_error_too_weak" msgid="7883744811891784882">"新的 PIN 码安全系数太低。如要提高密码强度，请勿使用连续或重复的数字。"</string>
    <string name="vm_change_pin_error_mismatch" msgid="2754685537970757317">"旧的 PIN 码不匹配。"</string>
    <string name="vm_change_pin_error_invalid" msgid="3972205462701668653">"新的 PIN 码包含无效字符。"</string>
    <string name="vm_change_pin_error_system_error" msgid="6610603326230000207">"无法更改 PIN 码"</string>
    <string name="vvm_unsupported_message_format" msgid="11795090778411977">"不受支持的语音邮件类型，请拨打 <xliff:g id="NUMBER">%s</xliff:g> 收听。"</string>
    <string name="network_settings_title" msgid="514120489499925574">"移动网络"</string>
    <string name="label_available" msgid="1181658289009300430">"可用网络"</string>
    <string name="load_networks_progress" msgid="5230707536168902952">"正在搜索..."</string>
    <string name="empty_networks_list" msgid="4249426905018815316">"未找到网络。"</string>
    <string name="network_query_error" msgid="8466081377231178298">"找不到网络，请重试。"</string>
    <string name="register_on_network" msgid="9055203954040805084">"正在<xliff:g id="NETWORK">%s</xliff:g>上注册..."</string>
    <string name="not_allowed" msgid="5613353860205691579">"您的SIM卡不允许连接到此网络。"</string>
    <string name="connect_later" msgid="2308119155752343975">"目前无法连接到此网络，请稍后重试。"</string>
    <string name="registration_done" msgid="495135664535876612">"已在网络上注册。"</string>
    <string name="already_auto" msgid="6067116884321285507">"已设为自动选择。"</string>
    <string name="select_automatically" msgid="1046727200631770962">"自动选择网络"</string>
    <string name="manual_mode_disallowed_summary" msgid="70662262085937277">"连接到%1$s时无法使用"</string>
    <string name="network_select_title" msgid="7733107364757544558">"网络"</string>
    <string name="register_automatically" msgid="6017849844573519637">"自动注册..."</string>
    <string name="preferred_network_mode_title" msgid="2336624679902659306">"首选网络类型"</string>
    <string name="preferred_network_mode_summary" msgid="1434820673166126609">"更改网络运行方式"</string>
    <string name="preferred_network_mode_dialogtitle" msgid="4048082093347807230">"首选网络类型"</string>
    <string name="forbidden_network" msgid="4384929668343563440">"（禁止）"</string>
    <string name="choose_network_title" msgid="4023911977543009350">"选择网络"</string>
    <string name="network_disconnected" msgid="2227251609006103194">"已断开连接"</string>
    <string name="network_connected" msgid="1288589103624338857">"已连接"</string>
    <string name="network_connecting" msgid="4927203097283533783">"正在连接…"</string>
    <string name="network_could_not_connect" msgid="8254009365807767243">"无法连接"</string>
  <string-array name="preferred_network_mode_choices">
    <item msgid="3628460389382468528">"首选 GSM/WCDMA"</item>
    <item msgid="8442633436636425221">"仅限 GSM"</item>
    <item msgid="2032314385791760810">"仅限 WCDMA"</item>
    <item msgid="6334554401059422303">"GSM/WCDMA 自动选择"</item>
    <item msgid="1462198368200398663">"CDMA/EvDo 自动选择"</item>
    <item msgid="3611460019185359968">"CDMA，无 EvDo 功能"</item>
    <item msgid="545430093607698090">"仅 EvDo"</item>
    <item msgid="4286774020869405140">"CDMA/EvDo/GSM/WCDMA"</item>
    <item msgid="4006002265696868538">"CDMA + LTE/EvDo"</item>
    <item msgid="8973936140318359205">"GSM/WCDMA/LTE"</item>
    <item msgid="3471059554252610472">"通用"</item>
    <item msgid="2882615514545171802">"LTE"</item>
    <item msgid="8076204422288290116">"LTE/WCDMA"</item>
    <item msgid="3982984144824159726">"仅限 TDSCDMA"</item>
    <item msgid="3686191974505922271">"TDSCDMA/WCDMA"</item>
    <item msgid="7135671700201836475">"LTE/TDSCDMA"</item>
    <item msgid="3736619459066330755">"TDSCDMA/GSM"</item>
    <item msgid="4778666570887216861">"LTE/TDSCDMA/GSM"</item>
    <item msgid="2952322596201849456">"TDSCDMA/GSM/WCDMA"</item>
    <item msgid="115984258536697617">"LTE/TDSCDMA/WCDMA"</item>
    <item msgid="7957991936217192636">"LTE/TDSCDMA/GSM/WCDMA"</item>
    <item msgid="2828588917858484655">"TDSCDMA/CDMA/EVDO/GSM/WCDMA"</item>
    <item msgid="4989979948139945854">"LTE/TDSCDMA/CDMA/EVDO/GSM/WCDMA"</item>
  </string-array>
    <string name="preferred_network_mode_wcdma_perf_summary" msgid="8521677230113533809">"首选网络模式：首选 WCDMA"</string>
    <string name="preferred_network_mode_gsm_only_summary" msgid="3352445413437453511">"首选网络模式：仅限 GSM"</string>
    <string name="preferred_network_mode_wcdma_only_summary" msgid="2836897236221063413">"首选网络模式：仅限 WCDMA"</string>
    <string name="preferred_network_mode_gsm_wcdma_summary" msgid="3161255745326408587">"首选网络模式：GSM/WCDMA"</string>
    <string name="preferred_network_mode_cdma_summary" msgid="3175690187294334241">"首选网络模式：CDMA"</string>
    <string name="preferred_network_mode_cdma_evdo_summary" msgid="8332063064712726618">"首选网络模式：CDMA/EvDo"</string>
    <string name="preferred_network_mode_cdma_only_summary" msgid="1309770926198634150">"首选网络模式：仅限 CDMA"</string>
    <string name="preferred_network_mode_evdo_only_summary" msgid="8472220691721269155">"首选网络模式：仅限 EvDo"</string>
    <string name="preferred_network_mode_cdma_evdo_gsm_wcdma_summary" msgid="4726682079415227330">"首选网络模式：CDMA/EvDo/GSM/WCDMA"</string>
    <string name="preferred_network_mode_lte_summary" msgid="574752287596469136">"首选网络模式：LTE"</string>
    <string name="preferred_network_mode_lte_gsm_wcdma_summary" msgid="8455358514068283935">"首选网络模式：GSM/WCDMA/LTE"</string>
    <string name="preferred_network_mode_lte_cdma_evdo_summary" msgid="228702246343742853">"首选网络模式：CDMA+LTE/EVDO"</string>
    <string name="preferred_network_mode_global_summary" msgid="1633134285545730364">"首选网络模式：通用"</string>
    <string name="preferred_network_mode_lte_wcdma_summary" msgid="9180775701594742750">"首选网络模式：LTE/WCDMA"</string>
    <string name="preferred_network_mode_lte_gsm_umts_summary" msgid="633315028976225026">"首选网络模式：LTE / GSM / UMTS"</string>
    <string name="preferred_network_mode_lte_cdma_summary" msgid="3722647806454528426">"首选网络模式：LTE/CDMA"</string>
    <string name="preferred_network_mode_tdscdma_summary" msgid="8021016193718678775">"首选网络模式：TDSCDMA"</string>
    <string name="preferred_network_mode_tdscdma_wcdma_summary" msgid="2405154895437348623">"首选网络模式：TDSCDMA/WCDMA"</string>
    <string name="preferred_network_mode_lte_tdscdma_summary" msgid="2104702896644235637">"首选网络模式：LTE/TDSCDMA"</string>
    <string name="preferred_network_mode_tdscdma_gsm_summary" msgid="4893784445338396204">"首选网络模式：TDSCDMA/GSM"</string>
    <string name="preferred_network_mode_lte_tdscdma_gsm_summary" msgid="1815169717046729757">"首选网络模式：LTE/GSM/TDSCDMA"</string>
    <string name="preferred_network_mode_tdscdma_gsm_wcdma_summary" msgid="2195358773359424099">"首选网络模式：TDSCDMA/GSM/WCDMA"</string>
    <string name="preferred_network_mode_lte_tdscdma_wcdma_summary" msgid="1181424059695667803">"首选网络模式：LTE/TDSCDMA/WCDMA"</string>
    <string name="preferred_network_mode_lte_tdscdma_gsm_wcdma_summary" msgid="2526539326505354382">"首选网络模式：LTE/TDSCDMA/GSM/WCDMA"</string>
    <string name="preferred_network_mode_tdscdma_cdma_evdo_gsm_wcdma_summary" msgid="8195248059196614939">"首选网络模式：TDSCDMA/CDMA/EvDo/GSM/WCDMA"</string>
    <string name="preferred_network_mode_lte_tdscdma_cdma_evdo_gsm_wcdma_summary" msgid="5596733053095592791">"首选网络模式：LTE/TDSCDMA/CDMA/EvDo/GSM/WCDMA"</string>
    <string name="call_category" msgid="5863978196309462052">"通话"</string>
    <string name="network_operator_category" msgid="4830701959205735636">"网络"</string>
    <string name="enhanced_4g_lte_mode_title" msgid="522191650223239171">"增强型 4G LTE 模式"</string>
    <!-- no translation found for enhanced_4g_lte_mode_title_variant:0 (4447454259719947406) -->
    <string name="enhanced_4g_lte_mode_summary" msgid="2332175070522125850">"使用 LTE 服务改进语音和其他通信功能（推荐）"</string>
    <string name="enhanced_4g_lte_mode_summary_o2" msgid="2467813449068614988">"使用 4G 服务改善语音和其他通讯方式的质量（推荐）"</string>
    <!-- no translation found for enhanced_4g_lte_mode_sumary_variant:0 (2602242047481988063) -->
    <!-- no translation found for enhanced_4g_lte_mode_sumary_variant:1 (989876442920201921) -->
    <!-- no translation found for enhanced_4g_lte_mode_sumary_variant:2 (8852017734075358040) -->
    <string name="data_enabled" msgid="5972538663568715366">"启用移动数据网络"</string>
    <string name="data_enable_summary" msgid="2382798156640007971">"允许使用数据流量"</string>
    <string name="dialog_alert_title" msgid="6751344986194435476">"注意"</string>
    <string name="roaming" msgid="7894878421600247140">"漫游"</string>
    <string name="roaming_enable" msgid="7331106985174381987">"漫游时连接到移动数据网络服务"</string>
    <string name="roaming_disable" msgid="1843417228755568110">"漫游时连接到移动数据网络服务"</string>
    <string name="roaming_reenable_message" msgid="6843814381576397939">"数据网络漫游已停用。点按即可启用。"</string>
    <string name="roaming_enabled_message" msgid="7176375330428295945">"可能需要支付漫游费。点按即可修改。"</string>
    <string name="roaming_notification_title" msgid="4749053220884743110">"移动网络连接中断"</string>
    <string name="roaming_on_notification_title" msgid="5102274082214238655">"已开启数据网络漫游功能"</string>
    <string name="roaming_warning" msgid="1603164667540144353">"这可能会产生高额费用。"</string>
    <string name="roaming_check_price_warning" msgid="7497570906830902550">"请与您的网络服务提供商联系以了解定价。"</string>
    <string name="roaming_alert_title" msgid="3654815360303826008">"要允许移动数据网络漫游吗？"</string>
    <string name="limited_sim_function_notification_title" msgid="7611588665358096385">"SIM 卡功能受限"</string>
    <string name="limited_sim_function_with_phone_num_notification_message" msgid="8629471534217382598">"使用 <xliff:g id="PHONE_NUMBER">%2$s</xliff:g> 时，系统可能会屏蔽<xliff:g id="CARRIER_NAME">%1$s</xliff:g>通话和数据服务。"</string>
    <string name="limited_sim_function_notification_message" msgid="2820647701127014781">"使用另一张 SIM 卡时，系统可能会屏蔽<xliff:g id="CARRIER_NAME">%1$s</xliff:g>通话和数据服务。"</string>
    <string name="data_usage_title" msgid="4042209259808900283">"应用的流量使用情况"</string>
    <string name="data_usage_template" msgid="8526428824844656364">"<xliff:g id="ID_2">%2$s</xliff:g>期间使用的移动数据流量为：<xliff:g id="ID_1">%1$s</xliff:g>"</string>
    <string name="advanced_options_title" msgid="8074895510265488035">"高级"</string>
    <string name="carrier_settings_euicc" msgid="6714062862127226405">"运营商"</string>
    <string name="keywords_carrier_settings_euicc" msgid="6861505396475991277">"运营商, eSIM 卡, SIM 卡, eUICC 卡, 切换运营商, 添加运营商"</string>
    <string name="carrier_settings_euicc_summary" msgid="5115001942761995457">"<xliff:g id="CARRIER_NAME">%1$s</xliff:g> - <xliff:g id="PHONE_NUMBER">%2$s</xliff:g>"</string>
    <string name="mobile_data_settings_title" msgid="4661165467914727157">"移动数据"</string>
    <string name="mobile_data_settings_summary" msgid="5087255915840576895">"通过移动网络访问数据"</string>
    <string name="data_usage_disable_mobile" msgid="3577275288809667615">"要关闭移动数据网络吗？"</string>
    <string name="sim_selection_required_pref" msgid="7049424902961844236">"必须选择"</string>
    <string name="sim_change_data_title" msgid="5332425991853799280">"要更改用于数据网络的 SIM 卡吗？"</string>
    <string name="sim_change_data_message" msgid="2163963581444907496">"要将用于移动数据网络的 SIM 卡从“<xliff:g id="OLD_SIM">%2$s</xliff:g>”改为“<xliff:g id="NEW_SIM">%1$s</xliff:g>”吗？"</string>
    <string name="wifi_calling_settings_title" msgid="7741961465416430470">"WLAN 通话"</string>
    <string name="video_calling_settings_title" msgid="539714564273795574">"运营商视频通话"</string>
    <string name="gsm_umts_options" msgid="6538311689850981686">"GSM/UMTS 选项"</string>
    <string name="cdma_options" msgid="4016822858172249884">"CDMA 选项"</string>
    <string name="throttle_data_usage" msgid="3715677828160555808">"流量使用"</string>
    <string name="throttle_current_usage" msgid="8762280193043815361">"当前时段使用的数据"</string>
    <string name="throttle_time_frame" msgid="1915198770363734685">"数据使用时段"</string>
    <string name="throttle_rate" msgid="4710388992676803508">"数据传输速率政策"</string>
    <string name="throttle_help" msgid="243651091785169900">"了解详情"</string>
    <string name="throttle_status_subtext" msgid="1657318943142085170">"时段上限为 <xliff:g id="USED_2">%3$s</xliff:g>，当前值为 <xliff:g id="USED_0">%1$s</xliff:g> (<xliff:g id="USED_1">%2$d</xliff:g>٪)\n下一个时段从 <xliff:g id="USED_3">%4$d</xliff:g> 天后 (<xliff:g id="USED_4">%5$s</xliff:g>) 开始"</string>
    <string name="throttle_data_usage_subtext" msgid="6029276011123694701">"时段上限为 <xliff:g id="USED_2">%3$s</xliff:g>，当前值为 <xliff:g id="USED_0">%1$s</xliff:g> (<xliff:g id="USED_1">%2$d</xliff:g>٪)"</string>
    <string name="throttle_data_rate_reduced_subtext" msgid="7492763592720107737">"已超过<xliff:g id="USED_0">%1$s</xliff:g>速率上限\n数据传输速率已降至 <xliff:g id="USED_1">%2$d</xliff:g> Kb/s。"</string>
    <string name="throttle_time_frame_subtext" msgid="7732763021560399960">"此周期已过去 <xliff:g id="USED_0">%1$d</xliff:g>٪\n下一个时段将从 <xliff:g id="USED_1">%2$d</xliff:g> 天后 (<xliff:g id="USED_2">%3$s</xliff:g>) 开始"</string>
    <string name="throttle_rate_subtext" msgid="2149102656120726855">"如果超过了流量上限，则数据传输速率会降至 <xliff:g id="USED">%1$d</xliff:g> Kb/s"</string>
    <string name="throttle_help_subtext" msgid="5217706521499010816">"有关您运营商的移动网络数据使用政策的详情"</string>
    <string name="cell_broadcast_sms" msgid="5584192824053625842">"小区广播短信"</string>
    <string name="enable_disable_cell_bc_sms" msgid="4851147873691392255">"小区广播短信"</string>
    <string name="cell_bc_sms_enable" msgid="6441688565738921084">"已启用小区广播短信"</string>
    <string name="cell_bc_sms_disable" msgid="3398365088309408749">"已停用小区广播短信"</string>
    <string name="cb_sms_settings" msgid="651715019785107312">"小区广播短信设置"</string>
    <string name="enable_disable_emergency_broadcast" msgid="2157014609041245335">"紧急广播"</string>
    <string name="emergency_broadcast_enable" msgid="2645980025414010211">"已启用紧急广播"</string>
    <string name="emergency_broadcast_disable" msgid="3665199821267569426">"已停用紧急广播"</string>
    <string name="enable_disable_administrative" msgid="6501582322182059412">"管理"</string>
    <string name="administrative_enable" msgid="1750086122962032235">"已启用管理"</string>
    <string name="administrative_disable" msgid="8433273857248698539">"已停用管理"</string>
    <string name="enable_disable_maintenance" msgid="1819693083025106678">"维护"</string>
    <string name="maintenance_enable" msgid="8566636458770971189">"已启用维护"</string>
    <string name="maintenance_disable" msgid="7340189100885066077">"已停用维护"</string>
    <string name="general_news_settings" msgid="4968779723948432978">"一般新闻"</string>
    <string name="bf_news_settings" msgid="3935593091894685267">"商业财经新闻"</string>
    <string name="sports_news_settings" msgid="7649399631270052835">"体育新闻"</string>
    <string name="entertainment_news_settings" msgid="5051153952959405035">"娱乐新闻"</string>
    <string name="enable_disable_local" msgid="7890281063123416120">"本地"</string>
    <string name="local_enable" msgid="6370463247609136359">"已启用本地新闻"</string>
    <string name="local_disable" msgid="4405691986943795798">"已停用本地新闻"</string>
    <string name="enable_disable_regional" msgid="4905652414535565872">"区域"</string>
    <string name="regional_enable" msgid="4434680415437834759">"已启用地方新闻"</string>
    <string name="regional_disable" msgid="5359325527213850077">"已停用地方新闻"</string>
    <string name="enable_disable_national" msgid="236278090206880734">"国内"</string>
    <string name="national_enable" msgid="1172443648912246952">"已启用国内新闻"</string>
    <string name="national_disable" msgid="326018148178601166">"已停用国内新闻"</string>
    <string name="enable_disable_international" msgid="7535348799604565592">"国际"</string>
    <string name="international_enable" msgid="5855356769925044927">"已启用国际新闻"</string>
    <string name="international_disable" msgid="2850648591041088931">"已停用国际新闻"</string>
    <string name="list_language_title" msgid="2841683501919760043">"语言"</string>
    <string name="list_language_summary" msgid="8109546531071241601">"选择新闻语言"</string>
  <string-array name="list_language_entries">
    <item msgid="6137851079727305485">"英语"</item>
    <item msgid="1151988412809572526">"法语"</item>
    <item msgid="577840534704312665">"西班牙语"</item>
    <item msgid="8385712091143148180">"日语"</item>
    <item msgid="1858401628368130638">"韩语"</item>
    <item msgid="1933212028684529632">"中文"</item>
    <item msgid="1908428006803639064">"希伯来语"</item>
  </string-array>
  <string-array name="list_language_values">
    <item msgid="1804908636436467150">"1"</item>
    <item msgid="289708030346890334">"2"</item>
    <item msgid="1121469729692402684">"3"</item>
    <item msgid="2614093115912897722">"4"</item>
    <item msgid="2411164639857960614">"5"</item>
    <item msgid="5884448729274543324">"6"</item>
    <item msgid="5511864807618312598">"7"</item>
  </string-array>
    <string name="list_language_dtitle" msgid="5442908726538951934">"语言"</string>
    <string name="enable_disable_local_weather" msgid="986967454867219114">"本地天气"</string>
    <string name="local_weather_enable" msgid="6199315114382448922">"已启用本地天气预报"</string>
    <string name="local_weather_disable" msgid="2510158089142626480">"已停用本地天气预报"</string>
    <string name="enable_disable_atr" msgid="8339572391278872343">"区域路况报告"</string>
    <string name="atr_enable" msgid="5541757457789181799">"已启用区域路况报导"</string>
    <string name="atr_disable" msgid="7085558154727596455">"已停用区域路况报导"</string>
    <string name="enable_disable_lafs" msgid="668189073721277199">"本地机场航班时刻表"</string>
    <string name="lafs_enable" msgid="2791978667205137052">"已启用本地机场航班时刻表"</string>
    <string name="lafs_disable" msgid="2391212397725495350">"已停用本地机场航班时刻表"</string>
    <string name="enable_disable_restaurants" msgid="6240381945336814024">"餐馆"</string>
    <string name="restaurants_enable" msgid="5137657479469118847">"已启用餐馆信息"</string>
    <string name="restaurants_disable" msgid="3678480270938424092">"已停用餐馆信息"</string>
    <string name="enable_disable_lodgings" msgid="1822029172658551202">"房屋租赁信息"</string>
    <string name="lodgings_enable" msgid="3230042508992850322">"已启用房屋租赁信息"</string>
    <string name="lodgings_disable" msgid="3387879742320682391">"已停用房屋租赁信息"</string>
    <string name="enable_disable_retail_directory" msgid="1357809784475660303">"零售目录"</string>
    <string name="retail_directory_enable" msgid="3280626290436111496">"已启用零售店名录"</string>
    <string name="retail_directory_disable" msgid="6479739816662879027">"已停用零售店名录"</string>
    <string name="enable_disable_advertisements" msgid="5999495926176182128">"广告"</string>
    <string name="advertisements_enable" msgid="2050305021264683786">"已启用广告"</string>
    <string name="advertisements_disable" msgid="8350985908788707935">"已停用广告"</string>
    <string name="enable_disable_stock_quotes" msgid="6397810445293533603">"股票报价"</string>
    <string name="stock_quotes_enable" msgid="4384802470887170543">"已启用股票报价"</string>
    <string name="stock_quotes_disable" msgid="4781450084565594998">"已停用股票价格"</string>
    <string name="enable_disable_eo" msgid="4863043263443942494">"招聘信息"</string>
    <string name="eo_enable" msgid="8623559062015685813">"已启用招聘信息"</string>
    <string name="eo_disable" msgid="3863812478090907609">"已停用招聘信息"</string>
    <string name="enable_disable_mhh" msgid="908214593528968522">"医疗、保健和医院"</string>
    <string name="mhh_enable" msgid="5544500632306446815">"医疗、保健和医院信息已启用"</string>
    <string name="mhh_disable" msgid="8998210550117117437">"医疗、保健和医院信息已停用"</string>
    <string name="enable_disable_technology_news" msgid="3517184627114999149">"技术新闻"</string>
    <string name="technology_news_enable" msgid="7995209394210455181">"已启用技术新闻"</string>
    <string name="technology_news_disable" msgid="5483490380561851946">"已停用技术新闻"</string>
    <string name="enable_disable_multi_category" msgid="626771003122899280">"多类别"</string>
    <string name="multi_category_enable" msgid="1179299804641721768">"已启用多类别"</string>
    <string name="multi_category_disable" msgid="880104702904139505">"已停用多类别"</string>
    <string name="network_lte" msgid="7702681952521375754">"LTE（推荐）"</string>
    <string name="network_4G" msgid="2723512640529983138">"4G（推荐）"</string>
    <string name="network_global" msgid="1323190488685355309">"通用"</string>
    <string name="cdma_system_select_title" msgid="5757657769327732833">"系统选择"</string>
    <string name="cdma_system_select_summary" msgid="60460043745797517">"更改 CDMA 漫游模式"</string>
    <string name="cdma_system_select_dialogtitle" msgid="6083355415165359075">"系统选择"</string>
  <string-array name="cdma_system_select_choices">
    <item msgid="176474317493999285">"仅本地系统"</item>
    <item msgid="1205664026446156265">"自动"</item>
  </string-array>
    <string name="cdma_subscription_title" msgid="1162564010076763284">"CDMA 订阅"</string>
    <string name="cdma_subscription_summary" msgid="2530890766115781140">"在RUIM/SIM和NV之间切换"</string>
    <string name="cdma_subscription_dialogtitle" msgid="2699527950523333110">"订阅"</string>
  <string-array name="cdma_subscription_choices">
    <item msgid="2258014151300708431">"RUIM/SIM"</item>
    <item msgid="5127722015571873880">"NV"</item>
  </string-array>
  <string-array name="cdma_subscription_values">
    <item msgid="7494167883478914080">"0"</item>
    <item msgid="6043847456049107742">"1"</item>
  </string-array>
    <string name="cdma_activate_device" msgid="3793805892364814518">"激活设备"</string>
    <string name="cdma_lte_data_service" msgid="4255018217292548962">"设置数据服务"</string>
    <string name="carrier_settings_title" msgid="9028166176523012300">"运营商设置"</string>
    <string name="fdn" msgid="7878832555095183202">"固定拨号"</string>
    <string name="fdn_with_label" msgid="187084204115493366">"固定拨号 (<xliff:g id="SUBSCRIPTIONLABEL">%s</xliff:g>)"</string>
    <string name="manage_fdn_list" msgid="8777755791892122369">"固定拨号列表"</string>
    <string name="fdn_list_with_label" msgid="7437232552210469217">"固定拨号列表 (<xliff:g id="SUBSCRIPTIONLABEL">%s</xliff:g>)"</string>
    <string name="fdn_activation" msgid="2156479741307463576">"激活固定拨号"</string>
    <string name="fdn_enabled" msgid="5238109009915521240">"已启用固定拨号"</string>
    <string name="fdn_disabled" msgid="4700049736675368279">"未启用固定拨号"</string>
    <string name="enable_fdn" msgid="3740191529180493851">"启用固定拨号"</string>
    <string name="disable_fdn" msgid="7944020890722540616">"停用固定拨号"</string>
    <string name="change_pin2" msgid="2153563695382176676">"更改 PIN2 码"</string>
    <string name="enable_fdn_ok" msgid="7215588870329688132">"停用固定拨号"</string>
    <string name="disable_fdn_ok" msgid="5727046928930740173">"启用固定拨号"</string>
    <string name="sum_fdn" msgid="1959399454900272878">"管理固定拨号"</string>
    <string name="sum_fdn_change_pin" msgid="6666549734792827932">"更改使用固定拨号所需的 PIN 码"</string>
    <string name="sum_fdn_manage_list" msgid="8431088265332628316">"管理号码列表"</string>
    <string name="voice_privacy" msgid="3776841382844614716">"语音隐私权"</string>
    <string name="voice_privacy_summary" msgid="3159383389833516214">"启用增强型隐秘模式"</string>
    <string name="tty_mode_option_title" msgid="9033098925144434669">"TTY 模式"</string>
    <string name="tty_mode_option_summary" msgid="1073835131534808732">"设置 TTY 模式"</string>
    <string name="auto_retry_mode_title" msgid="4073265511427813322">"自动重拨"</string>
    <string name="auto_retry_mode_summary" msgid="4973886004067532288">"启用自动重拨模式"</string>
    <string name="tty_mode_not_allowed_video_call" msgid="3795846787901909176">"视频通话过程中不允许更改为 TTY 模式"</string>
    <string name="menu_add" msgid="1882023737425114762">"添加联系人"</string>
    <string name="menu_edit" msgid="7143003705504672374">"编辑联系人"</string>
    <string name="menu_delete" msgid="3977150783449642851">"删除联系人"</string>
    <string name="menu_dial" msgid="3223106222819685808">"拨打电话给联系人"</string>
    <string name="get_pin2" msgid="8204677063922225311">"输入 PIN2 码"</string>
    <string name="name" msgid="7329028332786872378">"名称"</string>
    <string name="number" msgid="7905950798349903858">"号码"</string>
    <string name="save" msgid="4094274636321939086">"保存"</string>
    <string name="add_fdn_contact" msgid="2481915899633353976">"添加固定拨号联系人"</string>
    <string name="adding_fdn_contact" msgid="7627379633721940991">"正在添加固定拨号联系人..."</string>
    <string name="fdn_contact_added" msgid="7458335758501736665">"已添加固定拨号联系人。"</string>
    <string name="edit_fdn_contact" msgid="7976936035587081480">"编辑固定拨号联系人"</string>
    <string name="updating_fdn_contact" msgid="8370929876849803600">"正在更新固定拨号联系人..."</string>
    <string name="fdn_contact_updated" msgid="5497828782609005017">"已更新固定拨号联系人。"</string>
    <string name="delete_fdn_contact" msgid="6668958073074151717">"删除固定拨号联系人"</string>
    <string name="deleting_fdn_contact" msgid="5669163206349319969">"正在删除固定拨号联系人..."</string>
    <string name="fdn_contact_deleted" msgid="7154162327112259569">"已删除固定拨号联系人。"</string>
    <string name="pin2_invalid" msgid="5470854099230755944">"固定拨号未更新，因为输入的 PIN 码有误。"</string>
    <string name="fdn_invalid_number" msgid="2062898833049589309">"未能更新 FDN，因为号码超过 20 位数。"</string>
    <string name="pin2_or_fdn_invalid" msgid="6025144083384701197">"固定拨号未更新。PIN2 码有误，或电话号码遭拒。"</string>
    <string name="fdn_failed" msgid="540018079008319747">"固定拨号操作失败。"</string>
    <string name="simContacts_emptyLoading" msgid="2203331234764498011">"正在从SIM卡读取..."</string>
    <string name="simContacts_empty" msgid="5270660846489561932">"SIM卡上无联系人。"</string>
    <string name="simContacts_title" msgid="1861472842524839921">"选择要导入的联系人"</string>
    <string name="simContacts_airplaneMode" msgid="5254946758982621072">"需关闭飞行模式才能导入 SIM 卡中的联系人。"</string>
    <string name="enable_pin" msgid="5422767284133234860">"启用/停用 SIM 卡 PIN 码"</string>
    <string name="change_pin" msgid="9174186126330785343">"更改 SIM 卡 PIN 码"</string>
    <string name="enter_pin_text" msgid="8532615714751931951">"SIM 卡 PIN 码："</string>
    <string name="oldPinLabel" msgid="5287773661246368314">"旧 PIN"</string>
    <string name="newPinLabel" msgid="207488227285336897">"新 PIN"</string>
    <string name="confirmPinLabel" msgid="257597715098070206">"确认新 PIN"</string>
    <string name="badPin" msgid="8955102849303984935">"键入的旧 PIN 有误，请重试。"</string>
    <string name="mismatchPin" msgid="5923253370683071889">"键入的 PIN 不一致，请重试。"</string>
    <string name="invalidPin" msgid="5981171102258684792">"输入 4 到 8 位数字的 PIN。"</string>
    <string name="disable_sim_pin" msgid="3419351358300716472">"清除 SIM 卡 PIN 码"</string>
    <string name="enable_sim_pin" msgid="4845145659651484248">"设置 SIM 卡 PIN 码"</string>
    <string name="enable_in_progress" msgid="3417917024688497010">"正在设置 PIN 码…"</string>
    <string name="enable_pin_ok" msgid="2918545971413270063">"PIN 码已设置"</string>
    <string name="disable_pin_ok" msgid="2109571368635883688">"PIN 码已清除"</string>
    <string name="pin_failed" msgid="5644377896213584760">"PIN 码不正确"</string>
    <string name="pin_changed" msgid="4455736268023261662">"PIN 码已更新"</string>
    <string name="puk_requested" msgid="5921393215789090200">"密码不正确。PIN 码已被锁定。已请求 PUK 码。"</string>
    <string name="enter_pin2_text" msgid="8339444124477720345">"PIN2 码"</string>
    <string name="oldPin2Label" msgid="8559146795026261502">"旧 PIN2 码"</string>
    <string name="newPin2Label" msgid="4573956902204349054">"新 PIN2 码"</string>
    <string name="confirmPin2Label" msgid="8100319484454787708">"确认新 PIN2 码"</string>
    <string name="badPuk2" msgid="7910064009531541708">"PUK2 码不正确，请重试。"</string>
    <string name="badPin2" msgid="6646896629970023109">"旧的 PIN2 码不正确，请重试。"</string>
    <string name="mismatchPin2" msgid="4177967478551851117">"PIN2 码不正确，请重试。"</string>
    <string name="invalidPin2" msgid="1757045131429105595">"请输入 4 到 8 位数字的 PIN2 码。"</string>
    <string name="invalidPuk2" msgid="7059081153334815973">"请输入 8 位数字的 PUK2 码。"</string>
    <string name="pin2_changed" msgid="3724522579945610956">"PIN2 码已更新"</string>
    <string name="label_puk2_code" msgid="4688069961795341948">"输入 PUK2 码"</string>
    <string name="fdn_enable_puk2_requested" msgid="4991074891459554705">"密码不正确。PIN2 码已被锁定。请更改 PIN2 码，然后重试。"</string>
    <string name="puk2_requested" msgid="5831015200030161434">"密码不正确。SIM 卡已锁定。请输入 PUK2 码。"</string>
    <string name="puk2_blocked" msgid="3150263853077280049">"PUK2码已被永远锁定。"</string>
    <string name="pin2_attempts" msgid="720736232885011507">\n"您还可以尝试输入 <xliff:g id="NUMBER">%d</xliff:g> 次。"</string>
    <string name="pin2_unblocked" msgid="7791600368153469078">"PIN2 码已解除锁定"</string>
    <string name="pin2_error_exception" msgid="1088689322248996699">"网络或 SIM 卡错误"</string>
    <string name="doneButton" msgid="2859593360997984240">"完成"</string>
    <string name="voicemail_settings_number_label" msgid="8524164258691887790">"语音信箱号码"</string>
    <string name="card_title_dialing" msgid="5769417478498348054">"正在拨号"</string>
    <string name="card_title_redialing" msgid="8253487008234167266">"正在重拨"</string>
    <string name="card_title_conf_call" msgid="1162980346189744501">"电话会议"</string>
    <string name="card_title_incoming_call" msgid="7364539451234646909">"来电"</string>
    <string name="card_title_call_ended" msgid="5544730338889702298">"通话结束"</string>
    <string name="card_title_on_hold" msgid="821463117892339942">"保持"</string>
    <string name="card_title_hanging_up" msgid="3999101620995182450">"正在挂断"</string>
    <string name="card_title_in_call" msgid="6346543933068225205">"正在通话"</string>
    <string name="notification_voicemail_title" msgid="8933468752045550523">"新语音邮件"</string>
    <string name="notification_voicemail_title_count" msgid="4366360747660929916">"新语音邮件 (<xliff:g id="COUNT">%d</xliff:g>)"</string>
    <string name="notification_voicemail_text_format" msgid="4447323569453981685">"拨打 <xliff:g id="VOICEMAIL_NUMBER">%s</xliff:g>"</string>
    <string name="notification_voicemail_no_vm_number" msgid="760963466895609716">"语音信箱号码未知"</string>
    <string name="notification_network_selection_title" msgid="4224455487793492772">"无服务"</string>
    <string name="notification_network_selection_text" msgid="7550380440576731104">"所选网络（<xliff:g id="OPERATOR_NAME">%s</xliff:g>）不可用"</string>
    <string name="incall_error_power_off" product="watch" msgid="2007450435656211658">"需开启移动网络，并关闭飞行模式或省电模式才能拨打电话。"</string>
    <string name="incall_error_power_off" product="default" msgid="2947938060513306698">"需关闭飞行模式才能拨打电话。"</string>
    <string name="incall_error_power_off_wfc" msgid="8711428920632416575">"需关闭飞行模式或连接至无线网络才能拨打电话。"</string>
    <string name="incall_error_ecm_emergency_only" msgid="738708660612388692">"要拨打非紧急电话，请先退出紧急回拨模式。"</string>
    <string name="incall_error_emergency_only" msgid="4678640422710818317">"尚未注册网络。"</string>
    <string name="incall_error_out_of_service" msgid="8587993036435080418">"无法连接到移动网络"</string>
    <string name="incall_error_out_of_service_wfc" msgid="8741629779555132471">"移动网络不可用。需连接至无线网络才能拨打电话。"</string>
    <string name="incall_error_no_phone_number_supplied" msgid="1150414018684246528">"要拨打电话，请输入有效的电话号码。"</string>
    <string name="incall_error_call_failed" msgid="5891978320269774095">"无法通话。"</string>
    <string name="incall_error_cannot_add_call" msgid="8878159278947023326">"暂时无法拨打电话。您可以尝试通过发送信息来联系对方。"</string>
    <string name="incall_error_supp_service_unknown" msgid="655570339115407698">"服务不受支持"</string>
    <string name="incall_error_supp_service_switch" msgid="5237002176899962862">"无法切换通话。"</string>
    <string name="incall_error_supp_service_resume" msgid="7147983409782027448">"无法恢复通话。"</string>
    <string name="incall_error_supp_service_separate" msgid="7224393405134545246">"无法单独通话。"</string>
    <string name="incall_error_supp_service_transfer" msgid="7235952238189391438">"无法转移呼叫。"</string>
    <string name="incall_error_supp_service_conference" msgid="2530955482970678150">"无法合并通话。"</string>
    <string name="incall_error_supp_service_reject" msgid="8998568661508655638">"无法拒接来电。"</string>
    <string name="incall_error_supp_service_hangup" msgid="7434513517153834426">"无法挂断电话。"</string>
    <string name="incall_error_supp_service_hold" msgid="7967020511232222078">"无法保持通话。"</string>
    <string name="incall_error_wfc_only_no_wireless_network" msgid="1782466780452640089">"需连接至无线网络才能拨打电话。"</string>
    <string name="incall_error_promote_wfc" msgid="106510757624022064">"启用 WLAN 通话功能以拨打电话。"</string>
    <string name="emergency_information_hint" msgid="399011533038204351">"急救信息"</string>
    <string name="emergency_information_owner_hint" msgid="688331472291637149">"所有者"</string>
    <string name="emergency_information_confirm_hint" msgid="4039012670779853030">"再次点按即可查看信息"</string>
    <string name="emergency_enable_radio_dialog_title" msgid="4627849966634578257">"紧急呼救"</string>
    <string name="single_emergency_number_title" msgid="4959203129714396515">"紧急电话号码"</string>
    <string name="numerous_emergency_numbers_title" msgid="754158099451343898">"紧急电话号码"</string>
    <string name="emergency_call_shortcut_hint" msgid="6506167229097004348">"再次点按即可呼叫 <xliff:g id="EMERGENCY_NUMBER">%s</xliff:g>"</string>
    <string name="emergency_enable_radio_dialog_message" msgid="207613549344420291">"正在打开天线..."</string>
    <string name="emergency_enable_radio_dialog_retry" msgid="5960061579996526883">"无服务，正在重试…"</string>
    <string name="radio_off_during_emergency_call" msgid="2535800034010306830">"正在进行紧急呼救通话，无法开启飞行模式。"</string>
    <string name="dial_emergency_error" msgid="1509085166367420355">"无法拨打该电话。<xliff:g id="NON_EMERGENCY_NUMBER">%s</xliff:g> 不是紧急呼救号码。"</string>
    <string name="dial_emergency_empty_error" msgid="9130194953830414638">"无法拨打该电话。请拨打紧急呼救电话。"</string>
    <string name="dial_emergency_calling_not_available" msgid="5675557523782491826">"无法使用紧急呼救功能"</string>
    <string name="police_type_description" msgid="5324410799919829693">"警察局"</string>
    <string name="ambulance_type_description" msgid="4114815025408089866">"救护车"</string>
    <string name="fire_type_description" msgid="7145996705197064710">"火警"</string>
    <string name="description_concat_format" msgid="7141070875487870177">"%1$s、%2$s"</string>
    <string name="dialerKeyboardHintText" msgid="9192914825413747792">"使用键盘拨号"</string>
    <string name="onscreenHoldText" msgid="2285258239691145872">"保持"</string>
    <string name="onscreenEndCallText" msgid="4403855834875398585">"挂断"</string>
    <string name="onscreenShowDialpadText" msgid="8561805492659639893">"拨号键盘"</string>
    <string name="onscreenMuteText" msgid="5011369181754261374">"静音"</string>
    <string name="onscreenAddCallText" msgid="5140385634712287403">"添加通话"</string>
    <string name="onscreenMergeCallsText" msgid="6640195098064538950">"合并通话"</string>
    <string name="onscreenSwapCallsText" msgid="1602990689244030047">"交换"</string>
    <string name="onscreenManageCallsText" msgid="5473231160123254154">"管理通话"</string>
    <string name="onscreenManageConferenceText" msgid="6485935856534311346">"管理会议"</string>
    <string name="onscreenAudioText" msgid="1710087112800041743">"音频"</string>
    <string name="onscreenVideoCallText" msgid="4800924186056115442">"视频通话"</string>
    <string name="importSimEntry" msgid="6614358325359736031">"导入"</string>
    <string name="importAllSimEntries" msgid="1503181169636198673">"全部导入"</string>
    <string name="importingSimContacts" msgid="7374056215462575769">"正在导入SIM联系人"</string>
    <string name="importToFDNfromContacts" msgid="2130620207013368580">"从联系人导入"</string>
    <string name="singleContactImportedMsg" msgid="6868483416182599206">"已导入联系人"</string>
    <string name="failedToImportSingleContactMsg" msgid="415399285420353917">"无法导入联系人"</string>
    <string name="hac_mode_title" msgid="8740268574688743289">"助听器"</string>
    <string name="hac_mode_summary" msgid="6833851160514929341">"启用助听器兼容模式"</string>
    <string name="rtt_mode_title" msgid="6954652435543570121">"实时信息 (RTT) 通话"</string>
    <string name="rtt_mode_summary" msgid="5146344277246544580">"允许在语音通话中发送信息"</string>
    <string name="rtt_mode_more_information" msgid="6080420780730383030">"RTT 可为以下类型的来电者提供协助：失聪者、听力障碍人士、语言障碍人士或需要语音以外服务的人。&lt;br&gt; &lt;a href=<xliff:g id="URL">http://support.google.com/mobile?p=telephony_rtt</xliff:g>&gt;了解详情&lt;/a&gt;\n       &lt;br&gt;&lt;br&gt; - 系统会以信息转录的方式存储 RTT 通话\n       &lt;br&gt; - 视频通话不支持 RTT"</string>
    <string name="no_rtt_when_roaming" msgid="4240863078190955607">"注意：漫游时无法使用 RTT 功能"</string>
  <string-array name="tty_mode_entries">
    <item msgid="512950011423868021">"TTY 关闭"</item>
    <item msgid="3971695875449640648">"TTY 完整"</item>
    <item msgid="1937509904407445684">"TTY HCO"</item>
    <item msgid="5644925873488772224">"TTY VCO"</item>
  </string-array>
    <string name="dtmf_tones_title" msgid="5163153771291340803">"DTMF 音"</string>
    <string name="dtmf_tones_summary" msgid="3351820372864020331">"设置 DTMF 音长度"</string>
  <string-array name="dtmf_tone_entries">
    <item msgid="899650777817315681">"正常"</item>
    <item msgid="2883365539347850535">"长"</item>
  </string-array>
    <string name="network_info_message" msgid="7738596060242881930">"网络消息"</string>
    <string name="network_error_message" msgid="3394780436230411413">"错误消息"</string>
    <string name="ota_title_activate" msgid="8616918561356194398">"激活您的手机"</string>
    <string name="ota_touch_activate" msgid="6553212803262586244">"需要拨打特别号码才能激活您的手机服务。\n\n在按下“激活”后，按照语音提示激活您的手机。"</string>
    <string name="ota_hfa_activation_title" msgid="2234246934160473981">"正在激活…"</string>
    <string name="ota_hfa_activation_dialog_message" msgid="8092479227918463415">"手机正在激活您的移动数据网络服务。\n\n此过程最多5分钟就能完成。"</string>
    <string name="ota_skip_activation_dialog_title" msgid="2943366608272261306">"略过激活步骤？"</string>
    <string name="ota_skip_activation_dialog_message" msgid="2440770373498870550">"如果您略过激活步骤，就无法拨打电话或连接到移动数据网络（不过您可以连接到WLAN网络）。如果您不激活手机，每次开机时都会收到激活提示。"</string>
    <string name="ota_skip_activation_dialog_skip_label" msgid="3458532775091563208">"跳过"</string>
    <string name="ota_activate" msgid="1368528132525626264">"激活"</string>
    <string name="ota_title_activate_success" msgid="6570240212263372046">"手机已激活。"</string>
    <string name="ota_title_problem_with_activation" msgid="7095824491970084367">"激活时遇到问题"</string>
    <string name="ota_listen" msgid="162923839877584937">"按照语音提示操作，直至提示手机已激活。"</string>
    <string name="ota_speaker" msgid="6904589278542719647">"免提"</string>
    <string name="ota_progress" msgid="460876637828044519">"正在向您的手机推送…"</string>
    <string name="ota_failure" msgid="7713756181204620397">"无法向您的手机推送"</string>
    <string name="ota_successful" msgid="1880780692887077407">"您的手机已激活。最多 15 分钟即可开始使用服务。"</string>
    <string name="ota_unsuccessful" msgid="8072141612635635357">"您的手机未激活。\n您可能需要找一个手机信号更好的位置（窗户附近或室外）。\n\n请重试或致电客户服务小组寻求更多解决方法。"</string>
    <string name="ota_spc_failure" msgid="3909983542575030796">"SPC 故障太多"</string>
    <string name="ota_call_end" msgid="4537279738134612388">"上一步"</string>
    <string name="ota_try_again" msgid="7685477206465902290">"重试"</string>
    <string name="ota_next" msgid="3904945374358235910">"下一步"</string>
    <string name="ecm_exit_dialog" msgid="4448531867763097533">"EcmExitDialog"</string>
    <string name="phone_entered_ecm_text" msgid="6266424252578731203">"已进入紧急回拨模式"</string>
    <string name="phone_in_ecm_notification_title" msgid="3226896828951687085">"紧急回拨模式"</string>
    <string name="phone_in_ecm_call_notification_text" msgid="4611608947314729773">"数据连接已停用"</string>
    <string name="phone_in_ecm_notification_complete_time" msgid="7730376844178948351">"<xliff:g id="COMPLETETIME">%s</xliff:g> 之后才有数据网络连接"</string>
    <plurals name="alert_dialog_exit_ecm" formatted="false" msgid="7179911675595441201">
      <item quantity="other">手机在 <xliff:g id="COUNT_1">%s</xliff:g> 分钟内都会处于紧急回拨模式。此模式下无法使用任何需要连接数据网络的应用。要立即退出吗？</item>
      <item quantity="one">手机在 <xliff:g id="COUNT_0">%s</xliff:g> 分钟内都会处于紧急回拨模式。此模式下无法使用任何需要连接数据网络的应用。要立即退出吗？</item>
    </plurals>
    <plurals name="alert_dialog_not_avaialble_in_ecm" formatted="false" msgid="8042973425225093895">
      <item quantity="other">在紧急回拨模式下无法执行所选操作。手机在 <xliff:g id="COUNT_1">%s</xliff:g> 分钟内都会处于此模式。要立即退出吗？</item>
      <item quantity="one">在紧急回拨模式下无法执行所选操作。手机在 <xliff:g id="COUNT_0">%s</xliff:g> 分钟内都会处于此模式。要立即退出吗？</item>
    </plurals>
    <string name="alert_dialog_in_ecm_call" msgid="1886723687211887104">"进行紧急呼救时无法执行所选操作。"</string>
    <string name="progress_dialog_exiting_ecm" msgid="4835734101617817074">"正在退出紧急回拨模式"</string>
    <string name="alert_dialog_yes" msgid="6674268047820703974">"是"</string>
    <string name="alert_dialog_no" msgid="1476091437797628703">"否"</string>
    <string name="alert_dialog_dismiss" msgid="2491494287075907171">"关闭"</string>
    <string name="voicemail_provider" msgid="5135942703327136909">"服务"</string>
    <string name="voicemail_settings" msgid="72448049107749316">"设置"</string>
    <string name="voicemail_number_not_set" msgid="6724904736891087856">"&lt;未设置&gt;"</string>
    <string name="other_settings" msgid="3672912580359716394">"其他通话设置"</string>
    <string name="calling_via_template" msgid="4839419581866928142">"通过<xliff:g id="PROVIDER_NAME">%s</xliff:g>进行通话"</string>
    <string name="contactPhoto" msgid="4713193418046639466">"联系人照片"</string>
    <string name="goPrivate" msgid="865837794424530980">"私聊"</string>
    <string name="selectContact" msgid="781975788478987237">"选择联系人"</string>
    <string name="not_voice_capable" msgid="2739898841461577811">"不支持语音呼叫"</string>
    <string name="description_dial_button" msgid="7459705245418435351">"拨号"</string>
    <string name="description_dialpad_button" msgid="5220006811894230590">"显示拨号键盘"</string>
    <string name="pane_title_emergency_dialpad" msgid="1148505414688493134">"紧急拨号键盘"</string>
    <string name="voicemail_visual_voicemail_switch_title" msgid="5012622186976275457">"可视语音邮箱"</string>
    <string name="voicemail_set_pin_dialog_title" msgid="2797924461029093837">"设置 PIN 码"</string>
    <string name="voicemail_change_pin_dialog_title" msgid="6035421908626121564">"更改 PIN 码"</string>
    <string name="preference_category_ringtone" msgid="5197960752529332721">"铃声和振动"</string>
    <string name="pstn_connection_service_label" msgid="1743245930577325900">"内置SIM卡"</string>
    <string name="enable_video_calling_title" msgid="7237253660669000899">"开启视频通话功能"</string>
    <string name="enable_video_calling_dialog_msg" msgid="8948186136957417948">"要开启视频通话功能，您需要在网络设置中启用增强型 4G LTE 模式。"</string>
    <string name="enable_video_calling_dialog_settings" msgid="576528473599603249">"网络设置"</string>
    <string name="enable_video_calling_dialog_close" msgid="7411471282167927991">"关闭"</string>
    <string name="sim_label_emergency_calls" msgid="4847699229529306397">"紧急呼救"</string>
    <string name="sim_description_emergency_calls" msgid="7535215397212301562">"只能拨打紧急呼救电话"</string>
    <string name="sim_description_default" msgid="4778679519938775515">"SIM 卡，插槽：<xliff:g id="SLOT_ID">%s</xliff:g>"</string>
    <string name="accessibility_settings_activity_title" msgid="8562004288733103868">"无障碍功能"</string>
    <string name="status_hint_label_incoming_wifi_call" msgid="5932176406432044638">"WLAN 通话来电："</string>
    <string name="status_hint_label_wifi_call" msgid="8900805254974653903">"WLAN 通话"</string>
    <string name="emergency_action_launch_hint" msgid="4906759256275562674">"再次点按即可打开"</string>
    <string name="message_decode_error" msgid="3456481534066924855">"对邮件解码时出错。"</string>
    <string name="callFailed_cdma_activation" msgid="2307989779233262164">"SIM 卡已启用您的服务，并更新了您手机的漫游功能。"</string>
    <string name="callFailed_cdma_call_limit" msgid="1556916577171457086">"进行中的通话过多。请结束现有通话或将其合并，然后再拨打新的电话。"</string>
    <string name="callFailed_imei_not_accepted" msgid="132192626901238542">"无法连接，请插入有效的 SIM 卡。"</string>
    <string name="callFailed_wifi_lost" msgid="5968076625137297184">"WLAN 连接中断，通话已结束。"</string>
    <string name="dialFailed_low_battery" msgid="8760548177088774268">"由于电量不足，无法发起视频通话。"</string>
    <string name="callFailed_low_battery" msgid="4913582435905872616">"由于电量不足，视频通话已结束。"</string>
    <string name="callFailed_emergency_call_over_wfc_not_available" msgid="4890063404231305951">"此地点不支持通过 WLAN 通话进行紧急呼叫。"</string>
    <string name="callFailed_wfc_service_not_available_in_this_location" msgid="7616738479038819001">"此地点不支持 WLAN 通话功能。"</string>
    <string name="change_pin_title" msgid="7790232089699034029">"更改语音信箱 PIN 码"</string>
    <string name="change_pin_continue_label" msgid="2135088662420163447">"继续"</string>
    <string name="change_pin_cancel_label" msgid="353535488390948596">"取消"</string>
    <string name="change_pin_ok_label" msgid="6204308560844889926">"确定"</string>
    <string name="change_pin_enter_old_pin_header" msgid="419179847657548887">"确认旧 PIN 码"</string>
    <string name="change_pin_enter_old_pin_hint" msgid="8579171678763615453">"输入语音信箱 PIN 码以继续操作。"</string>
    <string name="change_pin_enter_new_pin_header" msgid="2611191814590251532">"设置新 PIN 码"</string>
    <string name="change_pin_enter_new_pin_hint" msgid="2322940054329689309">"PIN 码必须为 <xliff:g id="MIN">%1$d</xliff:g> 到 <xliff:g id="MAX">%2$d</xliff:g> 位数。"</string>
    <string name="change_pin_confirm_pin_header" msgid="8113764019347322170">"确认 PIN 码"</string>
    <string name="change_pin_confirm_pins_dont_match" msgid="4795052654904027909">"PIN 码不一致"</string>
    <string name="change_pin_succeeded" msgid="2022852286442211151">"语音信箱 PIN 码已更新"</string>
    <string name="change_pin_system_error" msgid="8308462387154257840">"无法设置 PIN 码"</string>
    <string name="mobile_data_status_roaming_turned_off_subtext" msgid="935636805765823307">"数据网络漫游功能已停用"</string>
    <string name="mobile_data_status_roaming_turned_on_subtext" msgid="1335176927083781041">"数据网络漫游功能已启用"</string>
    <string name="mobile_data_status_roaming_without_plan_subtext" msgid="3568412513831673037">"目前处于漫游状态，需要添加数据流量套餐"</string>
    <string name="mobile_data_status_roaming_with_plan_subtext" msgid="8721998948811064377">"目前处于漫游状态，数据流量套餐已启用"</string>
    <string name="mobile_data_status_no_plan_subtext" msgid="4887747337017565725">"无剩余移动数据流量"</string>
    <string name="mobile_data_activate_prepaid" msgid="7447025165850512683">"无剩余移动数据流量"</string>
    <string name="mobile_data_activate_prepaid_summary" msgid="5705389791791637666">"通过<xliff:g id="PROVIDER_NAME">%s</xliff:g>增加移动数据流量"</string>
    <string name="mobile_data_activate_roaming_plan" msgid="5998161536947086264">"无漫游套餐"</string>
    <string name="mobile_data_activate_roaming_plan_summary" msgid="511202908883425459">"通过<xliff:g id="PROVIDER_NAME">%s</xliff:g>添加漫游套餐"</string>
    <string name="mobile_data_activate_footer" msgid="5979019929980140594">"您可以通过自己的运营商<xliff:g id="PROVIDER_NAME">%s</xliff:g>增加移动数据流量或添加漫游套餐。"</string>
    <string name="mobile_data_activate_diag_title" msgid="9044252207707864493">"要增加数据流量吗？"</string>
    <string name="mobile_data_activate_diag_message" msgid="8216154678758451453">"您可能需要通过<xliff:g id="PROVIDER_NAME">%s</xliff:g>增加数据流量"</string>
    <string name="mobile_data_activate_button" msgid="3682400969184405446">"增加数据流量"</string>
    <string name="mobile_data_activate_cancel_button" msgid="1708022171547398765">"取消"</string>
    <string name="clh_card_title_call_ended_txt" msgid="4072101334811753823">"通话已结束"</string>
    <string name="clh_callFailed_powerOff_txt" msgid="1049579267090569308">"已开启飞行模式"</string>
    <string name="clh_callFailed_simError_txt" msgid="7273306159809203315">"无法访问 SIM 卡"</string>
    <string name="clh_incall_error_out_of_service_txt" msgid="3974373603657193827">"无法连接到移动网络"</string>
    <string name="clh_callFailed_unassigned_number_txt" msgid="4722164461846838251">"您尝试拨打的电话号码有问题。错误代码为 1."</string>
    <string name="clh_callFailed_no_route_to_destination_txt" msgid="2259464183880140671">"无法完成通话。错误代码为 3。"</string>
    <string name="clh_callFailed_channel_unacceptable_txt" msgid="3159336281525222855">"无法完成通话。错误代码为 6。"</string>
    <string name="clh_callFailed_operator_determined_barring_txt" msgid="1831977101604817389">"无法完成通话。错误代码为 8。"</string>
    <string name="clh_callFailed_normal_call_clearing_txt" msgid="7369313431310446847">"无法完成通话。错误代码为 16。"</string>
    <string name="clh_callFailed_user_busy_txt" msgid="2736095995784746915">"用户正忙"</string>
    <string name="clh_callFailed_no_user_responding_txt" msgid="3675206502567252162">"用户没有回应"</string>
    <string name="clh_callFailed_user_alerting_txt" msgid="363445537769733281">"无法完成通话。错误代码为 19。"</string>
    <string name="clh_callFailed_call_rejected_txt" msgid="8001665478195793223">"通话遭拒"</string>
    <string name="clh_callFailed_number_changed_txt" msgid="5127909898925154242">"号码已更改"</string>
    <string name="clh_callFailed_pre_emption_txt" msgid="1100414016302714854">"无法完成通话。错误代码为 25。"</string>
    <string name="clh_callFailed_non_selected_user_clearing_txt" msgid="6248192300127702626">"无法完成通话。错误代码为 26。"</string>
    <string name="clh_callFailed_destination_out_of_order_txt" msgid="4879936907430554772">"无法完成通话。错误代码为 27。"</string>
    <string name="clh_callFailed_invalid_number_format_txt" msgid="6987646655639655370">"号码格式无效（号码不完整）"</string>
    <string name="clh_callFailed_facility_rejected_txt" msgid="1028912823639389563">"无法完成通话。错误代码为 29。"</string>
    <string name="clh_callFailed_response_to_STATUS_ENQUIRY_txt" msgid="1250833944238081212">"无法完成通话。错误代码为 30。"</string>
    <string name="clh_callFailed_normal_unspecified_txt" msgid="8765640093649364786">"无法完成通话。错误代码为 31。"</string>
    <string name="clh_callFailed_no_circuit_available_txt" msgid="6884477141997665736">"无法完成通话。错误代码为 34。"</string>
    <string name="clh_callFailed_network_out_of_order_txt" msgid="76447023032000125">"无法完成通话。错误代码为 38。"</string>
    <string name="clh_callFailed_temporary_failure_txt" msgid="5057716306945664356">"无法完成通话。错误代码为 41。"</string>
    <string name="clh_callFailed_switching_equipment_congestion_txt" msgid="4958831706265227632">"无法完成通话。错误代码为 42。"</string>
    <string name="clh_callFailed_access_information_discarded_txt" msgid="5033636666434831179">"无法完成通话。错误代码为 43。"</string>
    <string name="clh_callFailed_requested_circuit_txt" msgid="3221429183862933558">"无法完成通话。错误代码为 44。"</string>
    <string name="clh_callFailed_resources_unavailable_unspecified_txt" msgid="1385943395137055442">"无法完成通话。错误代码为 47。"</string>
    <string name="clh_callFailed_quality_of_service_unavailable_txt" msgid="8464132603057397297">"无法完成通话。错误代码为 49。"</string>
    <string name="clh_callFailed_requested_facility_not_subscribed_txt" msgid="3853815238079666882">"无法完成通话。错误代码为 50。"</string>
    <string name="clh_callFailed_incoming_calls_barred_within_the_CUG_txt" msgid="6791665425652545510">"无法完成通话。错误代码为 55。"</string>
    <string name="clh_callFailed_bearer_capability_not_authorized_txt" msgid="2975453855928450909">"无法完成通话。错误代码为 57。"</string>
    <string name="clh_callFailed_bearer_capability_not_presently_available_txt" msgid="753763978405557873">"无法完成通话。错误代码为 58。"</string>
    <string name="clh_callFailed_service_or_option_not_available_unspecified_txt" msgid="1714515856150546668">"无法完成通话。错误代码为 63。"</string>
    <string name="clh_callFailed_bearer_service_not_implemented_txt" msgid="5433179845809692163">"无法完成通话。错误代码为 65。"</string>
    <string name="clh_callFailed_ACM_equal_to_or_greater_than_ACMmax_txt" msgid="4339523227014428123">"无法完成通话。错误代码为 68。"</string>
    <string name="clh_callFailed_requested_facility_not_implemented_txt" msgid="5217500914101821728">"无法完成通话。错误代码为 69。"</string>
    <string name="clh_callFailed_only_restricted_digital_information_bearer_capability_is_available_txt" msgid="2423146296631060723">"无法完成通话。错误代码为 70。"</string>
    <string name="clh_callFailed_service_or_option_not_implemented_unspecified_txt" msgid="873208782556277597">"无法完成通话。错误代码为 79。"</string>
    <string name="clh_callFailed_invalid_transaction_identifier_value_txt" msgid="3926779129494281620">"无法完成通话。错误代码为 81。"</string>
    <string name="clh_callFailed_user_not_member_of_CUG_txt" msgid="2517559636224367413">"无法完成通话。错误代码为 87。"</string>
    <string name="clh_callFailed_incompatible_destination_txt" msgid="7994154962189949306">"无法完成通话。错误代码为 88。"</string>
    <string name="clh_callFailed_invalid_transit_network_selection_txt" msgid="5847046471813330674">"无法完成通话。错误代码为 91。"</string>
    <string name="clh_callFailed_semantically_incorrect_message_txt" msgid="5419940790658960361">"无法完成通话。错误代码为 95。"</string>
    <string name="clh_callFailed_invalid_mandatory_information_txt" msgid="3350178645665420102">"无法完成通话。错误代码为 96。"</string>
    <string name="clh_callFailed_message_type_non_existent_or_not_implemented_txt" msgid="7080310506268713895">"无法完成通话。错误代码为 97。"</string>
    <string name="clh_callFailed_message_type_not_compatible_with_protocol_state_txt" msgid="5251558113020693277">"无法完成通话。错误代码为 98。"</string>
    <string name="clh_callFailed_information_element_non_existent_or_not_implemented_txt" msgid="1643642065908165846">"无法完成通话。错误代码为 99。"</string>
    <string name="clh_callFailed_conditional_IE_error_txt" msgid="1622467860490603665">"无法完成通话。错误代码为 100。"</string>
    <string name="clh_callFailed_message_not_compatible_with_protocol_state_txt" msgid="3776039646804248109">"无法完成通话。错误代码为 101。"</string>
    <string name="clh_callFailed_recovery_on_timer_expiry_txt" msgid="4529313282997136028">"无法完成通话。错误代码为 102。"</string>
    <string name="clh_callFailed_protocol_Error_unspecified_txt" msgid="4900075501687505296">"无法完成通话。错误代码为 111。"</string>
    <string name="clh_callFailed_interworking_unspecified_txt" msgid="6701560054199411045">"无法完成通话。错误代码为 127。"</string>
    <string name="labelCallBarring" msgid="3452870940716226978">"通话限制"</string>
    <string name="sum_call_barring_enabled" msgid="6804489690436703488">"开启"</string>
    <string name="sum_call_barring_disabled" msgid="5900772179198857783">"关闭"</string>
    <string name="call_barring_baoc" msgid="1199843944333106035">"所有拨出的电话"</string>
    <string name="call_barring_baoc_enabled" msgid="8112118391869380361">"要允许拨打任何电话吗？"</string>
    <string name="call_barring_baoc_disabled" msgid="7806697133004697974">"要禁止拨打任何电话吗？"</string>
    <string name="call_barring_baoic" msgid="3162154267825211826">"拨出的国际长途电话"</string>
    <string name="call_barring_baoic_enabled" msgid="2634377543147258105">"要允许拨打国际长途电话吗？"</string>
    <string name="call_barring_baoic_disabled" msgid="5817895648306183464">"要禁止拨打国际长途电话吗？"</string>
    <string name="call_barring_baoicr" msgid="8951699885885742076">"漫游时拨出的国际长途电话"</string>
    <string name="call_barring_baoicr_enabled" msgid="2519630715322138317">"要允许在漫游时拨打国际长途电话吗？"</string>
    <string name="call_barring_baoicr_disabled" msgid="5831267468931377699">"要禁止在漫游时拨打国际长途电话吗？"</string>
    <string name="call_barring_baic" msgid="5272726081458339912">"所有来电"</string>
    <string name="call_barring_baic_enabled" msgid="2457134916223203380">"要取消屏蔽所有来电吗？"</string>
    <string name="call_barring_baic_disabled" msgid="6945604947500275636">"要屏蔽所有来电吗？"</string>
    <string name="call_barring_baicr" msgid="5728784220691481693">"漫游时接到的国际长途电话"</string>
    <string name="call_barring_baicr_enabled" msgid="6533336994391716127">"要在漫游时取消屏蔽国际长途来电吗？"</string>
    <string name="call_barring_baicr_disabled" msgid="6746329853943256566">"要在漫游时屏蔽国际长途来电吗？"</string>
    <string name="call_barring_deactivate_all" msgid="5269788384941003415">"全部停用"</string>
    <string name="call_barring_deactivate_all_description" msgid="4972365443287257704">"停用所有通话限制设置"</string>
    <string name="call_barring_deactivate_success" msgid="8014685598632000936">"通话限制已停用"</string>
    <string name="call_barring_change_pwd" msgid="6887420609726284232">"更改密码"</string>
    <string name="call_barring_change_pwd_description" msgid="5505087790260233953">"更改通话限制密码"</string>
    <string name="call_barring_change_pwd_description_disabled" msgid="4040168949678570166">"无法更改通话限制密码"</string>
    <string name="call_barring_pwd_not_match" msgid="6716711689350314525">"密码不匹配"</string>
    <string name="call_barring_right_pwd_number" msgid="2902966502520410446">"输入 4 位数密码"</string>
    <string name="call_barring_change_pwd_success" msgid="3278310763742760321">"密码已更改"</string>
    <string name="call_barring_old_pwd" msgid="6080515987320238522">"旧密码"</string>
    <string name="call_barring_new_pwd" msgid="7048532299150269547">"新密码"</string>
    <string name="call_barring_confirm_pwd" msgid="1947167278466285411">"确认密码"</string>
    <string name="messageCallBarring" msgid="2412123220272136055">"输入密码"</string>
    <string name="call_barring_settings" msgid="80766145008623645">"通话限制设置"</string>
    <string name="call_barring_deactivate_all_no_password" msgid="920902774366557311">"要停用所有通话限制设置吗？"</string>
    <string name="callFailed_NetworkBusy" msgid="1068322087736565421">"网络繁忙，请稍后再次尝试致电。"</string>
    <string name="callFailed_NetworkCongested" msgid="3313449239735315125">"网络拥挤，请联系您的移动运营商寻求协助。"</string>
    <string name="supp_service_notification_call_deflected" msgid="9195460512875330926">"已转移通话。"</string>
    <string name="supp_service_notification_call_forwarded" msgid="7818548630812124053">"已转接通话。"</string>
    <string name="supp_service_notification_call_waiting" msgid="789154111899572489">"呼叫等待。"</string>
    <string name="supp_service_clir_suppression_rejected" msgid="1581851661582189045">"屏蔽号码的请求遭拒。"</string>
    <string name="supp_service_closed_user_group_call" msgid="5761735840904590950">"封闭用户组通话。"</string>
    <string name="supp_service_incoming_calls_barred" msgid="3248813207307882723">"来电已被禁止。"</string>
    <string name="supp_service_outgoing_calls_barred" msgid="1962644621292054081">"去电已被禁止。"</string>
    <string name="supp_service_call_forwarding_active" msgid="1253134771682248735">"来电转接功能处于启用状态。"</string>
    <string name="supp_service_additional_call_forwarded" msgid="5228624725214727315">"已转接其他来电。"</string>
    <string name="supp_service_additional_ect_connected" msgid="6396964292513707102">"已完成呼叫转接。"</string>
    <string name="supp_service_additional_ect_connecting" msgid="5443373059716058480">"正在进行呼叫转接。"</string>
    <string name="supp_service_call_on_hold" msgid="1478976782361795422">"通话处于保持状态。"</string>
    <string name="supp_service_call_resumed" msgid="1656475289958070674">"通话已恢复。"</string>
    <string name="supp_service_deflected_call" msgid="138970419873492166">"这是转移给您的通话。"</string>
    <string name="supp_service_forwarded_call" msgid="4509980341645679803">"已转接来电。"</string>
    <string name="supp_service_conference_call" msgid="4448616364004466832">"正在加入电话会议。"</string>
    <string name="supp_service_held_call_released" msgid="2030677825038709779">"保持的通话已中断。"</string>
    <string name="callFailed_otasp_provisioning_in_process" msgid="6361786376484384454">"由于设备正在配置中，因此无法拨打电话。"</string>
    <string name="callFailed_already_dialing" msgid="4652915396769232226">"由于已在拨打另一个电话，因此无法拨打新电话。"</string>
    <string name="callFailed_already_ringing" msgid="7747655701540586943">"由于有未接来电，因此无法拨打电话。请先接听或拒绝来电，然后才能拨打新电话。"</string>
    <string name="callFailed_calling_disabled" msgid="7257184079619449933">"通话功能已经由 ro.telephony.disable-call 系统属性停用，因此无法拨打电话。"</string>
    <string name="callFailed_too_many_calls" msgid="3023051919216926990">"由于已有两个正在进行的通话，因此无法拨打电话。请先中断其中一个通话或将两个通话合并到同一个会议中，然后才能拨打新电话。"</string>
    <string name="supp_service_over_ut_precautions" msgid="2565837355815074278">"要使用<xliff:g id="SUPP_SERVICE">%s</xliff:g>服务，请确保已开启移动数据。您可以在移动网络设置中进行更改。"</string>
    <string name="supp_service_over_ut_precautions_roaming" msgid="1597142936802114092">"要使用<xliff:g id="SUPP_SERVICE">%s</xliff:g>服务，请确保已开启移动数据和数据网络漫游。您可以在移动网路设置中进行更改。"</string>
    <string name="supp_service_over_ut_precautions_dual_sim" msgid="1682814794340311300">"要使用<xliff:g id="SUPP_SERVICE">%1$s</xliff:g>服务，请确保已为 SIM (<xliff:g id="SIM_NUMBER">%2$d</xliff:g>) 开启移动数据。您可以在移动网络设置中进行更改。"</string>
    <string name="supp_service_over_ut_precautions_roaming_dual_sim" msgid="8062345092837168385">"要使用<xliff:g id="SUPP_SERVICE">%1$s</xliff:g>服务，请确保已为 SIM (<xliff:g id="SIM_NUMBER">%2$d</xliff:g>) 开启移动数据和数据网络漫游。您可以在移动网络设置中进行更改。"</string>
    <string name="supp_service_over_ut_precautions_dialog_dismiss" msgid="5061044213859557398">"关闭"</string>
<<<<<<< HEAD
    <string name="srvcc_video_message">"4G网络不可用，视频电话降级到2G/3G语音电话."</string>
    <string name="srvcc_message">"4G网络不可用，4G语音电话降级到2G/3G语音电话."</string>
    <string name="ut_not_support">UT补充业务不可用</string>
    <string name="ct_ut_not_support_close_4glte">UT补充业务不可用，请在设置中关闭增强4G LTE选项</string>
    <!-- Call forwarding settings screen, setting timer info for cfut case -->
    <string name="set_time_period">设置时间区间</string>
    <string name="all_day">" 全天"</string>
    <string name="time_interval_char">: </string>
    <string name="time_start">" 自 "</string>
    <string name="time_start_hour">"起始小时"</string>
    <string name="time_start_minute">"起始分钟"</string>
    <string name="time_end">" 到 "</string>
    <string name="time_next_day">" 第二天"</string>
    <string name="time_end_hour">"结束小时"</string>
    <string name="time_end_minute">"结束分钟"</string>
    <string name="time_formate_am">"上午"</string>
    <string name="time_formate_pm">"下午"</string>
    <string name="labelCFType">"呼叫转移设置"</string>
    <string name="labelCFVoice">"语音"</string>
    <string name="labelCFVideo">"视频"</string>
    <string name="call_forward_option">"呼叫转移选项"</string>

    <string name="cf_setting_mobile_data_alert">请开启手机数据连接，并确保WLAN已关闭</string>
    <string name="no_mobile_data">移动数据连接不可用</string>
    <string name="cf_setting_mobile_data_alert_roaming">请开启数据漫游</string>
    <string name="no_mobile_data_roaming">数据漫游不可用</string>
    <!--alert user to switch DDS when user is making UT supplementary service on non-DDS sub -->
    <string name="switch_dds_to_sub_alert">请将移动数据切到卡槽</string>
    <string name="mobile_data_alert">副卡可能会产生数据流量</string>
    <string name="mobile_data">移动数据</string>
    <string name="sim_is_not_ready">SIM卡未就绪</string>
    <string name="switch_dds_to_sub_alert_msg">请将移动数据切到电信所在的卡</string>
    <string name="labelCommonMore" msgid="5930842194056092107">"通话设置"</string>
    <string name="labelCommonMore_with_label" msgid="2674012918829238902">"通话设置（<xliff:g id="SUBSCRIPTIONLABEL">%s</xliff:g>）"</string>
    <string name="sum_common_settings" msgid="284753265979035550">"其他通话设置"</string>
    <string name="incall_error_outgoing_call_failed">"呼叫失败"</string>
=======
    <string name="radio_info_data_connection_enable" msgid="5791637077797729311">"启用数据网络连接"</string>
    <string name="radio_info_data_connection_disable" msgid="9028822504877773144">"停用数据网络连接"</string>
    <string name="volte_provisioned_switch_string" msgid="1394051796024284160">"已配置 VoLTE"</string>
    <string name="vt_provisioned_switch_string" msgid="2392736863413388180">"已配置视频通话"</string>
    <string name="wfc_provisioned_switch_string" msgid="7077270261545093108">"已配置 WLAN 通话"</string>
    <string name="eab_provisioned_switch_string" msgid="793700585260677822">"已配置 EAB/Presence"</string>
    <string name="cbrs_data_switch_string" msgid="2717460177342559687">"CBRS 数据"</string>
    <string name="dsds_switch_string" msgid="1584067974668266474">"启用 DSDS"</string>
    <string name="dsds_dialog_title" msgid="3987891679204664973">"要重启设备吗？"</string>
    <string name="dsds_dialog_message" msgid="4839383881298996559">"您需要重启设备才能让这项设置更改生效。"</string>
    <string name="dsds_dialog_confirm" msgid="5658607488389433209">"重启"</string>
    <string name="dsds_dialog_cancel" msgid="2332482983314535971">"取消"</string>
    <string name="radio_info_radio_power" msgid="3197814106269756338">"移动无线装置电源"</string>
    <string name="radioInfo_menu_viewADN" msgid="8157521617774683881">"查看 SIM 卡通讯录"</string>
    <string name="radioInfo_menu_viewFDN" msgid="2688688788097552349">"查看固定拨号号码"</string>
    <string name="radioInfo_menu_viewSDN" msgid="1369044132596800516">"查看服务拨号号码"</string>
    <string name="radioInfo_menu_getIMS" msgid="1903636613815926161">"IMS 服务状态"</string>
    <string name="radio_info_ims_reg_status_title" msgid="6684191300020755567">"IMS 状态"</string>
    <string name="radio_info_ims_reg_status_registered" msgid="1624801379938618583">"已注册"</string>
    <string name="radio_info_ims_reg_status_not_registered" msgid="6373416281874001636">"未注册"</string>
    <string name="radio_info_ims_feature_status_available" msgid="6838492688972476959">"可用"</string>
    <string name="radio_info_ims_feature_status_unavailable" msgid="5961126036687673382">"不支持该付款方式"</string>
    <string name="radio_info_ims_reg_status" msgid="5627113102160798161">"IMS 注册：<xliff:g id="STATUS">%1$s</xliff:g>\nLTE 语音通话：<xliff:g id="AVAILABILITY_0">%2$s</xliff:g>\nWLAN 语音通话：<xliff:g id="AVAILABILITY_1">%3$s</xliff:g>\n视频通话：<xliff:g id="AVAILABILITY_2">%4$s</xliff:g>\nUT 接口：<xliff:g id="AVAILABILITY_3">%5$s</xliff:g>"</string>
    <string name="radioInfo_service_in" msgid="213948507638906391">"服务中"</string>
    <string name="radioInfo_service_out" msgid="1663775355255962705">"不在服务区"</string>
    <string name="radioInfo_service_emergency" msgid="4995960081039410044">"只能拨打紧急呼救电话"</string>
    <string name="radioInfo_service_off" msgid="2004877283088431892">"关闭无线装置"</string>
    <string name="radioInfo_roaming_in" msgid="7972162764330241405">"漫游"</string>
    <string name="radioInfo_roaming_not" msgid="1517046855316268494">"未使用漫游服务"</string>
    <string name="radioInfo_phone_idle" msgid="3842451875395210085">"闲置"</string>
    <string name="radioInfo_phone_ringing" msgid="3495254865874923877">"正在响铃"</string>
    <string name="radioInfo_phone_offhook" msgid="9025079393890376475">"正在通话"</string>
    <string name="radioInfo_data_disconnected" msgid="8760151893300132735">"已断开连接"</string>
    <string name="radioInfo_data_connecting" msgid="8939201656582630105">"正在连接"</string>
    <string name="radioInfo_data_connected" msgid="5747343830421265426">"已连接"</string>
    <string name="radioInfo_data_suspended" msgid="7097865203453504891">"已暂停"</string>
    <string name="radioInfo_unknown" msgid="6062057756843316580">"未知"</string>
    <string name="radioInfo_display_packets" msgid="7979215102668713597">"pkts"</string>
    <string name="radioInfo_display_bytes" msgid="4317422116221941054">"字节"</string>
    <string name="radioInfo_display_dbm" msgid="2805604362853367515">"dBm"</string>
    <string name="radioInfo_display_asu" msgid="4770234772576941977">"asu"</string>
    <string name="radioInfo_lac" msgid="7943726640835847607">"LAC"</string>
    <string name="radioInfo_cid" msgid="8357865174787359252">"CID"</string>
    <string name="radio_info_subid" msgid="4090664764881346812">"当前 SubId："</string>
    <string name="radio_info_dds" msgid="1689012310213686695">"默认数据 SIM 卡的 SubId："</string>
    <string name="radio_info_dl_kbps" msgid="4293678516674363232">"DL 带宽 (kbps)："</string>
    <string name="radio_info_ul_kbps" msgid="5013363806530336667">"UL 带宽 (kbps)："</string>
    <string name="radio_info_signal_location_label" msgid="6196477714345817742">"移动网络位置信息（已弃用）："</string>
    <string name="radio_info_phy_chan_config" msgid="2296197957826074272">"LTE 物理信道配置："</string>
    <string name="radio_info_cell_info_refresh_rate" msgid="8224592422585623740">"移动网络信息刷新频率："</string>
    <string name="radio_info_cellinfo_label" msgid="4640050297091408627">"所有移动网络测量信息："</string>
    <string name="radio_info_gprs_service_label" msgid="4341880601921268265">"数据服务："</string>
    <string name="radio_info_roaming_label" msgid="3577916622329527197">"漫游："</string>
    <string name="radio_info_imei_label" msgid="7435478087413078973">"IMEI："</string>
    <string name="radio_info_call_redirect_label" msgid="2223669286498038884">"来电转接："</string>
    <string name="radio_info_ppp_resets_label" msgid="5904467261187213855">"启动后重置 PPP 的次数："</string>
    <string name="radio_info_current_network_label" msgid="4543579732055294094">"当前网络："</string>
    <string name="radio_info_ppp_received_label" msgid="9008497726844951286">"已接收的数据量："</string>
    <string name="radio_info_gsm_service_label" msgid="8568604516243164323">"语音服务："</string>
    <string name="radio_info_signal_strength_label" msgid="6249787779987615555">"信号强度："</string>
    <string name="radio_info_call_status_label" msgid="4920189437939502937">"语音通话状态："</string>
    <string name="radio_info_ppp_sent_label" msgid="7540726057223209642">"已发送的数据量："</string>
    <string name="radio_info_message_waiting_label" msgid="3266001528464108752">"消息等待："</string>
    <string name="radio_info_phone_number_label" msgid="7365940037971389336">"电话号码："</string>
    <string name="radio_info_band_mode_label" msgid="2246076557203309581">"选择无线装置频道"</string>
    <string name="radio_info_voice_network_type_label" msgid="2188571505624236641">"语音网络类型："</string>
    <string name="radio_info_data_network_type_label" msgid="1722314883398773640">"数据网络类型："</string>
    <string name="phone_index_label" msgid="8084719174141913663">"选择电话号码索引"</string>
    <string name="radio_info_set_perferred_label" msgid="5524824181787022626">"设置首选网络类型："</string>
    <string name="radio_info_ping_hostname_v4" msgid="2624746152951610302">"ping 主机名(www.google.com) IPv4："</string>
    <string name="radio_info_ping_hostname_v6" msgid="1367085516027002673">"ping 主机名(www.google.com) IPv6："</string>
    <string name="radio_info_http_client_test" msgid="6880321234240444725">"HTTP 客户端测试："</string>
    <string name="ping_test_label" msgid="2994755457539465712">"运行 ping 测试"</string>
    <string name="radio_info_smsc_label" msgid="5371852992077116124">"SMSC："</string>
    <string name="radio_info_smsc_update_label" msgid="473231644807199700">"更新"</string>
    <string name="radio_info_smsc_refresh_label" msgid="2501002507398765793">"刷新"</string>
    <string name="radio_info_toggle_dns_check_label" msgid="7957464764830779267">"切换 DNS 检查"</string>
    <string name="oem_radio_info_label" msgid="4094770698605583079">"特定 OEM 的信息/设置"</string>
    <string name="band_mode_title" msgid="4190112708745417805">"设置无线装置频道模式"</string>
    <string name="band_mode_loading" msgid="1441172378272880576">"正在加载频道列表…"</string>
    <string name="band_mode_set" msgid="4017175505341018983">"设置"</string>
    <string name="band_mode_failed" msgid="2249972027798774743">"失败"</string>
    <string name="band_mode_succeeded" msgid="7155289931310744235">"成功"</string>
    <string name="phone_info_label" product="tablet" msgid="2184343562798442963">"平板电脑信息"</string>
    <string name="phone_info_label" product="default" msgid="5714412771821532807">"手机信息"</string>
    <string name="carrier_provisioning" msgid="2131940589459538869">"运营商配置信息"</string>
    <string name="trigger_carrier_provisioning" msgid="4747905722309095554">"触发运营商配置"</string>
>>>>>>> 3efc800e
</resources><|MERGE_RESOLUTION|>--- conflicted
+++ resolved
@@ -790,44 +790,6 @@
     <string name="supp_service_over_ut_precautions_dual_sim" msgid="1682814794340311300">"要使用<xliff:g id="SUPP_SERVICE">%1$s</xliff:g>服务，请确保已为 SIM (<xliff:g id="SIM_NUMBER">%2$d</xliff:g>) 开启移动数据。您可以在移动网络设置中进行更改。"</string>
     <string name="supp_service_over_ut_precautions_roaming_dual_sim" msgid="8062345092837168385">"要使用<xliff:g id="SUPP_SERVICE">%1$s</xliff:g>服务，请确保已为 SIM (<xliff:g id="SIM_NUMBER">%2$d</xliff:g>) 开启移动数据和数据网络漫游。您可以在移动网络设置中进行更改。"</string>
     <string name="supp_service_over_ut_precautions_dialog_dismiss" msgid="5061044213859557398">"关闭"</string>
-<<<<<<< HEAD
-    <string name="srvcc_video_message">"4G网络不可用，视频电话降级到2G/3G语音电话."</string>
-    <string name="srvcc_message">"4G网络不可用，4G语音电话降级到2G/3G语音电话."</string>
-    <string name="ut_not_support">UT补充业务不可用</string>
-    <string name="ct_ut_not_support_close_4glte">UT补充业务不可用，请在设置中关闭增强4G LTE选项</string>
-    <!-- Call forwarding settings screen, setting timer info for cfut case -->
-    <string name="set_time_period">设置时间区间</string>
-    <string name="all_day">" 全天"</string>
-    <string name="time_interval_char">: </string>
-    <string name="time_start">" 自 "</string>
-    <string name="time_start_hour">"起始小时"</string>
-    <string name="time_start_minute">"起始分钟"</string>
-    <string name="time_end">" 到 "</string>
-    <string name="time_next_day">" 第二天"</string>
-    <string name="time_end_hour">"结束小时"</string>
-    <string name="time_end_minute">"结束分钟"</string>
-    <string name="time_formate_am">"上午"</string>
-    <string name="time_formate_pm">"下午"</string>
-    <string name="labelCFType">"呼叫转移设置"</string>
-    <string name="labelCFVoice">"语音"</string>
-    <string name="labelCFVideo">"视频"</string>
-    <string name="call_forward_option">"呼叫转移选项"</string>
-
-    <string name="cf_setting_mobile_data_alert">请开启手机数据连接，并确保WLAN已关闭</string>
-    <string name="no_mobile_data">移动数据连接不可用</string>
-    <string name="cf_setting_mobile_data_alert_roaming">请开启数据漫游</string>
-    <string name="no_mobile_data_roaming">数据漫游不可用</string>
-    <!--alert user to switch DDS when user is making UT supplementary service on non-DDS sub -->
-    <string name="switch_dds_to_sub_alert">请将移动数据切到卡槽</string>
-    <string name="mobile_data_alert">副卡可能会产生数据流量</string>
-    <string name="mobile_data">移动数据</string>
-    <string name="sim_is_not_ready">SIM卡未就绪</string>
-    <string name="switch_dds_to_sub_alert_msg">请将移动数据切到电信所在的卡</string>
-    <string name="labelCommonMore" msgid="5930842194056092107">"通话设置"</string>
-    <string name="labelCommonMore_with_label" msgid="2674012918829238902">"通话设置（<xliff:g id="SUBSCRIPTIONLABEL">%s</xliff:g>）"</string>
-    <string name="sum_common_settings" msgid="284753265979035550">"其他通话设置"</string>
-    <string name="incall_error_outgoing_call_failed">"呼叫失败"</string>
-=======
     <string name="radio_info_data_connection_enable" msgid="5791637077797729311">"启用数据网络连接"</string>
     <string name="radio_info_data_connection_disable" msgid="9028822504877773144">"停用数据网络连接"</string>
     <string name="volte_provisioned_switch_string" msgid="1394051796024284160">"已配置 VoLTE"</string>
@@ -915,5 +877,40 @@
     <string name="phone_info_label" product="default" msgid="5714412771821532807">"手机信息"</string>
     <string name="carrier_provisioning" msgid="2131940589459538869">"运营商配置信息"</string>
     <string name="trigger_carrier_provisioning" msgid="4747905722309095554">"触发运营商配置"</string>
->>>>>>> 3efc800e
+    <string name="srvcc_video_message">"4G网络不可用，视频电话降级到2G/3G语音电话."</string>
+    <string name="srvcc_message">"4G网络不可用，4G语音电话降级到2G/3G语音电话."</string>
+    <string name="ut_not_support">UT补充业务不可用</string>
+    <string name="ct_ut_not_support_close_4glte">UT补充业务不可用，请在设置中关闭增强4G LTE选项</string>
+    <!-- Call forwarding settings screen, setting timer info for cfut case -->
+    <string name="set_time_period">设置时间区间</string>
+    <string name="all_day">" 全天"</string>
+    <string name="time_interval_char">: </string>
+    <string name="time_start">" 自 "</string>
+    <string name="time_start_hour">"起始小时"</string>
+    <string name="time_start_minute">"起始分钟"</string>
+    <string name="time_end">" 到 "</string>
+    <string name="time_next_day">" 第二天"</string>
+    <string name="time_end_hour">"结束小时"</string>
+    <string name="time_end_minute">"结束分钟"</string>
+    <string name="time_formate_am">"上午"</string>
+    <string name="time_formate_pm">"下午"</string>
+    <string name="labelCFType">"呼叫转移设置"</string>
+    <string name="labelCFVoice">"语音"</string>
+    <string name="labelCFVideo">"视频"</string>
+    <string name="call_forward_option">"呼叫转移选项"</string>
+
+    <string name="cf_setting_mobile_data_alert">请开启手机数据连接，并确保WLAN已关闭</string>
+    <string name="no_mobile_data">移动数据连接不可用</string>
+    <string name="cf_setting_mobile_data_alert_roaming">请开启数据漫游</string>
+    <string name="no_mobile_data_roaming">数据漫游不可用</string>
+    <!--alert user to switch DDS when user is making UT supplementary service on non-DDS sub -->
+    <string name="switch_dds_to_sub_alert">请将移动数据切到卡槽</string>
+    <string name="mobile_data_alert">副卡可能会产生数据流量</string>
+    <string name="mobile_data">移动数据</string>
+    <string name="sim_is_not_ready">SIM卡未就绪</string>
+    <string name="switch_dds_to_sub_alert_msg">请将移动数据切到电信所在的卡</string>
+    <string name="labelCommonMore" msgid="5930842194056092107">"通话设置"</string>
+    <string name="labelCommonMore_with_label" msgid="2674012918829238902">"通话设置（<xliff:g id="SUBSCRIPTIONLABEL">%s</xliff:g>）"</string>
+    <string name="sum_common_settings" msgid="284753265979035550">"其他通话设置"</string>
+    <string name="incall_error_outgoing_call_failed">"呼叫失败"</string>
 </resources>