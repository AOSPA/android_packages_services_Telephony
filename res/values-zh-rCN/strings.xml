--- conflicted
+++ resolved
@@ -793,7 +793,7 @@
     <string name="mobile_data_alert">副卡可能会产生数据流量</string>
     <string name="mobile_data">移动数据</string>
     <string name="sim_is_not_ready">SIM卡未就绪</string>
-<<<<<<< HEAD
+    <string name="switch_dds_to_sub_alert_msg">请将移动数据切到电信所在的卡</string>
     <!-- no translation found for callFailed_already_dialing (4652915396769232226) -->
     <skip />
     <!-- no translation found for callFailed_already_ringing (7747655701540586943) -->
@@ -802,7 +802,4 @@
     <skip />
     <!-- no translation found for callFailed_too_many_calls (3023051919216926990) -->
     <skip />
-=======
-    <string name="switch_dds_to_sub_alert_msg">请将移动数据切到电信所在的卡</string>
->>>>>>> 00f0379f
 </resources>