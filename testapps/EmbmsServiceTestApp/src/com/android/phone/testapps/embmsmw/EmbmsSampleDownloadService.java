/*
 * Copyright (C) 2017 The Android Open Source Project
 *
 * Licensed under the Apache License, Version 2.0 (the "License");
 * you may not use this file except in compliance with the License.
 * You may obtain a copy of the License at
 *
 *      http://www.apache.org/licenses/LICENSE-2.0
 *
 * Unless required by applicable law or agreed to in writing, software
 * distributed under the License is distributed on an "AS IS" BASIS,
 * WITHOUT WARRANTIES OR CONDITIONS OF ANY KIND, either express or implied.
 * See the License for the specific language governing permissions and
 * limitations under the License
 */

package com.android.phone.testapps.embmsmw;

import android.app.Activity;
import android.app.Service;
import android.content.BroadcastReceiver;
import android.content.ComponentName;
import android.content.Context;
import android.content.Intent;
import android.net.Uri;
import android.os.Binder;
import android.os.Bundle;
import android.os.Handler;
import android.os.HandlerThread;
import android.os.IBinder;
import android.os.ParcelFileDescriptor;
import android.os.RemoteException;
import android.telephony.MbmsDownloadManager;
import android.telephony.mbms.DownloadRequest;
import android.telephony.mbms.DownloadStateCallback;
import android.telephony.mbms.FileInfo;
import android.telephony.mbms.FileServiceInfo;
import android.telephony.mbms.IMbmsDownloadManagerCallback;
import android.telephony.mbms.MbmsDownloadManagerCallback;
import android.telephony.mbms.MbmsException;
import android.telephony.mbms.UriPathPair;
import android.telephony.mbms.vendor.IMbmsDownloadService;
import android.telephony.mbms.vendor.MbmsDownloadServiceBase;
import android.telephony.mbms.vendor.VendorUtils;
import android.util.Log;

import java.io.IOException;
import java.io.InputStream;
import java.io.OutputStream;
import java.util.ArrayList;
import java.util.Arrays;
import java.util.Collections;
import java.util.HashMap;
import java.util.HashSet;
import java.util.List;
import java.util.Map;
import java.util.Set;
import java.util.concurrent.ConcurrentHashMap;

public class EmbmsSampleDownloadService extends Service {
    private static final Set<String> ALLOWED_PACKAGES = new HashSet<String>() {{
        add("com.android.phone.testapps.embmsdownload");
    }};

    private static final String LOG_TAG = "EmbmsSampleDownload";
    private static final long INITIALIZATION_DELAY = 200;
    private static final long SEND_FILE_SERVICE_INFO_DELAY = 500;
    private static final long DOWNLOAD_DELAY_MS = 1000;
    private static final long FILE_SEPARATION_DELAY = 500;

    private final IMbmsDownloadService mBinder = new MbmsDownloadServiceBase() {
        @Override
        public int initialize(int subId, MbmsDownloadManagerCallback callback) {
            int packageUid = Binder.getCallingUid();
            String[] packageNames = getPackageManager().getPackagesForUid(packageUid);
            if (packageNames == null) {
                return MbmsException.InitializationErrors.ERROR_APP_PERMISSIONS_NOT_GRANTED;
            }
            boolean isUidAllowed = Arrays.stream(packageNames).anyMatch(ALLOWED_PACKAGES::contains);
            if (!isUidAllowed) {
                return MbmsException.InitializationErrors.ERROR_APP_PERMISSIONS_NOT_GRANTED;
            }

            // Do initialization with a bit of a delay to simulate work being done.
            mHandler.postDelayed(() -> {
                FrontendAppIdentifier appKey = new FrontendAppIdentifier(packageUid, subId);
                if (!mAppCallbacks.containsKey(appKey)) {
                    mAppCallbacks.put(appKey, callback);
                    ComponentName appReceiver = VendorUtils.getAppReceiverFromPackageName(
                            EmbmsSampleDownloadService.this,
                            getPackageManager().getNameForUid(packageUid));
                    mAppReceivers.put(appKey, appReceiver);
                } else {
                    try {
                        callback.error(
                                MbmsException.InitializationErrors.ERROR_DUPLICATE_INITIALIZE, "");
                    } catch (RemoteException e) {
                        // ignore, it was an error anyway
                    }
                    return;
                }
                try {
                    callback.middlewareReady();
                } catch (RemoteException e) {
                    // TODO: call dispose
                }
            }, INITIALIZATION_DELAY);

            return MbmsException.SUCCESS;
        }

        @Override
        public int getFileServices(int subscriptionId,
                List<String> serviceClasses) throws RemoteException {
            FrontendAppIdentifier appKey =
                    new FrontendAppIdentifier(Binder.getCallingUid(), subscriptionId);
            checkInitialized(appKey);

            List<FileServiceInfo> serviceInfos =
                    FileServiceRepository.getInstance(EmbmsSampleDownloadService.this)
                    .getFileServicesForClasses(serviceClasses);

            mHandler.postDelayed(() -> {
                try {
                    IMbmsDownloadManagerCallback appCallback = mAppCallbacks.get(appKey);
                    appCallback.fileServicesUpdated(serviceInfos);
                } catch (RemoteException e) {
                    // TODO: call dispose
                }
            }, SEND_FILE_SERVICE_INFO_DELAY);
            return MbmsException.SUCCESS;
        }

        @Override
        public int setTempFileRootDirectory(int subscriptionId,
                String rootDirectoryPath) throws RemoteException {
            FrontendAppIdentifier appKey =
                    new FrontendAppIdentifier(Binder.getCallingUid(), subscriptionId);
            checkInitialized(appKey);

            if (mActiveDownloadRequests.getOrDefault(appKey, Collections.emptySet()).size() > 0) {
                return MbmsException.DownloadErrors.ERROR_CANNOT_CHANGE_TEMP_FILE_ROOT;
            }
            mAppTempFileRoots.put(appKey, rootDirectoryPath);
            return MbmsException.SUCCESS;
        }

        @Override
        public int download(DownloadRequest downloadRequest, DownloadStateCallback callback) {
            FrontendAppIdentifier appKey = new FrontendAppIdentifier(
                    Binder.getCallingUid(), downloadRequest.getSubscriptionId());
            checkInitialized(appKey);

            mHandler.post(() -> sendFdRequest(downloadRequest, appKey));
            return MbmsException.SUCCESS;
        }

        @Override
        public int cancelDownload(DownloadRequest downloadRequest) {
            FrontendAppIdentifier appKey = new FrontendAppIdentifier(
                    Binder.getCallingUid(), downloadRequest.getSubscriptionId());
            checkInitialized(appKey);
            if (!mActiveDownloadRequests.getOrDefault(
                    appKey, Collections.emptySet()).contains(downloadRequest)) {
                return MbmsException.DownloadErrors.ERROR_UNKNOWN_DOWNLOAD_REQUEST;
            }
            mActiveDownloadRequests.get(appKey).remove(downloadRequest);
            return MbmsException.SUCCESS;
        }
    };

    private static EmbmsSampleDownloadService sInstance = null;

    private final Map<FrontendAppIdentifier, IMbmsDownloadManagerCallback> mAppCallbacks =
            new HashMap<>();
    private final Map<FrontendAppIdentifier, ComponentName> mAppReceivers = new HashMap<>();
    private final Map<FrontendAppIdentifier, String> mAppTempFileRoots = new HashMap<>();
    private final Map<FrontendAppIdentifier, Set<DownloadRequest>> mActiveDownloadRequests =
            new ConcurrentHashMap<>();
    // A map of app-identifiers to (maps of service-ids to sets of temp file uris in use)
    private final Map<FrontendAppIdentifier, Map<String, Set<Uri>>> mTempFilesInUse =
            new ConcurrentHashMap<>();

    private HandlerThread mHandlerThread;
    private Handler mHandler;
    private int mDownloadDelayFactor = 1;

    @Override
    public IBinder onBind(Intent intent) {
        mHandlerThread = new HandlerThread("EmbmsTestDownloadServiceWorker");
        mHandlerThread.start();
        mHandler = new Handler(mHandlerThread.getLooper());
        sInstance = this;
        return mBinder.asBinder();
    }

    public static EmbmsSampleDownloadService getInstance() {
        return sInstance;
    }

    public void requestCleanup() {
        // Assume that there's only one app, and do it for all the services.
        FrontendAppIdentifier registeredAppId = mAppReceivers.keySet().iterator().next();
        ComponentName appReceiver = mAppReceivers.values().iterator().next();
        for (FileServiceInfo fileServiceInfo :
                FileServiceRepository.getInstance(this).getAllFileServices()) {
            Intent cleanupIntent = new Intent(VendorUtils.ACTION_CLEANUP);
            cleanupIntent.setComponent(appReceiver);
<<<<<<< HEAD
            cleanupIntent.putExtra(VendorUtils.EXTRA_SERVICE_INFO, fileServiceInfo);
=======
            cleanupIntent.putExtra(VendorUtils.EXTRA_SERVICE_ID, fileServiceInfo.getServiceId());
>>>>>>> b60be946
            cleanupIntent.putExtra(VendorUtils.EXTRA_TEMP_FILE_ROOT,
                    mAppTempFileRoots.get(registeredAppId));
            Set<Uri> tempFilesInUse =
                    mTempFilesInUse.getOrDefault(registeredAppId, Collections.emptyMap())
                            .getOrDefault(fileServiceInfo.getServiceId(), Collections.emptySet());
            cleanupIntent.putExtra(VendorUtils.EXTRA_TEMP_FILES_IN_USE,
                    new ArrayList<>(tempFilesInUse));
            sendBroadcast(cleanupIntent);
        }
    }

    public void requestExtraTempFiles(FileServiceInfo serviceInfo) {
        // Assume one app, and do it for the specified service.
        FrontendAppIdentifier registeredAppId = mAppReceivers.keySet().iterator().next();
        ComponentName appReceiver = mAppReceivers.values().iterator().next();
        Intent fdRequestIntent = new Intent(VendorUtils.ACTION_FILE_DESCRIPTOR_REQUEST);
<<<<<<< HEAD
        fdRequestIntent.putExtra(VendorUtils.EXTRA_SERVICE_INFO, serviceInfo);
=======
        fdRequestIntent.putExtra(VendorUtils.EXTRA_SERVICE_ID, serviceInfo.getServiceId());
>>>>>>> b60be946
        fdRequestIntent.putExtra(VendorUtils.EXTRA_FD_COUNT, 10);
        fdRequestIntent.putExtra(VendorUtils.EXTRA_TEMP_FILE_ROOT,
                mAppTempFileRoots.get(registeredAppId));
        fdRequestIntent.setComponent(appReceiver);

        sendOrderedBroadcast(fdRequestIntent,
                null, // receiverPermission
                new BroadcastReceiver() {
                    @Override
                    public void onReceive(Context context, Intent intent) {
                        int result = getResultCode();
                        Bundle extras = getResultExtras(false);
                        Log.i(LOG_TAG, "Received extra temp files. Result " + result);
                        if (extras != null) {
                            Log.i(LOG_TAG, "Got "
                                    + extras.getParcelableArrayList(
                                    VendorUtils.EXTRA_FREE_URI_LIST).size()
                                    + " fds");
                        }
                    }
                },
                null, // scheduler
                Activity.RESULT_OK,
                null, // initialData
                null /* initialExtras */);
    }

    public void delayDownloads(int factor) {
        mDownloadDelayFactor = factor;
    }

    private void sendFdRequest(DownloadRequest request, FrontendAppIdentifier appKey) {
        int numFds = getNumFdsNeededForRequest(request);
        // Compose the FILE_DESCRIPTOR_REQUEST_INTENT
        Intent requestIntent = new Intent(VendorUtils.ACTION_FILE_DESCRIPTOR_REQUEST);
<<<<<<< HEAD
        requestIntent.putExtra(VendorUtils.EXTRA_SERVICE_INFO,
                FileServiceRepository.getInstance(this)
                        .getFileServiceInfoForId(request.getFileServiceId()));
=======
        requestIntent.putExtra(VendorUtils.EXTRA_SERVICE_ID, request.getFileServiceId());
>>>>>>> b60be946
        requestIntent.putExtra(VendorUtils.EXTRA_FD_COUNT, numFds);
        requestIntent.putExtra(VendorUtils.EXTRA_TEMP_FILE_ROOT,
                mAppTempFileRoots.get(appKey));
        requestIntent.setComponent(mAppReceivers.get(appKey));

        // Send as an ordered broadcast, using a BroadcastReceiver to capture the result
        // containing UriPathPairs.
        sendOrderedBroadcast(requestIntent,
                null, // receiverPermission
                new BroadcastReceiver() {
                    @Override
                    public void onReceive(Context context, Intent intent) {
                        Bundle resultExtras = getResultExtras(false);
                        // This delay is to emulate the time it'd usually take to fetch the file
                        // off the network.
                        mHandler.postDelayed(
                                () -> performDownload(request, appKey, resultExtras),
                                DOWNLOAD_DELAY_MS);
                    }
                },
                null, // scheduler
                Activity.RESULT_OK,
                null, // initialData
                null /* initialExtras */);
    }

    private void performDownload(DownloadRequest request, FrontendAppIdentifier appKey,
            Bundle extras) {
        List<UriPathPair> tempFiles = extras.getParcelableArrayList(
                VendorUtils.EXTRA_FREE_URI_LIST);
        List<FileInfo> filesToDownload = FileServiceRepository.getInstance(this)
                .getFileServiceInfoForId(request.getFileServiceId())
                .getFiles();

        if (tempFiles.size() != filesToDownload.size()) {
            Log.w(LOG_TAG, "Different numbers of temp files and files to download...");
        }

        if (!mActiveDownloadRequests.containsKey(appKey)) {
            mActiveDownloadRequests.put(appKey, Collections.synchronizedSet(new HashSet<>()));
        }
        mActiveDownloadRequests.get(appKey).add(request);

        // Go through the files one-by-one and send them to the frontend app with a delay between
        // each one.
        for (int i = 0; i < tempFiles.size(); i++) {
            if (i >= filesToDownload.size()) {
                break;
            }
            UriPathPair tempFile = tempFiles.get(i);
            addTempFileInUse(appKey, request.getFileServiceId(),
                    tempFile.getFilePathUri());
            FileInfo fileToDownload = filesToDownload.get(i);
            mHandler.postDelayed(() -> {
                if (mActiveDownloadRequests.get(appKey) == null ||
                        !mActiveDownloadRequests.get(appKey).contains(request)) {
                    return;
                }
                downloadSingleFile(appKey, request, tempFile, fileToDownload);
                removeTempFileInUse(appKey, request.getFileServiceId(),
                        tempFile.getFilePathUri());
            }, FILE_SEPARATION_DELAY * i * mDownloadDelayFactor);
        }
    }

    private void downloadSingleFile(FrontendAppIdentifier appKey, DownloadRequest request,
            UriPathPair tempFile, FileInfo fileToDownload) {
        int result = MbmsDownloadManager.RESULT_SUCCESSFUL;
        try {
            // Get the ParcelFileDescriptor for the single temp file we requested
            ParcelFileDescriptor tempFileFd = getContentResolver().openFileDescriptor(
                    tempFile.getContentUri(), "rw");
            OutputStream destinationStream =
                    new ParcelFileDescriptor.AutoCloseOutputStream(tempFileFd);

            // This is how you get the native fd
            Log.i(LOG_TAG, "Native fd: " + tempFileFd.getFd());

            int resourceId = FileServiceRepository.getInstance(this)
                    .getResourceForFileUri(fileToDownload.getUri());
            // Open the picture we have in our res/raw directory
            InputStream image = getResources().openRawResource(resourceId);

            // Copy it into the temp file in the app's file space (crudely)
            byte[] imageBuffer = new byte[image.available()];
            image.read(imageBuffer);
            destinationStream.write(imageBuffer);
            destinationStream.flush();
        } catch (IOException e) {
            result = MbmsDownloadManager.RESULT_CANCELLED;
        }

        // Take a round-trip through the download request serialization to exercise it
        DownloadRequest request1 = new DownloadRequest.Builder()
                .setSource(request.getSourceUri())
                .setSubscriptionId(request.getSubscriptionId())
                .setServiceId(request.getFileServiceId())
                .setOpaqueData(request.getOpaqueData())
                .build();

        Intent downloadResultIntent =
                new Intent(VendorUtils.ACTION_DOWNLOAD_RESULT_INTERNAL);
        downloadResultIntent.putExtra(VendorUtils.EXTRA_REQUEST, request1);
        downloadResultIntent.putExtra(VendorUtils.EXTRA_FINAL_URI,
                tempFile.getFilePathUri());
        downloadResultIntent.putExtra(MbmsDownloadManager.EXTRA_FILE_INFO, fileToDownload);
        downloadResultIntent.putExtra(VendorUtils.EXTRA_TEMP_FILE_ROOT,
                mAppTempFileRoots.get(appKey));
        ArrayList<Uri> tempFileList = new ArrayList<>(1);
        tempFileList.add(tempFile.getFilePathUri());
        downloadResultIntent.getExtras().putParcelableArrayList(
                VendorUtils.EXTRA_TEMP_LIST, tempFileList);
        downloadResultIntent.putExtra(MbmsDownloadManager.EXTRA_RESULT, result);
        downloadResultIntent.setComponent(mAppReceivers.get(appKey));

        sendOrderedBroadcast(downloadResultIntent,
                null, // receiverPermission
                new BroadcastReceiver() {
                    @Override
                    public void onReceive(Context context, Intent intent) {
                        int resultCode = getResultCode();
                        Log.i(LOG_TAG, "Download result ack: " + resultCode);
                    }
                },
                null, // scheduler
                Activity.RESULT_OK,
                null, // initialData
                null /* initialExtras */);
    }

    private void checkInitialized(FrontendAppIdentifier appKey) {
        if (!mAppCallbacks.containsKey(appKey)) {
            throw new IllegalStateException("Not yet initialized");
        }
    }

    private int getNumFdsNeededForRequest(DownloadRequest request) {
        return FileServiceRepository.getInstance(this)
                .getFileServiceInfoForId(request.getFileServiceId()).getFiles().size();
    }

    private void addTempFileInUse(FrontendAppIdentifier appKey, String serviceId, Uri tempFileUri) {
        Map<String, Set<Uri>> tempFileByService = mTempFilesInUse.get(appKey);
        if (tempFileByService == null) {
            tempFileByService = new ConcurrentHashMap<>();
            mTempFilesInUse.put(appKey, tempFileByService);
        }
        Set<Uri> tempFilesInUse = tempFileByService.get(serviceId);
        if (tempFilesInUse == null) {
            tempFilesInUse = ConcurrentHashMap.newKeySet();
            tempFileByService.put(serviceId, tempFilesInUse);
        }
        tempFilesInUse.add(tempFileUri);
    }

    private void removeTempFileInUse(FrontendAppIdentifier appKey, String serviceId,
            Uri tempFileUri) {
        Set<Uri> tempFilesInUse = mTempFilesInUse.getOrDefault(appKey, Collections.emptyMap())
                .getOrDefault(serviceId, Collections.emptySet());
        if (tempFilesInUse.contains(tempFileUri)) {
            tempFilesInUse.remove(tempFileUri);
        } else {
            Log.w(LOG_TAG, "Trying to remove unknown temp file in use " + tempFileUri + " for app" +
                    appKey + " and service id " + serviceId);
        }
    }
}<|MERGE_RESOLUTION|>--- conflicted
+++ resolved
@@ -206,11 +206,7 @@
                 FileServiceRepository.getInstance(this).getAllFileServices()) {
             Intent cleanupIntent = new Intent(VendorUtils.ACTION_CLEANUP);
             cleanupIntent.setComponent(appReceiver);
-<<<<<<< HEAD
-            cleanupIntent.putExtra(VendorUtils.EXTRA_SERVICE_INFO, fileServiceInfo);
-=======
             cleanupIntent.putExtra(VendorUtils.EXTRA_SERVICE_ID, fileServiceInfo.getServiceId());
->>>>>>> b60be946
             cleanupIntent.putExtra(VendorUtils.EXTRA_TEMP_FILE_ROOT,
                     mAppTempFileRoots.get(registeredAppId));
             Set<Uri> tempFilesInUse =
@@ -227,11 +223,7 @@
         FrontendAppIdentifier registeredAppId = mAppReceivers.keySet().iterator().next();
         ComponentName appReceiver = mAppReceivers.values().iterator().next();
         Intent fdRequestIntent = new Intent(VendorUtils.ACTION_FILE_DESCRIPTOR_REQUEST);
-<<<<<<< HEAD
-        fdRequestIntent.putExtra(VendorUtils.EXTRA_SERVICE_INFO, serviceInfo);
-=======
         fdRequestIntent.putExtra(VendorUtils.EXTRA_SERVICE_ID, serviceInfo.getServiceId());
->>>>>>> b60be946
         fdRequestIntent.putExtra(VendorUtils.EXTRA_FD_COUNT, 10);
         fdRequestIntent.putExtra(VendorUtils.EXTRA_TEMP_FILE_ROOT,
                 mAppTempFileRoots.get(registeredAppId));
@@ -267,13 +259,7 @@
         int numFds = getNumFdsNeededForRequest(request);
         // Compose the FILE_DESCRIPTOR_REQUEST_INTENT
         Intent requestIntent = new Intent(VendorUtils.ACTION_FILE_DESCRIPTOR_REQUEST);
-<<<<<<< HEAD
-        requestIntent.putExtra(VendorUtils.EXTRA_SERVICE_INFO,
-                FileServiceRepository.getInstance(this)
-                        .getFileServiceInfoForId(request.getFileServiceId()));
-=======
         requestIntent.putExtra(VendorUtils.EXTRA_SERVICE_ID, request.getFileServiceId());
->>>>>>> b60be946
         requestIntent.putExtra(VendorUtils.EXTRA_FD_COUNT, numFds);
         requestIntent.putExtra(VendorUtils.EXTRA_TEMP_FILE_ROOT,
                 mAppTempFileRoots.get(appKey));
