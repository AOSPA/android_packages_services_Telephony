<?xml version="1.0" encoding="utf-8"?>
<!-- Copyright (C) 2007 The Android Open Source Project

     Licensed under the Apache License, Version 2.0 (the "License");
     you may not use this file except in compliance with the License.
     You may obtain a copy of the License at

          http://www.apache.org/licenses/LICENSE-2.0

     Unless required by applicable law or agreed to in writing, software
     distributed under the License is distributed on an "AS IS" BASIS,
     WITHOUT WARRANTIES OR CONDITIONS OF ANY KIND, either express or implied.
     See the License for the specific language governing permissions and
     limitations under the License.
-->

<manifest xmlns:android="http://schemas.android.com/apk/res/android"
        xmlns:androidprv="http://schemas.android.com/apk/prv/res/android"
        package="com.android.phone"
        coreApp="true"
        android:sharedUserId="android.uid.phone"
        android:sharedUserLabel="@string/phoneAppLabel"
>

    <original-package android:name="com.android.phone" />

    <protected-broadcast android:name="android.telecom.action.CURRENT_TTY_MODE_CHANGED" />
    <protected-broadcast android:name="android.intent.action.SERVICE_STATE" />
    <protected-broadcast android:name="android.intent.action.RADIO_TECHNOLOGY" />
    <protected-broadcast android:name="android.intent.action.EMERGENCY_CALLBACK_MODE_CHANGED" />
    <protected-broadcast android:name="android.intent.action.EMERGENCY_CALL_STATE_CHANGED" />
    <protected-broadcast android:name="android.intent.action.SIG_STR" />
    <protected-broadcast android:name="android.intent.action.ANY_DATA_STATE" />
    <protected-broadcast android:name="android.intent.action.DATA_STALL_DETECTED" />
    <protected-broadcast android:name="android.intent.action.SIM_STATE_CHANGED" />
    <protected-broadcast android:name="android.intent.action.USER_ACTIVITY_NOTIFICATION" />
    <protected-broadcast android:name="android.telephony.action.SHOW_NOTICE_ECM_BLOCK_OTHERS" />
    <protected-broadcast android:name="android.intent.action.ACTION_MDN_STATE_CHANGED" />
    <protected-broadcast android:name="android.telephony.action.SERVICE_PROVIDERS_UPDATED" />
    <protected-broadcast android:name="android.provider.Telephony.SIM_FULL" />
    <protected-broadcast android:name="com.android.internal.telephony.carrier_key_download_alarm" />
    <protected-broadcast android:name="com.android.internal.telephony.data-restart-trysetup" />
    <protected-broadcast android:name="com.android.internal.telephony.data-stall" />
    <protected-broadcast android:name="com.android.internal.telephony.provisioning_apn_alarm" />
    <protected-broadcast android:name="android.intent.action.DATA_SMS_RECEIVED" />
    <protected-broadcast android:name="android.provider.Telephony.SMS_RECEIVED" />
    <protected-broadcast android:name="android.provider.Telephony.SMS_DELIVER" />
    <protected-broadcast android:name="android.provider.Telephony.SMS_REJECTED" />
    <protected-broadcast android:name="android.provider.Telephony.WAP_PUSH_DELIVER" />
    <protected-broadcast android:name="android.provider.Telephony.WAP_PUSH_RECEIVED" />
    <protected-broadcast android:name="android.provider.Telephony.SMS_CB_RECEIVED" />
    <protected-broadcast android:name="android.provider.action.SMS_EMERGENCY_CB_RECEIVED" />
    <protected-broadcast android:name="android.provider.Telephony.SMS_SERVICE_CATEGORY_PROGRAM_DATA_RECEIVED" />
    <protected-broadcast android:name="android.provider.Telephony.SECRET_CODE" />
    <protected-broadcast android:name= "com.android.internal.stk.command" />
    <protected-broadcast android:name= "com.android.internal.stk.session_end" />
    <protected-broadcast android:name= "com.android.internal.stk.icc_status_change" />
    <protected-broadcast android:name= "com.android.internal.stk.alpha_notify" />
    <protected-broadcast android:name= "com.android.internal.telephony.CARRIER_SIGNAL_REDIRECTED" />
    <protected-broadcast android:name= "com.android.internal.telephony.CARRIER_SIGNAL_REQUEST_NETWORK_FAILED" />
    <protected-broadcast android:name= "com.android.internal.telephony.CARRIER_SIGNAL_PCO_VALUE" />
    <protected-broadcast android:name= "com.android.internal.telephony.CARRIER_SIGNAL_RESET" />
    <protected-broadcast android:name= "com.android.internal.telephony.CARRIER_SIGNAL_DEFAULT_NETWORK_AVAILABLE" />
    <protected-broadcast android:name= "com.android.internal.telephony.PROVISION" />
    <protected-broadcast android:name= "com.android.internal.telephony.ACTION_LINE1_NUMBER_ERROR_DETECTED" />
    <protected-broadcast android:name= "com.android.internal.provider.action.VOICEMAIL_SMS_RECEIVED" />
    <protected-broadcast android:name= "com.android.intent.isim_refresh" />
    <protected-broadcast android:name= "com.android.ims.ACTION_RCS_SERVICE_AVAILABLE" />
    <protected-broadcast android:name= "com.android.ims.ACTION_RCS_SERVICE_UNAVAILABLE" />
    <protected-broadcast android:name= "com.android.ims.ACTION_RCS_SERVICE_DIED" />
    <protected-broadcast android:name= "com.android.ims.ACTION_PRESENCE_CHANGED" />
    <protected-broadcast android:name= "com.android.ims.ACTION_PUBLISH_STATUS_CHANGED" />
    <protected-broadcast android:name= "com.android.ims.IMS_SERVICE_UP" />
    <protected-broadcast android:name= "com.android.ims.IMS_SERVICE_DOWN" />
    <protected-broadcast android:name= "com.android.ims.IMS_INCOMING_CALL" />
    <protected-broadcast android:name= "com.android.ims.internal.uce.UCE_SERVICE_UP" />
    <protected-broadcast android:name= "com.android.ims.internal.uce.UCE_SERVICE_DOWN" />
    <protected-broadcast android:name= "com.android.imsconnection.DISCONNECTED" />
    <protected-broadcast android:name= "com.android.intent.action.IMS_FEATURE_CHANGED" />
    <protected-broadcast android:name= "com.android.intent.action.IMS_CONFIG_CHANGED" />
    <protected-broadcast android:name= "android.telephony.ims.action.WFC_IMS_REGISTRATION_ERROR" />
    <protected-broadcast android:name= "com.android.phone.vvm.omtp.sms.REQUEST_SENT" />
    <protected-broadcast android:name= "com.android.phone.vvm.ACTION_VISUAL_VOICEMAIL_SERVICE_EVENT" />
    <protected-broadcast android:name= "com.android.internal.telephony.CARRIER_VVM_PACKAGE_INSTALLED" />
    <protected-broadcast android:name= "com.android.cellbroadcastreceiver.GET_LATEST_CB_AREA_INFO" />
    <protected-broadcast android:name= "com.android.internal.telephony.ACTION_CARRIER_CERTIFICATE_DOWNLOAD" />
    <protected-broadcast android:name= "com.android.internal.telephony.action.COUNTRY_OVERRIDE" />
    <protected-broadcast android:name= "com.android.internal.telephony.OPEN_DEFAULT_SMS_APP" />
    <protected-broadcast android:name= "com.android.internal.telephony.ACTION_TEST_OVERRIDE_CARRIER_ID" />
    <protected-broadcast android:name= "android.telephony.action.SIM_CARD_STATE_CHANGED" />
    <protected-broadcast android:name= "android.telephony.action.SIM_APPLICATION_STATE_CHANGED" />
    <protected-broadcast android:name= "android.telephony.action.SIM_SLOT_STATUS_CHANGED" />
    <protected-broadcast android:name= "org.codeaurora.intent.action.SUBSCRIPTION_INFO_RECORD_ADDED" />
    <protected-broadcast android:name= "org.codeaurora.intent.action.PRIMARY_CARD_CHANGED_IN_SERVICE" />
    <protected-broadcast android:name= "org.codeaurora.intent.action.ACTION_SET_PRIMARY_CARD_DONE" />
    <protected-broadcast android:name= "codeaurora.intent.action.ACTION_LTE_CONFIGURE" />
    <protected-broadcast android:name= "org.codeaurora.intent.action.ACTION_UICC_MANUAL_PROVISION_STATUS_CHANGED" />
    <protected-broadcast android:name= "org.codeaurora.intent.action.ACTION_RADIO_CAPABILITY_UPDATED" />
    <protected-broadcast android:name= "org.codeaurora.intent.action.ACTION_NETWORK_SPECIFIER_SET" />
    <protected-broadcast android:name= "org.codeaurora.intent.action.ACTION_DDS_SWITCH_DONE" />
    <protected-broadcast android:name= "org.codeaurora.intent.action.RADIO_POWER_STATE" />
    <protected-broadcast android:name= "org.codeaurora.intent.action.SMS_CALLBACK_MODE_CHANGED" />
    <protected-broadcast android:name= "org.codeaurora.intent.action.SHOW_NOTICE_SCM_BLOCK_OTHERS" />
    <protected-broadcast android:name= "android.telephony.action.SUBSCRIPTION_CARRIER_IDENTITY_CHANGED" />
    <protected-broadcast android:name= "android.telephony.action.SUBSCRIPTION_SPECIFIC_CARRIER_IDENTITY_CHANGED" />
    <protected-broadcast android:name= "android.telephony.action.TOGGLE_PROVISION" />
    <protected-broadcast android:name= "android.telephony.action.NETWORK_COUNTRY_CHANGED" />
    <protected-broadcast android:name= "android.telephony.action.PRIMARY_SUBSCRIPTION_LIST_CHANGED" />
    <protected-broadcast android:name= "android.telephony.action.MULTI_SIM_CONFIG_CHANGED" />
    <protected-broadcast android:name= "android.telephony.action.CARRIER_SIGNAL_RESET" />
    <protected-broadcast android:name= "android.telephony.action.CARRIER_SIGNAL_PCO_VALUE" />
    <protected-broadcast android:name= "android.telephony.action.CARRIER_SIGNAL_DEFAULT_NETWORK_AVAILABLE" />
    <protected-broadcast android:name= "android.telephony.action.CARRIER_SIGNAL_REDIRECTED" />
    <protected-broadcast android:name= "android.telephony.action.CARRIER_SIGNAL_REQUEST_NETWORK_FAILED" />

    <protected-broadcast android:name= "com.android.phone.settings.CARRIER_PROVISIONING" />
    <protected-broadcast android:name= "com.android.phone.settings.TRIGGER_CARRIER_PROVISIONING" />
    <protected-broadcast android:name= "org.codeaurora.telephony.VOWIFI_ENABLED" />

    <!-- For Vendor Debugging in Telephony -->
    <protected-broadcast android:name="android.telephony.action.ANOMALY_REPORTED" />

    <protected-broadcast android:name= "android.intent.action.SUBSCRIPTION_INFO_RECORD_ADDED" />
    <protected-broadcast android:name= "android.telephony.ims.action.RCS_SINGLE_REGISTRATION_CAPABILITY_UPDATE" />
    <!-- Intent sent to notify clients that the voice capability has changed and the property
         has been modified -->
    <protected-broadcast android:name=
            "org.codeaurora.intent.action.MSIM_VOICE_CAPABILITY_CHANGED" />

    <!-- Allows granting runtime permissions to telephony related components. -->
    <uses-permission android:name="android.permission.GRANT_RUNTIME_PERMISSIONS_TO_TELEPHONY_DEFAULTS" />

    <uses-permission android:name="android.permission.BROADCAST_STICKY" />
    <uses-permission android:name="android.permission.CALL_PHONE" />
    <uses-permission android:name="android.permission.CALL_PRIVILEGED" />
    <!-- TELEPHONY_SECRET_CODE used to be sent by the Dialer app, but is now sent by
         the phone process through an API added in O. Since the broadcast was unprotected prior to
         O, apps may have required this permission (which only Dialer has) in their receivers.
         So, declare this permission here for backwards compatibility so the phone process can send
         the broadcasts to those same receivers. -->
    <uses-permission android:name="android.permission.CONTROL_INCALL_EXPERIENCE" />
    <uses-permission android:name="android.permission.DOWNLOAD_WITHOUT_NOTIFICATION" />
    <uses-permission android:name="android.permission.WRITE_SETTINGS" />
    <uses-permission android:name="android.permission.WRITE_SECURE_SETTINGS" />
    <uses-permission android:name="android.permission.READ_CONTACTS" />
    <uses-permission android:name="android.permission.READ_CALL_LOG" />
    <uses-permission android:name="android.permission.WRITE_CONTACTS" />
    <uses-permission android:name="android.permission.WRITE_CALL_LOG" />
    <uses-permission android:name="android.permission.SYSTEM_ALERT_WINDOW" />
    <uses-permission android:name="android.permission.INTERNAL_SYSTEM_WINDOW" />
    <uses-permission android:name="android.permission.VIBRATE" />
    <uses-permission android:name="android.permission.BLUETOOTH_CONNECT" />
    <uses-permission android:name="android.permission.BLUETOOTH_SCAN" />
    <uses-permission android:name="android.permission.REORDER_TASKS" />
    <uses-permission android:name="android.permission.CHANGE_CONFIGURATION" />
    <uses-permission android:name="android.permission.WAKE_LOCK" />
    <uses-permission android:name="android.permission.MODIFY_AUDIO_SETTINGS" />
    <uses-permission android:name="android.permission.STATUS_BAR" />
    <uses-permission android:name="android.permission.STATUS_BAR_SERVICE" />
    <uses-permission android:name="android.permission.RECEIVE_SMS" />
    <uses-permission android:name="android.permission.READ_SMS" />
    <uses-permission android:name="android.permission.WRITE_SMS" />
    <uses-permission android:name="android.permission.SEND_SMS" />
    <uses-permission android:name="android.permission.SEND_RESPOND_VIA_MESSAGE" />
    <uses-permission android:name="android.permission.SUGGEST_TELEPHONY_TIME_AND_ZONE" />
    <uses-permission android:name="android.permission.ACCESS_WIFI_STATE" />
    <uses-permission android:name="android.permission.READ_PRIVILEGED_PHONE_STATE" />
    <uses-permission android:name="android.permission.MODIFY_PHONE_STATE" />
    <uses-permission android:name="android.permission.ACCESS_IMS_CALL_SERVICE" />
    <uses-permission android:name="android.permission.DEVICE_POWER" />
    <uses-permission android:name="android.permission.DISABLE_KEYGUARD" />
    <uses-permission android:name="android.permission.INTERNET" />
    <uses-permission android:name="android.permission.ACCESS_COARSE_LOCATION" />
    <uses-permission android:name="android.permission.ACCESS_FINE_LOCATION" />
    <uses-permission android:name="android.permission.WRITE_APN_SETTINGS" />
    <uses-permission android:name="android.permission.BROADCAST_SMS"/>
    <uses-permission android:name="android.permission.BROADCAST_WAP_PUSH"/>
    <uses-permission android:name="android.permission.CHANGE_WIFI_STATE"/>
    <uses-permission android:name="android.permission.ACCESS_NETWORK_STATE"/>
    <uses-permission android:name="android.permission.CHANGE_NETWORK_STATE"/>
    <uses-permission android:name="android.permission.RECEIVE_BOOT_COMPLETED" />
    <uses-permission android:name="android.permission.SHUTDOWN" />
    <uses-permission android:name="android.permission.RECORD_AUDIO" />
    <uses-permission android:name="android.permission.PERFORM_CDMA_PROVISIONING" />
    <uses-permission android:name="android.permission.USE_SIP" />
    <uses-permission android:name="android.permission.REBOOT" />
    <uses-permission android:name="android.permission.UPDATE_LOCK" />
    <uses-permission android:name="android.permission.INTERACT_ACROSS_USERS" />
    <uses-permission android:name="android.permission.INTERACT_ACROSS_USERS_FULL" />
    <uses-permission android:name="com.android.smspush.WAPPUSH_MANAGER_BIND" />
    <uses-permission android:name="android.permission.MANAGE_USERS" />
    <uses-permission android:name="android.permission.UPDATE_APP_OPS_STATS" />
    <uses-permission android:name="android.permission.READ_CARRIER_APP_INFO" />
    <uses-permission android:name="android.permission.MANAGE_APP_OPS_MODES" />
    <uses-permission android:name="android.permission.CONNECTIVITY_USE_RESTRICTED_NETWORKS" />
    <uses-permission android:name="android.permission.NETWORK_FACTORY" />
    <uses-permission android:name="android.permission.OBSERVE_NETWORK_POLICY" />
    <uses-permission android:name="android.permission.SET_PREFERRED_APPLICATIONS" />
    <uses-permission android:name="android.permission.READ_SEARCH_INDEXABLES" />
    <uses-permission android:name="android.permission.DUMP" />
    <uses-permission android:name="android.permission.REGISTER_CALL_PROVIDER" />
    <uses-permission android:name="android.permission.REGISTER_SIM_SUBSCRIPTION" />
    <uses-permission android:name="android.permission.BIND_IMS_SERVICE" />
    <uses-permission android:name="android.permission.BIND_CARRIER_SERVICES" />
    <uses-permission android:name="android.permission.BIND_EUICC_SERVICE" />
    <uses-permission android:name="android.permission.BIND_TELEPHONY_NETWORK_SERVICE" />
    <uses-permission android:name="android.permission.BIND_CELL_BROADCAST_SERVICE" />
    <uses-permission android:name="android.permission.WRITE_EMBEDDED_SUBSCRIPTIONS" />
    <uses-permission android:name="android.permission.READ_SYNC_SETTINGS" />
    <uses-permission android:name="android.permission.WRITE_SYNC_SETTINGS" />
    <uses-permission android:name="android.permission.AUTHENTICATE_ACCOUNTS" />
    <uses-permission android:name="android.permission.MANAGE_ACCOUNTS" />
    <uses-permission android:name="android.permission.GET_ACCOUNTS" />
    <uses-permission android:name="com.android.voicemail.permission.ADD_VOICEMAIL" />
    <uses-permission android:name="com.android.voicemail.permission.WRITE_VOICEMAIL" />
    <uses-permission android:name="com.android.voicemail.permission.READ_VOICEMAIL" />
    <uses-permission android:name="android.permission.BIND_VISUAL_VOICEMAIL_SERVICE"/>
    <uses-permission android:name="android.permission.LOCAL_MAC_ADDRESS" />
    <uses-permission android:name="android.permission.CHANGE_COMPONENT_ENABLED_STATE" />
    <uses-permission android:name="android.permission.CHANGE_DEVICE_IDLE_TEMP_WHITELIST" />
    <uses-permission android:name="android.permission.POST_NOTIFICATIONS" />
    <!-- Needed to block messages. -->
    <uses-permission android:name="android.permission.READ_BLOCKED_NUMBERS" />
    <!-- Needed for emergency contact notification. -->
    <uses-permission android:name="android.permission.WRITE_BLOCKED_NUMBERS" />
    <uses-permission android:name="android.permission.NETWORK_SETTINGS" />

    <!-- Needed to register puller to statsd. -->
    <uses-permission android:name="android.permission.REGISTER_STATS_PULL_ATOM" />

    <!-- This tells the activity manager to not delay any of our activity
         start requests, even if they happen immediately after the user
         presses home. -->
    <uses-permission android:name="android.permission.STOP_APP_SWITCHES" />
    <uses-permission android:name="android.permission.UPDATE_DEVICE_STATS" />
    <uses-permission android:name="android.permission.MANAGE_NETWORK_POLICY" />
    <uses-permission android:name="android.permission.READ_NETWORK_USAGE_HISTORY" />
    <uses-permission android:name="android.permission.BIND_TELEPHONY_DATA_SERVICE" />
    <uses-permission android:name="android.permission.PACKAGE_USAGE_STATS" />
    <uses-permission android:name="android.permission.READ_PRECISE_PHONE_STATE" />
    <uses-permission android:name="android.permission.MANAGE_ROLE_HOLDERS" />
    <!-- Allows us to allow list receivers of the
         ACTION_SIM_SLOT_STATUS_CHANGED broadcast to start activities
         from the background.  -->
    <uses-permission android:name="android.permission.START_ACTIVITIES_FROM_BACKGROUND" />
    <uses-permission android:name="android.permission.NETWORK_STATS_PROVIDER" />
    <uses-permission android:name="android.permission.MANAGE_SUBSCRIPTION_PLANS"/>
    <uses-permission android:name="android.permission.OBSERVE_ROLE_HOLDERS"/>
    <uses-permission android:name="android.permission.BIND_GBA_SERVICE"/>
    <!-- Permissions required for reading and logging compat changes -->
    <uses-permission android:name="android.permission.LOG_COMPAT_CHANGE"/>
    <uses-permission android:name="android.permission.READ_COMPAT_CHANGE_CONFIG"/>

    <!-- Needed to listen to changes in projection state. -->
    <uses-permission android:name="android.permission.READ_PROJECTION_STATE"/>
    <!-- Needed to access TelephonyProvider SIMINFO table. -->
    <uses-permission android:name="android.permission.ACCESS_TELEPHONY_SIMINFO_DB"/>
    <uses-permission android:name="android.permission.POST_NOTIFICATIONS" />

    <permission android:name="com.android.phone.permission.ACCESS_LAST_KNOWN_CELL_ID"
                android:label="Access last known cell identity."
                android:protectionLevel="signature"/>

    <uses-permission android:name="com.qti.permission.BIND_QTI_IMS_SERVICE" />
    <uses-permission android:name="com.qualcomm.qti.permission.USE_EXT_TELEPHONY_SERVICE" />
    <uses-permission android:name="com.qti.permission.RECEIVE_SMS_CALLBACK_MODE" />
    <!-- Allows us to know if concurrent calls on both subs are possible by handling broadcast
         intent "org.codeaurora.intent.action.MSIM_VOICE_CAPABILITY".-->
    <uses-permission android:name="com.qti.permission.RECEIVE_MSIM_VOICE_CAPABILITY" />
    <!-- Permission needed to handle receiving
         intent "org.codeaurora.intent.action.MSIM_VOICE_CAPABILITY_CHANGED".-->
    <uses-permission android:name="com.qti.permission.RECEIVE_MSIM_VOICE_CAPABILITY_CHANGED" />

    <permission android:name="com.qti.permission.RECEIVE_MSIM_VOICE_CAPABILITY_CHANGED"
        android:label="Broadcast multi_sim_voice_capability property has changed"
        android:protectionLevel="signature|system"/>

    <application android:name="PhoneApp"
            android:persistent="true"
            android:label="@string/phoneAppLabel"
            android:icon="@mipmap/ic_launcher_phone"
            android:allowBackup="false"
            android:supportsRtl="true"
            android:usesCleartextTraffic="true"
            android:defaultToDeviceProtectedStorage="true"
            android:directBootAware="true">

        <provider android:name="IccProvider"
                android:authorities="icc"
                android:multiprocess="true"
                android:exported="true"
                android:readPermission="android.permission.READ_CONTACTS"
                android:writePermission="android.permission.WRITE_CONTACTS" />

        <provider android:name=".SimPhonebookProvider"
            android:authorities="com.android.simphonebook"
            android:multiprocess="true"
            android:exported="true"
            android:readPermission="android.permission.READ_CONTACTS"
            android:writePermission="android.permission.WRITE_CONTACTS" />

        <provider android:name="com.android.ims.rcs.uce.eab.EabProvider"
                android:authorities="eab"
                android:exported="false"/>

        <!-- Dialer UI that only allows emergency calls -->
        <activity android:name="EmergencyDialer"
            android:label="@string/emergencyDialerIconLabel"
            android:theme="@style/EmergencyDialerTheme"
            android:screenOrientation="portrait"
            android:exported="true"
            android:resizeableActivity="false">
            <intent-filter>
                <action android:name="com.android.phone.EmergencyDialer.DIAL" />
                <category android:name="android.intent.category.DEFAULT" />
            </intent-filter>
            <intent-filter>
                <action android:name="com.android.phone.EmergencyDialer.DIAL" />
                <category android:name="android.intent.category.DEFAULT" />
                <data android:scheme="tel" />
            </intent-filter>
            <intent-filter>
                <action android:name="android.intent.action.DIAL_EMERGENCY" />
                <category android:name="android.intent.category.DEFAULT" />
            </intent-filter>
            <intent-filter>
                <action android:name="android.intent.action.DIAL_EMERGENCY" />
                <category android:name="android.intent.category.DEFAULT" />
                <data android:scheme="tel" />
            </intent-filter>
        </activity>

        <activity android:name="ADNList" />

        <activity android:name="SimContacts"
            android:label="@string/simContacts_title"
            android:theme="@style/SimImportTheme"
            android:screenOrientation="portrait"
            android:exported="true"
            android:icon="@mipmap/ic_launcher_contacts">

            <intent-filter>
                <action android:name="android.intent.action.VIEW" />
                <category android:name="android.intent.category.DEFAULT" />
                <data android:mimeType="vnd.android.cursor.item/sim-contact" />
            </intent-filter>
        </activity>

        <activity android:name="com.android.phone.settings.fdn.FdnList"
                android:label="@string/fdnListLabel"
                android:exported="true"
                android:theme="@style/DialerSettingsLight">
            <intent-filter>
                <action android:name="android.intent.action.VIEW" />
                <category android:name="android.intent.category.DEFAULT" />
                <data android:mimeType="vnd.android.cursor.item/sim-contact" />
            </intent-filter>
        </activity>

        <activity android:name="com.android.internal.telephony.uicc.InstallCarrierAppTrampolineActivity"
                  android:theme="@android:style/Theme.Translucent.NoTitleBar"
                  android:exported="false"/>

        <activity android:name="GsmUmtsCallOptions"
                android:label="@string/gsm_umts_options"
                android:exported="true"
                android:theme="@style/DialerSettingsLight">
            <intent-filter>
                <action android:name="android.intent.action.MAIN" />
            </intent-filter>
        </activity>

        <activity android:name="CdmaCallOptions"
                android:label="@string/cdma_options"
                android:exported="true"
                android:theme="@style/DialerSettingsLight">
            <intent-filter>
                <action android:name="android.intent.action.MAIN" />
            </intent-filter>
        </activity>

        <activity android:name="GsmUmtsCallForwardOptions"
                android:label="@string/labelCF"
                android:configChanges="orientation|screenSize|keyboardHidden"
                android:exported="true"
                android:theme="@style/DialerSettingsLight">
            <intent-filter>
                <action android:name="android.intent.action.MAIN" />
            </intent-filter>
        </activity>

        <activity android:name="CdmaCallForwardOptions"
                android:label="@string/labelCF"
                android:configChanges="orientation|screenSize|keyboardHidden"
                android:exported="true"
                android:theme="@style/DialerSettingsLight">
            <intent-filter>
                <action android:name="android.intent.action.MAIN" />
            </intent-filter>
        </activity>

        <activity android:name="GsmUmtsCallBarringOptions"
                android:label="@string/labelCallBarring"
                android:configChanges="orientation|screenSize|keyboardHidden"
                android:exported="true"
                android:theme="@style/DialerSettingsLight">
            <intent-filter>
                <action android:name="android.intent.action.MAIN" />
            </intent-filter>
        </activity>

        <activity android:name="GsmUmtsAdditionalCallOptions"
                android:label="@string/labelGSMMore"
                android:configChanges="orientation|screenSize|keyboardHidden"
                android:exported="true"
                android:theme="@style/DialerSettingsLight">
            <intent-filter>
                <action android:name="android.intent.action.MAIN" />
            </intent-filter>
        </activity>

        <activity android:name="CallForwardType"
                android:exported="true"
                android:label="@string/call_forward_option"
                android:configChanges="orientation|screenSize|keyboardHidden"
                android:theme="@style/DialerSettingsLight">
            <intent-filter>
                <action android:name="android.intent.action.MAIN" />
            </intent-filter>
        </activity>

        <!-- fdn setting -->
        <activity android:name="com.android.phone.settings.fdn.FdnSetting"
                android:label="@string/fdn"
                android:exported="true"
                android:theme="@style/DialerSettingsLight">
            <intent-filter>
                <action android:name="android.intent.action.MAIN" />
            </intent-filter>
        </activity>

        <!-- SIM PIN setting -->
        <activity android:name="EnableIccPinScreen"
                android:label="@string/enable_pin"
                android:exported="true"
                android:theme="@style/DialerSettingsLight">
            <intent-filter>
                <action android:name="android.intent.action.MAIN" />
                <category android:name="android.intent.category.DEVELOPMENT_PREFERENCE" />
            </intent-filter>
        </activity>

        <activity android:name="ChangeIccPinScreen"
                android:label="@string/change_pin"
                android:exported="true"
                android:theme="@style/DialerSettingsLight">
            <intent-filter>
                <action android:name="android.intent.action.MAIN" />
                <category android:name="android.intent.category.DEVELOPMENT_PREFERENCE" />
            </intent-filter>
        </activity>

        <activity android:name="com.android.phone.settings.fdn.GetPin2Screen"
                android:label="@string/get_pin2"
                android:theme="@style/DialerSettingsLight"
                android:windowSoftInputMode="stateVisible">
        </activity>

        <activity android:name="com.android.phone.settings.fdn.EditFdnContactScreen"
                android:theme="@style/DialerSettingsLight"
                android:windowSoftInputMode="stateVisible">
        </activity>

        <activity android:name="com.android.phone.settings.fdn.DeleteFdnContactScreen"
                android:theme="@style/DialerSettingsLight"
                android:label="@string/delete_fdn_contact">
        </activity>

        <!-- "Call settings" UI, used only on voice-capable phone devices. -->
        <activity android:name="CallFeaturesSetting"
                android:label="@string/call_settings"
                android:configChanges="orientation|screenSize|keyboardHidden"
                android:exported="true"
                android:theme="@style/DialerSettingsLight">
            <intent-filter android:priority="1">
                <action android:name="android.intent.action.MAIN" />
                <action android:name="android.telecom.action.SHOW_CALL_SETTINGS" />
                <category android:name="android.intent.category.DEFAULT" />
            </intent-filter>
        </activity>

        <!-- Activation service that trigger OTASP sim provisioning -->
        <service android:name=".otasp.OtaspActivationService" android:launchMode="singleInstance"
            androidprv:systemUserOnly="true"
            android:exported="true"
            android:permission="android.permission.MODIFY_PHONE_STATE">
            <intent-filter>
                <action android:name="android.service.simActivation.SimActivationService" />
            </intent-filter>
        </service>

        <receiver android:name=".otasp.OtaspSimStateReceiver" androidprv:systemUserOnly="true"
                  android:exported ="false">
            <intent-filter>
                <action android:name="android.telephony.action.CARRIER_CONFIG_CHANGED" />
            </intent-filter>
        </receiver>

        <!-- "Accessibility" settings UI. Referenced by Dialer application. -->
        <activity android:name="com.android.phone.settings.AccessibilitySettingsActivity"
                android:label="@string/accessibility_settings_activity_title"
                android:exported="true"
                android:theme="@style/DialerSettingsLight">
            <intent-filter>
                <action android:name="android.intent.action.MAIN" />
                <action android:name="android.telecom.action.SHOW_CALL_ACCESSIBILITY_SETTINGS" />
                <category android:name="android.intent.category.DEFAULT" />
            </intent-filter>
        </activity>

        <!-- CDMA Emergency Callback Mode -->
        <service android:name="EmergencyCallbackModeService">
        </service>

        <service android:name="SmsCallbackModeService">
        </service>

        <!-- service to dump telephony information -->
        <service android:name="com.android.phone.TelephonyDebugService"
                android:exported="true"
                 android:permission="android.permission.DUMP">
            <intent-filter>
                <action android:name="com.android.phone.TelephonyDebugService" />
            </intent-filter>
        </service>

        <!-- Handler for EuiccManager's public-facing intents. -->
        <activity android:name=".euicc.EuiccUiDispatcherActivity"
            android:theme="@android:style/Theme.NoDisplay"
            android:exported="true"
            android:permission="android.permission.MODIFY_PHONE_STATE">
            <!-- Max out priority to ensure nobody else will handle these intents. -->
            <intent-filter android:priority="1000">
                <action android:name=
                            "android.telephony.euicc.action.MANAGE_EMBEDDED_SUBSCRIPTIONS" />
                <action android:name=
                            "android.telephony.euicc.action.PROVISION_EMBEDDED_SUBSCRIPTION" />
                <category android:name="android.intent.category.DEFAULT" />
            </intent-filter>
        </activity>

        <!--
            Handler for EuiccManager's resolution intents. These are locked down so that only
            privileged processes can start them, which means we can trust the Intent used to start
            it (which contains a description of the next step to perform after resolution).

            If modified, also change EuiccController#RESOLUTION_ACTIVITY_PACKAGE_NAME and
            EuiccController#RESOLUTION_ACTIVITY_CLASS_NAME
        -->
        <activity android:name=".euicc.EuiccResolutionUiDispatcherActivity"
            android:exported="true"
            android:permission="android.permission.CALL_PRIVILEGED">
            <!-- Max out priority to ensure nobody else will handle these intents. -->
            <intent-filter android:priority="1000">
                <action android:name=
                            "android.telephony.euicc.action.RESOLVE_ERROR" />
                <category android:name="android.intent.category.DEFAULT" />
            </intent-filter>
        </activity>

        <!--
            Handler for EuiccManager's privileged action intents. These are locked down so that only
            privileged processes can start them.
        -->
        <activity android:name=".euicc.EuiccPrivilegedActionUiDispatcherActivity"
                  android:theme="@android:style/Theme.NoDisplay"
                  android:exported="true"
                  android:permission="android.permission.CALL_PRIVILEGED">
            <!-- Max out priority to ensure nobody else will handle these intents. -->
            <intent-filter android:priority="1000">
                <action android:name=
                            "android.telephony.euicc.action.TOGGLE_SUBSCRIPTION_PRIVILEGED" />
                <action android:name=
                            "android.telephony.euicc.action.DELETE_SUBSCRIPTION_PRIVILEGED" />
                <action android:name=
                            "android.telephony.euicc.action.RENAME_SUBSCRIPTION_PRIVILEGED" />
                <category android:name="android.intent.category.DEFAULT" />
            </intent-filter>
        </activity>

        <!--
            Handler for EuiccManager's public action intents. These are public and do not require
            any special permissions to start, although the calling package name should be
            whitelisted by the underlying eUICC service implementation (i.e. the LPA).
        -->
        <activity android:name=".euicc.EuiccPublicActionUiDispatcherActivity"
            android:exported="true"
            android:theme="@android:style/Theme.NoDisplay">
            <!-- Max out priority to ensure nobody else will handle these intents. -->
            <intent-filter android:priority="1000">
                <action android:name=
                    "android.telephony.euicc.action.START_EUICC_ACTIVATION" />
                <category android:name="android.intent.category.DEFAULT" />
            </intent-filter>
        </activity>

        <activity android:name="EmergencyCallbackModeExitDialog"
            android:excludeFromRecents="true"
            android:label="@string/ecm_exit_dialog"
            android:launchMode="singleTop"
            android:exported="true"
            android:theme="@android:style/Theme.Translucent.NoTitleBar">
            <intent-filter>
                <action android:name="com.android.phone.action.ACTION_SHOW_ECM_EXIT_DIALOG" />
                <action android:name="android.telephony.action.SHOW_NOTICE_ECM_BLOCK_OTHERS" />
                <category android:name="android.intent.category.DEFAULT" />
            </intent-filter>
        </activity>

<<<<<<< HEAD
        <activity android:name="SmsCallbackModeExitDialog"
            android:excludeFromRecents="true"
            android:label="@string/scm_exit_dialog"
            android:launchMode="singleTop"
            android:exported="true"
            android:theme="@android:style/Theme.Translucent.NoTitleBar">
            <intent-filter>
                <action android:name="org.codeaurora.intent.action.ACTION_SHOW_SCM_EXIT_DIALOG" />
                <action android:name="org.codeaurora.intent.action.SHOW_NOTICE_SCM_BLOCK_OTHERS" />
                <category android:name="android.intent.category.DEFAULT" />
            </intent-filter>
        </activity>

        <activity android:name="LimitedServiceActivity"
            android:exported="true"
            android:excludeFromRecents="true"
            android:launchMode="singleTask"
            android:taskAffinity=""
            android:theme="@android:style/Theme.Translucent.NoTitleBar">
            <intent-filter android:priority="1000">
                <action android:name = "org.codeaurora.telephony.VOWIFI_ENABLED" />
            </intent-filter>
        </activity>

        <!-- Start SIP -->
        <service android:name="com.android.services.telephony.sip.SipConnectionService"
                 android:label="@string/sip_connection_service_label"
                 android:singleUser="true"
                 android:exported="true"
                 android:permission="android.permission.BIND_TELECOM_CONNECTION_SERVICE" >
            <intent-filter>
                <action android:name="android.telecom.ConnectionService" />
            </intent-filter>
        </service>

        <receiver android:name="com.android.services.telephony.sip.SipIncomingCallReceiver"
            android:exported="true">
            <intent-filter>
                <action android:name="android.net.sip.action.SIP_INCOMING_CALL" />
            </intent-filter>
        </receiver>

        <activity android:label="Sip Settings"
                  android:name="com.android.services.telephony.sip.SipSettings"
                  android:theme="@style/DialerSettingsLight"
                  android:launchMode="singleTop"
                  android:configChanges="orientation|screenSize|keyboardHidden"
                  android:uiOptions="splitActionBarWhenNarrow"
                  android:exported="true"
                  android:parentActivityName="com.android.phone.CallFeaturesSetting" >
            <intent-filter>
                <action android:name="android.intent.action.MAIN" />
                <action android:name="android.net.sip.NOTIFY" />
            </intent-filter>
        </activity>
        <activity android:name="com.android.services.telephony.sip.SipEditor"
                android:theme="@style/DialerSettingsLight"
                android:configChanges="orientation|screenSize|keyboardHidden"
                android:uiOptions="splitActionBarWhenNarrow">
        </activity>

        <service android:name="com.android.services.telephony.sip.components.TelephonySipService"
            android:exported="true">
            <intent-filter>
                <action android:name="android.net.sip.action.START_SIP" />
            </intent-filter>
        </service>

        <!-- End SIP -->

=======
>>>>>>> 7f563aac
        <activity android:name="MMIDialogActivity"
                android:configChanges="orientation|screenSize|keyboardHidden"
                android:excludeFromRecents="true"
                android:launchMode="singleInstance"
                android:theme="@style/Empty">
        </activity>

        <activity android:name="com.android.phone.settings.PhoneAccountSettingsActivity"
            android:label="@string/phone_accounts"
            android:exported="true"
            android:theme="@style/DialerSettingsLight">
            <intent-filter>
                <action android:name="android.telecom.action.CHANGE_PHONE_ACCOUNTS" />
                <category android:name="android.intent.category.DEFAULT" />
            </intent-filter>
        </activity>

        <activity android:name="com.android.phone.settings.VoicemailSettingsActivity"
            android:label="@string/voicemail"
            android:configChanges="orientation|screenSize|keyboardHidden|screenLayout"
            android:screenOrientation="portrait"
            android:exported="true"
            android:theme="@style/DialerSettingsLight">
            <intent-filter >
                <!-- DO NOT RENAME. There are existing apps which use this string. -->
                <action android:name="com.android.phone.CallFeaturesSetting.ADD_VOICEMAIL" />
                <category android:name="android.intent.category.DEFAULT" />
            </intent-filter>
            <intent-filter android:priority="1000">
                <action android:name="android.telephony.action.CONFIGURE_VOICEMAIL" />
                <category android:name="android.intent.category.DEFAULT" />
            </intent-filter>
        </activity>

        <!-- Telecom integration -->
        <service
                android:singleUser="true"
                android:name="com.android.services.telephony.TelephonyConnectionService"
                android:label="@string/pstn_connection_service_label"
                android:exported="true"
                android:permission="android.permission.BIND_TELECOM_CONNECTION_SERVICE" >
            <intent-filter>
                <action android:name="android.telecom.ConnectionService" />
            </intent-filter>
        </service>

        <receiver
          android:name="com.android.phone.vvm.VvmSmsReceiver"
            android:exported="false"
            androidprv:systemUserOnly="true">
            <intent-filter>
                <action android:name="com.android.internal.provider.action.VOICEMAIL_SMS_RECEIVED"/>
            </intent-filter>
        </receiver>

        <receiver
            android:name="com.android.phone.vvm.VvmSimStateTracker"
            android:exported="false"
            androidprv:systemUserOnly="true">
            <intent-filter>
                <action android:name="android.intent.action.BOOT_COMPLETED"/>
                <action android:name="android.telephony.action.CARRIER_CONFIG_CHANGED"/>
                <action android:name="android.intent.action.SIM_STATE_CHANGED"/>
            </intent-filter>
        </receiver>

        <receiver
            android:name="com.android.internal.telephony.uicc.ShowInstallAppNotificationReceiver"
            android:exported="false"/>

        <activity
            android:name="com.android.phone.settings.PickSmsSubscriptionActivity"
            android:exported="false"
            android:excludeFromRecents="true"
            android:launchMode="singleTop"
            android:configChanges="orientation|screenSize|keyboardHidden"
            android:theme="@style/Theme.Transparent"/>

        <service
            android:name="com.android.phone.vvm.RemoteVvmTaskManager"
            android:exported="false"/>
        <service android:name="com.android.internal.telephony.CellularNetworkService"
            android:exported="true"
            android:permission="android.permission.BIND_TELEPHONY_NETWORK_SERVICE" >
            <intent-filter>
                <action android:name="android.telephony.NetworkService" />
            </intent-filter>
        </service>
        <service android:name="com.android.internal.telephony.data.CellularDataService"
            android:exported="true"
            android:permission="android.permission.BIND_TELEPHONY_DATA_SERVICE" >
            <intent-filter>
                <action android:name="android.telephony.data.DataService" />
            </intent-filter>
        </service>

        <activity
            android:name=".settings.RadioInfo"
            android:label="@string/phone_info_label"
            android:exported="true"
            android:theme="@style/Theme.AppCompat.DayNight">
            <intent-filter>
                <action android:name="android.intent.action.MAIN" />
                <category android:name="android.intent.category.DEVELOPMENT_PREFERENCE" />
            </intent-filter>
        </activity>

        <activity android:name=".settings.BandMode"
                  android:label="@string/band_mode_title"
                  android:exported="true"
                  android:theme="@style/Theme.AppCompat.DayNight">
            <intent-filter>
                <action android:name="android.intent.action.MAIN" />
                <category android:name="android.intent.category.DEFAULT" />
                <category android:name="android.intent.category.VOICE_LAUNCH" />
            </intent-filter>
        </activity>

        <provider
            android:name="ServiceStateProvider"
            android:authorities="service-state"
            android:exported="true"
            android:multiprocess="false"
            android:singleUser="true"
            android:writePermission="android.permission.MODIFY_PHONE_STATE"/>

        <uses-library android:name="ims-ext-common"/>
        <uses-library android:name="com.qti.extphone.extphonelib"/>
    </application>
</manifest><|MERGE_RESOLUTION|>--- conflicted
+++ resolved
@@ -617,7 +617,6 @@
             </intent-filter>
         </activity>
 
-<<<<<<< HEAD
         <activity android:name="SmsCallbackModeExitDialog"
             android:excludeFromRecents="true"
             android:label="@string/scm_exit_dialog"
@@ -642,54 +641,6 @@
             </intent-filter>
         </activity>
 
-        <!-- Start SIP -->
-        <service android:name="com.android.services.telephony.sip.SipConnectionService"
-                 android:label="@string/sip_connection_service_label"
-                 android:singleUser="true"
-                 android:exported="true"
-                 android:permission="android.permission.BIND_TELECOM_CONNECTION_SERVICE" >
-            <intent-filter>
-                <action android:name="android.telecom.ConnectionService" />
-            </intent-filter>
-        </service>
-
-        <receiver android:name="com.android.services.telephony.sip.SipIncomingCallReceiver"
-            android:exported="true">
-            <intent-filter>
-                <action android:name="android.net.sip.action.SIP_INCOMING_CALL" />
-            </intent-filter>
-        </receiver>
-
-        <activity android:label="Sip Settings"
-                  android:name="com.android.services.telephony.sip.SipSettings"
-                  android:theme="@style/DialerSettingsLight"
-                  android:launchMode="singleTop"
-                  android:configChanges="orientation|screenSize|keyboardHidden"
-                  android:uiOptions="splitActionBarWhenNarrow"
-                  android:exported="true"
-                  android:parentActivityName="com.android.phone.CallFeaturesSetting" >
-            <intent-filter>
-                <action android:name="android.intent.action.MAIN" />
-                <action android:name="android.net.sip.NOTIFY" />
-            </intent-filter>
-        </activity>
-        <activity android:name="com.android.services.telephony.sip.SipEditor"
-                android:theme="@style/DialerSettingsLight"
-                android:configChanges="orientation|screenSize|keyboardHidden"
-                android:uiOptions="splitActionBarWhenNarrow">
-        </activity>
-
-        <service android:name="com.android.services.telephony.sip.components.TelephonySipService"
-            android:exported="true">
-            <intent-filter>
-                <action android:name="android.net.sip.action.START_SIP" />
-            </intent-filter>
-        </service>
-
-        <!-- End SIP -->
-
-=======
->>>>>>> 7f563aac
         <activity android:name="MMIDialogActivity"
                 android:configChanges="orientation|screenSize|keyboardHidden"
                 android:excludeFromRecents="true"
