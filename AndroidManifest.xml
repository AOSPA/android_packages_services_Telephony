<?xml version="1.0" encoding="utf-8"?>
<!-- Copyright (C) 2007 The Android Open Source Project
     Licensed under the Apache License, Version 2.0 (the "License");
     you may not use this file except in compliance with the License.
     You may obtain a copy of the License at
          http://www.apache.org/licenses/LICENSE-2.0
     Unless required by applicable law or agreed to in writing, software
     distributed under the License is distributed on an "AS IS" BASIS,
     WITHOUT WARRANTIES OR CONDITIONS OF ANY KIND, either express or implied.
     See the License for the specific language governing permissions and
     limitations under the License.
-->
<manifest xmlns:android="http://schemas.android.com/apk/res/android"
<<<<<<< HEAD
        xmlns:androidprv="http://schemas.android.com/apk/prv/res/android"
        package="com.android.phone"
        coreApp="true"
        android:sharedUserId="android.uid.phone"
        android:sharedUserLabel="@string/phoneAppLabel"
>

    <original-package android:name="com.android.phone" />

    <protected-broadcast android:name="android.telecom.action.TTY_PREFERRED_MODE_CHANGED" />
    <protected-broadcast android:name="android.telecom.action.CURRENT_TTY_MODE_CHANGED" />
    <protected-broadcast android:name="android.intent.action.SERVICE_STATE" />
    <protected-broadcast android:name="android.intent.action.RADIO_TECHNOLOGY" />
    <protected-broadcast android:name="android.intent.action.EMERGENCY_CALLBACK_MODE_CHANGED" />
    <protected-broadcast android:name="android.intent.action.EMERGENCY_CALL_STATE_CHANGED" />
    <protected-broadcast android:name="android.intent.action.SIG_STR" />
    <protected-broadcast android:name="android.intent.action.ANY_DATA_STATE" />
    <protected-broadcast android:name="android.intent.action.DATA_STALL_DETECTED" />
    <protected-broadcast android:name="android.intent.action.SIM_STATE_CHANGED" />
    <protected-broadcast android:name="android.intent.action.USER_ACTIVITY_NOTIFICATION" />
    <protected-broadcast android:name="android.telephony.action.ACTION_SHOW_NOTICE_ECM_BLOCK_OTHERS" />
    <protected-broadcast android:name="android.intent.action.ACTION_MDN_STATE_CHANGED" />
    <protected-broadcast android:name="android.provider.Telephony.SPN_STRINGS_UPDATED" />
    <protected-broadcast android:name="android.provider.Telephony.SIM_FULL" />
    <protected-broadcast android:name="com.android.internal.telephony.data-restart-trysetup" />
    <protected-broadcast android:name="com.android.internal.telephony.data-stall" />
    <protected-broadcast android:name="android.intent.action.DATA_SMS_RECEIVED" />
    <protected-broadcast android:name="android.provider.Telephony.SMS_RECEIVED" />
    <protected-broadcast android:name="android.provider.Telephony.SMS_DELIVER" />
    <protected-broadcast android:name="android.provider.Telephony.SMS_REJECTED" />
    <protected-broadcast android:name="android.provider.Telephony.WAP_PUSH_DELIVER" />
    <protected-broadcast android:name="android.provider.Telephony.WAP_PUSH_RECEIVED" />
    <protected-broadcast android:name="android.provider.Telephony.SMS_CB_RECEIVED" />
    <protected-broadcast android:name="android.provider.action.SMS_EMERGENCY_CB_RECEIVED" />
    <protected-broadcast android:name="android.provider.Telephony.SECRET_CODE" />
    <protected-broadcast android:name= "com.android.internal.stk.command" />
    <protected-broadcast android:name= "com.android.internal.stk.session_end" />
    <protected-broadcast android:name= "com.android.internal.stk.icc_status_change" />
    <protected-broadcast android:name= "com.android.internal.stk.alpha_notify" />
    <protected-broadcast android:name= "com.android.internal.telephony.CARRIER_SIGNAL_REDIRECTED" />
    <protected-broadcast android:name= "com.android.internal.telephony.CARRIER_SIGNAL_REQUEST_NETWORK_FAILED" />
    <protected-broadcast android:name= "com.android.internal.telephony.CARRIER_SIGNAL_PCO_VALUE" />
    <protected-broadcast android:name= "com.android.internal.telephony.CARRIER_SIGNAL_RESET" />
    <protected-broadcast android:name= "com.android.internal.telephony.CARRIER_SIGNAL_DEFAULT_NETWORK_AVAILABLE" />
    <protected-broadcast android:name= "com.android.internal.telephony.ACTION_LINE1_NUMBER_ERROR_DETECTED" />
    <protected-broadcast android:name= "com.android.internal.telephony.ACTION_REPORT_RADIO_BUG" />
    <protected-broadcast android:name= "com.android.internal.provider.action.VOICEMAIL_SMS_RECEIVED" />
    <protected-broadcast android:name= "com.android.intent.isim_refresh" />
    <protected-broadcast android:name= "com.android.ims.ACTION_RCS_SERVICE_AVAILABLE" />
    <protected-broadcast android:name= "com.android.ims.ACTION_RCS_SERVICE_UNAVAILABLE" />
    <protected-broadcast android:name= "com.android.ims.ACTION_RCS_SERVICE_DIED" />
    <protected-broadcast android:name= "com.android.ims.ACTION_PRESENCE_CHANGED" />
    <protected-broadcast android:name= "com.android.ims.ACTION_PUBLISH_STATUS_CHANGED" />
    <protected-broadcast android:name= "com.android.ims.IMS_SERVICE_UP" />
    <protected-broadcast android:name= "com.android.ims.IMS_SERVICE_DOWN" />
    <protected-broadcast android:name= "com.android.ims.IMS_INCOMING_CALL" />
    <protected-broadcast android:name= "com.android.ims.internal.uce.UCE_SERVICE_UP" />
    <protected-broadcast android:name= "com.android.ims.internal.uce.UCE_SERVICE_DOWN" />
    <protected-broadcast android:name= "com.android.imsconnection.DISCONNECTED" />
    <protected-broadcast android:name= "com.android.intent.action.IMS_FEATURE_CHANGED" />
    <protected-broadcast android:name= "com.android.intent.action.IMS_CONFIG_CHANGED" />
    <protected-broadcast android:name= "android.telephony.ims.action.WFC_IMS_REGISTRATION_ERROR" />
    <protected-broadcast android:name= "com.android.phone.vvm.omtp.sms.REQUEST_SENT" />
    <protected-broadcast android:name= "com.android.phone.vvm.ACTION_VISUAL_VOICEMAIL_SERVICE_EVENT" />
    <protected-broadcast android:name= "com.android.internal.telephony.CARRIER_VVM_PACKAGE_INSTALLED" />
    <protected-broadcast android:name= "com.android.cellbroadcastreceiver.GET_LATEST_CB_AREA_INFO" />
    <protected-broadcast android:name= "com.android.internal.telephony.ACTION_CARRIER_CERTIFICATE_DOWNLOAD" />
    <protected-broadcast android:name= "com.android.internal.telephony.OPEN_DEFAULT_SMS_APP" />
    <protected-broadcast android:name= "android.telephony.action.SIM_CARD_STATE_CHANGED" />
    <protected-broadcast android:name= "android.telephony.action.SIM_APPLICATION_STATE_CHANGED" />
    <protected-broadcast android:name= "android.telephony.action.SIM_SLOT_STATUS_CHANGED" />
    <protected-broadcast android:name= "codeaurora.intent.action.ACTION_MANAGED_ROAMING_IND" />
    <protected-broadcast android:name= "org.codeaurora.intent.action.SUBSCRIPTION_INFO_RECORD_ADDED" />
    <protected-broadcast android:name= "org.codeaurora.intent.action.PRIMARY_CARD_CHANGED_IN_SERVICE" />
    <protected-broadcast android:name= "org.codeaurora.intent.action.ACTION_SET_PRIMARY_CARD_DONE" />
    <protected-broadcast android:name= "codeaurora.intent.action.ACTION_LTE_CONFIGURE" />
    <protected-broadcast android:name= "org.codeaurora.intent.action.ACTION_UICC_MANUAL_PROVISION_STATUS_CHANGED" />
    <protected-broadcast android:name= "org.codeaurora.intent.action.ACTION_RADIO_CAPABILITY_UPDATED" />
    <protected-broadcast android:name= "org.codeaurora.intent.action.ACTION_NETWORK_SPECIFIER_SET" />
    <protected-broadcast android:name= "org.codeaurora.intent.action.ACTION_DDS_SWITCH_DONE" />
    <protected-broadcast android:name= "android.telephony.action.SUBSCRIPTION_CARRIER_IDENTITY_CHANGED" />
    <protected-broadcast android:name= "android.telephony.action.SUBSCRIPTION_SPECIFIC_CARRIER_IDENTITY_CHANGED" />
    <protected-broadcast android:name= "android.telephony.action.NETWORK_COUNTRY_CHANGED" />
    <protected-broadcast android:name= "android.telephony.action.PRIMARY_SUBSCRIPTION_LIST_CHANGED" />

    <!-- For Vendor Debugging in Telephony -->
    <protected-broadcast android:name="android.telephony.action.ANOMALY_REPORTED" />

    <!-- Allows granting runtime permissions to telephony related components. -->
    <uses-permission android:name="android.permission.GRANT_RUNTIME_PERMISSIONS_TO_TELEPHONY_DEFAULTS" />

    <uses-permission android:name="android.permission.BROADCAST_STICKY" />
    <uses-permission android:name="android.permission.CALL_PHONE" />
    <uses-permission android:name="android.permission.CALL_PRIVILEGED" />
    <!-- TELEPHONY_SECRET_CODE used to be sent by the Dialer app, but is now sent by
         the phone process through an API added in O. Since the broadcast was unprotected prior to
         O, apps may have required this permission (which only Dialer has) in their receivers.
         So, declare this permission here for backwards compatibility so the phone process can send
         the broadcasts to those same receivers. -->
    <uses-permission android:name="android.permission.CONTROL_INCALL_EXPERIENCE" />
    <uses-permission android:name="android.permission.DOWNLOAD_WITHOUT_NOTIFICATION" />
    <uses-permission android:name="android.permission.WRITE_SETTINGS" />
    <uses-permission android:name="android.permission.WRITE_SECURE_SETTINGS" />
    <uses-permission android:name="android.permission.READ_CONTACTS" />
    <uses-permission android:name="android.permission.READ_CALL_LOG" />
    <uses-permission android:name="android.permission.WRITE_CONTACTS" />
    <uses-permission android:name="android.permission.WRITE_CALL_LOG" />
    <uses-permission android:name="android.permission.SYSTEM_ALERT_WINDOW" />
    <uses-permission android:name="android.permission.INTERNAL_SYSTEM_WINDOW" />
    <uses-permission android:name="android.permission.VIBRATE" />
    <uses-permission android:name="android.permission.BLUETOOTH" />
    <uses-permission android:name="android.permission.BLUETOOTH_ADMIN" />
    <uses-permission android:name="android.permission.REORDER_TASKS" />
    <uses-permission android:name="android.permission.CHANGE_CONFIGURATION" />
    <uses-permission android:name="android.permission.WAKE_LOCK" />
    <uses-permission android:name="android.permission.MODIFY_AUDIO_SETTINGS" />
    <uses-permission android:name="android.permission.STATUS_BAR" />
    <uses-permission android:name="android.permission.STATUS_BAR_SERVICE" />
    <uses-permission android:name="android.permission.RECEIVE_SMS" />
    <uses-permission android:name="android.permission.READ_SMS" />
    <uses-permission android:name="android.permission.WRITE_SMS" />
    <uses-permission android:name="android.permission.SEND_SMS" />
    <uses-permission android:name="android.permission.SEND_RESPOND_VIA_MESSAGE" />
    <uses-permission android:name="android.permission.SET_TIME_ZONE" />
    <uses-permission android:name="android.permission.SUGGEST_PHONE_TIME_AND_ZONE" />
    <uses-permission android:name="android.permission.ACCESS_WIFI_STATE" />
    <uses-permission android:name="android.permission.READ_PRIVILEGED_PHONE_STATE" />
    <uses-permission android:name="android.permission.MODIFY_PHONE_STATE" />
    <uses-permission android:name="android.permission.ACCESS_IMS_CALL_SERVICE" />
    <uses-permission android:name="android.permission.DEVICE_POWER" />
    <uses-permission android:name="android.permission.DISABLE_KEYGUARD" />
    <uses-permission android:name="android.permission.INTERNET" />
    <uses-permission android:name="android.permission.PROCESS_OUTGOING_CALLS" />
    <uses-permission android:name="android.permission.ACCESS_COARSE_LOCATION" />
    <uses-permission android:name="android.permission.ACCESS_FINE_LOCATION" />
    <uses-permission android:name="android.permission.WRITE_APN_SETTINGS" />
    <uses-permission android:name="android.permission.BROADCAST_SMS"/>
    <uses-permission android:name="android.permission.BROADCAST_WAP_PUSH"/>
    <uses-permission android:name="android.permission.CHANGE_WIFI_STATE"/>
    <uses-permission android:name="android.permission.ACCESS_NETWORK_STATE"/>
    <uses-permission android:name="android.permission.CHANGE_NETWORK_STATE"/>
    <uses-permission android:name="android.permission.RECEIVE_BOOT_COMPLETED" />
    <uses-permission android:name="android.permission.SHUTDOWN" />
    <uses-permission android:name="android.permission.RECORD_AUDIO" />
    <uses-permission android:name="android.permission.PERFORM_CDMA_PROVISIONING" />
    <uses-permission android:name="android.permission.USE_SIP" />
    <uses-permission android:name="android.permission.REBOOT" />
    <uses-permission android:name="android.permission.UPDATE_LOCK" />
    <uses-permission android:name="android.permission.INTERACT_ACROSS_USERS" />
    <uses-permission android:name="android.permission.INTERACT_ACROSS_USERS_FULL" />
    <uses-permission android:name="com.android.smspush.WAPPUSH_MANAGER_BIND" />
    <uses-permission android:name="android.permission.MANAGE_USERS" />
    <uses-permission android:name="android.permission.UPDATE_APP_OPS_STATS" />
    <uses-permission android:name="android.permission.READ_CARRIER_APP_INFO" />
    <uses-permission android:name="android.permission.MANAGE_APP_OPS_MODES" />
    <uses-permission android:name="android.permission.CONNECTIVITY_USE_RESTRICTED_NETWORKS" />
    <uses-permission android:name="android.permission.NETWORK_FACTORY" />
    <uses-permission android:name="android.permission.OBSERVE_NETWORK_POLICY" />
    <uses-permission android:name="android.permission.SET_PREFERRED_APPLICATIONS" />
    <uses-permission android:name="android.permission.READ_SEARCH_INDEXABLES" />
    <uses-permission android:name="android.permission.DUMP" />
    <uses-permission android:name="android.permission.REGISTER_CALL_PROVIDER" />
    <uses-permission android:name="android.permission.REGISTER_SIM_SUBSCRIPTION" />
    <uses-permission android:name="android.permission.BIND_IMS_SERVICE" />
    <uses-permission android:name="android.permission.BIND_CARRIER_SERVICES" />
    <!-- BIND_CARRIER_MESSAGING_SERVICE has been deprecated in favor of BIND_CARRIER_SERVICES. -->
    <uses-permission android:name="android.permission.BIND_CARRIER_MESSAGING_SERVICE" />
    <uses-permission android:name="android.permission.BIND_EUICC_SERVICE" />
    <uses-permission android:name="android.permission.BIND_TELEPHONY_NETWORK_SERVICE" />
    <uses-permission android:name="android.permission.BIND_CELL_BROADCAST_SERVICE" />
    <uses-permission android:name="android.permission.WRITE_EMBEDDED_SUBSCRIPTIONS" />
    <uses-permission android:name="android.permission.READ_SYNC_SETTINGS" />
    <uses-permission android:name="android.permission.WRITE_SYNC_SETTINGS" />
    <uses-permission android:name="android.permission.AUTHENTICATE_ACCOUNTS" />
    <uses-permission android:name="android.permission.MANAGE_ACCOUNTS" />
    <uses-permission android:name="android.permission.GET_ACCOUNTS" />
    <uses-permission android:name="com.android.voicemail.permission.ADD_VOICEMAIL" />
    <uses-permission android:name="com.android.voicemail.permission.WRITE_VOICEMAIL" />
    <uses-permission android:name="com.android.voicemail.permission.READ_VOICEMAIL" />
    <uses-permission android:name="android.permission.BIND_VISUAL_VOICEMAIL_SERVICE"/>
    <uses-permission android:name="android.permission.LOCAL_MAC_ADDRESS" />
    <uses-permission android:name="android.permission.CHANGE_COMPONENT_ENABLED_STATE" />
    <uses-permission android:name="android.permission.CHANGE_DEVICE_IDLE_TEMP_WHITELIST" />
    <!-- Needed to block messages. -->
    <uses-permission android:name="android.permission.READ_BLOCKED_NUMBERS" />
    <!-- Needed for emergency contact notification. -->
    <uses-permission android:name="android.permission.WRITE_BLOCKED_NUMBERS" />
    <uses-permission android:name="android.permission.NETWORK_SETTINGS" />

    <!-- This tells the activity manager to not delay any of our activity
         start requests, even if they happen immediately after the user
         presses home. -->
    <uses-permission android:name="android.permission.STOP_APP_SWITCHES" />
    <uses-permission android:name="android.permission.UPDATE_DEVICE_STATS" />
    <uses-permission android:name="android.permission.MANAGE_NETWORK_POLICY" />
    <uses-permission android:name="android.permission.READ_NETWORK_USAGE_HISTORY" />
    <uses-permission android:name="android.permission.BIND_TELEPHONY_DATA_SERVICE" />
    <uses-permission android:name="android.permission.PACKAGE_USAGE_STATS" />
    <uses-permission android:name="android.permission.READ_PRECISE_PHONE_STATE" />
    <uses-permission android:name="android.permission.MANAGE_ROLE_HOLDERS" />
    <!-- Allows us to whitelist receivers of the
         ACTION_SIM_SLOT_STATUS_CHANGED broadcast to start activities
         from the background.  -->
    <uses-permission android:name="android.permission.START_ACTIVITIES_FROM_BACKGROUND" />

    <uses-permission android:name="com.qti.permission.BIND_QTI_IMS_SERVICE" />

    <application android:name="PhoneApp"
            android:persistent="true"
            android:label="@string/phoneAppLabel"
            android:icon="@mipmap/ic_launcher_phone"
            android:allowBackup="false"
            android:supportsRtl="true"
            android:usesCleartextTraffic="true"
            android:defaultToDeviceProtectedStorage="true"
            android:directBootAware="true">

        <provider android:name="IccProvider"
                android:authorities="icc"
                android:multiprocess="true"
                android:exported="true"
                android:readPermission="android.permission.READ_CONTACTS"
                android:writePermission="android.permission.WRITE_CONTACTS" />

        <!-- Dialer UI that only allows emergency calls -->
        <activity android:name="EmergencyDialer"
            android:label="@string/emergencyDialerIconLabel"
            android:theme="@style/EmergencyDialerTheme"
            android:screenOrientation="portrait"
            android:resizeableActivity="false">
            <intent-filter>
                <action android:name="com.android.phone.EmergencyDialer.DIAL" />
                <category android:name="android.intent.category.DEFAULT" />
            </intent-filter>
            <intent-filter>
                <action android:name="com.android.phone.EmergencyDialer.DIAL" />
                <category android:name="android.intent.category.DEFAULT" />
                <data android:scheme="tel" />
            </intent-filter>
            <intent-filter>
                <action android:name="android.intent.action.DIAL_EMERGENCY" />
                <category android:name="android.intent.category.DEFAULT" />
            </intent-filter>
            <intent-filter>
                <action android:name="android.intent.action.DIAL_EMERGENCY" />
                <category android:name="android.intent.category.DEFAULT" />
                <data android:scheme="tel" />
            </intent-filter>
        </activity>

        <activity android:name="ADNList" />

        <activity android:name="SimContacts"
            android:label="@string/simContacts_title"
            android:theme="@style/SimImportTheme"
            android:screenOrientation="portrait"
            android:icon="@mipmap/ic_launcher_contacts">

            <intent-filter>
                <action android:name="android.intent.action.VIEW" />
                <category android:name="android.intent.category.DEFAULT" />
                <data android:mimeType="vnd.android.cursor.item/sim-contact" />
            </intent-filter>
        </activity>

        <activity android:name="com.android.phone.settings.fdn.FdnList"
                android:label="@string/fdnListLabel"
                android:theme="@style/DialerSettingsLight">
            <intent-filter>
                <action android:name="android.intent.action.VIEW" />
                <category android:name="android.intent.category.DEFAULT" />
                <data android:mimeType="vnd.android.cursor.item/sim-contact" />
            </intent-filter>
        </activity>

        <activity android:name="com.android.internal.telephony.uicc.InstallCarrierAppTrampolineActivity"
                  android:theme="@android:style/Theme.Translucent.NoTitleBar"
                  android:exported="false"/>

        <activity android:name="GsmUmtsCallOptions"
                android:label="@string/gsm_umts_options"
                android:theme="@style/DialerSettingsLight">
            <intent-filter>
                <action android:name="android.intent.action.MAIN" />
            </intent-filter>
        </activity>

        <activity android:name="CdmaCallOptions"
                android:label="@string/cdma_options"
                android:theme="@style/DialerSettingsLight">
            <intent-filter>
                <action android:name="android.intent.action.MAIN" />
            </intent-filter>
        </activity>

        <activity android:name="GsmUmtsCallForwardOptions"
                android:label="@string/labelCF"
                android:configChanges="orientation|screenSize|keyboardHidden"
                android:theme="@style/DialerSettingsLight">
            <intent-filter>
                <action android:name="android.intent.action.MAIN" />
            </intent-filter>
        </activity>

        <activity android:name="GsmUmtsCallBarringOptions"
                android:label="@string/labelCallBarring"
                android:configChanges="orientation|screenSize|keyboardHidden"
                android:theme="@style/DialerSettingsLight">
            <intent-filter>
                <action android:name="android.intent.action.MAIN" />
            </intent-filter>
        </activity>

        <activity android:name="GsmUmtsAdditionalCallOptions"
                android:label="@string/labelGSMMore"
                android:configChanges="orientation|screenSize|keyboardHidden"
                android:theme="@style/DialerSettingsLight">
            <intent-filter>
                <action android:name="android.intent.action.MAIN" />
            </intent-filter>
        </activity>

        <activity android:name="CallForwardType"
                android:label="@string/call_forward_option"
                android:configChanges="orientation|screenSize|keyboardHidden"
                android:theme="@style/DialerSettingsLight">
            <intent-filter>
                <action android:name="android.intent.action.MAIN" />
            </intent-filter>
        </activity>

        <!-- fdn setting -->
        <activity android:name="com.android.phone.settings.fdn.FdnSetting"
                android:label="@string/fdn"
                android:theme="@style/DialerSettingsLight">
            <intent-filter>
                <action android:name="android.intent.action.MAIN" />
            </intent-filter>
        </activity>

        <!-- SIM PIN setting -->
        <activity android:name="EnableIccPinScreen"
                android:label="@string/enable_pin"
                android:theme="@style/DialerSettingsLight">
            <intent-filter>
                <action android:name="android.intent.action.MAIN" />
                <category android:name="android.intent.category.DEVELOPMENT_PREFERENCE" />
            </intent-filter>
        </activity>

        <activity android:name="ChangeIccPinScreen"
                android:label="@string/change_pin"
                android:theme="@style/DialerSettingsLight">
            <intent-filter>
                <action android:name="android.intent.action.MAIN" />
                <category android:name="android.intent.category.DEVELOPMENT_PREFERENCE" />
            </intent-filter>
        </activity>

        <activity android:name="com.android.phone.settings.fdn.GetPin2Screen"
                android:label="@string/get_pin2"
                android:theme="@style/DialerSettingsLight"
                android:windowSoftInputMode="stateVisible">
        </activity>

        <activity android:name="com.android.phone.settings.fdn.EditFdnContactScreen"
                android:theme="@style/DialerSettingsLight"
                android:windowSoftInputMode="stateVisible">
        </activity>

        <activity android:name="com.android.phone.settings.fdn.DeleteFdnContactScreen"
                android:theme="@style/DialerSettingsLight"
                android:label="@string/delete_fdn_contact">
        </activity>

        <!-- "Call settings" UI, used only on voice-capable phone devices. -->
        <activity android:name="CallFeaturesSetting"
                android:label="@string/call_settings"
                android:configChanges="orientation|screenSize|keyboardHidden"
                android:theme="@style/DialerSettingsLight">
            <intent-filter>
                <action android:name="android.intent.action.VIEW" />
                <action android:name="android.intent.action.MAIN" />
                <action android:name="android.telecom.action.SHOW_CALL_SETTINGS" />
                <category android:name="android.intent.category.DEFAULT" />
            </intent-filter>
        </activity>

        <!-- Activation service that trigger OTASP sim provisioning -->
        <service android:name=".otasp.OtaspActivationService" android:launchMode="singleInstance"
            androidprv:systemUserOnly="true"
            android:permission="android.permission.MODIFY_PHONE_STATE">
            <intent-filter>
                <action android:name="android.service.simActivation.SimActivationService" />
            </intent-filter>
        </service>

        <receiver android:name=".otasp.OtaspSimStateReceiver" androidprv:systemUserOnly="true"
                  android:exported ="false">
            <intent-filter>
                <action android:name="android.telephony.action.CARRIER_CONFIG_CHANGED" />
            </intent-filter>
        </receiver>

        <!-- "Accessibility" settings UI. Referenced by Dialer application. -->
        <activity android:name="com.android.phone.settings.AccessibilitySettingsActivity"
                android:label="@string/accessibility_settings_activity_title"
                android:theme="@style/DialerSettingsLight">
            <intent-filter>
                <action android:name="android.intent.action.MAIN" />
                <action android:name="android.telecom.action.SHOW_CALL_ACCESSIBILITY_SETTINGS" />
                <category android:name="android.intent.category.DEFAULT" />
            </intent-filter>
        </activity>

        <!-- CDMA Emergency Callback Mode -->
        <service android:name="EmergencyCallbackModeService">
        </service>

        <!-- service to dump telephony information -->
        <service android:name="com.android.phone.TelephonyDebugService"
                 android:permission="android.permission.DUMP">
            <intent-filter>
                <action android:name="com.android.phone.TelephonyDebugService" />
            </intent-filter>
        </service>

        <!-- Handler for EuiccManager's public-facing intents. -->
        <activity android:name=".euicc.EuiccUiDispatcherActivity"
            android:theme="@android:style/Theme.NoDisplay"
            android:permission="android.permission.MODIFY_PHONE_STATE">
            <!-- Max out priority to ensure nobody else will handle these intents. -->
            <intent-filter android:priority="1000">
                <action android:name=
                            "android.telephony.euicc.action.MANAGE_EMBEDDED_SUBSCRIPTIONS" />
                <action android:name=
                            "android.telephony.euicc.action.PROVISION_EMBEDDED_SUBSCRIPTION" />
                <category android:name="android.intent.category.DEFAULT" />
            </intent-filter>
        </activity>

        <!--
            Handler for EuiccManager's resolution intents. These are locked down so that only
            privileged processes can start them, which means we can trust the Intent used to start
            it (which contains a description of the next step to perform after resolution).
        -->
        <activity android:name=".euicc.EuiccResolutionUiDispatcherActivity"
            android:permission="android.permission.CALL_PRIVILEGED">
            <!-- Max out priority to ensure nobody else will handle these intents. -->
            <intent-filter android:priority="1000">
                <action android:name=
                            "android.telephony.euicc.action.RESOLVE_ERROR" />
                <category android:name="android.intent.category.DEFAULT" />
            </intent-filter>
        </activity>

        <!--
            Handler for EuiccManager's privileged action intents. These are locked down so that only
            privileged processes can start them.
        -->
        <activity android:name=".euicc.EuiccPrivilegedActionUiDispatcherActivity"
                  android:theme="@android:style/Theme.NoDisplay"
                  android:permission="android.permission.CALL_PRIVILEGED">
            <!-- Max out priority to ensure nobody else will handle these intents. -->
            <intent-filter android:priority="1000">
                <action android:name=
                            "android.telephony.euicc.action.TOGGLE_SUBSCRIPTION_PRIVILEGED" />
                <action android:name=
                            "android.telephony.euicc.action.DELETE_SUBSCRIPTION_PRIVILEGED" />
                <action android:name=
                            "android.telephony.euicc.action.RENAME_SUBSCRIPTION_PRIVILEGED" />
                <category android:name="android.intent.category.DEFAULT" />
            </intent-filter>
        </activity>

        <!--
            Handler for EuiccManager's public action intents. These are public and do not require
            any special permissions to start, although the calling package name should be
            whitelisted by the underlying eUICC service implementation (i.e. the LPA).
        -->
        <activity android:name=".euicc.EuiccPublicActionUiDispatcherActivity"
            android:theme="@android:style/Theme.NoDisplay">
            <!-- Max out priority to ensure nobody else will handle these intents. -->
            <intent-filter android:priority="1000">
                <action android:name=
                    "android.telephony.euicc.action.START_EUICC_ACTIVATION" />
                <category android:name="android.intent.category.DEFAULT" />
            </intent-filter>
        </activity>

        <activity android:name="EmergencyCallbackModeExitDialog"
            android:excludeFromRecents="true"
            android:label="@string/ecm_exit_dialog"
            android:launchMode="singleTop"
            android:theme="@android:style/Theme.Translucent.NoTitleBar">
            <intent-filter>
                <action android:name="com.android.phone.action.ACTION_SHOW_ECM_EXIT_DIALOG" />
                <action android:name="android.telephony.action.ACTION_SHOW_NOTICE_ECM_BLOCK_OTHERS" />
                <category android:name="android.intent.category.DEFAULT" />
            </intent-filter>
        </activity>

        <!-- Start SIP -->
        <service android:name="com.android.services.telephony.sip.SipConnectionService"
                 android:label="@string/sip_connection_service_label"
                 android:singleUser="true"
                 android:permission="android.permission.BIND_TELECOM_CONNECTION_SERVICE" >
            <intent-filter>
                <action android:name="android.telecom.ConnectionService" />
            </intent-filter>
        </service>

        <receiver android:name="com.android.services.telephony.sip.SipIncomingCallReceiver">
            <intent-filter>
                <action android:name="android.net.sip.action.SIP_INCOMING_CALL" />
            </intent-filter>
        </receiver>

        <activity android:name="com.android.services.telephony.sip.SipPhoneAccountSettingsActivity"
                android:theme="@android:style/Theme.NoDisplay"
                android:excludeFromRecents="true">
            <intent-filter>
                <action android:name="android.telecom.action.CONFIGURE_PHONE_ACCOUNT" />
                <category android:name="android.intent.category.DEFAULT" />
            </intent-filter>
        </activity>

        <activity android:label="Sip Settings"
                  android:name="com.android.services.telephony.sip.SipSettings"
                  android:theme="@style/DialerSettingsLight"
                  android:launchMode="singleTop"
                  android:configChanges="orientation|screenSize|keyboardHidden"
                  android:uiOptions="splitActionBarWhenNarrow"
                  android:parentActivityName="com.android.phone.CallFeaturesSetting" >
            <intent-filter>
                <action android:name="android.intent.action.MAIN" />
                <action android:name="android.net.sip.NOTIFY" />
            </intent-filter>
        </activity>
        <activity android:name="com.android.services.telephony.sip.SipEditor"
                android:theme="@style/DialerSettingsLight"
                android:configChanges="orientation|screenSize|keyboardHidden"
                android:uiOptions="splitActionBarWhenNarrow">
        </activity>

        <service android:name="com.android.services.telephony.sip.components.TelephonySipService">
            <intent-filter>
                <action android:name="android.net.sip.action.START_SIP" />
            </intent-filter>
        </service>

        <!-- End SIP -->

        <activity android:name="MMIDialogActivity"
                android:configChanges="orientation|screenSize|keyboardHidden"
                android:excludeFromRecents="true"
                android:launchMode="singleInstance"
                android:theme="@style/Empty">
        </activity>

        <activity android:name="com.android.phone.settings.PhoneAccountSettingsActivity"
            android:label="@string/phone_accounts"
            android:theme="@style/DialerSettingsLight">
            <intent-filter>
                <action android:name="android.telecom.action.CHANGE_PHONE_ACCOUNTS" />
                <category android:name="android.intent.category.DEFAULT" />
            </intent-filter>
        </activity>

        <activity android:name="com.android.phone.settings.VoicemailSettingsActivity"
            android:label="@string/voicemail"
            android:configChanges="orientation|screenSize|keyboardHidden|screenLayout"
            android:screenOrientation="portrait"
            android:theme="@style/DialerSettingsLight">
            <intent-filter >
                <!-- DO NOT RENAME. There are existing apps which use this string. -->
                <action android:name="com.android.phone.CallFeaturesSetting.ADD_VOICEMAIL" />
                <category android:name="android.intent.category.DEFAULT" />
            </intent-filter>
            <intent-filter>
                <action android:name="android.telephony.action.CONFIGURE_VOICEMAIL" />
                <category android:name="android.intent.category.DEFAULT" />
            </intent-filter>
        </activity>

        <!-- Telecom integration -->
        <service
                android:singleUser="true"
                android:name="com.android.services.telephony.TelephonyConnectionService"
                android:label="@string/pstn_connection_service_label"
                android:permission="android.permission.BIND_TELECOM_CONNECTION_SERVICE" >
            <intent-filter>
                <action android:name="android.telecom.ConnectionService" />
            </intent-filter>
        </service>

        <receiver
          android:name="com.android.phone.vvm.VvmSmsReceiver"
            android:exported="false"
            androidprv:systemUserOnly="true">
            <intent-filter>
                <action android:name="com.android.internal.provider.action.VOICEMAIL_SMS_RECEIVED"/>
            </intent-filter>
        </receiver>

        <receiver
            android:name="com.android.phone.vvm.VvmSimStateTracker"
            android:exported="false"
            androidprv:systemUserOnly="true">
            <intent-filter>
                <action android:name="android.intent.action.BOOT_COMPLETED"/>
                <action android:name="android.telephony.action.CARRIER_CONFIG_CHANGED"/>
                <action android:name="android.intent.action.SIM_STATE_CHANGED"/>
            </intent-filter>
        </receiver>

        <receiver
            android:name="com.android.internal.telephony.uicc.ShowInstallAppNotificationReceiver"
            android:exported="false"/>

        <activity
            android:name="com.android.phone.settings.PickSmsSubscriptionActivity"
            android:exported="false"
            android:excludeFromRecents="true"
            android:launchMode="singleTop"
            android:configChanges="orientation|screenSize|keyboardHidden"
            android:theme="@style/Theme.Transparent"/>

        <service
            android:name="com.android.phone.vvm.RemoteVvmTaskManager"
            android:exported="false"/>
        <service android:name="com.android.internal.telephony.CellularNetworkService"
            android:permission="android.permission.BIND_TELEPHONY_NETWORK_SERVICE" >
            <intent-filter>
                <action android:name="android.telephony.NetworkService" />
            </intent-filter>
        </service>
        <service android:name="com.android.internal.telephony.dataconnection.CellularDataService"
            android:permission="android.permission.BIND_TELEPHONY_DATA_SERVICE" >
            <intent-filter>
                <action android:name="android.telephony.data.DataService" />
            </intent-filter>
        </service>

        <activity
            android:name=".settings.RadioInfo"
            android:label="@string/phone_info_label"
            android:theme="@style/Theme.AppCompat.DayNight">
            <intent-filter>
                <action android:name="android.intent.action.MAIN" />
                <category android:name="android.intent.category.DEVELOPMENT_PREFERENCE" />
            </intent-filter>
        </activity>

        <activity android:name=".settings.BandMode"
                  android:label="@string/band_mode_title"
                  android:theme="@style/Theme.AppCompat.DayNight">
            <intent-filter>
                <action android:name="android.intent.action.MAIN" />
                <category android:name="android.intent.category.DEFAULT" />
                <category android:name="android.intent.category.VOICE_LAUNCH" />
            </intent-filter>
        </activity>

        <provider
            android:name="ServiceStateProvider"
            android:authorities="service-state"
            android:exported="true"
            android:multiprocess="false"
            android:singleUser="true"
            android:writePermission="android.permission.MODIFY_PHONE_STATE"/>

        <uses-library android:name="ims-ext-common"/>
=======
        package="com.android.phone.lib">
    <application>
        <library android:name="com.android.phone.lib" />
>>>>>>> 4b8d144a
    </application>
</manifest><|MERGE_RESOLUTION|>--- conflicted
+++ resolved
@@ -11,684 +11,8 @@
      limitations under the License.
 -->
 <manifest xmlns:android="http://schemas.android.com/apk/res/android"
-<<<<<<< HEAD
-        xmlns:androidprv="http://schemas.android.com/apk/prv/res/android"
-        package="com.android.phone"
-        coreApp="true"
-        android:sharedUserId="android.uid.phone"
-        android:sharedUserLabel="@string/phoneAppLabel"
->
-
-    <original-package android:name="com.android.phone" />
-
-    <protected-broadcast android:name="android.telecom.action.TTY_PREFERRED_MODE_CHANGED" />
-    <protected-broadcast android:name="android.telecom.action.CURRENT_TTY_MODE_CHANGED" />
-    <protected-broadcast android:name="android.intent.action.SERVICE_STATE" />
-    <protected-broadcast android:name="android.intent.action.RADIO_TECHNOLOGY" />
-    <protected-broadcast android:name="android.intent.action.EMERGENCY_CALLBACK_MODE_CHANGED" />
-    <protected-broadcast android:name="android.intent.action.EMERGENCY_CALL_STATE_CHANGED" />
-    <protected-broadcast android:name="android.intent.action.SIG_STR" />
-    <protected-broadcast android:name="android.intent.action.ANY_DATA_STATE" />
-    <protected-broadcast android:name="android.intent.action.DATA_STALL_DETECTED" />
-    <protected-broadcast android:name="android.intent.action.SIM_STATE_CHANGED" />
-    <protected-broadcast android:name="android.intent.action.USER_ACTIVITY_NOTIFICATION" />
-    <protected-broadcast android:name="android.telephony.action.ACTION_SHOW_NOTICE_ECM_BLOCK_OTHERS" />
-    <protected-broadcast android:name="android.intent.action.ACTION_MDN_STATE_CHANGED" />
-    <protected-broadcast android:name="android.provider.Telephony.SPN_STRINGS_UPDATED" />
-    <protected-broadcast android:name="android.provider.Telephony.SIM_FULL" />
-    <protected-broadcast android:name="com.android.internal.telephony.data-restart-trysetup" />
-    <protected-broadcast android:name="com.android.internal.telephony.data-stall" />
-    <protected-broadcast android:name="android.intent.action.DATA_SMS_RECEIVED" />
-    <protected-broadcast android:name="android.provider.Telephony.SMS_RECEIVED" />
-    <protected-broadcast android:name="android.provider.Telephony.SMS_DELIVER" />
-    <protected-broadcast android:name="android.provider.Telephony.SMS_REJECTED" />
-    <protected-broadcast android:name="android.provider.Telephony.WAP_PUSH_DELIVER" />
-    <protected-broadcast android:name="android.provider.Telephony.WAP_PUSH_RECEIVED" />
-    <protected-broadcast android:name="android.provider.Telephony.SMS_CB_RECEIVED" />
-    <protected-broadcast android:name="android.provider.action.SMS_EMERGENCY_CB_RECEIVED" />
-    <protected-broadcast android:name="android.provider.Telephony.SECRET_CODE" />
-    <protected-broadcast android:name= "com.android.internal.stk.command" />
-    <protected-broadcast android:name= "com.android.internal.stk.session_end" />
-    <protected-broadcast android:name= "com.android.internal.stk.icc_status_change" />
-    <protected-broadcast android:name= "com.android.internal.stk.alpha_notify" />
-    <protected-broadcast android:name= "com.android.internal.telephony.CARRIER_SIGNAL_REDIRECTED" />
-    <protected-broadcast android:name= "com.android.internal.telephony.CARRIER_SIGNAL_REQUEST_NETWORK_FAILED" />
-    <protected-broadcast android:name= "com.android.internal.telephony.CARRIER_SIGNAL_PCO_VALUE" />
-    <protected-broadcast android:name= "com.android.internal.telephony.CARRIER_SIGNAL_RESET" />
-    <protected-broadcast android:name= "com.android.internal.telephony.CARRIER_SIGNAL_DEFAULT_NETWORK_AVAILABLE" />
-    <protected-broadcast android:name= "com.android.internal.telephony.ACTION_LINE1_NUMBER_ERROR_DETECTED" />
-    <protected-broadcast android:name= "com.android.internal.telephony.ACTION_REPORT_RADIO_BUG" />
-    <protected-broadcast android:name= "com.android.internal.provider.action.VOICEMAIL_SMS_RECEIVED" />
-    <protected-broadcast android:name= "com.android.intent.isim_refresh" />
-    <protected-broadcast android:name= "com.android.ims.ACTION_RCS_SERVICE_AVAILABLE" />
-    <protected-broadcast android:name= "com.android.ims.ACTION_RCS_SERVICE_UNAVAILABLE" />
-    <protected-broadcast android:name= "com.android.ims.ACTION_RCS_SERVICE_DIED" />
-    <protected-broadcast android:name= "com.android.ims.ACTION_PRESENCE_CHANGED" />
-    <protected-broadcast android:name= "com.android.ims.ACTION_PUBLISH_STATUS_CHANGED" />
-    <protected-broadcast android:name= "com.android.ims.IMS_SERVICE_UP" />
-    <protected-broadcast android:name= "com.android.ims.IMS_SERVICE_DOWN" />
-    <protected-broadcast android:name= "com.android.ims.IMS_INCOMING_CALL" />
-    <protected-broadcast android:name= "com.android.ims.internal.uce.UCE_SERVICE_UP" />
-    <protected-broadcast android:name= "com.android.ims.internal.uce.UCE_SERVICE_DOWN" />
-    <protected-broadcast android:name= "com.android.imsconnection.DISCONNECTED" />
-    <protected-broadcast android:name= "com.android.intent.action.IMS_FEATURE_CHANGED" />
-    <protected-broadcast android:name= "com.android.intent.action.IMS_CONFIG_CHANGED" />
-    <protected-broadcast android:name= "android.telephony.ims.action.WFC_IMS_REGISTRATION_ERROR" />
-    <protected-broadcast android:name= "com.android.phone.vvm.omtp.sms.REQUEST_SENT" />
-    <protected-broadcast android:name= "com.android.phone.vvm.ACTION_VISUAL_VOICEMAIL_SERVICE_EVENT" />
-    <protected-broadcast android:name= "com.android.internal.telephony.CARRIER_VVM_PACKAGE_INSTALLED" />
-    <protected-broadcast android:name= "com.android.cellbroadcastreceiver.GET_LATEST_CB_AREA_INFO" />
-    <protected-broadcast android:name= "com.android.internal.telephony.ACTION_CARRIER_CERTIFICATE_DOWNLOAD" />
-    <protected-broadcast android:name= "com.android.internal.telephony.OPEN_DEFAULT_SMS_APP" />
-    <protected-broadcast android:name= "android.telephony.action.SIM_CARD_STATE_CHANGED" />
-    <protected-broadcast android:name= "android.telephony.action.SIM_APPLICATION_STATE_CHANGED" />
-    <protected-broadcast android:name= "android.telephony.action.SIM_SLOT_STATUS_CHANGED" />
-    <protected-broadcast android:name= "codeaurora.intent.action.ACTION_MANAGED_ROAMING_IND" />
-    <protected-broadcast android:name= "org.codeaurora.intent.action.SUBSCRIPTION_INFO_RECORD_ADDED" />
-    <protected-broadcast android:name= "org.codeaurora.intent.action.PRIMARY_CARD_CHANGED_IN_SERVICE" />
-    <protected-broadcast android:name= "org.codeaurora.intent.action.ACTION_SET_PRIMARY_CARD_DONE" />
-    <protected-broadcast android:name= "codeaurora.intent.action.ACTION_LTE_CONFIGURE" />
-    <protected-broadcast android:name= "org.codeaurora.intent.action.ACTION_UICC_MANUAL_PROVISION_STATUS_CHANGED" />
-    <protected-broadcast android:name= "org.codeaurora.intent.action.ACTION_RADIO_CAPABILITY_UPDATED" />
-    <protected-broadcast android:name= "org.codeaurora.intent.action.ACTION_NETWORK_SPECIFIER_SET" />
-    <protected-broadcast android:name= "org.codeaurora.intent.action.ACTION_DDS_SWITCH_DONE" />
-    <protected-broadcast android:name= "android.telephony.action.SUBSCRIPTION_CARRIER_IDENTITY_CHANGED" />
-    <protected-broadcast android:name= "android.telephony.action.SUBSCRIPTION_SPECIFIC_CARRIER_IDENTITY_CHANGED" />
-    <protected-broadcast android:name= "android.telephony.action.NETWORK_COUNTRY_CHANGED" />
-    <protected-broadcast android:name= "android.telephony.action.PRIMARY_SUBSCRIPTION_LIST_CHANGED" />
-
-    <!-- For Vendor Debugging in Telephony -->
-    <protected-broadcast android:name="android.telephony.action.ANOMALY_REPORTED" />
-
-    <!-- Allows granting runtime permissions to telephony related components. -->
-    <uses-permission android:name="android.permission.GRANT_RUNTIME_PERMISSIONS_TO_TELEPHONY_DEFAULTS" />
-
-    <uses-permission android:name="android.permission.BROADCAST_STICKY" />
-    <uses-permission android:name="android.permission.CALL_PHONE" />
-    <uses-permission android:name="android.permission.CALL_PRIVILEGED" />
-    <!-- TELEPHONY_SECRET_CODE used to be sent by the Dialer app, but is now sent by
-         the phone process through an API added in O. Since the broadcast was unprotected prior to
-         O, apps may have required this permission (which only Dialer has) in their receivers.
-         So, declare this permission here for backwards compatibility so the phone process can send
-         the broadcasts to those same receivers. -->
-    <uses-permission android:name="android.permission.CONTROL_INCALL_EXPERIENCE" />
-    <uses-permission android:name="android.permission.DOWNLOAD_WITHOUT_NOTIFICATION" />
-    <uses-permission android:name="android.permission.WRITE_SETTINGS" />
-    <uses-permission android:name="android.permission.WRITE_SECURE_SETTINGS" />
-    <uses-permission android:name="android.permission.READ_CONTACTS" />
-    <uses-permission android:name="android.permission.READ_CALL_LOG" />
-    <uses-permission android:name="android.permission.WRITE_CONTACTS" />
-    <uses-permission android:name="android.permission.WRITE_CALL_LOG" />
-    <uses-permission android:name="android.permission.SYSTEM_ALERT_WINDOW" />
-    <uses-permission android:name="android.permission.INTERNAL_SYSTEM_WINDOW" />
-    <uses-permission android:name="android.permission.VIBRATE" />
-    <uses-permission android:name="android.permission.BLUETOOTH" />
-    <uses-permission android:name="android.permission.BLUETOOTH_ADMIN" />
-    <uses-permission android:name="android.permission.REORDER_TASKS" />
-    <uses-permission android:name="android.permission.CHANGE_CONFIGURATION" />
-    <uses-permission android:name="android.permission.WAKE_LOCK" />
-    <uses-permission android:name="android.permission.MODIFY_AUDIO_SETTINGS" />
-    <uses-permission android:name="android.permission.STATUS_BAR" />
-    <uses-permission android:name="android.permission.STATUS_BAR_SERVICE" />
-    <uses-permission android:name="android.permission.RECEIVE_SMS" />
-    <uses-permission android:name="android.permission.READ_SMS" />
-    <uses-permission android:name="android.permission.WRITE_SMS" />
-    <uses-permission android:name="android.permission.SEND_SMS" />
-    <uses-permission android:name="android.permission.SEND_RESPOND_VIA_MESSAGE" />
-    <uses-permission android:name="android.permission.SET_TIME_ZONE" />
-    <uses-permission android:name="android.permission.SUGGEST_PHONE_TIME_AND_ZONE" />
-    <uses-permission android:name="android.permission.ACCESS_WIFI_STATE" />
-    <uses-permission android:name="android.permission.READ_PRIVILEGED_PHONE_STATE" />
-    <uses-permission android:name="android.permission.MODIFY_PHONE_STATE" />
-    <uses-permission android:name="android.permission.ACCESS_IMS_CALL_SERVICE" />
-    <uses-permission android:name="android.permission.DEVICE_POWER" />
-    <uses-permission android:name="android.permission.DISABLE_KEYGUARD" />
-    <uses-permission android:name="android.permission.INTERNET" />
-    <uses-permission android:name="android.permission.PROCESS_OUTGOING_CALLS" />
-    <uses-permission android:name="android.permission.ACCESS_COARSE_LOCATION" />
-    <uses-permission android:name="android.permission.ACCESS_FINE_LOCATION" />
-    <uses-permission android:name="android.permission.WRITE_APN_SETTINGS" />
-    <uses-permission android:name="android.permission.BROADCAST_SMS"/>
-    <uses-permission android:name="android.permission.BROADCAST_WAP_PUSH"/>
-    <uses-permission android:name="android.permission.CHANGE_WIFI_STATE"/>
-    <uses-permission android:name="android.permission.ACCESS_NETWORK_STATE"/>
-    <uses-permission android:name="android.permission.CHANGE_NETWORK_STATE"/>
-    <uses-permission android:name="android.permission.RECEIVE_BOOT_COMPLETED" />
-    <uses-permission android:name="android.permission.SHUTDOWN" />
-    <uses-permission android:name="android.permission.RECORD_AUDIO" />
-    <uses-permission android:name="android.permission.PERFORM_CDMA_PROVISIONING" />
-    <uses-permission android:name="android.permission.USE_SIP" />
-    <uses-permission android:name="android.permission.REBOOT" />
-    <uses-permission android:name="android.permission.UPDATE_LOCK" />
-    <uses-permission android:name="android.permission.INTERACT_ACROSS_USERS" />
-    <uses-permission android:name="android.permission.INTERACT_ACROSS_USERS_FULL" />
-    <uses-permission android:name="com.android.smspush.WAPPUSH_MANAGER_BIND" />
-    <uses-permission android:name="android.permission.MANAGE_USERS" />
-    <uses-permission android:name="android.permission.UPDATE_APP_OPS_STATS" />
-    <uses-permission android:name="android.permission.READ_CARRIER_APP_INFO" />
-    <uses-permission android:name="android.permission.MANAGE_APP_OPS_MODES" />
-    <uses-permission android:name="android.permission.CONNECTIVITY_USE_RESTRICTED_NETWORKS" />
-    <uses-permission android:name="android.permission.NETWORK_FACTORY" />
-    <uses-permission android:name="android.permission.OBSERVE_NETWORK_POLICY" />
-    <uses-permission android:name="android.permission.SET_PREFERRED_APPLICATIONS" />
-    <uses-permission android:name="android.permission.READ_SEARCH_INDEXABLES" />
-    <uses-permission android:name="android.permission.DUMP" />
-    <uses-permission android:name="android.permission.REGISTER_CALL_PROVIDER" />
-    <uses-permission android:name="android.permission.REGISTER_SIM_SUBSCRIPTION" />
-    <uses-permission android:name="android.permission.BIND_IMS_SERVICE" />
-    <uses-permission android:name="android.permission.BIND_CARRIER_SERVICES" />
-    <!-- BIND_CARRIER_MESSAGING_SERVICE has been deprecated in favor of BIND_CARRIER_SERVICES. -->
-    <uses-permission android:name="android.permission.BIND_CARRIER_MESSAGING_SERVICE" />
-    <uses-permission android:name="android.permission.BIND_EUICC_SERVICE" />
-    <uses-permission android:name="android.permission.BIND_TELEPHONY_NETWORK_SERVICE" />
-    <uses-permission android:name="android.permission.BIND_CELL_BROADCAST_SERVICE" />
-    <uses-permission android:name="android.permission.WRITE_EMBEDDED_SUBSCRIPTIONS" />
-    <uses-permission android:name="android.permission.READ_SYNC_SETTINGS" />
-    <uses-permission android:name="android.permission.WRITE_SYNC_SETTINGS" />
-    <uses-permission android:name="android.permission.AUTHENTICATE_ACCOUNTS" />
-    <uses-permission android:name="android.permission.MANAGE_ACCOUNTS" />
-    <uses-permission android:name="android.permission.GET_ACCOUNTS" />
-    <uses-permission android:name="com.android.voicemail.permission.ADD_VOICEMAIL" />
-    <uses-permission android:name="com.android.voicemail.permission.WRITE_VOICEMAIL" />
-    <uses-permission android:name="com.android.voicemail.permission.READ_VOICEMAIL" />
-    <uses-permission android:name="android.permission.BIND_VISUAL_VOICEMAIL_SERVICE"/>
-    <uses-permission android:name="android.permission.LOCAL_MAC_ADDRESS" />
-    <uses-permission android:name="android.permission.CHANGE_COMPONENT_ENABLED_STATE" />
-    <uses-permission android:name="android.permission.CHANGE_DEVICE_IDLE_TEMP_WHITELIST" />
-    <!-- Needed to block messages. -->
-    <uses-permission android:name="android.permission.READ_BLOCKED_NUMBERS" />
-    <!-- Needed for emergency contact notification. -->
-    <uses-permission android:name="android.permission.WRITE_BLOCKED_NUMBERS" />
-    <uses-permission android:name="android.permission.NETWORK_SETTINGS" />
-
-    <!-- This tells the activity manager to not delay any of our activity
-         start requests, even if they happen immediately after the user
-         presses home. -->
-    <uses-permission android:name="android.permission.STOP_APP_SWITCHES" />
-    <uses-permission android:name="android.permission.UPDATE_DEVICE_STATS" />
-    <uses-permission android:name="android.permission.MANAGE_NETWORK_POLICY" />
-    <uses-permission android:name="android.permission.READ_NETWORK_USAGE_HISTORY" />
-    <uses-permission android:name="android.permission.BIND_TELEPHONY_DATA_SERVICE" />
-    <uses-permission android:name="android.permission.PACKAGE_USAGE_STATS" />
-    <uses-permission android:name="android.permission.READ_PRECISE_PHONE_STATE" />
-    <uses-permission android:name="android.permission.MANAGE_ROLE_HOLDERS" />
-    <!-- Allows us to whitelist receivers of the
-         ACTION_SIM_SLOT_STATUS_CHANGED broadcast to start activities
-         from the background.  -->
-    <uses-permission android:name="android.permission.START_ACTIVITIES_FROM_BACKGROUND" />
-
-    <uses-permission android:name="com.qti.permission.BIND_QTI_IMS_SERVICE" />
-
-    <application android:name="PhoneApp"
-            android:persistent="true"
-            android:label="@string/phoneAppLabel"
-            android:icon="@mipmap/ic_launcher_phone"
-            android:allowBackup="false"
-            android:supportsRtl="true"
-            android:usesCleartextTraffic="true"
-            android:defaultToDeviceProtectedStorage="true"
-            android:directBootAware="true">
-
-        <provider android:name="IccProvider"
-                android:authorities="icc"
-                android:multiprocess="true"
-                android:exported="true"
-                android:readPermission="android.permission.READ_CONTACTS"
-                android:writePermission="android.permission.WRITE_CONTACTS" />
-
-        <!-- Dialer UI that only allows emergency calls -->
-        <activity android:name="EmergencyDialer"
-            android:label="@string/emergencyDialerIconLabel"
-            android:theme="@style/EmergencyDialerTheme"
-            android:screenOrientation="portrait"
-            android:resizeableActivity="false">
-            <intent-filter>
-                <action android:name="com.android.phone.EmergencyDialer.DIAL" />
-                <category android:name="android.intent.category.DEFAULT" />
-            </intent-filter>
-            <intent-filter>
-                <action android:name="com.android.phone.EmergencyDialer.DIAL" />
-                <category android:name="android.intent.category.DEFAULT" />
-                <data android:scheme="tel" />
-            </intent-filter>
-            <intent-filter>
-                <action android:name="android.intent.action.DIAL_EMERGENCY" />
-                <category android:name="android.intent.category.DEFAULT" />
-            </intent-filter>
-            <intent-filter>
-                <action android:name="android.intent.action.DIAL_EMERGENCY" />
-                <category android:name="android.intent.category.DEFAULT" />
-                <data android:scheme="tel" />
-            </intent-filter>
-        </activity>
-
-        <activity android:name="ADNList" />
-
-        <activity android:name="SimContacts"
-            android:label="@string/simContacts_title"
-            android:theme="@style/SimImportTheme"
-            android:screenOrientation="portrait"
-            android:icon="@mipmap/ic_launcher_contacts">
-
-            <intent-filter>
-                <action android:name="android.intent.action.VIEW" />
-                <category android:name="android.intent.category.DEFAULT" />
-                <data android:mimeType="vnd.android.cursor.item/sim-contact" />
-            </intent-filter>
-        </activity>
-
-        <activity android:name="com.android.phone.settings.fdn.FdnList"
-                android:label="@string/fdnListLabel"
-                android:theme="@style/DialerSettingsLight">
-            <intent-filter>
-                <action android:name="android.intent.action.VIEW" />
-                <category android:name="android.intent.category.DEFAULT" />
-                <data android:mimeType="vnd.android.cursor.item/sim-contact" />
-            </intent-filter>
-        </activity>
-
-        <activity android:name="com.android.internal.telephony.uicc.InstallCarrierAppTrampolineActivity"
-                  android:theme="@android:style/Theme.Translucent.NoTitleBar"
-                  android:exported="false"/>
-
-        <activity android:name="GsmUmtsCallOptions"
-                android:label="@string/gsm_umts_options"
-                android:theme="@style/DialerSettingsLight">
-            <intent-filter>
-                <action android:name="android.intent.action.MAIN" />
-            </intent-filter>
-        </activity>
-
-        <activity android:name="CdmaCallOptions"
-                android:label="@string/cdma_options"
-                android:theme="@style/DialerSettingsLight">
-            <intent-filter>
-                <action android:name="android.intent.action.MAIN" />
-            </intent-filter>
-        </activity>
-
-        <activity android:name="GsmUmtsCallForwardOptions"
-                android:label="@string/labelCF"
-                android:configChanges="orientation|screenSize|keyboardHidden"
-                android:theme="@style/DialerSettingsLight">
-            <intent-filter>
-                <action android:name="android.intent.action.MAIN" />
-            </intent-filter>
-        </activity>
-
-        <activity android:name="GsmUmtsCallBarringOptions"
-                android:label="@string/labelCallBarring"
-                android:configChanges="orientation|screenSize|keyboardHidden"
-                android:theme="@style/DialerSettingsLight">
-            <intent-filter>
-                <action android:name="android.intent.action.MAIN" />
-            </intent-filter>
-        </activity>
-
-        <activity android:name="GsmUmtsAdditionalCallOptions"
-                android:label="@string/labelGSMMore"
-                android:configChanges="orientation|screenSize|keyboardHidden"
-                android:theme="@style/DialerSettingsLight">
-            <intent-filter>
-                <action android:name="android.intent.action.MAIN" />
-            </intent-filter>
-        </activity>
-
-        <activity android:name="CallForwardType"
-                android:label="@string/call_forward_option"
-                android:configChanges="orientation|screenSize|keyboardHidden"
-                android:theme="@style/DialerSettingsLight">
-            <intent-filter>
-                <action android:name="android.intent.action.MAIN" />
-            </intent-filter>
-        </activity>
-
-        <!-- fdn setting -->
-        <activity android:name="com.android.phone.settings.fdn.FdnSetting"
-                android:label="@string/fdn"
-                android:theme="@style/DialerSettingsLight">
-            <intent-filter>
-                <action android:name="android.intent.action.MAIN" />
-            </intent-filter>
-        </activity>
-
-        <!-- SIM PIN setting -->
-        <activity android:name="EnableIccPinScreen"
-                android:label="@string/enable_pin"
-                android:theme="@style/DialerSettingsLight">
-            <intent-filter>
-                <action android:name="android.intent.action.MAIN" />
-                <category android:name="android.intent.category.DEVELOPMENT_PREFERENCE" />
-            </intent-filter>
-        </activity>
-
-        <activity android:name="ChangeIccPinScreen"
-                android:label="@string/change_pin"
-                android:theme="@style/DialerSettingsLight">
-            <intent-filter>
-                <action android:name="android.intent.action.MAIN" />
-                <category android:name="android.intent.category.DEVELOPMENT_PREFERENCE" />
-            </intent-filter>
-        </activity>
-
-        <activity android:name="com.android.phone.settings.fdn.GetPin2Screen"
-                android:label="@string/get_pin2"
-                android:theme="@style/DialerSettingsLight"
-                android:windowSoftInputMode="stateVisible">
-        </activity>
-
-        <activity android:name="com.android.phone.settings.fdn.EditFdnContactScreen"
-                android:theme="@style/DialerSettingsLight"
-                android:windowSoftInputMode="stateVisible">
-        </activity>
-
-        <activity android:name="com.android.phone.settings.fdn.DeleteFdnContactScreen"
-                android:theme="@style/DialerSettingsLight"
-                android:label="@string/delete_fdn_contact">
-        </activity>
-
-        <!-- "Call settings" UI, used only on voice-capable phone devices. -->
-        <activity android:name="CallFeaturesSetting"
-                android:label="@string/call_settings"
-                android:configChanges="orientation|screenSize|keyboardHidden"
-                android:theme="@style/DialerSettingsLight">
-            <intent-filter>
-                <action android:name="android.intent.action.VIEW" />
-                <action android:name="android.intent.action.MAIN" />
-                <action android:name="android.telecom.action.SHOW_CALL_SETTINGS" />
-                <category android:name="android.intent.category.DEFAULT" />
-            </intent-filter>
-        </activity>
-
-        <!-- Activation service that trigger OTASP sim provisioning -->
-        <service android:name=".otasp.OtaspActivationService" android:launchMode="singleInstance"
-            androidprv:systemUserOnly="true"
-            android:permission="android.permission.MODIFY_PHONE_STATE">
-            <intent-filter>
-                <action android:name="android.service.simActivation.SimActivationService" />
-            </intent-filter>
-        </service>
-
-        <receiver android:name=".otasp.OtaspSimStateReceiver" androidprv:systemUserOnly="true"
-                  android:exported ="false">
-            <intent-filter>
-                <action android:name="android.telephony.action.CARRIER_CONFIG_CHANGED" />
-            </intent-filter>
-        </receiver>
-
-        <!-- "Accessibility" settings UI. Referenced by Dialer application. -->
-        <activity android:name="com.android.phone.settings.AccessibilitySettingsActivity"
-                android:label="@string/accessibility_settings_activity_title"
-                android:theme="@style/DialerSettingsLight">
-            <intent-filter>
-                <action android:name="android.intent.action.MAIN" />
-                <action android:name="android.telecom.action.SHOW_CALL_ACCESSIBILITY_SETTINGS" />
-                <category android:name="android.intent.category.DEFAULT" />
-            </intent-filter>
-        </activity>
-
-        <!-- CDMA Emergency Callback Mode -->
-        <service android:name="EmergencyCallbackModeService">
-        </service>
-
-        <!-- service to dump telephony information -->
-        <service android:name="com.android.phone.TelephonyDebugService"
-                 android:permission="android.permission.DUMP">
-            <intent-filter>
-                <action android:name="com.android.phone.TelephonyDebugService" />
-            </intent-filter>
-        </service>
-
-        <!-- Handler for EuiccManager's public-facing intents. -->
-        <activity android:name=".euicc.EuiccUiDispatcherActivity"
-            android:theme="@android:style/Theme.NoDisplay"
-            android:permission="android.permission.MODIFY_PHONE_STATE">
-            <!-- Max out priority to ensure nobody else will handle these intents. -->
-            <intent-filter android:priority="1000">
-                <action android:name=
-                            "android.telephony.euicc.action.MANAGE_EMBEDDED_SUBSCRIPTIONS" />
-                <action android:name=
-                            "android.telephony.euicc.action.PROVISION_EMBEDDED_SUBSCRIPTION" />
-                <category android:name="android.intent.category.DEFAULT" />
-            </intent-filter>
-        </activity>
-
-        <!--
-            Handler for EuiccManager's resolution intents. These are locked down so that only
-            privileged processes can start them, which means we can trust the Intent used to start
-            it (which contains a description of the next step to perform after resolution).
-        -->
-        <activity android:name=".euicc.EuiccResolutionUiDispatcherActivity"
-            android:permission="android.permission.CALL_PRIVILEGED">
-            <!-- Max out priority to ensure nobody else will handle these intents. -->
-            <intent-filter android:priority="1000">
-                <action android:name=
-                            "android.telephony.euicc.action.RESOLVE_ERROR" />
-                <category android:name="android.intent.category.DEFAULT" />
-            </intent-filter>
-        </activity>
-
-        <!--
-            Handler for EuiccManager's privileged action intents. These are locked down so that only
-            privileged processes can start them.
-        -->
-        <activity android:name=".euicc.EuiccPrivilegedActionUiDispatcherActivity"
-                  android:theme="@android:style/Theme.NoDisplay"
-                  android:permission="android.permission.CALL_PRIVILEGED">
-            <!-- Max out priority to ensure nobody else will handle these intents. -->
-            <intent-filter android:priority="1000">
-                <action android:name=
-                            "android.telephony.euicc.action.TOGGLE_SUBSCRIPTION_PRIVILEGED" />
-                <action android:name=
-                            "android.telephony.euicc.action.DELETE_SUBSCRIPTION_PRIVILEGED" />
-                <action android:name=
-                            "android.telephony.euicc.action.RENAME_SUBSCRIPTION_PRIVILEGED" />
-                <category android:name="android.intent.category.DEFAULT" />
-            </intent-filter>
-        </activity>
-
-        <!--
-            Handler for EuiccManager's public action intents. These are public and do not require
-            any special permissions to start, although the calling package name should be
-            whitelisted by the underlying eUICC service implementation (i.e. the LPA).
-        -->
-        <activity android:name=".euicc.EuiccPublicActionUiDispatcherActivity"
-            android:theme="@android:style/Theme.NoDisplay">
-            <!-- Max out priority to ensure nobody else will handle these intents. -->
-            <intent-filter android:priority="1000">
-                <action android:name=
-                    "android.telephony.euicc.action.START_EUICC_ACTIVATION" />
-                <category android:name="android.intent.category.DEFAULT" />
-            </intent-filter>
-        </activity>
-
-        <activity android:name="EmergencyCallbackModeExitDialog"
-            android:excludeFromRecents="true"
-            android:label="@string/ecm_exit_dialog"
-            android:launchMode="singleTop"
-            android:theme="@android:style/Theme.Translucent.NoTitleBar">
-            <intent-filter>
-                <action android:name="com.android.phone.action.ACTION_SHOW_ECM_EXIT_DIALOG" />
-                <action android:name="android.telephony.action.ACTION_SHOW_NOTICE_ECM_BLOCK_OTHERS" />
-                <category android:name="android.intent.category.DEFAULT" />
-            </intent-filter>
-        </activity>
-
-        <!-- Start SIP -->
-        <service android:name="com.android.services.telephony.sip.SipConnectionService"
-                 android:label="@string/sip_connection_service_label"
-                 android:singleUser="true"
-                 android:permission="android.permission.BIND_TELECOM_CONNECTION_SERVICE" >
-            <intent-filter>
-                <action android:name="android.telecom.ConnectionService" />
-            </intent-filter>
-        </service>
-
-        <receiver android:name="com.android.services.telephony.sip.SipIncomingCallReceiver">
-            <intent-filter>
-                <action android:name="android.net.sip.action.SIP_INCOMING_CALL" />
-            </intent-filter>
-        </receiver>
-
-        <activity android:name="com.android.services.telephony.sip.SipPhoneAccountSettingsActivity"
-                android:theme="@android:style/Theme.NoDisplay"
-                android:excludeFromRecents="true">
-            <intent-filter>
-                <action android:name="android.telecom.action.CONFIGURE_PHONE_ACCOUNT" />
-                <category android:name="android.intent.category.DEFAULT" />
-            </intent-filter>
-        </activity>
-
-        <activity android:label="Sip Settings"
-                  android:name="com.android.services.telephony.sip.SipSettings"
-                  android:theme="@style/DialerSettingsLight"
-                  android:launchMode="singleTop"
-                  android:configChanges="orientation|screenSize|keyboardHidden"
-                  android:uiOptions="splitActionBarWhenNarrow"
-                  android:parentActivityName="com.android.phone.CallFeaturesSetting" >
-            <intent-filter>
-                <action android:name="android.intent.action.MAIN" />
-                <action android:name="android.net.sip.NOTIFY" />
-            </intent-filter>
-        </activity>
-        <activity android:name="com.android.services.telephony.sip.SipEditor"
-                android:theme="@style/DialerSettingsLight"
-                android:configChanges="orientation|screenSize|keyboardHidden"
-                android:uiOptions="splitActionBarWhenNarrow">
-        </activity>
-
-        <service android:name="com.android.services.telephony.sip.components.TelephonySipService">
-            <intent-filter>
-                <action android:name="android.net.sip.action.START_SIP" />
-            </intent-filter>
-        </service>
-
-        <!-- End SIP -->
-
-        <activity android:name="MMIDialogActivity"
-                android:configChanges="orientation|screenSize|keyboardHidden"
-                android:excludeFromRecents="true"
-                android:launchMode="singleInstance"
-                android:theme="@style/Empty">
-        </activity>
-
-        <activity android:name="com.android.phone.settings.PhoneAccountSettingsActivity"
-            android:label="@string/phone_accounts"
-            android:theme="@style/DialerSettingsLight">
-            <intent-filter>
-                <action android:name="android.telecom.action.CHANGE_PHONE_ACCOUNTS" />
-                <category android:name="android.intent.category.DEFAULT" />
-            </intent-filter>
-        </activity>
-
-        <activity android:name="com.android.phone.settings.VoicemailSettingsActivity"
-            android:label="@string/voicemail"
-            android:configChanges="orientation|screenSize|keyboardHidden|screenLayout"
-            android:screenOrientation="portrait"
-            android:theme="@style/DialerSettingsLight">
-            <intent-filter >
-                <!-- DO NOT RENAME. There are existing apps which use this string. -->
-                <action android:name="com.android.phone.CallFeaturesSetting.ADD_VOICEMAIL" />
-                <category android:name="android.intent.category.DEFAULT" />
-            </intent-filter>
-            <intent-filter>
-                <action android:name="android.telephony.action.CONFIGURE_VOICEMAIL" />
-                <category android:name="android.intent.category.DEFAULT" />
-            </intent-filter>
-        </activity>
-
-        <!-- Telecom integration -->
-        <service
-                android:singleUser="true"
-                android:name="com.android.services.telephony.TelephonyConnectionService"
-                android:label="@string/pstn_connection_service_label"
-                android:permission="android.permission.BIND_TELECOM_CONNECTION_SERVICE" >
-            <intent-filter>
-                <action android:name="android.telecom.ConnectionService" />
-            </intent-filter>
-        </service>
-
-        <receiver
-          android:name="com.android.phone.vvm.VvmSmsReceiver"
-            android:exported="false"
-            androidprv:systemUserOnly="true">
-            <intent-filter>
-                <action android:name="com.android.internal.provider.action.VOICEMAIL_SMS_RECEIVED"/>
-            </intent-filter>
-        </receiver>
-
-        <receiver
-            android:name="com.android.phone.vvm.VvmSimStateTracker"
-            android:exported="false"
-            androidprv:systemUserOnly="true">
-            <intent-filter>
-                <action android:name="android.intent.action.BOOT_COMPLETED"/>
-                <action android:name="android.telephony.action.CARRIER_CONFIG_CHANGED"/>
-                <action android:name="android.intent.action.SIM_STATE_CHANGED"/>
-            </intent-filter>
-        </receiver>
-
-        <receiver
-            android:name="com.android.internal.telephony.uicc.ShowInstallAppNotificationReceiver"
-            android:exported="false"/>
-
-        <activity
-            android:name="com.android.phone.settings.PickSmsSubscriptionActivity"
-            android:exported="false"
-            android:excludeFromRecents="true"
-            android:launchMode="singleTop"
-            android:configChanges="orientation|screenSize|keyboardHidden"
-            android:theme="@style/Theme.Transparent"/>
-
-        <service
-            android:name="com.android.phone.vvm.RemoteVvmTaskManager"
-            android:exported="false"/>
-        <service android:name="com.android.internal.telephony.CellularNetworkService"
-            android:permission="android.permission.BIND_TELEPHONY_NETWORK_SERVICE" >
-            <intent-filter>
-                <action android:name="android.telephony.NetworkService" />
-            </intent-filter>
-        </service>
-        <service android:name="com.android.internal.telephony.dataconnection.CellularDataService"
-            android:permission="android.permission.BIND_TELEPHONY_DATA_SERVICE" >
-            <intent-filter>
-                <action android:name="android.telephony.data.DataService" />
-            </intent-filter>
-        </service>
-
-        <activity
-            android:name=".settings.RadioInfo"
-            android:label="@string/phone_info_label"
-            android:theme="@style/Theme.AppCompat.DayNight">
-            <intent-filter>
-                <action android:name="android.intent.action.MAIN" />
-                <category android:name="android.intent.category.DEVELOPMENT_PREFERENCE" />
-            </intent-filter>
-        </activity>
-
-        <activity android:name=".settings.BandMode"
-                  android:label="@string/band_mode_title"
-                  android:theme="@style/Theme.AppCompat.DayNight">
-            <intent-filter>
-                <action android:name="android.intent.action.MAIN" />
-                <category android:name="android.intent.category.DEFAULT" />
-                <category android:name="android.intent.category.VOICE_LAUNCH" />
-            </intent-filter>
-        </activity>
-
-        <provider
-            android:name="ServiceStateProvider"
-            android:authorities="service-state"
-            android:exported="true"
-            android:multiprocess="false"
-            android:singleUser="true"
-            android:writePermission="android.permission.MODIFY_PHONE_STATE"/>
-
-        <uses-library android:name="ims-ext-common"/>
-=======
         package="com.android.phone.lib">
     <application>
         <library android:name="com.android.phone.lib" />
->>>>>>> 4b8d144a
     </application>
 </manifest>