<?xml version="1.0" encoding="utf-8"?>
<!-- Copyright (C) 2007 The Android Open Source Project

     Licensed under the Apache License, Version 2.0 (the "License");
     you may not use this file except in compliance with the License.
     You may obtain a copy of the License at

          http://www.apache.org/licenses/LICENSE-2.0

     Unless required by applicable law or agreed to in writing, software
     distributed under the License is distributed on an "AS IS" BASIS,
     WITHOUT WARRANTIES OR CONDITIONS OF ANY KIND, either express or implied.
     See the License for the specific language governing permissions and
     limitations under the License.
-->

<manifest xmlns:android="http://schemas.android.com/apk/res/android"
        xmlns:androidprv="http://schemas.android.com/apk/prv/res/android"
        package="com.android.phone"
        coreApp="true"
        android:sharedUserId="android.uid.phone"
        android:sharedUserLabel="@string/phoneAppLabel"
>

    <original-package android:name="com.android.phone" />

    <protected-broadcast android:name="android.telecom.action.CURRENT_TTY_MODE_CHANGED" />
    <protected-broadcast android:name="android.intent.action.SERVICE_STATE" />
    <protected-broadcast android:name="android.intent.action.RADIO_TECHNOLOGY" />
    <protected-broadcast android:name="android.intent.action.EMERGENCY_CALLBACK_MODE_CHANGED" />
    <protected-broadcast android:name="android.intent.action.EMERGENCY_CALL_STATE_CHANGED" />
    <protected-broadcast android:name="android.intent.action.SIG_STR" />
    <protected-broadcast android:name="android.intent.action.ANY_DATA_STATE" />
    <protected-broadcast android:name="android.intent.action.DATA_STALL_DETECTED" />
    <protected-broadcast android:name="android.intent.action.SIM_STATE_CHANGED" />
    <protected-broadcast android:name="android.intent.action.USER_ACTIVITY_NOTIFICATION" />
    <protected-broadcast android:name="android.telephony.action.SHOW_NOTICE_ECM_BLOCK_OTHERS" />
    <protected-broadcast android:name="android.intent.action.ACTION_MDN_STATE_CHANGED" />
    <protected-broadcast android:name="android.telephony.action.SERVICE_PROVIDERS_UPDATED" />
    <protected-broadcast android:name="android.provider.Telephony.SIM_FULL" />
    <protected-broadcast android:name="com.android.internal.telephony.carrier_key_download_alarm" />
    <protected-broadcast android:name="com.android.internal.telephony.data-restart-trysetup" />
    <protected-broadcast android:name="com.android.internal.telephony.data-stall" />
    <protected-broadcast android:name="com.android.internal.telephony.provisioning_apn_alarm" />
    <protected-broadcast android:name="android.intent.action.DATA_SMS_RECEIVED" />
    <protected-broadcast android:name="android.provider.Telephony.SMS_RECEIVED" />
    <protected-broadcast android:name="android.provider.Telephony.SMS_DELIVER" />
    <protected-broadcast android:name="android.provider.Telephony.SMS_REJECTED" />
    <protected-broadcast android:name="android.provider.Telephony.WAP_PUSH_DELIVER" />
    <protected-broadcast android:name="android.provider.Telephony.WAP_PUSH_RECEIVED" />
    <protected-broadcast android:name="android.provider.Telephony.SMS_CB_RECEIVED" />
    <protected-broadcast android:name="android.provider.action.SMS_EMERGENCY_CB_RECEIVED" />
    <protected-broadcast android:name="android.provider.Telephony.SMS_SERVICE_CATEGORY_PROGRAM_DATA_RECEIVED" />
    <protected-broadcast android:name="android.provider.Telephony.SECRET_CODE" />
    <protected-broadcast android:name= "com.android.internal.stk.command" />
    <protected-broadcast android:name= "com.android.internal.stk.session_end" />
    <protected-broadcast android:name= "com.android.internal.stk.icc_status_change" />
    <protected-broadcast android:name= "com.android.internal.stk.alpha_notify" />
    <protected-broadcast android:name= "com.android.internal.telephony.CARRIER_SIGNAL_REDIRECTED" />
    <protected-broadcast android:name= "com.android.internal.telephony.CARRIER_SIGNAL_REQUEST_NETWORK_FAILED" />
    <protected-broadcast android:name= "com.android.internal.telephony.CARRIER_SIGNAL_PCO_VALUE" />
    <protected-broadcast android:name= "com.android.internal.telephony.CARRIER_SIGNAL_RESET" />
    <protected-broadcast android:name= "com.android.internal.telephony.CARRIER_SIGNAL_DEFAULT_NETWORK_AVAILABLE" />
    <protected-broadcast android:name= "com.android.internal.telephony.PROVISION" />
    <protected-broadcast android:name= "com.android.internal.telephony.ACTION_LINE1_NUMBER_ERROR_DETECTED" />
    <protected-broadcast android:name= "com.android.internal.provider.action.VOICEMAIL_SMS_RECEIVED" />
    <protected-broadcast android:name= "com.android.intent.isim_refresh" />
    <protected-broadcast android:name= "com.android.ims.ACTION_RCS_SERVICE_AVAILABLE" />
    <protected-broadcast android:name= "com.android.ims.ACTION_RCS_SERVICE_UNAVAILABLE" />
    <protected-broadcast android:name= "com.android.ims.ACTION_RCS_SERVICE_DIED" />
    <protected-broadcast android:name= "com.android.ims.ACTION_PRESENCE_CHANGED" />
    <protected-broadcast android:name= "com.android.ims.ACTION_PUBLISH_STATUS_CHANGED" />
    <protected-broadcast android:name= "com.android.ims.IMS_SERVICE_UP" />
    <protected-broadcast android:name= "com.android.ims.IMS_SERVICE_DOWN" />
    <protected-broadcast android:name= "com.android.ims.IMS_INCOMING_CALL" />
    <protected-broadcast android:name= "com.android.ims.internal.uce.UCE_SERVICE_UP" />
    <protected-broadcast android:name= "com.android.ims.internal.uce.UCE_SERVICE_DOWN" />
    <protected-broadcast android:name= "com.android.imsconnection.DISCONNECTED" />
    <protected-broadcast android:name= "com.android.intent.action.IMS_FEATURE_CHANGED" />
    <protected-broadcast android:name= "com.android.intent.action.IMS_CONFIG_CHANGED" />
    <protected-broadcast android:name= "android.telephony.ims.action.WFC_IMS_REGISTRATION_ERROR" />
    <protected-broadcast android:name= "com.android.phone.vvm.omtp.sms.REQUEST_SENT" />
    <protected-broadcast android:name= "com.android.phone.vvm.ACTION_VISUAL_VOICEMAIL_SERVICE_EVENT" />
    <protected-broadcast android:name= "com.android.internal.telephony.CARRIER_VVM_PACKAGE_INSTALLED" />
    <protected-broadcast android:name= "com.android.cellbroadcastreceiver.GET_LATEST_CB_AREA_INFO" />
    <protected-broadcast android:name= "com.android.internal.telephony.ACTION_CARRIER_CERTIFICATE_DOWNLOAD" />
    <protected-broadcast android:name= "com.android.internal.telephony.action.COUNTRY_OVERRIDE" />
    <protected-broadcast android:name= "com.android.internal.telephony.OPEN_DEFAULT_SMS_APP" />
    <protected-broadcast android:name= "com.android.internal.telephony.ACTION_TEST_OVERRIDE_CARRIER_ID" />
    <protected-broadcast android:name= "android.telephony.action.SIM_CARD_STATE_CHANGED" />
    <protected-broadcast android:name= "android.telephony.action.SIM_APPLICATION_STATE_CHANGED" />
    <protected-broadcast android:name= "android.telephony.action.SIM_SLOT_STATUS_CHANGED" />
    <protected-broadcast android:name= "org.codeaurora.intent.action.SUBSCRIPTION_INFO_RECORD_ADDED" />
    <protected-broadcast android:name= "org.codeaurora.intent.action.PRIMARY_CARD_CHANGED_IN_SERVICE" />
    <protected-broadcast android:name= "org.codeaurora.intent.action.ACTION_SET_PRIMARY_CARD_DONE" />
    <protected-broadcast android:name= "codeaurora.intent.action.ACTION_LTE_CONFIGURE" />
    <protected-broadcast android:name= "org.codeaurora.intent.action.ACTION_UICC_MANUAL_PROVISION_STATUS_CHANGED" />
    <protected-broadcast android:name= "org.codeaurora.intent.action.ACTION_RADIO_CAPABILITY_UPDATED" />
    <protected-broadcast android:name= "org.codeaurora.intent.action.ACTION_NETWORK_SPECIFIER_SET" />
    <protected-broadcast android:name= "org.codeaurora.intent.action.ACTION_DDS_SWITCH_DONE" />
    <protected-broadcast android:name= "org.codeaurora.intent.action.RADIO_POWER_STATE" />
    <protected-broadcast android:name= "org.codeaurora.intent.action.SMS_CALLBACK_MODE_CHANGED" />
    <protected-broadcast android:name= "org.codeaurora.intent.action.SHOW_NOTICE_SCM_BLOCK_OTHERS" />
    <protected-broadcast android:name= "android.telephony.action.SUBSCRIPTION_CARRIER_IDENTITY_CHANGED" />
    <protected-broadcast android:name= "android.telephony.action.SUBSCRIPTION_SPECIFIC_CARRIER_IDENTITY_CHANGED" />
    <protected-broadcast android:name= "android.telephony.action.TOGGLE_PROVISION" />
    <protected-broadcast android:name= "android.telephony.action.NETWORK_COUNTRY_CHANGED" />
    <protected-broadcast android:name= "android.telephony.action.PRIMARY_SUBSCRIPTION_LIST_CHANGED" />
    <protected-broadcast android:name= "android.telephony.action.MULTI_SIM_CONFIG_CHANGED" />
    <protected-broadcast android:name= "android.telephony.action.CARRIER_SIGNAL_RESET" />
    <protected-broadcast android:name= "android.telephony.action.CARRIER_SIGNAL_PCO_VALUE" />
    <protected-broadcast android:name= "android.telephony.action.CARRIER_SIGNAL_DEFAULT_NETWORK_AVAILABLE" />
    <protected-broadcast android:name= "android.telephony.action.CARRIER_SIGNAL_REDIRECTED" />
    <protected-broadcast android:name= "android.telephony.action.CARRIER_SIGNAL_REQUEST_NETWORK_FAILED" />

    <protected-broadcast android:name= "com.android.phone.settings.CARRIER_PROVISIONING" />
    <protected-broadcast android:name= "com.android.phone.settings.TRIGGER_CARRIER_PROVISIONING" />
<<<<<<< HEAD
    <protected-broadcast android:name= "org.codeaurora.telephony.VOWIFI_ENABLED" />
=======
    <protected-broadcast android:name= "com.android.internal.telephony.ACTION_VOWIFI_ENABLED" />
>>>>>>> a8497d94

    <!-- For Vendor Debugging in Telephony -->
    <protected-broadcast android:name="android.telephony.action.ANOMALY_REPORTED" />

    <protected-broadcast android:name= "android.intent.action.SUBSCRIPTION_INFO_RECORD_ADDED" />
    <protected-broadcast android:name= "android.telephony.ims.action.RCS_SINGLE_REGISTRATION_CAPABILITY_UPDATE" />
    <!-- Intent sent to notify clients that the voice capability has changed and the property
         has been modified -->
    <protected-broadcast android:name=
            "org.codeaurora.intent.action.MSIM_VOICE_CAPABILITY_CHANGED" />

    <!-- Allows granting runtime permissions to telephony related components. -->
    <uses-permission android:name="android.permission.GRANT_RUNTIME_PERMISSIONS_TO_TELEPHONY_DEFAULTS" />

    <uses-permission android:name="android.permission.BROADCAST_STICKY" />
    <uses-permission android:name="android.permission.CALL_PHONE" />
    <uses-permission android:name="android.permission.CALL_PRIVILEGED" />
    <!-- TELEPHONY_SECRET_CODE used to be sent by the Dialer app, but is now sent by
         the phone process through an API added in O. Since the broadcast was unprotected prior to
         O, apps may have required this permission (which only Dialer has) in their receivers.
         So, declare this permission here for backwards compatibility so the phone process can send
         the broadcasts to those same receivers. -->
    <uses-permission android:name="android.permission.CONTROL_INCALL_EXPERIENCE" />
    <uses-permission android:name="android.permission.DOWNLOAD_WITHOUT_NOTIFICATION" />
    <uses-permission android:name="android.permission.WRITE_SETTINGS" />
    <uses-permission android:name="android.permission.WRITE_SECURE_SETTINGS" />
    <uses-permission android:name="android.permission.READ_CONTACTS" />
    <uses-permission android:name="android.permission.READ_CALL_LOG" />
    <uses-permission android:name="android.permission.WRITE_CONTACTS" />
    <uses-permission android:name="android.permission.WRITE_CALL_LOG" />
    <uses-permission android:name="android.permission.SYSTEM_ALERT_WINDOW" />
    <uses-permission android:name="android.permission.INTERNAL_SYSTEM_WINDOW" />
    <uses-permission android:name="android.permission.VIBRATE" />
    <uses-permission android:name="android.permission.BLUETOOTH_CONNECT" />
    <uses-permission android:name="android.permission.BLUETOOTH_SCAN" />
    <uses-permission android:name="android.permission.REORDER_TASKS" />
    <uses-permission android:name="android.permission.CHANGE_CONFIGURATION" />
    <uses-permission android:name="android.permission.WAKE_LOCK" />
    <uses-permission android:name="android.permission.MODIFY_AUDIO_SETTINGS" />
    <uses-permission android:name="android.permission.STATUS_BAR" />
    <uses-permission android:name="android.permission.STATUS_BAR_SERVICE" />
    <uses-permission android:name="android.permission.RECEIVE_SMS" />
    <uses-permission android:name="android.permission.READ_SMS" />
    <uses-permission android:name="android.permission.WRITE_SMS" />
    <uses-permission android:name="android.permission.SEND_SMS" />
    <uses-permission android:name="android.permission.SEND_RESPOND_VIA_MESSAGE" />
    <uses-permission android:name="android.permission.SUGGEST_TELEPHONY_TIME_AND_ZONE" />
    <uses-permission android:name="android.permission.ACCESS_WIFI_STATE" />
    <uses-permission android:name="android.permission.READ_PRIVILEGED_PHONE_STATE" />
    <uses-permission android:name="android.permission.MODIFY_PHONE_STATE" />
    <uses-permission android:name="android.permission.ACCESS_IMS_CALL_SERVICE" />
    <uses-permission android:name="android.permission.DEVICE_POWER" />
    <uses-permission android:name="android.permission.DISABLE_KEYGUARD" />
    <uses-permission android:name="android.permission.INTERNET" />
    <uses-permission android:name="android.permission.ACCESS_COARSE_LOCATION" />
    <uses-permission android:name="android.permission.ACCESS_FINE_LOCATION" />
    <uses-permission android:name="android.permission.WRITE_APN_SETTINGS" />
    <uses-permission android:name="android.permission.BROADCAST_SMS"/>
    <uses-permission android:name="android.permission.BROADCAST_WAP_PUSH"/>
    <uses-permission android:name="android.permission.CHANGE_WIFI_STATE"/>
    <uses-permission android:name="android.permission.ACCESS_NETWORK_STATE"/>
    <uses-permission android:name="android.permission.CHANGE_NETWORK_STATE"/>
    <uses-permission android:name="android.permission.RECEIVE_BOOT_COMPLETED" />
    <uses-permission android:name="android.permission.SHUTDOWN" />
    <uses-permission android:name="android.permission.RECORD_AUDIO" />
    <uses-permission android:name="android.permission.PERFORM_CDMA_PROVISIONING" />
    <uses-permission android:name="android.permission.USE_SIP" />
    <uses-permission android:name="android.permission.REBOOT" />
    <uses-permission android:name="android.permission.UPDATE_LOCK" />
    <uses-permission android:name="android.permission.INTERACT_ACROSS_USERS" />
    <uses-permission android:name="android.permission.INTERACT_ACROSS_USERS_FULL" />
    <uses-permission android:name="com.android.smspush.WAPPUSH_MANAGER_BIND" />
    <uses-permission android:name="android.permission.MANAGE_USERS" />
    <uses-permission android:name="android.permission.UPDATE_APP_OPS_STATS" />
    <uses-permission android:name="android.permission.READ_CARRIER_APP_INFO" />
    <uses-permission android:name="android.permission.MANAGE_APP_OPS_MODES" />
    <uses-permission android:name="android.permission.CONNECTIVITY_USE_RESTRICTED_NETWORKS" />
    <uses-permission android:name="android.permission.NETWORK_FACTORY" />
    <uses-permission android:name="android.permission.OBSERVE_NETWORK_POLICY" />
    <uses-permission android:name="android.permission.SET_PREFERRED_APPLICATIONS" />
    <uses-permission android:name="android.permission.READ_SEARCH_INDEXABLES" />
    <uses-permission android:name="android.permission.DUMP" />
    <uses-permission android:name="android.permission.REGISTER_CALL_PROVIDER" />
    <uses-permission android:name="android.permission.REGISTER_SIM_SUBSCRIPTION" />
    <uses-permission android:name="android.permission.BIND_IMS_SERVICE" />
    <uses-permission android:name="android.permission.BIND_CARRIER_SERVICES" />
    <uses-permission android:name="android.permission.BIND_EUICC_SERVICE" />
    <uses-permission android:name="android.permission.BIND_TELEPHONY_NETWORK_SERVICE" />
    <uses-permission android:name="android.permission.BIND_CELL_BROADCAST_SERVICE" />
    <uses-permission android:name="android.permission.WRITE_EMBEDDED_SUBSCRIPTIONS" />
    <uses-permission android:name="android.permission.READ_SYNC_SETTINGS" />
    <uses-permission android:name="android.permission.WRITE_SYNC_SETTINGS" />
    <uses-permission android:name="android.permission.AUTHENTICATE_ACCOUNTS" />
    <uses-permission android:name="android.permission.MANAGE_ACCOUNTS" />
    <uses-permission android:name="android.permission.GET_ACCOUNTS" />
    <uses-permission android:name="com.android.voicemail.permission.ADD_VOICEMAIL" />
    <uses-permission android:name="com.android.voicemail.permission.WRITE_VOICEMAIL" />
    <uses-permission android:name="com.android.voicemail.permission.READ_VOICEMAIL" />
    <uses-permission android:name="android.permission.BIND_VISUAL_VOICEMAIL_SERVICE"/>
    <uses-permission android:name="android.permission.LOCAL_MAC_ADDRESS" />
    <uses-permission android:name="android.permission.CHANGE_COMPONENT_ENABLED_STATE" />
    <uses-permission android:name="android.permission.CHANGE_DEVICE_IDLE_TEMP_WHITELIST" />
    <uses-permission android:name="android.permission.POST_NOTIFICATIONS" />
    <!-- Needed to block messages. -->
    <uses-permission android:name="android.permission.READ_BLOCKED_NUMBERS" />
    <!-- Needed for emergency contact notification. -->
    <uses-permission android:name="android.permission.WRITE_BLOCKED_NUMBERS" />
    <uses-permission android:name="android.permission.NETWORK_SETTINGS" />

    <!-- Needed to register puller to statsd. -->
    <uses-permission android:name="android.permission.REGISTER_STATS_PULL_ATOM" />

    <!-- This tells the activity manager to not delay any of our activity
         start requests, even if they happen immediately after the user
         presses home. -->
    <uses-permission android:name="android.permission.STOP_APP_SWITCHES" />
    <uses-permission android:name="android.permission.UPDATE_DEVICE_STATS" />
    <uses-permission android:name="android.permission.MANAGE_NETWORK_POLICY" />
    <uses-permission android:name="android.permission.READ_NETWORK_USAGE_HISTORY" />
    <uses-permission android:name="android.permission.BIND_TELEPHONY_DATA_SERVICE" />
    <uses-permission android:name="android.permission.PACKAGE_USAGE_STATS" />
    <uses-permission android:name="android.permission.READ_PRECISE_PHONE_STATE" />
    <uses-permission android:name="android.permission.MANAGE_ROLE_HOLDERS" />
    <!-- Allows us to allow list receivers of the
         ACTION_SIM_SLOT_STATUS_CHANGED broadcast to start activities
         from the background.  -->
    <uses-permission android:name="android.permission.START_ACTIVITIES_FROM_BACKGROUND" />
    <uses-permission android:name="android.permission.NETWORK_STATS_PROVIDER" />
    <uses-permission android:name="android.permission.MANAGE_SUBSCRIPTION_PLANS"/>
    <uses-permission android:name="android.permission.OBSERVE_ROLE_HOLDERS"/>
    <uses-permission android:name="android.permission.BIND_GBA_SERVICE"/>
    <!-- Permissions required for reading and logging compat changes -->
    <uses-permission android:name="android.permission.LOG_COMPAT_CHANGE"/>
    <uses-permission android:name="android.permission.READ_COMPAT_CHANGE_CONFIG"/>

    <!-- Needed to listen to changes in projection state. -->
    <uses-permission android:name="android.permission.READ_PROJECTION_STATE"/>
    <!-- Needed to access TelephonyProvider SIMINFO table. -->
    <uses-permission android:name="android.permission.ACCESS_TELEPHONY_SIMINFO_DB"/>
    <uses-permission android:name="android.permission.POST_NOTIFICATIONS" />

    <permission android:name="com.android.phone.permission.ACCESS_LAST_KNOWN_CELL_ID"
                android:label="Access last known cell identity."
                android:protectionLevel="signature"/>

    <uses-permission android:name="com.qti.permission.BIND_QTI_IMS_SERVICE" />
    <uses-permission android:name="com.qualcomm.qti.permission.USE_EXT_TELEPHONY_SERVICE" />
    <uses-permission android:name="com.qti.permission.RECEIVE_SMS_CALLBACK_MODE" />
    <!-- Allows us to know if concurrent calls on both subs are possible by handling broadcast
         intent "org.codeaurora.intent.action.MSIM_VOICE_CAPABILITY".-->
    <uses-permission android:name="com.qti.permission.RECEIVE_MSIM_VOICE_CAPABILITY" />
    <!-- Permission needed to handle receiving
         intent "org.codeaurora.intent.action.MSIM_VOICE_CAPABILITY_CHANGED".-->
    <uses-permission android:name="com.qti.permission.RECEIVE_MSIM_VOICE_CAPABILITY_CHANGED" />

    <permission android:name="com.qti.permission.RECEIVE_MSIM_VOICE_CAPABILITY_CHANGED"
        android:label="Broadcast multi_sim_voice_capability property has changed"
        android:protectionLevel="signature|system"/>

    <application android:name="PhoneApp"
            android:persistent="true"
            android:label="@string/phoneAppLabel"
            android:icon="@mipmap/ic_launcher_phone"
            android:allowBackup="false"
            android:supportsRtl="true"
            android:usesCleartextTraffic="true"
            android:defaultToDeviceProtectedStorage="true"
            android:directBootAware="true">

        <provider android:name="IccProvider"
                android:authorities="icc"
                android:multiprocess="true"
                android:exported="true"
                android:readPermission="android.permission.READ_CONTACTS"
                android:writePermission="android.permission.WRITE_CONTACTS" />

        <provider android:name=".SimPhonebookProvider"
            android:authorities="com.android.simphonebook"
            android:multiprocess="true"
            android:exported="true"
            android:readPermission="android.permission.READ_CONTACTS"
            android:writePermission="android.permission.WRITE_CONTACTS" />

        <provider android:name="com.android.ims.rcs.uce.eab.EabProvider"
                android:authorities="eab"
                android:exported="false"/>

        <!-- Dialer UI that only allows emergency calls -->
        <activity android:name="EmergencyDialer"
            android:label="@string/emergencyDialerIconLabel"
            android:theme="@style/EmergencyDialerTheme"
            android:screenOrientation="portrait"
            android:exported="true"
            android:resizeableActivity="false">
            <intent-filter>
                <action android:name="com.android.phone.EmergencyDialer.DIAL" />
                <category android:name="android.intent.category.DEFAULT" />
            </intent-filter>
            <intent-filter>
                <action android:name="com.android.phone.EmergencyDialer.DIAL" />
                <category android:name="android.intent.category.DEFAULT" />
                <data android:scheme="tel" />
            </intent-filter>
            <intent-filter>
                <action android:name="android.intent.action.DIAL_EMERGENCY" />
                <category android:name="android.intent.category.DEFAULT" />
            </intent-filter>
            <intent-filter>
                <action android:name="android.intent.action.DIAL_EMERGENCY" />
                <category android:name="android.intent.category.DEFAULT" />
                <data android:scheme="tel" />
            </intent-filter>
        </activity>

        <activity android:name="ADNList" />

        <activity android:name="SimContacts"
            android:label="@string/simContacts_title"
            android:theme="@style/SimImportTheme"
            android:screenOrientation="portrait"
            android:exported="true"
            android:icon="@mipmap/ic_launcher_contacts">

            <intent-filter>
                <action android:name="android.intent.action.VIEW" />
                <category android:name="android.intent.category.DEFAULT" />
                <data android:mimeType="vnd.android.cursor.item/sim-contact" />
            </intent-filter>
        </activity>

        <activity android:name="com.android.phone.settings.fdn.FdnList"
                android:label="@string/fdnListLabel"
                android:exported="true"
                android:theme="@style/DialerSettingsLight">
            <intent-filter>
                <action android:name="android.intent.action.VIEW" />
                <category android:name="android.intent.category.DEFAULT" />
                <data android:mimeType="vnd.android.cursor.item/sim-contact" />
            </intent-filter>
        </activity>

        <activity android:name="com.android.internal.telephony.uicc.InstallCarrierAppTrampolineActivity"
                  android:theme="@android:style/Theme.Translucent.NoTitleBar"
                  android:exported="false"/>

        <activity android:name="GsmUmtsCallOptions"
                android:label="@string/gsm_umts_options"
                android:exported="true"
                android:theme="@style/DialerSettingsLight">
            <intent-filter>
                <action android:name="android.intent.action.MAIN" />
            </intent-filter>
        </activity>

        <activity android:name="CdmaCallOptions"
                android:label="@string/cdma_options"
                android:exported="true"
                android:theme="@style/DialerSettingsLight">
            <intent-filter>
                <action android:name="android.intent.action.MAIN" />
            </intent-filter>
        </activity>

        <activity android:name="GsmUmtsCallForwardOptions"
                android:label="@string/labelCF"
                android:configChanges="orientation|screenSize|keyboardHidden"
                android:exported="true"
                android:theme="@style/DialerSettingsLight">
            <intent-filter>
                <action android:name="android.intent.action.MAIN" />
            </intent-filter>
        </activity>

        <activity android:name="CdmaCallForwardOptions"
                android:label="@string/labelCF"
                android:configChanges="orientation|screenSize|keyboardHidden"
                android:exported="true"
                android:theme="@style/DialerSettingsLight">
            <intent-filter>
                <action android:name="android.intent.action.MAIN" />
            </intent-filter>
        </activity>

        <activity android:name="GsmUmtsCallBarringOptions"
                android:label="@string/labelCallBarring"
                android:configChanges="orientation|screenSize|keyboardHidden"
                android:exported="true"
                android:theme="@style/DialerSettingsLight">
            <intent-filter>
                <action android:name="android.intent.action.MAIN" />
            </intent-filter>
        </activity>

        <activity android:name="GsmUmtsAdditionalCallOptions"
                android:label="@string/labelGSMMore"
                android:configChanges="orientation|screenSize|keyboardHidden"
                android:exported="true"
                android:theme="@style/DialerSettingsLight">
            <intent-filter>
                <action android:name="android.intent.action.MAIN" />
            </intent-filter>
        </activity>

        <activity android:name="CallForwardType"
                android:exported="true"
                android:label="@string/call_forward_option"
                android:configChanges="orientation|screenSize|keyboardHidden"
                android:theme="@style/DialerSettingsLight">
            <intent-filter>
                <action android:name="android.intent.action.MAIN" />
            </intent-filter>
        </activity>

        <!-- fdn setting -->
        <activity android:name="com.android.phone.settings.fdn.FdnSetting"
                android:label="@string/fdn"
                android:exported="true"
                android:theme="@style/DialerSettingsLight">
            <intent-filter>
                <action android:name="android.intent.action.MAIN" />
            </intent-filter>
        </activity>

        <!-- SIM PIN setting -->
        <activity android:name="EnableIccPinScreen"
                android:label="@string/enable_pin"
                android:exported="true"
                android:theme="@style/DialerSettingsLight">
            <intent-filter>
                <action android:name="android.intent.action.MAIN" />
                <category android:name="android.intent.category.DEVELOPMENT_PREFERENCE" />
            </intent-filter>
        </activity>

        <activity android:name="ChangeIccPinScreen"
                android:label="@string/change_pin"
                android:exported="true"
                android:theme="@style/DialerSettingsLight">
            <intent-filter>
                <action android:name="android.intent.action.MAIN" />
                <category android:name="android.intent.category.DEVELOPMENT_PREFERENCE" />
            </intent-filter>
        </activity>

        <activity android:name="com.android.phone.settings.fdn.GetPin2Screen"
                android:label="@string/get_pin2"
                android:theme="@style/DialerSettingsLight"
                android:windowSoftInputMode="stateVisible">
        </activity>

        <activity android:name="com.android.phone.settings.fdn.EditFdnContactScreen"
                android:theme="@style/DialerSettingsLight"
                android:windowSoftInputMode="stateVisible">
        </activity>

        <activity android:name="com.android.phone.settings.fdn.DeleteFdnContactScreen"
                android:theme="@style/DialerSettingsLight"
                android:label="@string/delete_fdn_contact">
        </activity>

        <!-- "Call settings" UI, used only on voice-capable phone devices. -->
        <activity android:name="CallFeaturesSetting"
                android:label="@string/call_settings"
                android:configChanges="orientation|screenSize|keyboardHidden"
                android:exported="true"
                android:theme="@style/DialerSettingsLight">
            <intent-filter android:priority="1">
                <action android:name="android.intent.action.MAIN" />
                <action android:name="android.telecom.action.SHOW_CALL_SETTINGS" />
                <category android:name="android.intent.category.DEFAULT" />
            </intent-filter>
        </activity>

        <!-- Activation service that trigger OTASP sim provisioning -->
        <service android:name=".otasp.OtaspActivationService" android:launchMode="singleInstance"
            androidprv:systemUserOnly="true"
            android:exported="true"
            android:permission="android.permission.MODIFY_PHONE_STATE">
            <intent-filter>
                <action android:name="android.service.simActivation.SimActivationService" />
            </intent-filter>
        </service>

        <receiver android:name=".otasp.OtaspSimStateReceiver" androidprv:systemUserOnly="true"
                  android:exported ="false">
            <intent-filter>
                <action android:name="android.telephony.action.CARRIER_CONFIG_CHANGED" />
            </intent-filter>
        </receiver>

        <!-- "Accessibility" settings UI. Referenced by Dialer application. -->
        <activity android:name="com.android.phone.settings.AccessibilitySettingsActivity"
                android:label="@string/accessibility_settings_activity_title"
                android:exported="true"
                android:theme="@style/DialerSettingsLight">
            <intent-filter>
                <action android:name="android.intent.action.MAIN" />
                <action android:name="android.telecom.action.SHOW_CALL_ACCESSIBILITY_SETTINGS" />
                <category android:name="android.intent.category.DEFAULT" />
            </intent-filter>
        </activity>

        <!-- CDMA Emergency Callback Mode -->
        <service android:name="EmergencyCallbackModeService">
        </service>

        <service android:name="SmsCallbackModeService">
        </service>

        <!-- service to dump telephony information -->
        <service android:name="com.android.phone.TelephonyDebugService"
                android:exported="true"
                 android:permission="android.permission.DUMP">
            <intent-filter>
                <action android:name="com.android.phone.TelephonyDebugService" />
            </intent-filter>
        </service>

        <!-- Handler for EuiccManager's public-facing intents. -->
        <activity android:name=".euicc.EuiccUiDispatcherActivity"
            android:theme="@android:style/Theme.NoDisplay"
            android:exported="true"
            android:permission="android.permission.MODIFY_PHONE_STATE">
            <!-- Max out priority to ensure nobody else will handle these intents. -->
            <intent-filter android:priority="1000">
                <action android:name=
                            "android.telephony.euicc.action.MANAGE_EMBEDDED_SUBSCRIPTIONS" />
                <action android:name=
                            "android.telephony.euicc.action.PROVISION_EMBEDDED_SUBSCRIPTION" />
                <category android:name="android.intent.category.DEFAULT" />
            </intent-filter>
        </activity>

        <!--
            Handler for EuiccManager's resolution intents. These are locked down so that only
            privileged processes can start them, which means we can trust the Intent used to start
            it (which contains a description of the next step to perform after resolution).

            If modified, also change EuiccController#RESOLUTION_ACTIVITY_PACKAGE_NAME and
            EuiccController#RESOLUTION_ACTIVITY_CLASS_NAME
        -->
        <activity android:name=".euicc.EuiccResolutionUiDispatcherActivity"
            android:exported="true"
            android:permission="android.permission.CALL_PRIVILEGED">
            <!-- Max out priority to ensure nobody else will handle these intents. -->
            <intent-filter android:priority="1000">
                <action android:name=
                            "android.telephony.euicc.action.RESOLVE_ERROR" />
                <category android:name="android.intent.category.DEFAULT" />
            </intent-filter>
        </activity>

        <!--
            Handler for EuiccManager's privileged action intents. These are locked down so that only
            privileged processes can start them.
        -->
        <activity android:name=".euicc.EuiccPrivilegedActionUiDispatcherActivity"
                  android:theme="@android:style/Theme.NoDisplay"
                  android:exported="true"
                  android:permission="android.permission.CALL_PRIVILEGED">
            <!-- Max out priority to ensure nobody else will handle these intents. -->
            <intent-filter android:priority="1000">
                <action android:name=
                            "android.telephony.euicc.action.TOGGLE_SUBSCRIPTION_PRIVILEGED" />
                <action android:name=
                            "android.telephony.euicc.action.DELETE_SUBSCRIPTION_PRIVILEGED" />
                <action android:name=
                            "android.telephony.euicc.action.RENAME_SUBSCRIPTION_PRIVILEGED" />
                <category android:name="android.intent.category.DEFAULT" />
            </intent-filter>
        </activity>

        <!--
            Handler for EuiccManager's public action intents. These are public and do not require
            any special permissions to start, although the calling package name should be
            whitelisted by the underlying eUICC service implementation (i.e. the LPA).
        -->
        <activity android:name=".euicc.EuiccPublicActionUiDispatcherActivity"
            android:exported="true"
            android:theme="@android:style/Theme.NoDisplay">
            <!-- Max out priority to ensure nobody else will handle these intents. -->
            <intent-filter android:priority="1000">
                <action android:name=
                    "android.telephony.euicc.action.START_EUICC_ACTIVATION" />
                <category android:name="android.intent.category.DEFAULT" />
            </intent-filter>
        </activity>

        <activity android:name="EmergencyCallbackModeExitDialog"
            android:excludeFromRecents="true"
            android:label="@string/ecm_exit_dialog"
            android:launchMode="singleTop"
            android:exported="true"
            android:theme="@android:style/Theme.Translucent.NoTitleBar">
            <intent-filter>
                <action android:name="com.android.phone.action.ACTION_SHOW_ECM_EXIT_DIALOG" />
                <action android:name="android.telephony.action.SHOW_NOTICE_ECM_BLOCK_OTHERS" />
                <category android:name="android.intent.category.DEFAULT" />
            </intent-filter>
        </activity>

<<<<<<< HEAD
        <activity android:name="SmsCallbackModeExitDialog"
            android:excludeFromRecents="true"
            android:label="@string/scm_exit_dialog"
            android:launchMode="singleTop"
            android:exported="true"
            android:theme="@android:style/Theme.Translucent.NoTitleBar">
            <intent-filter>
                <action android:name="org.codeaurora.intent.action.ACTION_SHOW_SCM_EXIT_DIALOG" />
                <action android:name="org.codeaurora.intent.action.SHOW_NOTICE_SCM_BLOCK_OTHERS" />
                <category android:name="android.intent.category.DEFAULT" />
            </intent-filter>
        </activity>

=======
>>>>>>> a8497d94
        <activity android:name="LimitedServiceActivity"
            android:exported="true"
            android:excludeFromRecents="true"
            android:launchMode="singleTask"
            android:taskAffinity=""
            android:theme="@android:style/Theme.Translucent.NoTitleBar">
            <intent-filter android:priority="1000">
<<<<<<< HEAD
                <action android:name = "org.codeaurora.telephony.VOWIFI_ENABLED" />
=======
                <action android:name = "com.android.internal.telephony.ACTION_VOWIFI_ENABLED" />
>>>>>>> a8497d94
            </intent-filter>
        </activity>

        <activity android:name="MMIDialogActivity"
                android:configChanges="orientation|screenSize|keyboardHidden"
                android:excludeFromRecents="true"
                android:launchMode="singleInstance"
                android:theme="@style/Empty">
        </activity>

        <activity android:name="com.android.phone.settings.PhoneAccountSettingsActivity"
            android:label="@string/phone_accounts"
            android:exported="true"
            android:theme="@style/DialerSettingsLight">
            <intent-filter>
                <action android:name="android.telecom.action.CHANGE_PHONE_ACCOUNTS" />
                <category android:name="android.intent.category.DEFAULT" />
            </intent-filter>
        </activity>

        <activity android:name="com.android.phone.settings.VoicemailSettingsActivity"
            android:label="@string/voicemail"
            android:configChanges="orientation|screenSize|keyboardHidden|screenLayout"
            android:screenOrientation="portrait"
            android:exported="true"
            android:theme="@style/DialerSettingsLight">
            <intent-filter >
                <!-- DO NOT RENAME. There are existing apps which use this string. -->
                <action android:name="com.android.phone.CallFeaturesSetting.ADD_VOICEMAIL" />
                <category android:name="android.intent.category.DEFAULT" />
            </intent-filter>
            <intent-filter android:priority="1000">
                <action android:name="android.telephony.action.CONFIGURE_VOICEMAIL" />
                <category android:name="android.intent.category.DEFAULT" />
            </intent-filter>
        </activity>

        <!-- Telecom integration -->
        <service
                android:singleUser="true"
                android:name="com.android.services.telephony.TelephonyConnectionService"
                android:label="@string/pstn_connection_service_label"
                android:exported="true"
                android:permission="android.permission.BIND_TELECOM_CONNECTION_SERVICE" >
            <intent-filter>
                <action android:name="android.telecom.ConnectionService" />
            </intent-filter>
        </service>

        <receiver
          android:name="com.android.phone.vvm.VvmSmsReceiver"
            android:exported="false"
            androidprv:systemUserOnly="true">
            <intent-filter>
                <action android:name="com.android.internal.provider.action.VOICEMAIL_SMS_RECEIVED"/>
            </intent-filter>
        </receiver>

        <receiver
            android:name="com.android.phone.vvm.VvmSimStateTracker"
            android:exported="false"
            androidprv:systemUserOnly="true">
            <intent-filter>
                <action android:name="android.intent.action.BOOT_COMPLETED"/>
                <action android:name="android.telephony.action.CARRIER_CONFIG_CHANGED"/>
                <action android:name="android.intent.action.SIM_STATE_CHANGED"/>
            </intent-filter>
        </receiver>

        <receiver
            android:name="com.android.internal.telephony.uicc.ShowInstallAppNotificationReceiver"
            android:exported="false"/>

        <activity
            android:name="com.android.phone.settings.PickSmsSubscriptionActivity"
            android:exported="false"
            android:excludeFromRecents="true"
            android:launchMode="singleTop"
            android:configChanges="orientation|screenSize|keyboardHidden"
            android:theme="@style/Theme.Transparent"/>

        <service
            android:name="com.android.phone.vvm.RemoteVvmTaskManager"
            android:exported="false"/>
        <service android:name="com.android.internal.telephony.CellularNetworkService"
            android:exported="true"
            android:permission="android.permission.BIND_TELEPHONY_NETWORK_SERVICE" >
            <intent-filter>
                <action android:name="android.telephony.NetworkService" />
            </intent-filter>
        </service>
        <service android:name="com.android.internal.telephony.data.CellularDataService"
            android:exported="true"
            android:permission="android.permission.BIND_TELEPHONY_DATA_SERVICE" >
            <intent-filter>
                <action android:name="android.telephony.data.DataService" />
            </intent-filter>
        </service>

        <activity
            android:name=".settings.RadioInfo"
            android:label="@string/phone_info_label"
            android:exported="true"
            android:theme="@style/Theme.AppCompat.DayNight">
            <intent-filter>
                <action android:name="android.intent.action.MAIN" />
                <category android:name="android.intent.category.DEVELOPMENT_PREFERENCE" />
            </intent-filter>
        </activity>

        <activity android:name=".settings.BandMode"
                  android:label="@string/band_mode_title"
                  android:exported="true"
                  android:theme="@style/Theme.AppCompat.DayNight">
            <intent-filter>
                <action android:name="android.intent.action.MAIN" />
                <category android:name="android.intent.category.DEFAULT" />
                <category android:name="android.intent.category.VOICE_LAUNCH" />
            </intent-filter>
        </activity>

        <provider
            android:name="ServiceStateProvider"
            android:authorities="service-state"
            android:exported="true"
            android:multiprocess="false"
            android:singleUser="true"
            android:writePermission="android.permission.MODIFY_PHONE_STATE"/>

        <uses-library android:name="ims-ext-common"/>
        <uses-library android:name="com.qti.extphone.extphonelib"/>
    </application>
</manifest><|MERGE_RESOLUTION|>--- conflicted
+++ resolved
@@ -115,11 +115,8 @@
 
     <protected-broadcast android:name= "com.android.phone.settings.CARRIER_PROVISIONING" />
     <protected-broadcast android:name= "com.android.phone.settings.TRIGGER_CARRIER_PROVISIONING" />
-<<<<<<< HEAD
+    <protected-broadcast android:name= "com.android.internal.telephony.ACTION_VOWIFI_ENABLED" />
     <protected-broadcast android:name= "org.codeaurora.telephony.VOWIFI_ENABLED" />
-=======
-    <protected-broadcast android:name= "com.android.internal.telephony.ACTION_VOWIFI_ENABLED" />
->>>>>>> a8497d94
 
     <!-- For Vendor Debugging in Telephony -->
     <protected-broadcast android:name="android.telephony.action.ANOMALY_REPORTED" />
@@ -621,22 +618,6 @@
             </intent-filter>
         </activity>
 
-<<<<<<< HEAD
-        <activity android:name="SmsCallbackModeExitDialog"
-            android:excludeFromRecents="true"
-            android:label="@string/scm_exit_dialog"
-            android:launchMode="singleTop"
-            android:exported="true"
-            android:theme="@android:style/Theme.Translucent.NoTitleBar">
-            <intent-filter>
-                <action android:name="org.codeaurora.intent.action.ACTION_SHOW_SCM_EXIT_DIALOG" />
-                <action android:name="org.codeaurora.intent.action.SHOW_NOTICE_SCM_BLOCK_OTHERS" />
-                <category android:name="android.intent.category.DEFAULT" />
-            </intent-filter>
-        </activity>
-
-=======
->>>>>>> a8497d94
         <activity android:name="LimitedServiceActivity"
             android:exported="true"
             android:excludeFromRecents="true"
@@ -644,14 +625,22 @@
             android:taskAffinity=""
             android:theme="@android:style/Theme.Translucent.NoTitleBar">
             <intent-filter android:priority="1000">
-<<<<<<< HEAD
-                <action android:name = "org.codeaurora.telephony.VOWIFI_ENABLED" />
-=======
                 <action android:name = "com.android.internal.telephony.ACTION_VOWIFI_ENABLED" />
->>>>>>> a8497d94
-            </intent-filter>
-        </activity>
-
+            </intent-filter>
+        </activity>
+
+        <activity android:name="SmsCallbackModeExitDialog"
+            android:excludeFromRecents="true"
+            android:label="@string/scm_exit_dialog"
+            android:launchMode="singleTop"
+            android:exported="true"
+            android:theme="@android:style/Theme.Translucent.NoTitleBar">
+            <intent-filter>
+                <action android:name="org.codeaurora.intent.action.ACTION_SHOW_SCM_EXIT_DIALOG" />
+                <action android:name="org.codeaurora.intent.action.SHOW_NOTICE_SCM_BLOCK_OTHERS" />
+                <category android:name="android.intent.category.DEFAULT" />
+            </intent-filter>
+        </activity>
         <activity android:name="MMIDialogActivity"
                 android:configChanges="orientation|screenSize|keyboardHidden"
                 android:excludeFromRecents="true"
