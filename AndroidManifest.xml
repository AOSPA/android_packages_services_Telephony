<?xml version="1.0" encoding="utf-8"?>
<!-- Copyright (C) 2007 The Android Open Source Project

     Licensed under the Apache License, Version 2.0 (the "License");
     you may not use this file except in compliance with the License.
     You may obtain a copy of the License at

          http://www.apache.org/licenses/LICENSE-2.0

     Unless required by applicable law or agreed to in writing, software
     distributed under the License is distributed on an "AS IS" BASIS,
     WITHOUT WARRANTIES OR CONDITIONS OF ANY KIND, either express or implied.
     See the License for the specific language governing permissions and
     limitations under the License.
-->

<manifest xmlns:android="http://schemas.android.com/apk/res/android"
        xmlns:androidprv="http://schemas.android.com/apk/prv/res/android"
        package="com.android.phone"
        coreApp="true"
        android:sharedUserId="android.uid.phone"
        android:sharedUserLabel="@string/phoneAppLabel"
>

    <original-package android:name="com.android.phone" />

    <protected-broadcast android:name="android.telecom.action.TTY_PREFERRED_MODE_CHANGED" />
    <protected-broadcast android:name="android.telecom.action.CURRENT_TTY_MODE_CHANGED" />
    <protected-broadcast android:name="android.intent.action.SERVICE_STATE" />
    <protected-broadcast android:name="android.intent.action.RADIO_TECHNOLOGY" />
    <protected-broadcast android:name="android.intent.action.EMERGENCY_CALLBACK_MODE_CHANGED" />
    <protected-broadcast android:name="android.intent.action.EMERGENCY_CALL_STATE_CHANGED" />
    <protected-broadcast android:name="android.intent.action.SIG_STR" />
    <protected-broadcast android:name="android.intent.action.ANY_DATA_STATE" />
    <protected-broadcast android:name="android.intent.action.DATA_CONNECTION_FAILED" />
    <protected-broadcast android:name="android.intent.action.DATA_STALL_DETECTED" />
    <protected-broadcast android:name="android.intent.action.SIM_STATE_CHANGED" />
    <protected-broadcast android:name="android.intent.action.NETWORK_SET_TIME" />
    <protected-broadcast android:name="android.intent.action.NETWORK_SET_TIMEZONE" />
    <protected-broadcast android:name="com.android.internal.intent.action.ACTION_SHOW_NOTICE_ECM_BLOCK_OTHERS" />
    <protected-broadcast android:name="android.intent.action.ACTION_MDN_STATE_CHANGED" />
    <protected-broadcast android:name="android.provider.Telephony.SPN_STRINGS_UPDATED" />
    <protected-broadcast android:name="android.provider.Telephony.SIM_FULL" />
    <protected-broadcast android:name="com.android.internal.telephony.data-restart-trysetup" />
    <protected-broadcast android:name="com.android.internal.telephony.data-stall" />
    <protected-broadcast android:name="android.intent.action.DATA_SMS_RECEIVED" />
    <protected-broadcast android:name="android.provider.Telephony.SMS_RECEIVED" />
    <protected-broadcast android:name="android.provider.Telephony.SMS_DELIVER" />
    <protected-broadcast android:name="android.provider.Telephony.SMS_REJECTED" />
    <protected-broadcast android:name="android.provider.Telephony.WAP_PUSH_DELIVER" />
    <protected-broadcast android:name="android.provider.Telephony.WAP_PUSH_RECEIVED" />
    <protected-broadcast android:name="android.provider.Telephony.SMS_CB_RECEIVED" />
    <protected-broadcast android:name="android.provider.Telephony.SMS_EMERGENCY_CB_RECEIVED" />
    <protected-broadcast android:name="android.provider.Telephony.SECRET_CODE" />
    <protected-broadcast android:name= "com.android.internal.stk.command" />
    <protected-broadcast android:name= "com.android.internal.stk.session_end" />
    <protected-broadcast android:name= "com.android.internal.stk.icc_status_change" />
    <protected-broadcast android:name= "com.android.internal.stk.alpha_notify" />
    <protected-broadcast android:name= "com.android.internal.telephony.CARRIER_SIGNAL_REDIRECTED" />
    <protected-broadcast android:name= "com.android.internal.telephony.CARRIER_SIGNAL_REQUEST_NETWORK_FAILED" />
    <protected-broadcast android:name= "com.android.internal.telephony.CARRIER_SIGNAL_PCO_VALUE" />
    <protected-broadcast android:name= "com.android.internal.telephony.CARRIER_SIGNAL_RESET" />
    <protected-broadcast android:name= "com.android.internal.telephony.CARRIER_SIGNAL_DEFAULT_NETWORK_AVAILABLE" />
    <protected-broadcast android:name= "com.android.internal.telephony.ACTION_LINE1_NUMBER_ERROR_DETECTED" />
    <protected-broadcast android:name= "com.android.internal.telephony.ACTION_REPORT_RADIO_BUG" />
    <protected-broadcast android:name= "com.android.internal.provider.action.VOICEMAIL_SMS_RECEIVED" />
    <protected-broadcast android:name= "com.android.intent.isim_refresh" />
    <protected-broadcast android:name= "com.android.ims.ACTION_RCS_SERVICE_AVAILABLE" />
    <protected-broadcast android:name= "com.android.ims.ACTION_RCS_SERVICE_UNAVAILABLE" />
    <protected-broadcast android:name= "com.android.ims.ACTION_RCS_SERVICE_DIED" />
    <protected-broadcast android:name= "com.android.ims.ACTION_PRESENCE_CHANGED" />
    <protected-broadcast android:name= "com.android.ims.ACTION_PUBLISH_STATUS_CHANGED" />
    <protected-broadcast android:name= "com.android.ims.IMS_SERVICE_UP" />
    <protected-broadcast android:name= "com.android.ims.IMS_SERVICE_DOWN" />
    <protected-broadcast android:name= "com.android.ims.IMS_INCOMING_CALL" />
    <protected-broadcast android:name= "com.android.ims.internal.uce.UCE_SERVICE_UP" />
    <protected-broadcast android:name= "com.android.ims.internal.uce.UCE_SERVICE_DOWN" />
    <protected-broadcast android:name= "com.android.imsconnection.DISCONNECTED" />
    <protected-broadcast android:name= "com.android.intent.action.IMS_FEATURE_CHANGED" />
    <protected-broadcast android:name= "com.android.intent.action.IMS_CONFIG_CHANGED" />
    <protected-broadcast android:name= "com.android.ims.REGISTRATION_ERROR" />
    <protected-broadcast android:name= "com.android.phone.vvm.omtp.sms.REQUEST_SENT" />
    <protected-broadcast android:name= "com.android.phone.vvm.ACTION_VISUAL_VOICEMAIL_SERVICE_EVENT" />
    <protected-broadcast android:name= "com.android.internal.telephony.CARRIER_VVM_PACKAGE_INSTALLED" />
    <protected-broadcast android:name= "com.android.cellbroadcastreceiver.GET_LATEST_CB_AREA_INFO" />
    <protected-broadcast android:name= "com.android.internal.telephony.ACTION_CARRIER_CERTIFICATE_DOWNLOAD" />
    <protected-broadcast android:name= "com.android.internal.telephony.OPEN_DEFAULT_SMS_APP" />
    <protected-broadcast android:name= "android.telephony.action.SIM_CARD_STATE_CHANGED" />
    <protected-broadcast android:name= "android.telephony.action.SIM_APPLICATION_STATE_CHANGED" />
    <protected-broadcast android:name= "android.telephony.action.SIM_SLOT_STATUS_CHANGED" />
    <protected-broadcast android:name= "codeaurora.intent.action.ACTION_MANAGED_ROAMING_IND" />
    <protected-broadcast android:name= "org.codeaurora.intent.action.SUBSCRIPTION_INFO_RECORD_ADDED" />
    <protected-broadcast android:name= "org.codeaurora.intent.action.PRIMARY_CARD_CHANGED_IN_SERVICE" />
    <protected-broadcast android:name= "org.codeaurora.intent.action.ACTION_SET_PRIMARY_CARD_DONE" />
    <protected-broadcast android:name= "codeaurora.intent.action.ACTION_LTE_CONFIGURE" />
    <protected-broadcast android:name= "org.codeaurora.intent.action.ACTION_UICC_MANUAL_PROVISION_STATUS_CHANGED" />
    <protected-broadcast android:name= "org.codeaurora.intent.action.ACTION_RADIO_CAPABILITY_UPDATED" />
    <protected-broadcast android:name= "org.codeaurora.intent.action.ACTION_NETWORK_SPECIFIER_SET" />
    <protected-broadcast android:name= "org.codeaurora.intent.action.ACTION_DDS_SWITCH_DONE" />
    <protected-broadcast android:name= "android.telephony.action.SUBSCRIPTION_CARRIER_IDENTITY_CHANGED" />
    <protected-broadcast android:name= "android.telephony.action.SUBSCRIPTION_SPECIFIC_CARRIER_IDENTITY_CHANGED" />
    <protected-broadcast android:name= "android.telephony.action.NETWORK_COUNTRY_CHANGED" />
    <protected-broadcast android:name= "android.telephony.action.PRIMARY_SUBSCRIPTION_LIST_CHANGED" />

    <!-- For Vendor Debugging in Telephony -->
    <protected-broadcast android:name="android.telephony.action.ANOMALY_REPORTED" />

    <uses-permission android:name="android.permission.BROADCAST_STICKY" />
    <uses-permission android:name="android.permission.CALL_PHONE" />
    <uses-permission android:name="android.permission.CALL_PRIVILEGED" />
    <!-- TELEPHONY_SECRET_CODE used to be sent by the Dialer app, but is now sent by
         the phone process through an API added in O. Since the broadcast was unprotected prior to
         O, apps may have required this permission (which only Dialer has) in their receivers.
         So, declare this permission here for backwards compatibility so the phone process can send
         the broadcasts to those same receivers. -->
    <uses-permission android:name="android.permission.CONTROL_INCALL_EXPERIENCE" />
    <uses-permission android:name="android.permission.DOWNLOAD_WITHOUT_NOTIFICATION" />
    <uses-permission android:name="android.permission.WRITE_SETTINGS" />
    <uses-permission android:name="android.permission.WRITE_SECURE_SETTINGS" />
    <uses-permission android:name="android.permission.READ_CONTACTS" />
    <uses-permission android:name="android.permission.READ_CALL_LOG" />
    <uses-permission android:name="android.permission.WRITE_CONTACTS" />
    <uses-permission android:name="android.permission.WRITE_CALL_LOG" />
    <uses-permission android:name="android.permission.SYSTEM_ALERT_WINDOW" />
    <uses-permission android:name="android.permission.INTERNAL_SYSTEM_WINDOW" />
    <uses-permission android:name="android.permission.VIBRATE" />
    <uses-permission android:name="android.permission.BLUETOOTH" />
    <uses-permission android:name="android.permission.BLUETOOTH_ADMIN" />
    <uses-permission android:name="android.permission.REORDER_TASKS" />
    <uses-permission android:name="android.permission.CHANGE_CONFIGURATION" />
    <uses-permission android:name="android.permission.WAKE_LOCK" />
    <uses-permission android:name="android.permission.MODIFY_AUDIO_SETTINGS" />
    <uses-permission android:name="android.permission.STATUS_BAR" />
    <uses-permission android:name="android.permission.STATUS_BAR_SERVICE" />
    <uses-permission android:name="android.permission.RECEIVE_SMS" />
    <uses-permission android:name="android.permission.READ_SMS" />
    <uses-permission android:name="android.permission.WRITE_SMS" />
    <uses-permission android:name="android.permission.SEND_SMS" />
    <uses-permission android:name="android.permission.SEND_RESPOND_VIA_MESSAGE" />
    <uses-permission android:name="android.permission.SET_TIME" />
    <uses-permission android:name="android.permission.SET_TIME_ZONE" />
    <uses-permission android:name="android.permission.ACCESS_WIFI_STATE" />
    <uses-permission android:name="android.permission.READ_PRIVILEGED_PHONE_STATE" />
    <uses-permission android:name="android.permission.MODIFY_PHONE_STATE" />
    <uses-permission android:name="android.permission.ACCESS_IMS_CALL_SERVICE" />
    <uses-permission android:name="android.permission.DEVICE_POWER" />
    <uses-permission android:name="android.permission.DISABLE_KEYGUARD" />
    <uses-permission android:name="android.permission.INTERNET" />
    <uses-permission android:name="android.permission.PROCESS_OUTGOING_CALLS" />
    <uses-permission android:name="android.permission.ACCESS_COARSE_LOCATION" />
    <uses-permission android:name="android.permission.ACCESS_FINE_LOCATION" />
    <uses-permission android:name="android.permission.WRITE_APN_SETTINGS" />
    <uses-permission android:name="android.permission.BROADCAST_SMS"/>
    <uses-permission android:name="android.permission.BROADCAST_WAP_PUSH"/>
    <uses-permission android:name="android.permission.CHANGE_WIFI_STATE"/>
    <uses-permission android:name="android.permission.ACCESS_NETWORK_STATE"/>
    <uses-permission android:name="android.permission.CHANGE_NETWORK_STATE"/>
    <uses-permission android:name="android.permission.RECEIVE_BOOT_COMPLETED" />
    <uses-permission android:name="android.permission.SHUTDOWN" />
    <uses-permission android:name="android.permission.RECORD_AUDIO" />
    <uses-permission android:name="android.permission.PERFORM_CDMA_PROVISIONING" />
    <uses-permission android:name="android.permission.USE_SIP" />
    <uses-permission android:name="android.permission.REBOOT" />
    <uses-permission android:name="android.permission.UPDATE_LOCK" />
    <uses-permission android:name="android.permission.INTERACT_ACROSS_USERS" />
    <uses-permission android:name="android.permission.INTERACT_ACROSS_USERS_FULL" />
    <uses-permission android:name="com.android.smspush.WAPPUSH_MANAGER_BIND" />
    <uses-permission android:name="android.permission.MANAGE_USERS" />
    <uses-permission android:name="android.permission.UPDATE_APP_OPS_STATS" />
    <uses-permission android:name="android.permission.MANAGE_APP_OPS_MODES" />
    <uses-permission android:name="android.permission.CONNECTIVITY_INTERNAL" />
    <uses-permission android:name="android.permission.SET_PREFERRED_APPLICATIONS" />
    <uses-permission android:name="android.permission.READ_SEARCH_INDEXABLES" />
    <uses-permission android:name="android.permission.DUMP" />
    <uses-permission android:name="android.permission.REGISTER_CALL_PROVIDER" />
    <uses-permission android:name="android.permission.REGISTER_SIM_SUBSCRIPTION" />
    <uses-permission android:name="android.permission.BIND_IMS_SERVICE" />
    <uses-permission android:name="android.permission.BIND_CARRIER_SERVICES" />
    <!-- BIND_CARRIER_MESSAGING_SERVICE has been deprecated in favor of BIND_CARRIER_SERVICES. -->
    <uses-permission android:name="android.permission.BIND_CARRIER_MESSAGING_SERVICE" />
    <uses-permission android:name="android.permission.BIND_EUICC_SERVICE" />
    <uses-permission android:name="com.android.permission.BIND_TELEPHONY_NETWORK_SERVICE" />
    <uses-permission android:name="android.permission.BIND_CELL_BROADCAST_SERVICE" />
    <uses-permission android:name="android.permission.WRITE_EMBEDDED_SUBSCRIPTIONS" />
    <uses-permission android:name="android.permission.READ_SYNC_SETTINGS" />
    <uses-permission android:name="android.permission.WRITE_SYNC_SETTINGS" />
    <uses-permission android:name="android.permission.AUTHENTICATE_ACCOUNTS" />
    <uses-permission android:name="android.permission.MANAGE_ACCOUNTS" />
    <uses-permission android:name="android.permission.GET_ACCOUNTS" />
    <uses-permission android:name="com.android.voicemail.permission.ADD_VOICEMAIL" />
    <uses-permission android:name="com.android.voicemail.permission.WRITE_VOICEMAIL" />
    <uses-permission android:name="com.android.voicemail.permission.READ_VOICEMAIL" />
    <uses-permission android:name="android.permission.BIND_VISUAL_VOICEMAIL_SERVICE"/>
    <uses-permission android:name="android.permission.LOCAL_MAC_ADDRESS" />
    <uses-permission android:name="android.permission.CHANGE_COMPONENT_ENABLED_STATE" />
    <uses-permission android:name="android.permission.CHANGE_DEVICE_IDLE_TEMP_WHITELIST" />
    <!-- Needed to block messages. -->
    <uses-permission android:name="android.permission.READ_BLOCKED_NUMBERS" />
    <!-- Needed for emergency contact notification. -->
    <uses-permission android:name="android.permission.WRITE_BLOCKED_NUMBERS" />
    <uses-permission android:name="android.permission.NETWORK_SETTINGS" />

    <!-- This tells the activity manager to not delay any of our activity
         start requests, even if they happen immediately after the user
         presses home. -->
    <uses-permission android:name="android.permission.STOP_APP_SWITCHES" />
    <uses-permission android:name="android.permission.UPDATE_DEVICE_STATS" />
    <uses-permission android:name="android.permission.MANAGE_NETWORK_POLICY" />
    <uses-permission android:name="android.permission.READ_NETWORK_USAGE_HISTORY" />
    <uses-permission android:name="android.permission.BIND_TELEPHONY_DATA_SERVICE" />
    <uses-permission android:name="android.permission.PACKAGE_USAGE_STATS" />
    <uses-permission android:name="android.permission.READ_PRECISE_PHONE_STATE" />
    <uses-permission android:name="android.permission.MANAGE_ROLE_HOLDERS" />
    <!-- Allows us to whitelist receivers of the
         ACTION_SIM_SLOT_STATUS_CHANGED broadcast to start activities
         from the background.  -->
    <uses-permission android:name="android.permission.START_ACTIVITIES_FROM_BACKGROUND" />

    <uses-permission android:name="com.qti.permission.BIND_QTI_IMS_SERVICE" />

    <application android:name="PhoneApp"
            android:persistent="true"
            android:label="@string/phoneAppLabel"
            android:icon="@mipmap/ic_launcher_phone"
            android:allowBackup="false"
            android:supportsRtl="true"
            android:usesCleartextTraffic="true"
            android:defaultToDeviceProtectedStorage="true"
            android:directBootAware="true">

        <provider android:name="IccProvider"
                android:authorities="icc"
                android:multiprocess="true"
                android:exported="true"
                android:readPermission="android.permission.READ_CONTACTS"
                android:writePermission="android.permission.WRITE_CONTACTS" />

        <!-- Dialer UI that only allows emergency calls -->
        <activity android:name="EmergencyDialer"
            android:label="@string/emergencyDialerIconLabel"
            android:theme="@style/EmergencyDialerTheme"
            android:screenOrientation="portrait"
            android:resizeableActivity="false">
            <intent-filter>
                <action android:name="com.android.phone.EmergencyDialer.DIAL" />
                <category android:name="android.intent.category.DEFAULT" />
            </intent-filter>
            <intent-filter>
                <action android:name="com.android.phone.EmergencyDialer.DIAL" />
                <category android:name="android.intent.category.DEFAULT" />
                <data android:scheme="tel" />
            </intent-filter>
            <intent-filter>
                <action android:name="android.intent.action.DIAL_EMERGENCY" />
                <category android:name="android.intent.category.DEFAULT" />
            </intent-filter>
            <intent-filter>
                <action android:name="android.intent.action.DIAL_EMERGENCY" />
                <category android:name="android.intent.category.DEFAULT" />
                <data android:scheme="tel" />
            </intent-filter>
        </activity>

        <activity android:name="ADNList" />

        <activity android:name="SimContacts"
            android:label="@string/simContacts_title"
            android:theme="@style/SimImportTheme"
            android:screenOrientation="portrait"
            android:icon="@mipmap/ic_launcher_contacts">

            <intent-filter>
                <action android:name="android.intent.action.VIEW" />
                <category android:name="android.intent.category.DEFAULT" />
                <data android:mimeType="vnd.android.cursor.item/sim-contact" />
            </intent-filter>
        </activity>

        <activity android:name="com.android.phone.settings.fdn.FdnList"
                android:label="@string/fdnListLabel"
                android:theme="@style/DialerSettingsLight">
            <intent-filter>
                <action android:name="android.intent.action.VIEW" />
                <category android:name="android.intent.category.DEFAULT" />
                <data android:mimeType="vnd.android.cursor.item/sim-contact" />
            </intent-filter>
        </activity>

        <activity android:name="com.android.internal.telephony.uicc.InstallCarrierAppTrampolineActivity"
                  android:theme="@android:style/Theme.Translucent.NoTitleBar"
                  android:exported="false"/>

        <activity android:name="GsmUmtsCallOptions"
                android:label="@string/gsm_umts_options"
                android:theme="@style/DialerSettingsLight">
            <intent-filter>
                <action android:name="android.intent.action.MAIN" />
            </intent-filter>
        </activity>

        <activity android:name="CdmaCallOptions"
                android:label="@string/cdma_options"
                android:theme="@style/DialerSettingsLight">
            <intent-filter>
                <action android:name="android.intent.action.MAIN" />
            </intent-filter>
        </activity>

        <activity android:name="GsmUmtsCallForwardOptions"
                android:label="@string/labelCF"
                android:configChanges="orientation|screenSize|keyboardHidden"
                android:theme="@style/DialerSettingsLight">
            <intent-filter>
                <action android:name="android.intent.action.MAIN" />
            </intent-filter>
        </activity>

        <activity android:name="GsmUmtsCallBarringOptions"
                android:label="@string/labelCallBarring"
                android:configChanges="orientation|screenSize|keyboardHidden"
                android:theme="@style/DialerSettingsLight">
            <intent-filter>
                <action android:name="android.intent.action.MAIN" />
            </intent-filter>
        </activity>

        <activity android:name="GsmUmtsAdditionalCallOptions"
                android:label="@string/labelGSMMore"
                android:configChanges="orientation|screenSize|keyboardHidden"
                android:theme="@style/DialerSettingsLight">
            <intent-filter>
                <action android:name="android.intent.action.MAIN" />
            </intent-filter>
        </activity>

        <activity android:name="CallForwardType"
                android:label="@string/call_forward_option"
                android:configChanges="orientation|screenSize|keyboardHidden"
                android:theme="@style/DialerSettingsLight">
            <intent-filter>
                <action android:name="android.intent.action.MAIN" />
            </intent-filter>
        </activity>

        <!-- fdn setting -->
        <activity android:name="com.android.phone.settings.fdn.FdnSetting"
                android:label="@string/fdn"
                android:theme="@style/DialerSettingsLight">
            <intent-filter>
                <action android:name="android.intent.action.MAIN" />
            </intent-filter>
        </activity>

        <!-- SIM PIN setting -->
        <activity android:name="EnableIccPinScreen"
                android:label="@string/enable_pin"
                android:theme="@style/DialerSettingsLight">
            <intent-filter>
                <action android:name="android.intent.action.MAIN" />
                <category android:name="android.intent.category.DEVELOPMENT_PREFERENCE" />
            </intent-filter>
        </activity>

        <activity android:name="ChangeIccPinScreen"
                android:label="@string/change_pin"
                android:theme="@style/DialerSettingsLight">
            <intent-filter>
                <action android:name="android.intent.action.MAIN" />
                <category android:name="android.intent.category.DEVELOPMENT_PREFERENCE" />
            </intent-filter>
        </activity>

        <activity android:name="com.android.phone.settings.fdn.GetPin2Screen"
                android:label="@string/get_pin2"
                android:theme="@style/DialerSettingsLight"
                android:windowSoftInputMode="stateVisible">
        </activity>

        <activity android:name="com.android.phone.settings.fdn.EditFdnContactScreen"
                android:theme="@style/DialerSettingsLight"
                android:windowSoftInputMode="stateVisible">
        </activity>

        <activity android:name="com.android.phone.settings.fdn.DeleteFdnContactScreen"
                android:theme="@style/DialerSettingsLight"
                android:label="@string/delete_fdn_contact">
        </activity>

        <!-- "Call settings" UI, used only on voice-capable phone devices. -->
        <activity android:name="CallFeaturesSetting"
                android:label="@string/call_settings"
                android:configChanges="orientation|screenSize|keyboardHidden"
                android:theme="@style/DialerSettingsLight">
            <intent-filter>
                <action android:name="android.intent.action.VIEW" />
                <action android:name="android.intent.action.MAIN" />
                <action android:name="android.telecom.action.SHOW_CALL_SETTINGS" />
                <category android:name="android.intent.category.DEFAULT" />
            </intent-filter>
        </activity>

        <!-- Activation service that trigger OTASP sim provisioning -->
        <service android:name=".otasp.OtaspActivationService" android:launchMode="singleInstance"
            androidprv:systemUserOnly="true"
            android:permission="android.permission.MODIFY_PHONE_STATE">
            <intent-filter>
                <action android:name="android.service.simActivation.SimActivationService" />
            </intent-filter>
        </service>

        <receiver android:name=".otasp.OtaspSimStateReceiver" androidprv:systemUserOnly="true"
                  android:exported ="false">
            <intent-filter>
                <action android:name="android.telephony.action.CARRIER_CONFIG_CHANGED" />
            </intent-filter>
        </receiver>

        <!-- "Accessibility" settings UI. Referenced by Dialer application. -->
        <activity android:name="com.android.phone.settings.AccessibilitySettingsActivity"
                android:label="@string/accessibility_settings_activity_title"
                android:theme="@style/DialerSettingsLight">
            <intent-filter>
                <action android:name="android.intent.action.MAIN" />
                <action android:name="android.telecom.action.SHOW_CALL_ACCESSIBILITY_SETTINGS" />
                <category android:name="android.intent.category.DEFAULT" />
            </intent-filter>
        </activity>

        <!-- CDMA Emergency Callback Mode -->
        <service android:name="EmergencyCallbackModeService">
        </service>

        <!-- service to dump telephony information -->
        <service android:name="com.android.phone.TelephonyDebugService"
                 android:permission="android.permission.DUMP">
            <intent-filter>
                <action android:name="com.android.phone.TelephonyDebugService" />
            </intent-filter>
        </service>

        <!-- Handler for EuiccManager's public-facing intents. -->
        <activity android:name=".euicc.EuiccUiDispatcherActivity"
            android:theme="@android:style/Theme.NoDisplay"
            android:permission="android.permission.MODIFY_PHONE_STATE">
            <!-- Max out priority to ensure nobody else will handle these intents. -->
            <intent-filter android:priority="1000">
                <action android:name=
                            "android.telephony.euicc.action.MANAGE_EMBEDDED_SUBSCRIPTIONS" />
                <action android:name=
                            "android.telephony.euicc.action.PROVISION_EMBEDDED_SUBSCRIPTION" />
                <category android:name="android.intent.category.DEFAULT" />
            </intent-filter>
        </activity>

        <!--
            Handler for EuiccManager's resolution intents. These are locked down so that only
            privileged processes can start them, which means we can trust the Intent used to start
            it (which contains a description of the next step to perform after resolution).
        -->
        <activity android:name=".euicc.EuiccResolutionUiDispatcherActivity"
            android:permission="android.permission.CALL_PRIVILEGED">
            <!-- Max out priority to ensure nobody else will handle these intents. -->
            <intent-filter android:priority="1000">
                <action android:name=
                            "android.telephony.euicc.action.RESOLVE_ERROR" />
                <category android:name="android.intent.category.DEFAULT" />
            </intent-filter>
        </activity>

        <!--
            Handler for EuiccManager's privileged action intents. These are locked down so that only
            privileged processes can start them.
        -->
        <activity android:name=".euicc.EuiccPrivilegedActionUiDispatcherActivity"
                  android:theme="@android:style/Theme.NoDisplay"
                  android:permission="android.permission.CALL_PRIVILEGED">
            <!-- Max out priority to ensure nobody else will handle these intents. -->
            <intent-filter android:priority="1000">
                <action android:name=
                            "android.telephony.euicc.action.TOGGLE_SUBSCRIPTION_PRIVILEGED" />
                <action android:name=
                            "android.telephony.euicc.action.DELETE_SUBSCRIPTION_PRIVILEGED" />
                <action android:name=
                            "android.telephony.euicc.action.RENAME_SUBSCRIPTION_PRIVILEGED" />
                <category android:name="android.intent.category.DEFAULT" />
            </intent-filter>
        </activity>

        <activity android:name="EmergencyCallbackModeExitDialog"
            android:excludeFromRecents="true"
            android:label="@string/ecm_exit_dialog"
            android:launchMode="singleTop"
            android:theme="@android:style/Theme.Translucent.NoTitleBar">
            <intent-filter>
                <action android:name="com.android.phone.action.ACTION_SHOW_ECM_EXIT_DIALOG" />
                <action android:name="com.android.internal.intent.action.ACTION_SHOW_NOTICE_ECM_BLOCK_OTHERS" />
                <category android:name="android.intent.category.DEFAULT" />
            </intent-filter>
        </activity>

        <!-- Start SIP -->
        <service android:name="com.android.services.telephony.sip.SipConnectionService"
                 android:label="@string/sip_connection_service_label"
                 android:singleUser="true"
                 android:permission="android.permission.BIND_TELECOM_CONNECTION_SERVICE" >
            <intent-filter>
                <action android:name="android.telecom.ConnectionService" />
            </intent-filter>
        </service>

        <receiver android:name="com.android.services.telephony.sip.SipIncomingCallReceiver">
            <intent-filter>
                <action android:name="com.android.phone.SIP_INCOMING_CALL" />
            </intent-filter>
        </receiver>

        <activity android:name="com.android.services.telephony.sip.SipPhoneAccountSettingsActivity"
                android:theme="@android:style/Theme.NoDisplay"
                android:excludeFromRecents="true">
            <intent-filter>
                <action android:name="android.telecom.action.CONFIGURE_PHONE_ACCOUNT" />
                <category android:name="android.intent.category.DEFAULT" />
            </intent-filter>
        </activity>

        <activity android:label="Sip Settings"
                  android:name="com.android.services.telephony.sip.SipSettings"
                  android:theme="@style/DialerSettingsLight"
                  android:launchMode="singleTop"
                  android:configChanges="orientation|screenSize|keyboardHidden"
                  android:uiOptions="splitActionBarWhenNarrow"
                  android:parentActivityName="com.android.phone.CallFeaturesSetting" >
            <intent-filter>
                <action android:name="android.intent.action.MAIN" />
                <action android:name="android.net.sip.NOTIFY" />
            </intent-filter>
        </activity>
        <activity android:name="com.android.services.telephony.sip.SipEditor"
                android:theme="@style/DialerSettingsLight"
                android:configChanges="orientation|screenSize|keyboardHidden"
                android:uiOptions="splitActionBarWhenNarrow">
        </activity>

        <!-- End SIP -->

        <activity android:name="MMIDialogActivity"
                android:configChanges="orientation|screenSize|keyboardHidden"
                android:excludeFromRecents="true"
                android:launchMode="singleInstance"
                android:theme="@style/Empty">
        </activity>

        <activity android:name="com.android.phone.settings.PhoneAccountSettingsActivity"
            android:label="@string/phone_accounts"
            android:theme="@style/DialerSettingsLight">
            <intent-filter>
                <action android:name="android.telecom.action.CHANGE_PHONE_ACCOUNTS" />
                <category android:name="android.intent.category.DEFAULT" />
            </intent-filter>
        </activity>

        <activity android:name="com.android.phone.settings.VoicemailSettingsActivity"
            android:label="@string/voicemail"
            android:configChanges="orientation|screenSize|keyboardHidden|screenLayout"
            android:screenOrientation="portrait"
            android:theme="@style/DialerSettingsLight">
            <intent-filter >
                <!-- DO NOT RENAME. There are existing apps which use this string. -->
                <action android:name="com.android.phone.CallFeaturesSetting.ADD_VOICEMAIL" />
                <category android:name="android.intent.category.DEFAULT" />
            </intent-filter>
            <intent-filter>
                <action android:name="android.telephony.action.CONFIGURE_VOICEMAIL" />
                <category android:name="android.intent.category.DEFAULT" />
            </intent-filter>
        </activity>

        <!-- Telecom integration -->
        <service
                android:singleUser="true"
                android:name="com.android.services.telephony.TelephonyConnectionService"
                android:label="@string/pstn_connection_service_label"
                android:permission="android.permission.BIND_TELECOM_CONNECTION_SERVICE" >
            <intent-filter>
                <action android:name="android.telecom.ConnectionService" />
            </intent-filter>
        </service>

        <receiver
          android:name="com.android.phone.vvm.VvmSmsReceiver"
            android:exported="false"
            androidprv:systemUserOnly="true">
            <intent-filter>
                <action android:name="com.android.internal.provider.action.VOICEMAIL_SMS_RECEIVED"/>
            </intent-filter>
        </receiver>

        <receiver
            android:name="com.android.phone.vvm.VvmSimStateTracker"
            android:exported="false"
            androidprv:systemUserOnly="true">
            <intent-filter>
                <action android:name="android.intent.action.BOOT_COMPLETED"/>
                <action android:name="android.telephony.action.CARRIER_CONFIG_CHANGED"/>
                <action android:name="android.intent.action.SIM_STATE_CHANGED"/>
            </intent-filter>
        </receiver>

        <receiver
            android:name="com.android.internal.telephony.uicc.ShowInstallAppNotificationReceiver"
            android:exported="false"/>

        <activity
            android:name="com.android.phone.settings.PickSmsSubscriptionActivity"
            android:exported="false"
            android:excludeFromRecents="true"
            android:launchMode="singleTop"
            android:configChanges="orientation|screenSize|keyboardHidden"
            android:theme="@style/Theme.Transparent"/>

        <service
            android:name="com.android.phone.vvm.RemoteVvmTaskManager"
            android:exported="false"/>
        <service android:name="com.android.internal.telephony.CellularNetworkService"
            android:permission="android.permission.BIND_TELEPHONY_NETWORK_SERVICE" >
            <intent-filter>
                <action android:name="android.telephony.NetworkService" />
            </intent-filter>
        </service>
        <service android:name="com.android.internal.telephony.dataconnection.CellularDataService"
            android:permission="android.permission.BIND_TELEPHONY_DATA_SERVICE" >
            <intent-filter>
                <action android:name="android.telephony.data.DataService" />
            </intent-filter>
        </service>
<<<<<<< HEAD
        <uses-library android:name="ims-ext-common"/>
=======

        <activity
            android:name=".settings.RadioInfo"
            android:label="@string/phone_info_label"
            android:theme="@style/Theme.AppCompat.DayNight">
            <intent-filter>
                <action android:name="android.intent.action.MAIN" />
                <category android:name="android.intent.category.DEVELOPMENT_PREFERENCE" />
            </intent-filter>
        </activity>

        <activity android:name=".settings.BandMode"
                  android:label="@string/band_mode_title"
                  android:theme="@style/Theme.AppCompat.DayNight">
            <intent-filter>
                <action android:name="android.intent.action.MAIN" />
                <category android:name="android.intent.category.DEFAULT" />
                <category android:name="android.intent.category.VOICE_LAUNCH" />
            </intent-filter>
        </activity>
>>>>>>> 3efc800e
    </application>
</manifest><|MERGE_RESOLUTION|>--- conflicted
+++ resolved
@@ -633,9 +633,6 @@
                 <action android:name="android.telephony.data.DataService" />
             </intent-filter>
         </service>
-<<<<<<< HEAD
-        <uses-library android:name="ims-ext-common"/>
-=======
 
         <activity
             android:name=".settings.RadioInfo"
@@ -656,6 +653,7 @@
                 <category android:name="android.intent.category.VOICE_LAUNCH" />
             </intent-filter>
         </activity>
->>>>>>> 3efc800e
+
+        <uses-library android:name="ims-ext-common"/>
     </application>
 </manifest>