<?xml version="1.0" encoding="utf-8"?>
<!-- Copyright (C) 2007 The Android Open Source Project

     Licensed under the Apache License, Version 2.0 (the "License");
     you may not use this file except in compliance with the License.
     You may obtain a copy of the License at

          http://www.apache.org/licenses/LICENSE-2.0

     Unless required by applicable law or agreed to in writing, software
     distributed under the License is distributed on an "AS IS" BASIS,
     WITHOUT WARRANTIES OR CONDITIONS OF ANY KIND, either express or implied.
     See the License for the specific language governing permissions and
     limitations under the License.
-->

<manifest xmlns:android="http://schemas.android.com/apk/res/android"
        xmlns:androidprv="http://schemas.android.com/apk/prv/res/android"
        package="com.android.phone"
        coreApp="true"
        android:sharedUserId="android.uid.phone"
        android:sharedUserLabel="@string/phoneAppLabel"
>

    <original-package android:name="com.android.phone" />

    <protected-broadcast android:name="android.telecom.action.CURRENT_TTY_MODE_CHANGED" />
    <protected-broadcast android:name="android.intent.action.SERVICE_STATE" />
    <protected-broadcast android:name="android.intent.action.RADIO_TECHNOLOGY" />
    <protected-broadcast android:name="android.intent.action.EMERGENCY_CALLBACK_MODE_CHANGED" />
    <protected-broadcast android:name="android.intent.action.EMERGENCY_CALL_STATE_CHANGED" />
    <protected-broadcast android:name="android.intent.action.SIG_STR" />
    <protected-broadcast android:name="android.intent.action.ANY_DATA_STATE" />
    <protected-broadcast android:name="android.intent.action.DATA_STALL_DETECTED" />
    <protected-broadcast android:name="android.intent.action.SIM_STATE_CHANGED" />
    <protected-broadcast android:name="android.intent.action.USER_ACTIVITY_NOTIFICATION" />
    <protected-broadcast android:name="android.telephony.action.SHOW_NOTICE_ECM_BLOCK_OTHERS" />
    <protected-broadcast android:name="android.intent.action.ACTION_MDN_STATE_CHANGED" />
    <protected-broadcast android:name="android.telephony.action.SERVICE_PROVIDERS_UPDATED" />
    <protected-broadcast android:name="android.provider.Telephony.SIM_FULL" />
    <protected-broadcast android:name="com.android.internal.telephony.data-restart-trysetup" />
    <protected-broadcast android:name="com.android.internal.telephony.data-stall" />
    <protected-broadcast android:name="android.intent.action.DATA_SMS_RECEIVED" />
    <protected-broadcast android:name="android.provider.Telephony.SMS_RECEIVED" />
    <protected-broadcast android:name="android.provider.Telephony.SMS_DELIVER" />
    <protected-broadcast android:name="android.provider.Telephony.SMS_REJECTED" />
    <protected-broadcast android:name="android.provider.Telephony.WAP_PUSH_DELIVER" />
    <protected-broadcast android:name="android.provider.Telephony.WAP_PUSH_RECEIVED" />
    <protected-broadcast android:name="android.provider.Telephony.SMS_CB_RECEIVED" />
    <protected-broadcast android:name="android.provider.action.SMS_EMERGENCY_CB_RECEIVED" />
    <protected-broadcast android:name="android.provider.Telephony.SMS_SERVICE_CATEGORY_PROGRAM_DATA_RECEIVED" />
    <protected-broadcast android:name="android.provider.Telephony.SECRET_CODE" />
    <protected-broadcast android:name= "com.android.internal.stk.command" />
    <protected-broadcast android:name= "com.android.internal.stk.session_end" />
    <protected-broadcast android:name= "com.android.internal.stk.icc_status_change" />
    <protected-broadcast android:name= "com.android.internal.stk.alpha_notify" />
    <protected-broadcast android:name= "com.android.internal.telephony.CARRIER_SIGNAL_REDIRECTED" />
    <protected-broadcast android:name= "com.android.internal.telephony.CARRIER_SIGNAL_REQUEST_NETWORK_FAILED" />
    <protected-broadcast android:name= "com.android.internal.telephony.CARRIER_SIGNAL_PCO_VALUE" />
    <protected-broadcast android:name= "com.android.internal.telephony.CARRIER_SIGNAL_RESET" />
    <protected-broadcast android:name= "com.android.internal.telephony.CARRIER_SIGNAL_DEFAULT_NETWORK_AVAILABLE" />
    <protected-broadcast android:name= "com.android.internal.telephony.ACTION_LINE1_NUMBER_ERROR_DETECTED" />
    <protected-broadcast android:name= "com.android.internal.provider.action.VOICEMAIL_SMS_RECEIVED" />
    <protected-broadcast android:name= "com.android.intent.isim_refresh" />
    <protected-broadcast android:name= "com.android.ims.ACTION_RCS_SERVICE_AVAILABLE" />
    <protected-broadcast android:name= "com.android.ims.ACTION_RCS_SERVICE_UNAVAILABLE" />
    <protected-broadcast android:name= "com.android.ims.ACTION_RCS_SERVICE_DIED" />
    <protected-broadcast android:name= "com.android.ims.ACTION_PRESENCE_CHANGED" />
    <protected-broadcast android:name= "com.android.ims.ACTION_PUBLISH_STATUS_CHANGED" />
    <protected-broadcast android:name= "com.android.ims.IMS_SERVICE_UP" />
    <protected-broadcast android:name= "com.android.ims.IMS_SERVICE_DOWN" />
    <protected-broadcast android:name= "com.android.ims.IMS_INCOMING_CALL" />
    <protected-broadcast android:name= "com.android.ims.internal.uce.UCE_SERVICE_UP" />
    <protected-broadcast android:name= "com.android.ims.internal.uce.UCE_SERVICE_DOWN" />
    <protected-broadcast android:name= "com.android.imsconnection.DISCONNECTED" />
    <protected-broadcast android:name= "com.android.intent.action.IMS_FEATURE_CHANGED" />
    <protected-broadcast android:name= "com.android.intent.action.IMS_CONFIG_CHANGED" />
    <protected-broadcast android:name= "android.telephony.ims.action.WFC_IMS_REGISTRATION_ERROR" />
    <protected-broadcast android:name= "com.android.phone.vvm.omtp.sms.REQUEST_SENT" />
    <protected-broadcast android:name= "com.android.phone.vvm.ACTION_VISUAL_VOICEMAIL_SERVICE_EVENT" />
    <protected-broadcast android:name= "com.android.internal.telephony.CARRIER_VVM_PACKAGE_INSTALLED" />
    <protected-broadcast android:name= "com.android.cellbroadcastreceiver.GET_LATEST_CB_AREA_INFO" />
    <protected-broadcast android:name= "com.android.internal.telephony.ACTION_CARRIER_CERTIFICATE_DOWNLOAD" />
    <protected-broadcast android:name= "com.android.internal.telephony.OPEN_DEFAULT_SMS_APP" />
    <protected-broadcast android:name= "com.android.internal.telephony.ACTION_TEST_OVERRIDE_CARRIER_ID" />
    <protected-broadcast android:name= "android.telephony.action.SIM_CARD_STATE_CHANGED" />
    <protected-broadcast android:name= "android.telephony.action.SIM_APPLICATION_STATE_CHANGED" />
    <protected-broadcast android:name= "android.telephony.action.SIM_SLOT_STATUS_CHANGED" />
    <protected-broadcast android:name= "codeaurora.intent.action.ACTION_MANAGED_ROAMING_IND" />
    <protected-broadcast android:name= "com.android.internal.telephony.ACTION_MANAGED_ROAMING_IND" />
    <protected-broadcast android:name= "org.codeaurora.intent.action.SUBSCRIPTION_INFO_RECORD_ADDED" />
    <protected-broadcast android:name= "org.codeaurora.intent.action.PRIMARY_CARD_CHANGED_IN_SERVICE" />
    <protected-broadcast android:name= "org.codeaurora.intent.action.ACTION_SET_PRIMARY_CARD_DONE" />
    <protected-broadcast android:name= "codeaurora.intent.action.ACTION_LTE_CONFIGURE" />
    <protected-broadcast android:name= "org.codeaurora.intent.action.ACTION_UICC_MANUAL_PROVISION_STATUS_CHANGED" />
    <protected-broadcast android:name= "org.codeaurora.intent.action.ACTION_RADIO_CAPABILITY_UPDATED" />
    <protected-broadcast android:name= "org.codeaurora.intent.action.ACTION_NETWORK_SPECIFIER_SET" />
    <protected-broadcast android:name= "org.codeaurora.intent.action.ACTION_DDS_SWITCH_DONE" />
    <protected-broadcast android:name= "android.telephony.action.SUBSCRIPTION_CARRIER_IDENTITY_CHANGED" />
    <protected-broadcast android:name= "android.telephony.action.SUBSCRIPTION_SPECIFIC_CARRIER_IDENTITY_CHANGED" />
    <protected-broadcast android:name= "android.telephony.action.NETWORK_COUNTRY_CHANGED" />
    <protected-broadcast android:name= "android.telephony.action.PRIMARY_SUBSCRIPTION_LIST_CHANGED" />
    <protected-broadcast android:name= "android.telephony.action.MULTI_SIM_CONFIG_CHANGED" />
    <protected-broadcast android:name= "org.codeaurora.telephony.VOWIFI_ENABLED" />

    <!-- For Vendor Debugging in Telephony -->
    <protected-broadcast android:name="android.telephony.action.ANOMALY_REPORTED" />

    <protected-broadcast android:name= "android.intent.action.SUBSCRIPTION_INFO_RECORD_ADDED" />
    <protected-broadcast android:name= "android.intent.action.ACTION_MANAGED_ROAMING_IND" />

    <!-- Allows granting runtime permissions to telephony related components. -->
    <uses-permission android:name="android.permission.GRANT_RUNTIME_PERMISSIONS_TO_TELEPHONY_DEFAULTS" />

    <uses-permission android:name="android.permission.BROADCAST_STICKY" />
    <uses-permission android:name="android.permission.CALL_PHONE" />
    <uses-permission android:name="android.permission.CALL_PRIVILEGED" />
    <!-- TELEPHONY_SECRET_CODE used to be sent by the Dialer app, but is now sent by
         the phone process through an API added in O. Since the broadcast was unprotected prior to
         O, apps may have required this permission (which only Dialer has) in their receivers.
         So, declare this permission here for backwards compatibility so the phone process can send
         the broadcasts to those same receivers. -->
    <uses-permission android:name="android.permission.CONTROL_INCALL_EXPERIENCE" />
    <uses-permission android:name="android.permission.DOWNLOAD_WITHOUT_NOTIFICATION" />
    <uses-permission android:name="android.permission.WRITE_SETTINGS" />
    <uses-permission android:name="android.permission.WRITE_SECURE_SETTINGS" />
    <uses-permission android:name="android.permission.READ_CONTACTS" />
    <uses-permission android:name="android.permission.READ_CALL_LOG" />
    <uses-permission android:name="android.permission.WRITE_CONTACTS" />
    <uses-permission android:name="android.permission.WRITE_CALL_LOG" />
    <uses-permission android:name="android.permission.SYSTEM_ALERT_WINDOW" />
    <uses-permission android:name="android.permission.INTERNAL_SYSTEM_WINDOW" />
    <uses-permission android:name="android.permission.VIBRATE" />
    <uses-permission android:name="android.permission.BLUETOOTH" />
    <uses-permission android:name="android.permission.BLUETOOTH_ADMIN" />
    <uses-permission android:name="android.permission.REORDER_TASKS" />
    <uses-permission android:name="android.permission.CHANGE_CONFIGURATION" />
    <uses-permission android:name="android.permission.WAKE_LOCK" />
    <uses-permission android:name="android.permission.MODIFY_AUDIO_SETTINGS" />
    <uses-permission android:name="android.permission.STATUS_BAR" />
    <uses-permission android:name="android.permission.STATUS_BAR_SERVICE" />
    <uses-permission android:name="android.permission.RECEIVE_SMS" />
    <uses-permission android:name="android.permission.READ_SMS" />
    <uses-permission android:name="android.permission.WRITE_SMS" />
    <uses-permission android:name="android.permission.SEND_SMS" />
    <uses-permission android:name="android.permission.SEND_RESPOND_VIA_MESSAGE" />
    <uses-permission android:name="android.permission.SET_TIME_ZONE" />
    <uses-permission android:name="android.permission.SUGGEST_TELEPHONY_TIME_AND_ZONE" />
    <uses-permission android:name="android.permission.ACCESS_WIFI_STATE" />
    <uses-permission android:name="android.permission.READ_PRIVILEGED_PHONE_STATE" />
    <uses-permission android:name="android.permission.MODIFY_PHONE_STATE" />
    <uses-permission android:name="android.permission.ACCESS_IMS_CALL_SERVICE" />
    <uses-permission android:name="android.permission.DEVICE_POWER" />
    <uses-permission android:name="android.permission.DISABLE_KEYGUARD" />
    <uses-permission android:name="android.permission.INTERNET" />
    <uses-permission android:name="android.permission.PROCESS_OUTGOING_CALLS" />
    <uses-permission android:name="android.permission.ACCESS_COARSE_LOCATION" />
    <uses-permission android:name="android.permission.ACCESS_FINE_LOCATION" />
    <uses-permission android:name="android.permission.WRITE_APN_SETTINGS" />
    <uses-permission android:name="android.permission.BROADCAST_SMS"/>
    <uses-permission android:name="android.permission.BROADCAST_WAP_PUSH"/>
    <uses-permission android:name="android.permission.CHANGE_WIFI_STATE"/>
    <uses-permission android:name="android.permission.ACCESS_NETWORK_STATE"/>
    <uses-permission android:name="android.permission.CHANGE_NETWORK_STATE"/>
    <uses-permission android:name="android.permission.RECEIVE_BOOT_COMPLETED" />
    <uses-permission android:name="android.permission.SHUTDOWN" />
    <uses-permission android:name="android.permission.RECORD_AUDIO" />
    <uses-permission android:name="android.permission.PERFORM_CDMA_PROVISIONING" />
    <uses-permission android:name="android.permission.USE_SIP" />
    <uses-permission android:name="android.permission.REBOOT" />
    <uses-permission android:name="android.permission.UPDATE_LOCK" />
    <uses-permission android:name="android.permission.INTERACT_ACROSS_USERS" />
    <uses-permission android:name="android.permission.INTERACT_ACROSS_USERS_FULL" />
    <uses-permission android:name="com.android.smspush.WAPPUSH_MANAGER_BIND" />
    <uses-permission android:name="android.permission.MANAGE_USERS" />
    <uses-permission android:name="android.permission.UPDATE_APP_OPS_STATS" />
    <uses-permission android:name="android.permission.READ_CARRIER_APP_INFO" />
    <uses-permission android:name="android.permission.MANAGE_APP_OPS_MODES" />
    <uses-permission android:name="android.permission.CONNECTIVITY_USE_RESTRICTED_NETWORKS" />
    <uses-permission android:name="android.permission.NETWORK_FACTORY" />
    <uses-permission android:name="android.permission.OBSERVE_NETWORK_POLICY" />
    <uses-permission android:name="android.permission.SET_PREFERRED_APPLICATIONS" />
    <uses-permission android:name="android.permission.READ_SEARCH_INDEXABLES" />
    <uses-permission android:name="android.permission.DUMP" />
    <uses-permission android:name="android.permission.REGISTER_CALL_PROVIDER" />
    <uses-permission android:name="android.permission.REGISTER_SIM_SUBSCRIPTION" />
    <uses-permission android:name="android.permission.BIND_IMS_SERVICE" />
    <uses-permission android:name="android.permission.BIND_CARRIER_SERVICES" />
    <!-- BIND_CARRIER_MESSAGING_SERVICE has been deprecated in favor of BIND_CARRIER_SERVICES. -->
    <uses-permission android:name="android.permission.BIND_CARRIER_MESSAGING_SERVICE" />
    <uses-permission android:name="android.permission.BIND_EUICC_SERVICE" />
    <uses-permission android:name="android.permission.BIND_TELEPHONY_NETWORK_SERVICE" />
    <uses-permission android:name="android.permission.BIND_CELL_BROADCAST_SERVICE" />
    <uses-permission android:name="android.permission.WRITE_EMBEDDED_SUBSCRIPTIONS" />
    <uses-permission android:name="android.permission.READ_SYNC_SETTINGS" />
    <uses-permission android:name="android.permission.WRITE_SYNC_SETTINGS" />
    <uses-permission android:name="android.permission.AUTHENTICATE_ACCOUNTS" />
    <uses-permission android:name="android.permission.MANAGE_ACCOUNTS" />
    <uses-permission android:name="android.permission.GET_ACCOUNTS" />
    <uses-permission android:name="com.android.voicemail.permission.ADD_VOICEMAIL" />
    <uses-permission android:name="com.android.voicemail.permission.WRITE_VOICEMAIL" />
    <uses-permission android:name="com.android.voicemail.permission.READ_VOICEMAIL" />
    <uses-permission android:name="android.permission.BIND_VISUAL_VOICEMAIL_SERVICE"/>
    <uses-permission android:name="android.permission.LOCAL_MAC_ADDRESS" />
    <uses-permission android:name="android.permission.CHANGE_COMPONENT_ENABLED_STATE" />
    <uses-permission android:name="android.permission.CHANGE_DEVICE_IDLE_TEMP_WHITELIST" />
    <!-- Needed to block messages. -->
    <uses-permission android:name="android.permission.READ_BLOCKED_NUMBERS" />
    <!-- Needed for emergency contact notification. -->
    <uses-permission android:name="android.permission.WRITE_BLOCKED_NUMBERS" />
    <uses-permission android:name="android.permission.NETWORK_SETTINGS" />

    <!-- Needed to register puller to statsd. -->
    <uses-permission android:name="android.permission.REGISTER_STATS_PULL_ATOM" />

    <!-- This tells the activity manager to not delay any of our activity
         start requests, even if they happen immediately after the user
         presses home. -->
    <uses-permission android:name="android.permission.STOP_APP_SWITCHES" />
    <uses-permission android:name="android.permission.UPDATE_DEVICE_STATS" />
    <uses-permission android:name="android.permission.MANAGE_NETWORK_POLICY" />
    <uses-permission android:name="android.permission.READ_NETWORK_USAGE_HISTORY" />
    <uses-permission android:name="android.permission.BIND_TELEPHONY_DATA_SERVICE" />
    <uses-permission android:name="android.permission.PACKAGE_USAGE_STATS" />
    <uses-permission android:name="android.permission.READ_PRECISE_PHONE_STATE" />
    <uses-permission android:name="android.permission.MANAGE_ROLE_HOLDERS" />
    <!-- Allows us to allow list receivers of the
         ACTION_SIM_SLOT_STATUS_CHANGED broadcast to start activities
         from the background.  -->
    <uses-permission android:name="android.permission.START_ACTIVITIES_FROM_BACKGROUND" />
    <uses-permission android:name="android.permission.NETWORK_STATS_PROVIDER" />
    <uses-permission android:name="android.permission.MANAGE_SUBSCRIPTION_PLANS"/>

<<<<<<< HEAD
    <uses-permission android:name="com.qti.permission.BIND_QTI_IMS_SERVICE" />
=======
    <!-- Needed to listen to changes in projection state. -->
    <uses-permission android:name="android.permission.READ_PROJECTION_STATE"/>
>>>>>>> 0521652e

    <application android:name="PhoneApp"
            android:persistent="true"
            android:label="@string/phoneAppLabel"
            android:icon="@mipmap/ic_launcher_phone"
            android:allowBackup="false"
            android:supportsRtl="true"
            android:usesCleartextTraffic="true"
            android:defaultToDeviceProtectedStorage="true"
            android:directBootAware="true">

        <provider android:name="IccProvider"
                android:authorities="icc"
                android:multiprocess="true"
                android:exported="true"
                android:readPermission="android.permission.READ_CONTACTS"
                android:writePermission="android.permission.WRITE_CONTACTS" />

        <!-- Dialer UI that only allows emergency calls -->
        <activity android:name="EmergencyDialer"
            android:label="@string/emergencyDialerIconLabel"
            android:theme="@style/EmergencyDialerTheme"
            android:screenOrientation="portrait"
            android:exported="true"
            android:resizeableActivity="false">
            <intent-filter>
                <action android:name="com.android.phone.EmergencyDialer.DIAL" />
                <category android:name="android.intent.category.DEFAULT" />
            </intent-filter>
            <intent-filter>
                <action android:name="com.android.phone.EmergencyDialer.DIAL" />
                <category android:name="android.intent.category.DEFAULT" />
                <data android:scheme="tel" />
            </intent-filter>
            <intent-filter>
                <action android:name="android.intent.action.DIAL_EMERGENCY" />
                <category android:name="android.intent.category.DEFAULT" />
            </intent-filter>
            <intent-filter>
                <action android:name="android.intent.action.DIAL_EMERGENCY" />
                <category android:name="android.intent.category.DEFAULT" />
                <data android:scheme="tel" />
            </intent-filter>
        </activity>

        <activity android:name="ADNList" />

        <activity android:name="SimContacts"
            android:label="@string/simContacts_title"
            android:theme="@style/SimImportTheme"
            android:screenOrientation="portrait"
            android:exported="true"
            android:icon="@mipmap/ic_launcher_contacts">

            <intent-filter>
                <action android:name="android.intent.action.VIEW" />
                <category android:name="android.intent.category.DEFAULT" />
                <data android:mimeType="vnd.android.cursor.item/sim-contact" />
            </intent-filter>
        </activity>

        <activity android:name="com.android.phone.settings.fdn.FdnList"
                android:label="@string/fdnListLabel"
                android:exported="true"
                android:theme="@style/DialerSettingsLight">
            <intent-filter>
                <action android:name="android.intent.action.VIEW" />
                <category android:name="android.intent.category.DEFAULT" />
                <data android:mimeType="vnd.android.cursor.item/sim-contact" />
            </intent-filter>
        </activity>

        <activity android:name="com.android.internal.telephony.uicc.InstallCarrierAppTrampolineActivity"
                  android:theme="@android:style/Theme.Translucent.NoTitleBar"
                  android:exported="false"/>

        <activity android:name="GsmUmtsCallOptions"
                android:label="@string/gsm_umts_options"
                android:exported="true"
                android:theme="@style/DialerSettingsLight">
            <intent-filter>
                <action android:name="android.intent.action.MAIN" />
            </intent-filter>
        </activity>

        <activity android:name="CdmaCallOptions"
                android:label="@string/cdma_options"
                android:exported="true"
                android:theme="@style/DialerSettingsLight">
            <intent-filter>
                <action android:name="android.intent.action.MAIN" />
            </intent-filter>
        </activity>

        <activity android:name="GsmUmtsCallForwardOptions"
                android:label="@string/labelCF"
                android:configChanges="orientation|screenSize|keyboardHidden"
                android:exported="true"
                android:theme="@style/DialerSettingsLight">
            <intent-filter>
                <action android:name="android.intent.action.MAIN" />
            </intent-filter>
        </activity>

        <activity android:name="CdmaCallForwardOptions"
                android:label="@string/labelCF"
                android:configChanges="orientation|screenSize|keyboardHidden"
                android:exported="true"
                android:theme="@style/DialerSettingsLight">
            <intent-filter>
                <action android:name="android.intent.action.MAIN" />
            </intent-filter>
        </activity>

        <activity android:name="GsmUmtsCallBarringOptions"
                android:label="@string/labelCallBarring"
                android:configChanges="orientation|screenSize|keyboardHidden"
                android:exported="true"
                android:theme="@style/DialerSettingsLight">
            <intent-filter>
                <action android:name="android.intent.action.MAIN" />
            </intent-filter>
        </activity>

        <activity android:name="GsmUmtsAdditionalCallOptions"
                android:label="@string/labelGSMMore"
                android:configChanges="orientation|screenSize|keyboardHidden"
                android:exported="true"
                android:theme="@style/DialerSettingsLight">
            <intent-filter>
                <action android:name="android.intent.action.MAIN" />
            </intent-filter>
        </activity>

        <activity android:name="CallForwardType"
                android:exported="true"
                android:label="@string/call_forward_option"
                android:configChanges="orientation|screenSize|keyboardHidden"
                android:theme="@style/DialerSettingsLight">
            <intent-filter>
                <action android:name="android.intent.action.MAIN" />
            </intent-filter>
        </activity>

        <!-- fdn setting -->
        <activity android:name="com.android.phone.settings.fdn.FdnSetting"
                android:label="@string/fdn"
                android:exported="true"
                android:theme="@style/DialerSettingsLight">
            <intent-filter>
                <action android:name="android.intent.action.MAIN" />
            </intent-filter>
        </activity>

        <!-- SIM PIN setting -->
        <activity android:name="EnableIccPinScreen"
                android:label="@string/enable_pin"
                android:exported="true"
                android:theme="@style/DialerSettingsLight">
            <intent-filter>
                <action android:name="android.intent.action.MAIN" />
                <category android:name="android.intent.category.DEVELOPMENT_PREFERENCE" />
            </intent-filter>
        </activity>

        <activity android:name="ChangeIccPinScreen"
                android:label="@string/change_pin"
                android:exported="true"
                android:theme="@style/DialerSettingsLight">
            <intent-filter>
                <action android:name="android.intent.action.MAIN" />
                <category android:name="android.intent.category.DEVELOPMENT_PREFERENCE" />
            </intent-filter>
        </activity>

        <activity android:name="com.android.phone.settings.fdn.GetPin2Screen"
                android:label="@string/get_pin2"
                android:theme="@style/DialerSettingsLight"
                android:windowSoftInputMode="stateVisible">
        </activity>

        <activity android:name="com.android.phone.settings.fdn.EditFdnContactScreen"
                android:theme="@style/DialerSettingsLight"
                android:windowSoftInputMode="stateVisible">
        </activity>

        <activity android:name="com.android.phone.settings.fdn.DeleteFdnContactScreen"
                android:theme="@style/DialerSettingsLight"
                android:label="@string/delete_fdn_contact">
        </activity>

        <!-- "Call settings" UI, used only on voice-capable phone devices. -->
        <activity android:name="CallFeaturesSetting"
                android:label="@string/call_settings"
                android:configChanges="orientation|screenSize|keyboardHidden"
                android:exported="true"
                android:theme="@style/DialerSettingsLight">
            <intent-filter>
                <action android:name="android.intent.action.VIEW" />
                <action android:name="android.intent.action.MAIN" />
                <action android:name="android.telecom.action.SHOW_CALL_SETTINGS" />
                <category android:name="android.intent.category.DEFAULT" />
            </intent-filter>
        </activity>

        <!-- Activation service that trigger OTASP sim provisioning -->
        <service android:name=".otasp.OtaspActivationService" android:launchMode="singleInstance"
            androidprv:systemUserOnly="true"
            android:exported="true"
            android:permission="android.permission.MODIFY_PHONE_STATE">
            <intent-filter>
                <action android:name="android.service.simActivation.SimActivationService" />
            </intent-filter>
        </service>

        <receiver android:name=".otasp.OtaspSimStateReceiver" androidprv:systemUserOnly="true"
                  android:exported ="false">
            <intent-filter>
                <action android:name="android.telephony.action.CARRIER_CONFIG_CHANGED" />
            </intent-filter>
        </receiver>

        <!-- "Accessibility" settings UI. Referenced by Dialer application. -->
        <activity android:name="com.android.phone.settings.AccessibilitySettingsActivity"
                android:label="@string/accessibility_settings_activity_title"
                android:exported="true"
                android:theme="@style/DialerSettingsLight">
            <intent-filter>
                <action android:name="android.intent.action.MAIN" />
                <action android:name="android.telecom.action.SHOW_CALL_ACCESSIBILITY_SETTINGS" />
                <category android:name="android.intent.category.DEFAULT" />
            </intent-filter>
        </activity>

        <!-- CDMA Emergency Callback Mode -->
        <service android:name="EmergencyCallbackModeService">
        </service>

        <!-- service to dump telephony information -->
        <service android:name="com.android.phone.TelephonyDebugService"
                android:exported="true"
                 android:permission="android.permission.DUMP">
            <intent-filter>
                <action android:name="com.android.phone.TelephonyDebugService" />
            </intent-filter>
        </service>

        <!-- Handler for EuiccManager's public-facing intents. -->
        <activity android:name=".euicc.EuiccUiDispatcherActivity"
            android:theme="@android:style/Theme.NoDisplay"
            android:exported="true"
            android:permission="android.permission.MODIFY_PHONE_STATE">
            <!-- Max out priority to ensure nobody else will handle these intents. -->
            <intent-filter android:priority="1000">
                <action android:name=
                            "android.telephony.euicc.action.MANAGE_EMBEDDED_SUBSCRIPTIONS" />
                <action android:name=
                            "android.telephony.euicc.action.PROVISION_EMBEDDED_SUBSCRIPTION" />
                <category android:name="android.intent.category.DEFAULT" />
            </intent-filter>
        </activity>

        <!--
            Handler for EuiccManager's resolution intents. These are locked down so that only
            privileged processes can start them, which means we can trust the Intent used to start
            it (which contains a description of the next step to perform after resolution).

            If modified, also change EuiccController#RESOLUTION_ACTIVITY_PACKAGE_NAME and
            EuiccController#RESOLUTION_ACTIVITY_CLASS_NAME
        -->
        <activity android:name=".euicc.EuiccResolutionUiDispatcherActivity"
            android:exported="true"
            android:permission="android.permission.CALL_PRIVILEGED">
            <!-- Max out priority to ensure nobody else will handle these intents. -->
            <intent-filter android:priority="1000">
                <action android:name=
                            "android.telephony.euicc.action.RESOLVE_ERROR" />
                <category android:name="android.intent.category.DEFAULT" />
            </intent-filter>
        </activity>

        <!--
            Handler for EuiccManager's privileged action intents. These are locked down so that only
            privileged processes can start them.
        -->
        <activity android:name=".euicc.EuiccPrivilegedActionUiDispatcherActivity"
                  android:theme="@android:style/Theme.NoDisplay"
                  android:exported="true"
                  android:permission="android.permission.CALL_PRIVILEGED">
            <!-- Max out priority to ensure nobody else will handle these intents. -->
            <intent-filter android:priority="1000">
                <action android:name=
                            "android.telephony.euicc.action.TOGGLE_SUBSCRIPTION_PRIVILEGED" />
                <action android:name=
                            "android.telephony.euicc.action.DELETE_SUBSCRIPTION_PRIVILEGED" />
                <action android:name=
                            "android.telephony.euicc.action.RENAME_SUBSCRIPTION_PRIVILEGED" />
                <category android:name="android.intent.category.DEFAULT" />
            </intent-filter>
        </activity>

        <!--
            Handler for EuiccManager's public action intents. These are public and do not require
            any special permissions to start, although the calling package name should be
            whitelisted by the underlying eUICC service implementation (i.e. the LPA).
        -->
        <activity android:name=".euicc.EuiccPublicActionUiDispatcherActivity"
            android:exported="true"
            android:theme="@android:style/Theme.NoDisplay">
            <!-- Max out priority to ensure nobody else will handle these intents. -->
            <intent-filter android:priority="1000">
                <action android:name=
                    "android.telephony.euicc.action.START_EUICC_ACTIVATION" />
                <category android:name="android.intent.category.DEFAULT" />
            </intent-filter>
        </activity>

        <activity android:name="EmergencyCallbackModeExitDialog"
            android:excludeFromRecents="true"
            android:label="@string/ecm_exit_dialog"
            android:launchMode="singleTop"
            android:exported="true"
            android:theme="@android:style/Theme.Translucent.NoTitleBar">
            <intent-filter>
                <action android:name="com.android.phone.action.ACTION_SHOW_ECM_EXIT_DIALOG" />
                <action android:name="android.telephony.action.SHOW_NOTICE_ECM_BLOCK_OTHERS" />
                <category android:name="android.intent.category.DEFAULT" />
            </intent-filter>
        </activity>

        <activity android:name="LimitedServiceActivity"
            android:exported="true"
            android:excludeFromRecents="true"
            android:launchMode="singleTask"
            android:taskAffinity=""
            android:theme="@android:style/Theme.Translucent.NoTitleBar">
            <intent-filter android:priority="1000">
                <action android:name = "org.codeaurora.telephony.VOWIFI_ENABLED" />
            </intent-filter>
        </activity>

        <!-- Start SIP -->
        <service android:name="com.android.services.telephony.sip.SipConnectionService"
                 android:label="@string/sip_connection_service_label"
                 android:singleUser="true"
                 android:exported="true"
                 android:permission="android.permission.BIND_TELECOM_CONNECTION_SERVICE" >
            <intent-filter>
                <action android:name="android.telecom.ConnectionService" />
            </intent-filter>
        </service>

        <receiver android:name="com.android.services.telephony.sip.SipIncomingCallReceiver"
            android:exported="true">
            <intent-filter>
                <action android:name="android.net.sip.action.SIP_INCOMING_CALL" />
            </intent-filter>
        </receiver>

        <activity android:name="com.android.services.telephony.sip.SipPhoneAccountSettingsActivity"
                android:theme="@android:style/Theme.NoDisplay"
                android:exported="true"
                android:excludeFromRecents="true">
            <intent-filter>
                <action android:name="android.telecom.action.CONFIGURE_PHONE_ACCOUNT" />
                <category android:name="android.intent.category.DEFAULT" />
            </intent-filter>
        </activity>

        <activity android:label="Sip Settings"
                  android:name="com.android.services.telephony.sip.SipSettings"
                  android:theme="@style/DialerSettingsLight"
                  android:launchMode="singleTop"
                  android:configChanges="orientation|screenSize|keyboardHidden"
                  android:uiOptions="splitActionBarWhenNarrow"
                  android:exported="true"
                  android:parentActivityName="com.android.phone.CallFeaturesSetting" >
            <intent-filter>
                <action android:name="android.intent.action.MAIN" />
                <action android:name="android.net.sip.NOTIFY" />
            </intent-filter>
        </activity>
        <activity android:name="com.android.services.telephony.sip.SipEditor"
                android:theme="@style/DialerSettingsLight"
                android:configChanges="orientation|screenSize|keyboardHidden"
                android:uiOptions="splitActionBarWhenNarrow">
        </activity>

        <service android:name="com.android.services.telephony.sip.components.TelephonySipService"
            android:exported="true">
            <intent-filter>
                <action android:name="android.net.sip.action.START_SIP" />
            </intent-filter>
        </service>

        <!-- End SIP -->

        <activity android:name="MMIDialogActivity"
                android:configChanges="orientation|screenSize|keyboardHidden"
                android:excludeFromRecents="true"
                android:launchMode="singleInstance"
                android:theme="@style/Empty">
        </activity>

        <activity android:name="com.android.phone.settings.PhoneAccountSettingsActivity"
            android:label="@string/phone_accounts"
            android:exported="true"
            android:theme="@style/DialerSettingsLight">
            <intent-filter>
                <action android:name="android.telecom.action.CHANGE_PHONE_ACCOUNTS" />
                <category android:name="android.intent.category.DEFAULT" />
            </intent-filter>
        </activity>

        <activity android:name="com.android.phone.settings.VoicemailSettingsActivity"
            android:label="@string/voicemail"
            android:configChanges="orientation|screenSize|keyboardHidden|screenLayout"
            android:screenOrientation="portrait"
            android:exported="true"
            android:theme="@style/DialerSettingsLight">
            <intent-filter >
                <!-- DO NOT RENAME. There are existing apps which use this string. -->
                <action android:name="com.android.phone.CallFeaturesSetting.ADD_VOICEMAIL" />
                <category android:name="android.intent.category.DEFAULT" />
            </intent-filter>
            <intent-filter>
                <action android:name="android.telephony.action.CONFIGURE_VOICEMAIL" />
                <category android:name="android.intent.category.DEFAULT" />
            </intent-filter>
        </activity>

        <!-- Telecom integration -->
        <service
                android:singleUser="true"
                android:name="com.android.services.telephony.TelephonyConnectionService"
                android:label="@string/pstn_connection_service_label"
                android:exported="true"
                android:permission="android.permission.BIND_TELECOM_CONNECTION_SERVICE" >
            <intent-filter>
                <action android:name="android.telecom.ConnectionService" />
            </intent-filter>
        </service>

        <receiver
          android:name="com.android.phone.vvm.VvmSmsReceiver"
            android:exported="false"
            androidprv:systemUserOnly="true">
            <intent-filter>
                <action android:name="com.android.internal.provider.action.VOICEMAIL_SMS_RECEIVED"/>
            </intent-filter>
        </receiver>

        <receiver
            android:name="com.android.phone.vvm.VvmSimStateTracker"
            android:exported="false"
            androidprv:systemUserOnly="true">
            <intent-filter>
                <action android:name="android.intent.action.BOOT_COMPLETED"/>
                <action android:name="android.telephony.action.CARRIER_CONFIG_CHANGED"/>
                <action android:name="android.intent.action.SIM_STATE_CHANGED"/>
            </intent-filter>
        </receiver>

        <receiver
            android:name="com.android.internal.telephony.uicc.ShowInstallAppNotificationReceiver"
            android:exported="false"/>

        <activity
            android:name="com.android.phone.settings.PickSmsSubscriptionActivity"
            android:exported="false"
            android:excludeFromRecents="true"
            android:launchMode="singleTop"
            android:configChanges="orientation|screenSize|keyboardHidden"
            android:theme="@style/Theme.Transparent"/>

        <service
            android:name="com.android.phone.vvm.RemoteVvmTaskManager"
            android:exported="false"/>
        <service android:name="com.android.internal.telephony.CellularNetworkService"
            android:exported="true"
            android:permission="android.permission.BIND_TELEPHONY_NETWORK_SERVICE" >
            <intent-filter>
                <action android:name="android.telephony.NetworkService" />
            </intent-filter>
        </service>
        <service android:name="com.android.internal.telephony.dataconnection.CellularDataService"
            android:exported="true"
            android:permission="android.permission.BIND_TELEPHONY_DATA_SERVICE" >
            <intent-filter>
                <action android:name="android.telephony.data.DataService" />
            </intent-filter>
        </service>

        <activity
            android:name=".settings.RadioInfo"
            android:label="@string/phone_info_label"
            android:exported="true"
            android:theme="@style/Theme.AppCompat.DayNight">
            <intent-filter>
                <action android:name="android.intent.action.MAIN" />
                <category android:name="android.intent.category.DEVELOPMENT_PREFERENCE" />
            </intent-filter>
        </activity>

        <activity android:name=".settings.BandMode"
                  android:label="@string/band_mode_title"
                  android:exported="true"
                  android:theme="@style/Theme.AppCompat.DayNight">
            <intent-filter>
                <action android:name="android.intent.action.MAIN" />
                <category android:name="android.intent.category.DEFAULT" />
                <category android:name="android.intent.category.VOICE_LAUNCH" />
            </intent-filter>
        </activity>

        <provider
            android:name="ServiceStateProvider"
            android:authorities="service-state"
            android:exported="true"
            android:multiprocess="false"
            android:singleUser="true"
            android:writePermission="android.permission.MODIFY_PHONE_STATE"/>

        <uses-library android:name="ims-ext-common"/>
    </application>
</manifest><|MERGE_RESOLUTION|>--- conflicted
+++ resolved
@@ -231,12 +231,10 @@
     <uses-permission android:name="android.permission.NETWORK_STATS_PROVIDER" />
     <uses-permission android:name="android.permission.MANAGE_SUBSCRIPTION_PLANS"/>
 
-<<<<<<< HEAD
-    <uses-permission android:name="com.qti.permission.BIND_QTI_IMS_SERVICE" />
-=======
     <!-- Needed to listen to changes in projection state. -->
     <uses-permission android:name="android.permission.READ_PROJECTION_STATE"/>
->>>>>>> 0521652e
+
+    <uses-permission android:name="com.qti.permission.BIND_QTI_IMS_SERVICE" />
 
     <application android:name="PhoneApp"
             android:persistent="true"
