<?xml version="1.0" encoding="utf-8"?>
<!-- Copyright (C) 2007 The Android Open Source Project

     Licensed under the Apache License, Version 2.0 (the "License");
     you may not use this file except in compliance with the License.
     You may obtain a copy of the License at

          http://www.apache.org/licenses/LICENSE-2.0

     Unless required by applicable law or agreed to in writing, software
     distributed under the License is distributed on an "AS IS" BASIS,
     WITHOUT WARRANTIES OR CONDITIONS OF ANY KIND, either express or implied.
     See the License for the specific language governing permissions and
     limitations under the License.
-->

<manifest xmlns:android="http://schemas.android.com/apk/res/android"
        xmlns:androidprv="http://schemas.android.com/apk/prv/res/android"
        package="com.android.phone"
        coreApp="true"
        android:sharedUserId="android.uid.phone"
        android:sharedUserLabel="@string/phoneAppLabel"
>

    <original-package android:name="com.android.phone" />

    <protected-broadcast android:name= "org.codeaurora.intent.action.SUBSCRIPTION_INFO_RECORD_ADDED" />
    <protected-broadcast android:name= "org.codeaurora.intent.action.PRIMARY_CARD_CHANGED_IN_SERVICE" />
    <protected-broadcast android:name= "org.codeaurora.intent.action.ACTION_SET_PRIMARY_CARD_DONE" />
    <protected-broadcast android:name= "codeaurora.intent.action.ACTION_LTE_CONFIGURE" />
    <protected-broadcast android:name= "org.codeaurora.intent.action.ACTION_UICC_MANUAL_PROVISION_STATUS_CHANGED" />
    <protected-broadcast android:name= "org.codeaurora.intent.action.ACTION_RADIO_CAPABILITY_UPDATED" />
    <protected-broadcast android:name= "org.codeaurora.intent.action.ACTION_NETWORK_SPECIFIER_SET" />
    <protected-broadcast android:name= "org.codeaurora.intent.action.ACTION_DDS_SWITCH_DONE" />
    <protected-broadcast android:name= "org.codeaurora.intent.action.RADIO_POWER_STATE" />
    <protected-broadcast android:name= "org.codeaurora.intent.action.SMS_CALLBACK_MODE_CHANGED" />
    <protected-broadcast android:name= "org.codeaurora.intent.action.SHOW_NOTICE_SCM_BLOCK_OTHERS" />
    <protected-broadcast android:name= "org.codeaurora.telephony.VOWIFI_ENABLED" />
    <!-- Intent sent to notify clients that the voice capability has changed and the property
         has been modified -->
    <protected-broadcast android:name=
            "org.codeaurora.intent.action.MSIM_VOICE_CAPABILITY_CHANGED" />

    <!-- Allows granting runtime permissions to telephony related components. -->
    <uses-permission android:name="android.permission.GRANT_RUNTIME_PERMISSIONS_TO_TELEPHONY_DEFAULTS" />

    <uses-permission android:name="android.permission.BROADCAST_STICKY" />
    <uses-permission android:name="android.permission.CALL_PHONE" />
    <uses-permission android:name="android.permission.CALL_PRIVILEGED" />
    <!-- TELEPHONY_SECRET_CODE used to be sent by the Dialer app, but is now sent by
         the phone process through an API added in O. Since the broadcast was unprotected prior to
         O, apps may have required this permission (which only Dialer has) in their receivers.
         So, declare this permission here for backwards compatibility so the phone process can send
         the broadcasts to those same receivers. -->
    <uses-permission android:name="android.permission.CONTROL_INCALL_EXPERIENCE" />
    <uses-permission android:name="android.permission.DOWNLOAD_WITHOUT_NOTIFICATION" />
    <uses-permission android:name="android.permission.WRITE_SETTINGS" />
    <uses-permission android:name="android.permission.WRITE_SECURE_SETTINGS" />
    <uses-permission android:name="android.permission.READ_CONTACTS" />
    <uses-permission android:name="android.permission.READ_CALL_LOG" />
    <uses-permission android:name="android.permission.WRITE_CONTACTS" />
    <uses-permission android:name="android.permission.WRITE_CALL_LOG" />
    <uses-permission android:name="android.permission.SYSTEM_ALERT_WINDOW" />
    <uses-permission android:name="android.permission.INTERNAL_SYSTEM_WINDOW" />
    <uses-permission android:name="android.permission.VIBRATE" />
    <uses-permission android:name="android.permission.BLUETOOTH_CONNECT" />
    <uses-permission android:name="android.permission.BLUETOOTH_SCAN" />
    <uses-permission android:name="android.permission.REORDER_TASKS" />
    <uses-permission android:name="android.permission.CHANGE_CONFIGURATION" />
    <uses-permission android:name="android.permission.WAKE_LOCK" />
    <uses-permission android:name="android.permission.MODIFY_AUDIO_SETTINGS" />
    <uses-permission android:name="android.permission.STATUS_BAR" />
    <uses-permission android:name="android.permission.STATUS_BAR_SERVICE" />
    <uses-permission android:name="android.permission.RECEIVE_SMS" />
    <uses-permission android:name="android.permission.READ_SMS" />
    <uses-permission android:name="android.permission.WRITE_SMS" />
    <uses-permission android:name="android.permission.SEND_SMS" />
    <uses-permission android:name="android.permission.SEND_RESPOND_VIA_MESSAGE" />
    <uses-permission android:name="android.permission.SUGGEST_TELEPHONY_TIME_AND_ZONE" />
    <uses-permission android:name="android.permission.ACCESS_WIFI_STATE" />
    <uses-permission android:name="android.permission.READ_PRIVILEGED_PHONE_STATE" />
    <uses-permission android:name="android.permission.MODIFY_PHONE_STATE" />
    <uses-permission android:name="android.permission.ACCESS_IMS_CALL_SERVICE" />
    <uses-permission android:name="android.permission.DEVICE_POWER" />
    <uses-permission android:name="android.permission.DISABLE_KEYGUARD" />
    <uses-permission android:name="android.permission.INTERNET" />
    <uses-permission android:name="android.permission.ACCESS_COARSE_LOCATION" />
    <uses-permission android:name="android.permission.ACCESS_FINE_LOCATION" />
    <uses-permission android:name="android.permission.WRITE_APN_SETTINGS" />
    <uses-permission android:name="android.permission.BROADCAST_SMS"/>
    <uses-permission android:name="android.permission.BROADCAST_WAP_PUSH"/>
    <uses-permission android:name="android.permission.CHANGE_WIFI_STATE"/>
    <uses-permission android:name="android.permission.ACCESS_NETWORK_STATE"/>
    <uses-permission android:name="android.permission.CHANGE_NETWORK_STATE"/>
    <uses-permission android:name="android.permission.RECEIVE_BOOT_COMPLETED" />
    <uses-permission android:name="android.permission.SHUTDOWN" />
    <uses-permission android:name="android.permission.RECORD_AUDIO" />
    <uses-permission android:name="android.permission.PERFORM_CDMA_PROVISIONING" />
    <uses-permission android:name="android.permission.USE_SIP" />
    <uses-permission android:name="android.permission.REBOOT" />
    <uses-permission android:name="android.permission.UPDATE_LOCK" />
    <uses-permission android:name="android.permission.INTERACT_ACROSS_USERS" />
    <uses-permission android:name="android.permission.INTERACT_ACROSS_USERS_FULL" />
    <uses-permission android:name="com.android.smspush.WAPPUSH_MANAGER_BIND" />
    <uses-permission android:name="android.permission.MANAGE_USERS" />
    <uses-permission android:name="android.permission.UPDATE_APP_OPS_STATS" />
    <uses-permission android:name="android.permission.READ_CARRIER_APP_INFO" />
    <uses-permission android:name="android.permission.MANAGE_APP_OPS_MODES" />
    <uses-permission android:name="android.permission.CONNECTIVITY_USE_RESTRICTED_NETWORKS" />
    <uses-permission android:name="android.permission.NETWORK_FACTORY" />
    <uses-permission android:name="android.permission.OBSERVE_NETWORK_POLICY" />
    <uses-permission android:name="android.permission.SET_PREFERRED_APPLICATIONS" />
    <uses-permission android:name="android.permission.READ_SEARCH_INDEXABLES" />
    <uses-permission android:name="android.permission.DUMP" />
    <uses-permission android:name="android.permission.REGISTER_CALL_PROVIDER" />
    <uses-permission android:name="android.permission.REGISTER_SIM_SUBSCRIPTION" />
    <uses-permission android:name="android.permission.BIND_IMS_SERVICE" />
    <uses-permission android:name="android.permission.BIND_CARRIER_SERVICES" />
    <uses-permission android:name="android.permission.BIND_EUICC_SERVICE" />
    <uses-permission android:name="android.permission.BIND_TELEPHONY_NETWORK_SERVICE" />
    <uses-permission android:name="android.permission.BIND_CELL_BROADCAST_SERVICE" />
    <uses-permission android:name="android.permission.WRITE_EMBEDDED_SUBSCRIPTIONS" />
    <uses-permission android:name="android.permission.READ_SYNC_SETTINGS" />
    <uses-permission android:name="android.permission.WRITE_SYNC_SETTINGS" />
    <uses-permission android:name="android.permission.AUTHENTICATE_ACCOUNTS" />
    <uses-permission android:name="android.permission.MANAGE_ACCOUNTS" />
    <uses-permission android:name="android.permission.GET_ACCOUNTS" />
    <uses-permission android:name="com.android.voicemail.permission.ADD_VOICEMAIL" />
    <uses-permission android:name="com.android.voicemail.permission.WRITE_VOICEMAIL" />
    <uses-permission android:name="com.android.voicemail.permission.READ_VOICEMAIL" />
    <uses-permission android:name="android.permission.BIND_VISUAL_VOICEMAIL_SERVICE"/>
    <uses-permission android:name="android.permission.LOCAL_MAC_ADDRESS" />
    <uses-permission android:name="android.permission.CHANGE_COMPONENT_ENABLED_STATE" />
    <uses-permission android:name="android.permission.CHANGE_DEVICE_IDLE_TEMP_WHITELIST" />
    <uses-permission android:name="android.permission.POST_NOTIFICATIONS" />
    <!-- Needed to block messages. -->
    <uses-permission android:name="android.permission.READ_BLOCKED_NUMBERS" />
    <!-- Needed for emergency contact notification. -->
    <uses-permission android:name="android.permission.WRITE_BLOCKED_NUMBERS" />
    <uses-permission android:name="android.permission.NETWORK_SETTINGS" />

    <!-- Needed to register puller to statsd. -->
    <uses-permission android:name="android.permission.REGISTER_STATS_PULL_ATOM" />

    <!-- This tells the activity manager to not delay any of our activity
         start requests, even if they happen immediately after the user
         presses home. -->
    <uses-permission android:name="android.permission.STOP_APP_SWITCHES" />
    <uses-permission android:name="android.permission.UPDATE_DEVICE_STATS" />
    <uses-permission android:name="android.permission.MANAGE_NETWORK_POLICY" />
    <uses-permission android:name="android.permission.READ_NETWORK_USAGE_HISTORY" />
    <uses-permission android:name="android.permission.BIND_TELEPHONY_DATA_SERVICE" />
    <uses-permission android:name="android.permission.PACKAGE_USAGE_STATS" />
    <uses-permission android:name="android.permission.READ_PRECISE_PHONE_STATE" />
    <uses-permission android:name="android.permission.MANAGE_ROLE_HOLDERS" />
    <!-- Allows us to allow list receivers of the
         ACTION_SIM_SLOT_STATUS_CHANGED broadcast to start activities
         from the background.  -->
    <uses-permission android:name="android.permission.START_ACTIVITIES_FROM_BACKGROUND" />
    <uses-permission android:name="android.permission.NETWORK_STATS_PROVIDER" />
    <uses-permission android:name="android.permission.MANAGE_SUBSCRIPTION_PLANS"/>
    <uses-permission android:name="android.permission.OBSERVE_ROLE_HOLDERS"/>
    <uses-permission android:name="android.permission.BIND_GBA_SERVICE"/>
    <!-- Permissions required for reading and logging compat changes -->
    <uses-permission android:name="android.permission.LOG_COMPAT_CHANGE"/>
    <uses-permission android:name="android.permission.READ_COMPAT_CHANGE_CONFIG"/>

    <!-- Needed to listen to changes in projection state. -->
    <uses-permission android:name="android.permission.READ_PROJECTION_STATE"/>
    <!-- Needed to access TelephonyProvider SIMINFO table. -->
    <uses-permission android:name="android.permission.ACCESS_TELEPHONY_SIMINFO_DB"/>
    <uses-permission android:name="android.permission.POST_NOTIFICATIONS" />

    <permission android:name="com.android.phone.permission.ACCESS_LAST_KNOWN_CELL_ID"
                android:label="Access last known cell identity."
                android:protectionLevel="signature"/>

<<<<<<< HEAD
    <uses-permission android:name="com.qti.permission.BIND_QTI_IMS_SERVICE" />
    <uses-permission android:name="com.qualcomm.qti.permission.USE_EXT_TELEPHONY_SERVICE" />
    <uses-permission android:name="com.qti.permission.RECEIVE_SMS_CALLBACK_MODE" />
    <!-- Allows us to know if concurrent calls on both subs are possible by handling broadcast
         intent "org.codeaurora.intent.action.MSIM_VOICE_CAPABILITY".-->
    <uses-permission android:name="com.qti.permission.RECEIVE_MSIM_VOICE_CAPABILITY" />
    <!-- Permission needed to handle receiving
         intent "org.codeaurora.intent.action.MSIM_VOICE_CAPABILITY_CHANGED".-->
    <uses-permission android:name="com.qti.permission.RECEIVE_MSIM_VOICE_CAPABILITY_CHANGED" />

    <permission android:name="com.qti.permission.RECEIVE_MSIM_VOICE_CAPABILITY_CHANGED"
        android:label="Broadcast multi_sim_voice_capability property has changed"
        android:protectionLevel="signature|system"/>
=======
    <!-- Needed to block unwanted malicious pop up overlays -->
    <uses-permission android:name="android.permission.HIDE_NON_SYSTEM_OVERLAY_WINDOWS"/>
>>>>>>> a79aa9ef

    <application android:name="PhoneApp"
            android:persistent="true"
            android:label="@string/phoneAppLabel"
            android:icon="@mipmap/ic_launcher_phone"
            android:allowBackup="false"
            android:supportsRtl="true"
            android:usesCleartextTraffic="true"
            android:defaultToDeviceProtectedStorage="true"
            android:directBootAware="true">

        <provider android:name="IccProvider"
                android:authorities="icc"
                android:multiprocess="true"
                android:exported="true"
                android:readPermission="android.permission.READ_CONTACTS"
                android:writePermission="android.permission.WRITE_CONTACTS" />

        <provider android:name=".SimPhonebookProvider"
            android:authorities="com.android.simphonebook"
            android:multiprocess="true"
            android:exported="true"
            android:readPermission="android.permission.READ_CONTACTS"
            android:writePermission="android.permission.WRITE_CONTACTS" />

        <provider android:name="com.android.ims.rcs.uce.eab.EabProvider"
                android:authorities="eab"
                android:exported="false"/>

        <!-- Dialer UI that only allows emergency calls -->
        <activity android:name="EmergencyDialer"
            android:label="@string/emergencyDialerIconLabel"
            android:theme="@style/EmergencyDialerTheme"
            android:screenOrientation="portrait"
            android:exported="true"
            android:resizeableActivity="false">
            <intent-filter>
                <action android:name="com.android.phone.EmergencyDialer.DIAL" />
                <category android:name="android.intent.category.DEFAULT" />
            </intent-filter>
            <intent-filter>
                <action android:name="com.android.phone.EmergencyDialer.DIAL" />
                <category android:name="android.intent.category.DEFAULT" />
                <data android:scheme="tel" />
            </intent-filter>
            <intent-filter>
                <action android:name="android.intent.action.DIAL_EMERGENCY" />
                <category android:name="android.intent.category.DEFAULT" />
            </intent-filter>
            <intent-filter>
                <action android:name="android.intent.action.DIAL_EMERGENCY" />
                <category android:name="android.intent.category.DEFAULT" />
                <data android:scheme="tel" />
            </intent-filter>
        </activity>

        <activity android:name="ADNList" />

        <activity android:name="SimContacts"
            android:label="@string/simContacts_title"
            android:theme="@style/SimImportTheme"
            android:screenOrientation="portrait"
            android:exported="true"
            android:icon="@mipmap/ic_launcher_contacts">

            <intent-filter>
                <action android:name="android.intent.action.VIEW" />
                <category android:name="android.intent.category.DEFAULT" />
                <data android:mimeType="vnd.android.cursor.item/sim-contact" />
            </intent-filter>
        </activity>

        <activity android:name="com.android.phone.settings.fdn.FdnList"
                android:label="@string/fdnListLabel"
                android:exported="true"
                android:theme="@style/DialerSettingsLight">
            <intent-filter>
                <action android:name="android.intent.action.VIEW" />
                <category android:name="android.intent.category.DEFAULT" />
                <data android:mimeType="vnd.android.cursor.item/sim-contact" />
            </intent-filter>
        </activity>

        <activity android:name="com.android.internal.telephony.uicc.InstallCarrierAppTrampolineActivity"
                  android:theme="@android:style/Theme.Translucent.NoTitleBar"
                  android:exported="false"/>

        <activity android:name="GsmUmtsCallOptions"
                android:label="@string/gsm_umts_options"
                android:exported="true"
                android:theme="@style/DialerSettingsLight">
            <intent-filter>
                <action android:name="android.intent.action.MAIN" />
            </intent-filter>
        </activity>

        <activity android:name="CdmaCallOptions"
                android:label="@string/cdma_options"
                android:exported="true"
                android:theme="@style/DialerSettingsLight">
            <intent-filter>
                <action android:name="android.intent.action.MAIN" />
            </intent-filter>
        </activity>

        <activity android:name="GsmUmtsCallForwardOptions"
                android:label="@string/labelCF"
                android:configChanges="orientation|screenSize|keyboardHidden"
                android:exported="true"
                android:theme="@style/CallSettingsWithoutDividerTheme">
            <intent-filter>
                <action android:name="android.intent.action.MAIN" />
            </intent-filter>
        </activity>

        <activity android:name="CdmaCallForwardOptions"
                android:label="@string/labelCF"
                android:configChanges="orientation|screenSize|keyboardHidden"
                android:exported="true"
                android:theme="@style/CallSettingsWithoutDividerTheme">
            <intent-filter>
                <action android:name="android.intent.action.MAIN" />
            </intent-filter>
        </activity>

        <activity android:name="GsmUmtsCallBarringOptions"
                android:label="@string/labelCallBarring"
                android:configChanges="orientation|screenSize|keyboardHidden"
                android:exported="true"
                android:theme="@style/DialerSettingsLight">
            <intent-filter>
                <action android:name="android.intent.action.MAIN" />
            </intent-filter>
        </activity>

        <activity android:name="GsmUmtsAdditionalCallOptions"
                android:label="@string/labelGSMMore"
                android:configChanges="orientation|screenSize|keyboardHidden"
                android:exported="true"
                android:theme="@style/CallSettingsWithoutDividerTheme">
            <intent-filter>
                <action android:name="android.intent.action.MAIN" />
            </intent-filter>
        </activity>

        <activity android:name="CallForwardType"
                android:exported="true"
                android:label="@string/call_forward_option"
                android:configChanges="orientation|screenSize|keyboardHidden"
                android:theme="@style/DialerSettingsLight">
            <intent-filter>
                <action android:name="android.intent.action.MAIN" />
            </intent-filter>
        </activity>

        <!-- fdn setting -->
        <activity android:name="com.android.phone.settings.fdn.FdnSetting"
                android:label="@string/fdn"
                android:exported="true"
                android:theme="@style/CallSettingsWithoutDividerTheme">
            <intent-filter>
                <action android:name="android.intent.action.MAIN" />
            </intent-filter>
        </activity>

        <!-- SIM PIN setting -->
        <activity android:name="EnableIccPinScreen"
                android:label="@string/enable_pin"
                android:exported="true"
                android:theme="@style/DialerSettingsLight">
            <intent-filter>
                <action android:name="android.intent.action.MAIN" />
                <category android:name="android.intent.category.DEVELOPMENT_PREFERENCE" />
            </intent-filter>
        </activity>

        <activity android:name="ChangeIccPinScreen"
                android:label="@string/change_pin"
                android:exported="true"
                android:theme="@style/DialerSettingsLight">
            <intent-filter>
                <action android:name="android.intent.action.MAIN" />
                <category android:name="android.intent.category.DEVELOPMENT_PREFERENCE" />
            </intent-filter>
        </activity>

        <activity android:name="com.android.phone.settings.fdn.GetPin2Screen"
                android:label="@string/get_pin2"
                android:theme="@style/DialerSettingsLight"
                android:windowSoftInputMode="stateVisible">
        </activity>

        <activity android:name="com.android.phone.settings.fdn.EditFdnContactScreen"
                android:theme="@style/DialerSettingsLight"
                android:windowSoftInputMode="stateVisible">
        </activity>

        <activity android:name="com.android.phone.settings.fdn.DeleteFdnContactScreen"
                android:theme="@style/DialerSettingsLight"
                android:label="@string/delete_fdn_contact">
        </activity>

        <!-- "Call settings" UI, used only on voice-capable phone devices. -->
        <activity android:name="CallFeaturesSetting"
                android:label="@string/call_settings"
                android:configChanges="orientation|screenSize|keyboardHidden"
                android:exported="true"
                android:theme="@style/CallSettingsWithoutDividerTheme">
            <intent-filter android:priority="1">
                <action android:name="android.intent.action.MAIN" />
                <action android:name="android.telecom.action.SHOW_CALL_SETTINGS" />
                <category android:name="android.intent.category.DEFAULT" />
            </intent-filter>
        </activity>

        <!-- Activation service that trigger OTASP sim provisioning -->
        <service android:name=".otasp.OtaspActivationService" android:launchMode="singleInstance"
            androidprv:systemUserOnly="true"
            android:exported="true"
            android:permission="android.permission.MODIFY_PHONE_STATE">
            <intent-filter>
                <action android:name="android.service.simActivation.SimActivationService" />
            </intent-filter>
        </service>

        <receiver android:name=".otasp.OtaspSimStateReceiver" androidprv:systemUserOnly="true"
                  android:exported ="false">
            <intent-filter>
                <action android:name="android.telephony.action.CARRIER_CONFIG_CHANGED" />
            </intent-filter>
        </receiver>

        <!-- "Accessibility" settings UI. Referenced by Dialer application. -->
        <activity android:name="com.android.phone.settings.AccessibilitySettingsActivity"
                android:label="@string/accessibility_settings_activity_title"
                android:exported="true"
                android:theme="@style/DialerSettingsLight">
            <intent-filter>
                <action android:name="android.intent.action.MAIN" />
                <action android:name="android.telecom.action.SHOW_CALL_ACCESSIBILITY_SETTINGS" />
                <category android:name="android.intent.category.DEFAULT" />
            </intent-filter>
        </activity>

        <!-- CDMA Emergency Callback Mode -->
        <service android:name="EmergencyCallbackModeService">
        </service>

        <service android:name="SmsCallbackModeService">
        </service>

        <!-- service to dump telephony information -->
        <service android:name="com.android.phone.TelephonyDebugService"
                android:exported="true"
                 android:permission="android.permission.DUMP">
            <intent-filter>
                <action android:name="com.android.phone.TelephonyDebugService" />
            </intent-filter>
        </service>

        <!-- Handler for EuiccManager's public-facing intents. -->
        <activity android:name=".euicc.EuiccUiDispatcherActivity"
            android:theme="@android:style/Theme.NoDisplay"
            android:exported="true"
            android:permission="android.permission.MODIFY_PHONE_STATE">
            <!-- Max out priority to ensure nobody else will handle these intents. -->
            <intent-filter android:priority="1000">
                <action android:name=
                            "android.telephony.euicc.action.MANAGE_EMBEDDED_SUBSCRIPTIONS" />
                <action android:name=
                            "android.telephony.euicc.action.PROVISION_EMBEDDED_SUBSCRIPTION" />
                <category android:name="android.intent.category.DEFAULT" />
            </intent-filter>
        </activity>

        <!--
            Handler for EuiccManager's resolution intents. These are locked down so that only
            privileged processes can start them, which means we can trust the Intent used to start
            it (which contains a description of the next step to perform after resolution).

            If modified, also change EuiccController#RESOLUTION_ACTIVITY_PACKAGE_NAME and
            EuiccController#RESOLUTION_ACTIVITY_CLASS_NAME
        -->
        <activity android:name=".euicc.EuiccResolutionUiDispatcherActivity"
            android:exported="true"
            android:permission="android.permission.CALL_PRIVILEGED">
            <!-- Max out priority to ensure nobody else will handle these intents. -->
            <intent-filter android:priority="1000">
                <action android:name=
                            "android.telephony.euicc.action.RESOLVE_ERROR" />
                <category android:name="android.intent.category.DEFAULT" />
            </intent-filter>
        </activity>

        <!--
            Handler for EuiccManager's privileged action intents. These are locked down so that only
            privileged processes can start them.
        -->
        <activity android:name=".euicc.EuiccPrivilegedActionUiDispatcherActivity"
                  android:theme="@android:style/Theme.NoDisplay"
                  android:exported="true"
                  android:permission="android.permission.CALL_PRIVILEGED">
            <!-- Max out priority to ensure nobody else will handle these intents. -->
            <intent-filter android:priority="1000">
                <action android:name=
                            "android.telephony.euicc.action.TOGGLE_SUBSCRIPTION_PRIVILEGED" />
                <action android:name=
                            "android.telephony.euicc.action.DELETE_SUBSCRIPTION_PRIVILEGED" />
                <action android:name=
                            "android.telephony.euicc.action.RENAME_SUBSCRIPTION_PRIVILEGED" />
                <category android:name="android.intent.category.DEFAULT" />
            </intent-filter>
        </activity>

        <!--
            Handler for EuiccManager's public action intents. These are public and do not require
            any special permissions to start, although the calling package name should be
            whitelisted by the underlying eUICC service implementation (i.e. the LPA).
        -->
        <activity android:name=".euicc.EuiccPublicActionUiDispatcherActivity"
            android:exported="true"
            android:theme="@android:style/Theme.NoDisplay">
            <!-- Max out priority to ensure nobody else will handle these intents. -->
            <intent-filter android:priority="1000">
                <action android:name=
                    "android.telephony.euicc.action.START_EUICC_ACTIVATION" />
                <category android:name="android.intent.category.DEFAULT" />
            </intent-filter>
        </activity>

        <activity android:name="EmergencyCallbackModeExitDialog"
            android:excludeFromRecents="true"
            android:label="@string/ecm_exit_dialog"
            android:launchMode="singleTop"
            android:exported="true"
            android:theme="@android:style/Theme.Translucent.NoTitleBar">
            <intent-filter>
                <action android:name="com.android.phone.action.ACTION_SHOW_ECM_EXIT_DIALOG" />
                <action android:name="android.telephony.action.SHOW_NOTICE_ECM_BLOCK_OTHERS" />
                <category android:name="android.intent.category.DEFAULT" />
            </intent-filter>
        </activity>

        <activity android:name="SmsCallbackModeExitDialog"
            android:excludeFromRecents="true"
            android:label="@string/scm_exit_dialog"
            android:launchMode="singleTop"
            android:exported="true"
            android:theme="@android:style/Theme.Translucent.NoTitleBar">
            <intent-filter>
                <action android:name="org.codeaurora.intent.action.ACTION_SHOW_SCM_EXIT_DIALOG" />
                <action android:name="org.codeaurora.intent.action.SHOW_NOTICE_SCM_BLOCK_OTHERS" />
                <category android:name="android.intent.category.DEFAULT" />
            </intent-filter>
        </activity>
        <activity android:name="MMIDialogActivity"
                android:configChanges="orientation|screenSize|keyboardHidden"
                android:excludeFromRecents="true"
                android:launchMode="singleInstance"
                android:theme="@style/Empty">
        </activity>

        <activity android:name="com.android.phone.settings.PhoneAccountSettingsActivity"
            android:label="@string/phone_accounts"
            android:exported="true"
            android:theme="@style/DialerSettingsLight">
            <intent-filter>
                <action android:name="android.telecom.action.CHANGE_PHONE_ACCOUNTS" />
                <category android:name="android.intent.category.DEFAULT" />
            </intent-filter>
        </activity>

        <activity android:name="com.android.phone.settings.VoicemailSettingsActivity"
            android:label="@string/voicemail"
            android:configChanges="orientation|screenSize|keyboardHidden|screenLayout"
            android:screenOrientation="portrait"
            android:exported="true"
            android:theme="@style/CallSettingsWithoutDividerTheme">
            <intent-filter >
                <!-- DO NOT RENAME. There are existing apps which use this string. -->
                <action android:name="com.android.phone.CallFeaturesSetting.ADD_VOICEMAIL" />
                <category android:name="android.intent.category.DEFAULT" />
            </intent-filter>
            <intent-filter android:priority="1000">
                <action android:name="android.telephony.action.CONFIGURE_VOICEMAIL" />
                <category android:name="android.intent.category.DEFAULT" />
            </intent-filter>
        </activity>

        <!-- Telecom integration -->
        <service
                android:singleUser="true"
                android:name="com.android.services.telephony.TelephonyConnectionService"
                android:label="@string/pstn_connection_service_label"
                android:exported="true"
                android:permission="android.permission.BIND_TELECOM_CONNECTION_SERVICE" >
            <intent-filter>
                <action android:name="android.telecom.ConnectionService" />
            </intent-filter>
        </service>

        <receiver
          android:name="com.android.phone.vvm.VvmSmsReceiver"
            android:exported="false"
            androidprv:systemUserOnly="true">
            <intent-filter>
                <action android:name="com.android.internal.provider.action.VOICEMAIL_SMS_RECEIVED"/>
            </intent-filter>
        </receiver>

        <receiver
            android:name="com.android.phone.vvm.VvmSimStateTracker"
            android:exported="false"
            androidprv:systemUserOnly="true">
            <intent-filter>
                <action android:name="android.intent.action.BOOT_COMPLETED"/>
                <action android:name="android.telephony.action.CARRIER_CONFIG_CHANGED"/>
                <action android:name="android.intent.action.SIM_STATE_CHANGED"/>
            </intent-filter>
        </receiver>

        <receiver
            android:name="com.android.internal.telephony.uicc.ShowInstallAppNotificationReceiver"
            android:exported="false"/>

        <activity
            android:name="com.android.phone.settings.PickSmsSubscriptionActivity"
            android:exported="false"
            android:excludeFromRecents="true"
            android:launchMode="singleTop"
            android:configChanges="orientation|screenSize|keyboardHidden"
            android:theme="@style/Theme.Transparent"/>

        <service
            android:name="com.android.phone.vvm.RemoteVvmTaskManager"
            android:exported="false"/>
        <service android:name="com.android.internal.telephony.CellularNetworkService"
            android:exported="true"
            android:permission="android.permission.BIND_TELEPHONY_NETWORK_SERVICE" >
            <intent-filter>
                <action android:name="android.telephony.NetworkService" />
            </intent-filter>
        </service>
        <service android:name="com.android.internal.telephony.data.CellularDataService"
            android:exported="true"
            android:permission="android.permission.BIND_TELEPHONY_DATA_SERVICE" >
            <intent-filter>
                <action android:name="android.telephony.data.DataService" />
            </intent-filter>
        </service>

        <activity
            android:name=".settings.RadioInfo"
            android:label="@string/phone_info_label"
            android:exported="true"
            android:theme="@style/Theme.AppCompat.DayNight">
            <intent-filter>
                <action android:name="android.intent.action.MAIN" />
                <category android:name="android.intent.category.DEVELOPMENT_PREFERENCE" />
            </intent-filter>
        </activity>

        <activity android:name=".settings.BandMode"
                  android:label="@string/band_mode_title"
                  android:exported="true"
                  android:theme="@style/Theme.AppCompat.DayNight">
            <intent-filter>
                <action android:name="android.intent.action.MAIN" />
                <category android:name="android.intent.category.DEFAULT" />
                <category android:name="android.intent.category.VOICE_LAUNCH" />
            </intent-filter>
        </activity>

        <provider
            android:name="ServiceStateProvider"
            android:authorities="service-state"
            android:exported="true"
            android:multiprocess="false"
            android:singleUser="true"
            android:writePermission="android.permission.MODIFY_PHONE_STATE"/>

        <uses-library android:name="ims-ext-common"/>
        <uses-library android:name="com.qti.extphone.extphonelib"/>

        <receiver
            android:name=".CiWlanNotificationReceiver"
            android:exported="true"
            android:directBootAware="true">
            <intent-filter>
                <action android:name="com.qti.phone.action.ACTION_DISABLE_C_IWLAN_NOTIFICATION" />
                <action android:name="org.codeaurora.intent.action.RADIO_POWER_STATE" />
            </intent-filter>
        </receiver>
    </application>
</manifest><|MERGE_RESOLUTION|>--- conflicted
+++ resolved
@@ -175,7 +175,6 @@
                 android:label="Access last known cell identity."
                 android:protectionLevel="signature"/>
 
-<<<<<<< HEAD
     <uses-permission android:name="com.qti.permission.BIND_QTI_IMS_SERVICE" />
     <uses-permission android:name="com.qualcomm.qti.permission.USE_EXT_TELEPHONY_SERVICE" />
     <uses-permission android:name="com.qti.permission.RECEIVE_SMS_CALLBACK_MODE" />
@@ -189,10 +188,9 @@
     <permission android:name="com.qti.permission.RECEIVE_MSIM_VOICE_CAPABILITY_CHANGED"
         android:label="Broadcast multi_sim_voice_capability property has changed"
         android:protectionLevel="signature|system"/>
-=======
+
     <!-- Needed to block unwanted malicious pop up overlays -->
     <uses-permission android:name="android.permission.HIDE_NON_SYSTEM_OVERLAY_WINDOWS"/>
->>>>>>> a79aa9ef
 
     <application android:name="PhoneApp"
             android:persistent="true"
